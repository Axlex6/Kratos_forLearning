//    |  /           |
//    ' /   __| _` | __|  _ \   __|
//    . \  |   (   | |   (   |\__ `
//   _|\_\_|  \__,_|\__|\___/ ____/
//                   Multi-Physics
//
//  License:		 BSD License
//					 Kratos default license: kratos/license.txt
//
//  Main authors:    Pooyan Dadvand, Ruben Zorrilla
//

#if !defined(KRATOS_APPLY_RAY_CASTING_PROCESS_H_INCLUDED )
#define  KRATOS_APPLY_RAY_CASTING_PROCESS_H_INCLUDED

// System includes
#include <string>
#include <iostream>

// External includes

// Project includes
#include "processes/find_intersected_geometrical_objects_process.h"

namespace Kratos
{
///@addtogroup Kratos Core
///@{

///@name Kratos Classes
///@{

/// Applies ray casting to distinguish the color (like in/out) of each node in modelpart
/** This class is used to define the which nodes are inside or outside of certain volume described by its contour
 */
template<std::size_t TDim = 3>
class KRATOS_API(KRATOS_CORE) ApplyRayCastingProcess : public Process
{

public:
    ///@name Type Definitions
    ///@{

    //TODO: delete after deprecated constructor are removed.
    /// Nodal databases auxiliary enum
    enum class DistanceDatabase {
        NodeHistorical,
        NodeNonHistorical
    };

    /// Pointer definition of ApplyRayCastingProcess
    KRATOS_CLASS_POINTER_DEFINITION(ApplyRayCastingProcess);

    KRATOS_REGISTRY_ADD_TEMPLATE_PROTOTYPE("Processes.KratosMultiphysics", Process, ApplyRayCastingProcess, TDim)
    KRATOS_REGISTRY_ADD_TEMPLATE_PROTOTYPE("Processes.All", Process, ApplyRayCastingProcess, TDim)

    //TODO: These using statements have been included to make the old functions able to compile. It is still pending to update them.
    using ConfigurationType = Internals::DistanceSpatialContainersConfigure;
    using CellType = OctreeBinaryCell<ConfigurationType>;
    using OctreeType = OctreeBinary<CellType>;
    using CellNodeDataType = ConfigurationType::cell_node_data_type;

    typedef Element::GeometryType IntersectionGeometryType;
    typedef std::vector<std::pair<double, IntersectionGeometryType*> > IntersectionsContainerType;

    using NodeType = ModelPart::NodeType;
    using NodeScalarGetFunctionType = std::function<double&(NodeType& rNode, const Variable<double>& rDistanceVariable)>;
    using ApplyNodalFunctorType = std::function<void(NodeType&, const double)>;

    ///@}
    ///@name Life Cycle
    ///@{

    /**
     * @brief Construct a new ApplyRayCastingProcess object using volume and skin model parts
     * Constructor without user defined extra rays epsilon, used to
     * generate the extra rays when voting is required for coloring
     * @param rVolumePart model part containing the volume elements
     * @param rSkinPart model part containing the skin to compute
     * the distance to as conditions
     */
    ApplyRayCastingProcess(
        ModelPart& rVolumePart,
        ModelPart& rSkinPart,
        Parameters ThisParameters = Parameters());

    /**
     * @brief Construct a new ApplyRayCastingProcess object using volume and skin model parts
     *
     * @param rVolumePart model part containing the volume elements
     * @param rSkinPart model part containing the skin to compute
     * the distance to as conditions
     * @param RelativeTolerance user-defined relative tolerance to be multiplied by the domain bounding box size
     */
    KRATOS_DEPRECATED_MESSAGE("Deprecated constructor, please use the one with Parameters.")
    ApplyRayCastingProcess(
        ModelPart& rVolumePart,
        ModelPart& rSkinPart,
        const double RelativeTolerance);

    /**
     * @brief Construct a new Apply Ray Casting Process object using an already created search structure
     *
     * @param TheFindIntersectedObjectsProcess reference to the already created search structure
     * @param RelativeTolerance user-defined relative tolerance to be multiplied by the domain bounding box size
     */
    ApplyRayCastingProcess(
        FindIntersectedGeometricalObjectsProcess& TheFindIntersectedObjectsProcess,
        Parameters ThisParameters = Parameters());

<<<<<<< HEAD
    /**
     * @brief Construct a new Apply Ray Casting Process object using an already created search structure
=======
	/**
     * @brief Construct a new Apply Ray Casting Process object using an already created search strucutre
>>>>>>> b4da3811
     *
     * @param TheFindIntersectedObjectsProcess reference to the already created search structure
     * @param RelativeTolerance user-defined relative tolerance to be multiplied by the domain bounding box size
     * @param pDistanceVariable user-defined variabe to be used to read and store the distance to the skin
     * @param rDistanceDatabase enum value specifying the database from which the distance variable is retrieved (see DistanceDatabase)
     */
    KRATOS_DEPRECATED_MESSAGE("Deprecated constructor, please use the one with Parameters.")
    ApplyRayCastingProcess(
        FindIntersectedGeometricalObjectsProcess& TheFindIntersectedObjectsProcess,
        const double RelativeTolerance,
        const Variable<double>* pDistanceVariable,
        const DistanceDatabase& rDistanceDatabase);

    /// Destructor.
    ~ApplyRayCastingProcess() override;

    ///@}
    ///@name Deleted
    ///@{

    /// Default constructor, needed for registry
    ApplyRayCastingProcess()
    {
        mIsSearchStructureAllocated = false; //used in dtor
    }

    /// Copy constructor.
    ApplyRayCastingProcess(ApplyRayCastingProcess const& rOther) = delete;

    /// Assignment operator.
    ApplyRayCastingProcess& operator=(ApplyRayCastingProcess const& rOther) = delete;

    ///@}
    ///@name Operations
    ///@{

    const Parameters GetDefaultParameters() const override;

    /**
     * @brief Computes the raycasting distance for a node
     * This method computes the raycasting distance for a given node. It casts a ray
     * in the x and y (as well as z in 3D) directions and computes the distance from
     * the ray origin point (the node of interest) to each one of the intersecting objects.
     * @param rNode reference to the node of interest
     * @return double raycasting distance value computed
     */
    virtual double DistancePositionInSpace(const Node &rNode);

    /**
     * @brief Get the ray intersecting objects and its distance
     * For a given ray and direction, this method search for all the intersecting entities
     * to this ray. This operation is performed using the binary octree in the discontinuous
     * distance base class to check each one of the cells crossed by the ray.
     * @param ray casted ray coordinates
     * @param direction direction of the casted ray (0 for x, 1 for y and 2 for z)
     * @param rIntersections array containing a pair for each intersection found. The
     * first value of the pair contains the ray distance to the intersection entity
     * while the second one contains a pointer to the intersection entity geometry
     */
    virtual void GetRayIntersections(
        const double* ray,
        const unsigned int direction,
        std::vector<std::pair<double,Element::GeometryType*> > &rIntersections);

    /**
     * @brief Get the intersecting objects contained in the current cell
     *
     * @param cell current cell
     * @param ray casted ray coordinates
     * @param ray_key binary octree ray key
     * @param direction direction of the casted ray (0 for x, 1 for y and 2 for z)
     * @param rIntersections array containing a pair for each intersection found. The
     * first value of the pair contains the ray distance to the intersection entity
     * while the second one contains a pointer to the intersection entity geometry
     * @return int 0 if the cell intersection search has succeeded
     */
    virtual int GetCellIntersections(
        OctreeType::cell_type* cell,
        const double* ray,
        OctreeType::key_type* ray_key,
        const unsigned int direction,
        std::vector<std::pair<double, Element::GeometryType*> > &rIntersections);

    /**
     * @brief Executes the ApplyRayCastingProcess
     * This method automatically does all the calls required to compute the signed distance function.
     */
    void Execute() override;

    ///@}
    ///@name Input and output
    ///@{

    /// Turn back information as a string.
    std::string Info() const override;

    /// Print information about this object.
    void PrintInfo(std::ostream& rOStream) const override;

    /// Print object's data.
    void PrintData(std::ostream& rOStream) const override;

    ///@}
protected:
    ///@name Static Member Variables
    ///@{


    ///@}
    ///@name Member Variables
    ///@{

    Parameters mSettings;
    double mEpsilon;
    double mExtraRayOffset;
    double mRelativeTolerance;
    FindIntersectedGeometricalObjectsProcess* mpFindIntersectedObjectsProcess;
    bool mIsSearchStructureAllocated;
    double mCharacteristicLength;
    const Variable<double>* mpDistanceVariable = nullptr;
    NodeScalarGetFunctionType mDistanceGetterFunctor;


    ///@}
    ///@name Private Operators
    ///@{


    ///@}
    ///@name Private Operations
    ///@{

    /**
     * @brief Checks if a ray intersects an intersecting geometry candidate
     * For a given intersecting geometry, it checks if the ray intersects it
     * @param rGeometry reference to the candidate intersecting object
     * @param pRayPoint1 ray origin point
     * @param pRayPoint2 ray end point
     * @param pIntersectionPoint obtained intersecting point
     * @return int integer containing the result of the intersection (1 if intersects)
     */
    int ComputeRayIntersection(
        Element::GeometryType& rGeometry,
        const double* pRayPoint1,
        const double* pRayPoint2,
        double* pIntersectionPoint);

    /**
     * @brief Creates the start point in space for new extra rays around current ray
     * This method is used to create extra rays when the original one hits border of
     * a goemetry
     * @param RayEpsilon Distance between this original ray and extra one around it
     * @param rCoords coordinate of the original ray
     * @param rExtraRayOrigs obtained extra rays
     */
    void GetExtraRayOrigins(
        const array_1d<double,3> &rCoords,
        array_1d<array_1d<double,3>, (TDim == 3) ? 9 : 5> &rExtraRayOrigs);


    /**
     * @brief Trims the extra rays to bounding box
     */
    void CorrectExtraRayOrigin(double* ExtraRayCoords);

    /**
     * @brief Creates extra rays around the current one and determine the color by voting
     * When a ray hits border of a geometry this method is called to determine if
     * the ray is penetrating the object or not. The idea is to lunch several rays
     * around the original one and check the pentration by voting between them.
     * @param rCoords coordinate of the original ray
     * @param rDistances obtain distances in different directions using extra rays
     */
    void ComputeExtraRayColors(
        const array_1d<double,3> &rCoords,
        array_1d<double,TDim> &rDistances);


    /**
     * @brief Calculate the mCharacterisiticLength variable using bounding box of the domain to be used in scaling the epsilons
     * The actual version calcuates the bonding box and takes the distance between max and min
     * points as characteristic length.
     */
    void CalculateCharacteristicLength();

    /**
     * @brief Set the Ray Casting Tolerances values
     * This method sets the ray casting tolerances values according to the domain bounding box size
     */
    void SetRayCastingTolerances();

    /**
     * @brief This method returns the function to get the distance from a node
     */
    NodeScalarGetFunctionType CreateDistanceGetterFunctor() const;

    /**
     * @brief This method returns the function that will be applied to nodes
     * depending on ray distance
     */
    virtual ApplyNodalFunctorType CreateApplyNodalFunction() const;

    ///@}
    ///@name Private  Access
    ///@{


    ///@}
    ///@name Private Inquiry
    ///@{


    ///@}
    ///@name Un accessible methods
    ///@{



    ///@}
}; // Class ApplyRayCastingProcess

///@}
///@name Type Definitions
///@{


///@}
///@name Input and output
///@{

/// input stream function
inline std::istream& operator >> (
    std::istream& rIStream,
    ApplyRayCastingProcess<>& rThis);

/// output stream function
inline std::ostream& operator << (
    std::ostream& rOStream,
    const ApplyRayCastingProcess<>& rThis)
{
    rThis.PrintInfo(rOStream);
    rOStream << std::endl;
    rThis.PrintData(rOStream);

    return rOStream;
}
///@}
///@} addtogroup block

} // namespace Kratos.

#endif // KRATOS_APPLY_RAY_CASTING_PROCESS_H_INCLUDED  defined<|MERGE_RESOLUTION|>--- conflicted
+++ resolved
@@ -108,13 +108,8 @@
         FindIntersectedGeometricalObjectsProcess& TheFindIntersectedObjectsProcess,
         Parameters ThisParameters = Parameters());
 
-<<<<<<< HEAD
     /**
      * @brief Construct a new Apply Ray Casting Process object using an already created search structure
-=======
-	/**
-     * @brief Construct a new Apply Ray Casting Process object using an already created search strucutre
->>>>>>> b4da3811
      *
      * @param TheFindIntersectedObjectsProcess reference to the already created search structure
      * @param RelativeTolerance user-defined relative tolerance to be multiplied by the domain bounding box size
