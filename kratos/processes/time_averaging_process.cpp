--- conflicted
+++ resolved
@@ -305,11 +305,7 @@
         NodeType& r_node = *(rNodes.begin() + i_node);
         const TDataType& r_temporal_value = r_node.FastGetSolutionStepValue(rVariable);
         TDataType& r_integrated_value = r_node.GetValue(rAveragedVariable);
-<<<<<<< HEAD
-        this->AverageMethod(r_temporal_value, r_integrated_value, DeltaTime);
-=======
         r_integrated_value = AverageMethod(r_temporal_value, r_integrated_value, DeltaTime);
->>>>>>> 6314ec51
     }
 }
 
@@ -326,11 +322,7 @@
         NodeType& r_node = *(rNodes.begin() + i_node);
         const TDataType& r_temporal_value = r_node.GetValue(rVariable);
         TDataType& r_integrated_value = r_node.GetValue(rAveragedVariable);
-<<<<<<< HEAD
-        this->AverageMethod(r_temporal_value, r_integrated_value, DeltaTime);
-=======
         r_integrated_value = AverageMethod(r_temporal_value, r_integrated_value, DeltaTime);
->>>>>>> 6314ec51
     }
 }
 
@@ -347,30 +339,18 @@
         ElementType& r_element = *(rElements.begin() + i_element);
         const TDataType& r_temporal_value = r_element.GetValue(rVariable);
         TDataType& r_integrated_value = r_element.GetValue(rAveragedVariable);
-<<<<<<< HEAD
-        this->AverageMethod(r_temporal_value, r_integrated_value, DeltaTime);
-=======
         r_integrated_value = RootMeanSquareMethod(r_temporal_value, r_integrated_value, DeltaTime);
->>>>>>> 6314ec51
     }
 }
 
 template <typename TDataType>
-<<<<<<< HEAD
-void TimeAveragingProcess::AverageMethod(const TDataType& rTemporalVariable,
-                                         TDataType& rAveragedVariable,
-                                         const double DeltaTime) const
-=======
 TDataType TimeAveragingProcess::AverageMethod(const TDataType rTemporalVariable,
                                               TDataType rAveragedVariable,
                                               const double DeltaTime) const
->>>>>>> 6314ec51
 {
     rAveragedVariable =
         (rAveragedVariable * mCurrentTime + rTemporalVariable * DeltaTime) /
         (mCurrentTime + DeltaTime);
-<<<<<<< HEAD
-=======
     return rAveragedVariable;
 }
 
@@ -383,7 +363,6 @@
         (std::pow(rAveragedVariable,2) * mCurrentTime + std::pow(rTemporalVariable,2) * DeltaTime) /
         (mCurrentTime + DeltaTime));
     return rAveragedVariable;
->>>>>>> 6314ec51
 }
 
 // template instantiations
