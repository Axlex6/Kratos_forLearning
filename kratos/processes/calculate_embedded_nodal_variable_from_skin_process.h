//    |  /           |
//    ' /   __| _` | __|  _ \   __|
//    . \  |   (   | |   (   |\__ `
//   _|\_\_|  \__,_|\__|\___/ ____/
//                   Multi-Physics
//
//  License:         BSD License
//                   Kratos default license: kratos/license.txt
//
//  Main authors:    Ruben Zorrilla
//
//

#if !defined(KRATOS_CALCULATE_EMBEDDED_VARIABLE_FROM_SKIN_PROCESS_INCLUDED )
#define  KRATOS_CALCULATE_EMBEDDED_VARIABLE_FROM_SKIN_PROCESS_INCLUDED

// System includes


// External includes


// Project includes
#include "containers/model.h"
#include "includes/define.h"
#include "includes/kratos_flags.h"
#include "includes/linear_solver_factory.h"
#include "elements/embedded_nodal_variable_calculation_element_simplex.h"
<<<<<<< HEAD
#include "linear_solvers/amgcl_solver.h"
#include "linear_solvers/cg_solver.h"
=======
>>>>>>> cbe92707
#include "processes/process.h"
#include "processes/find_intersected_geometrical_objects_process.h"
#include "solving_strategies/builder_and_solvers/residualbased_block_builder_and_solver.h"
#include "solving_strategies/schemes/residualbased_incrementalupdate_static_scheme.h"
#include "solving_strategies/strategies/residualbased_linear_strategy.h"
#include "utilities/intersection_utilities.h"
#include "utilities/variable_utils.h"

#include "includes/gid_io.h"

namespace Kratos
{

///@name Kratos Globals
///@{


///@}
///@name Type Definitions
///@{


///@}
///@name  Enum's
///@{


///@}
///@name  Functions
///@{


///@}
///@name Kratos Classes
///@{

template< class TVarType >
class EmbeddedNodalVariableFromSkinTypeHelperClass
{
public:

    ///@name Type Definitions
    ///@{


    ///@}
    ///@name Pointer Definitions

    /// Pointer definition of EmbeddedNodalVariableFromSkinTypeHelperClass
    KRATOS_CLASS_POINTER_DEFINITION(EmbeddedNodalVariableFromSkinTypeHelperClass);

    ///@}
    ///@name Life Cycle
    ///@{


    ///@}
    ///@name Operators
    ///@{


    ///@}
    ///@name Operations
    ///@{

    /**
     * @brief Get the Unknown Variable object
     * This method returns a reference to the unknown variable. For double embedded nodal
     * variables this is a reference to NODAL_MAUX. In case of array type embedded nodal
     * variables, it returns a reference to NODAL_VAUX. These are the variables used when
     * solving the embedded nodal values least squares minimization problem.
     * @return const Variable<TVarType>& Reference to the unknown variable
     */
    static inline const Variable<TVarType> &GetUnknownVariable();

    /**
     * @brief Add the unknown variable to a model part
     * This method adds the unknown variable to the model part of interest.
     * @param rModelPart Reference to the model part to which the variable is added
     */
    static inline void AddUnknownVariable(ModelPart &rModelPart);

    /**
     * @brief Add the unknown variable DOFs to a model part
     * This method adds the unknown variable DOFs to the model part of interest
     * @param rModelPart Reference to the model part to which the variable DOFs are added
     */
    static inline void AddUnknownVariableDofs(ModelPart &rModelPart);

    ///@}
};

template <>
inline const Variable<double> &EmbeddedNodalVariableFromSkinTypeHelperClass<double>::GetUnknownVariable()
{
    return KratosComponents<Variable<double>>::Get("NODAL_MAUX");
}

template <>
inline const Variable<array_1d<double,3>> &EmbeddedNodalVariableFromSkinTypeHelperClass<array_1d<double,3>>::GetUnknownVariable()
{
    return KratosComponents<Variable<array_1d<double, 3>>>::Get("NODAL_VAUX");
}

template <>
inline void EmbeddedNodalVariableFromSkinTypeHelperClass<double>::AddUnknownVariable(ModelPart &rModelPart)
{
    rModelPart.AddNodalSolutionStepVariable(NODAL_MAUX);
}

template <>
inline void EmbeddedNodalVariableFromSkinTypeHelperClass<array_1d<double,3>>::AddUnknownVariable(ModelPart &rModelPart)
{
    rModelPart.AddNodalSolutionStepVariable(NODAL_VAUX);
}

template <>
inline void EmbeddedNodalVariableFromSkinTypeHelperClass<double>::AddUnknownVariableDofs(ModelPart &rModelPart)
{
    VariableUtils().AddDof(NODAL_MAUX, rModelPart);
}

template <>
inline void EmbeddedNodalVariableFromSkinTypeHelperClass<array_1d<double, 3>>::AddUnknownVariableDofs(ModelPart &rModelPart)
{
    VariableUtils().AddDof(NODAL_VAUX_X, rModelPart);
    VariableUtils().AddDof(NODAL_VAUX_Y, rModelPart);
    VariableUtils().AddDof(NODAL_VAUX_Z, rModelPart);
}

template <class TVarType, class TSparseSpace, class TDenseSpace, class TLinearSolver>
class KRATOS_API(KRATOS_CORE) CalculateEmbeddedNodalVariableFromSkinProcess : public Process
{
public:

    ///@name Type Definitions
    ///@{

    typedef typename TLinearSolver::Pointer LinearSolverPointerType;
    typedef typename Scheme<TSparseSpace,TDenseSpace>::Pointer SchemePointerType;
    typedef typename BuilderAndSolver<TSparseSpace,TDenseSpace,TLinearSolver>::Pointer BuilderSolverPointerType;
    typedef typename SolvingStrategy<TSparseSpace, TDenseSpace, TLinearSolver>::UniquePointer SolvingStrategyPointerType;
    typedef typename FindIntersectedGeometricalObjectsProcess::UniquePointer FindIntersectedGeometricalObjectsProcessPointerType;

    struct Hash
    {
        std::size_t operator()(const std::pair<unsigned int,bool>& k) const
        {
            std::size_t h1 = std::hash<unsigned int>()(std::get<0>(k));
            std::size_t h2 = std::hash<bool>()(std::get<1>(k));
            return h1 ^ (h2 << 1);
        }
    };

    struct KeyEqual
    {
        bool operator()(const std::pair<std::size_t, std::size_t>& lhs, const std::pair<std::size_t, std::size_t>& rhs) const
        {
            return ((std::get<0>(lhs) == std::get<0>(rhs)) && (std::get<1>(lhs) == std::get<1>(rhs)));
        }
    };

    typedef std::unordered_map<std::pair<std::size_t, std::size_t>, std::size_t, Hash, KeyEqual> EdgesMapType;

    ///@}
    ///@name Pointer Definitions

    /// Pointer definition of CalculateEmbeddedNodalVariableFromSkinProcess
    KRATOS_CLASS_POINTER_DEFINITION(CalculateEmbeddedNodalVariableFromSkinProcess);

    ///@}
    ///@name Life Cycle
    ///@{

    /**
     * @brief Get the Default Settings object
     * This method returns the default parameters for this proces.
     * Note that it is required to be static since it is called during
     * the construction of the object so no instantation exists yet.
     * @return Parameters Default parameters json string
     */
    static Parameters GetDefaultSettings()
    {
        Parameters default_settings(R"(
        {
            "base_model_part_name": "",
            "skin_model_part_name": "",
            "skin_variable_name": "",
            "embedded_nodal_variable_name": "",
            "level_set_type": "",
            "buffer_position": 0,
            "gradient_penalty_coefficient": 0.0,
            "aux_model_part_name": "IntersectedElementsModelPart",
            "linear_solver_settings": {
                "preconditioner_type": "amg",
                "solver_type": "amgcl",
                "smoother_type": "ilu0",
                "krylov_type": "cg",
                "max_iteration": 1000,
                "verbosity": 0,
                "tolerance": 1e-8,
                "scaling": false,
                "block_size": 1,
                "use_block_matrices_if_possible": true
            }
        }
        )");

        return default_settings;
    }

    /**
     * @brief Construct a new Calculate Embedded Nodal Variable From Skin Process object
     * Constructor with model and json settings
     * @param rModel Model container
     * @param rSettings Settings json string
     */
    CalculateEmbeddedNodalVariableFromSkinProcess(
        Model &rModel,
        Parameters rSettings)
        : CalculateEmbeddedNodalVariableFromSkinProcess(
            rModel.GetModelPart(rSettings["base_model_part_name"].GetString()),
            rModel.GetModelPart(rSettings["skin_model_part_name"].GetString()),
            [] (Parameters x) -> Parameters {x.ValidateAndAssignDefaults(GetDefaultSettings()); return x;} (rSettings))
    {
    }

    /**
     * @brief Construct a new Calculate Embedded Nodal Variable From Skin Process object
     *
     * @param rBaseModelPart Background mesh model part reference
     * @param rSkinModelPart Embedded skin model part reference
     * @param LinearSolverSettings Linear solver json settings
     * @param rSkinVariable Skin variable to take the values from
     * @param rEmbeddedNodalVariable Background mesh destination variable
     * @param LevelSetType Level set type (continuous or discontinuous)
     * @param BufferPosition Position in the buffer to take and save the values
     * @param AuxPartName Auxiliary intersections model part name
     */
    CalculateEmbeddedNodalVariableFromSkinProcess(
        ModelPart &rBaseModelPart,
        ModelPart &rSkinModelPart,
        Parameters LinearSolverSettings,
        const Variable<TVarType> &rSkinVariable,
        const Variable<TVarType> &rEmbeddedNodalVariable,
        const double GradientPenaltyCoefficient = 0.0,
        const std::string LevelSetType = "continuous",
        const unsigned int BufferPosition = 0,
        const std::string AuxPartName = "IntersectedElementsModelPart")
<<<<<<< HEAD
        : mLevelSetType(LevelSetType),
=======
        : Process(),
          mLevelSetType(LevelSetType),
>>>>>>> cbe92707
          mBufferPosition(BufferPosition),
          mAuxModelPartName(AuxPartName),
          mGradientPenaltyCoefficient(GradientPenaltyCoefficient),
          mrBaseModelPart(rBaseModelPart),
          mrSkinModelPart(rSkinModelPart),
          mrSkinVariable(rSkinVariable),
          mrEmbeddedNodalVariable(rEmbeddedNodalVariable)
    {
        KRATOS_TRY

        // Check the process settings
        KRATOS_ERROR_IF(mLevelSetType != "continuous" && mLevelSetType != "discontinuous") <<
            "Provided level set type " << mLevelSetType << ". Options are \'continuous\' or \'discontinuous\'." << std::endl;
        KRATOS_ERROR_IF(!(mBufferPosition < rBaseModelPart.GetBufferSize())) <<
            "Asked for buffer position " << mBufferPosition << " buf base model part buffer size is " << rBaseModelPart.GetBufferSize() << std::endl;
        KRATOS_ERROR_IF(!(mBufferPosition < rSkinModelPart.GetBufferSize())) <<
            "Asked for buffer position " << mBufferPosition << " buf skin model part buffer size is " << rSkinModelPart.GetBufferSize() << std::endl;

        // Check that there is at least one element and node in the model
        int n_loc_mesh_nodes = mrBaseModelPart.GetCommunicator().pLocalMesh()->NumberOfNodes();
        int n_loc_mesh_elements = mrBaseModelPart.GetCommunicator().pLocalMesh()->NumberOfElements();
        KRATOS_ERROR_IF(mrBaseModelPart.GetCommunicator().SumAll(n_loc_mesh_nodes) == 0) << "The base model part has no nodes." << std::endl;
        KRATOS_ERROR_IF(mrBaseModelPart.GetCommunicator().SumAll(n_loc_mesh_elements) == 0) << "The base model Part has no elements." << std::endl;

        // Check that the base model part is conformed by simplex elements
        const auto &r_aux_geom = (mrBaseModelPart.ElementsBegin())->GetGeometry();
        const unsigned int dim = r_aux_geom.Dimension();
        if(dim == 2){
            KRATOS_ERROR_IF(r_aux_geom.GetGeometryFamily() != GeometryData::Kratos_Triangle) <<
                "In 2D the element type is expected to be a triangle." << std::endl;
        } else if(dim == 3) {
            KRATOS_ERROR_IF(r_aux_geom.GetGeometryFamily() != GeometryData::Kratos_Tetrahedra) <<
                "In 3D the element type is expected to be a tetrahedron" << std::endl;
        } else {
            KRATOS_ERROR << "Wrong geometry Dimension(). Expected 2 or 3 and obtained: " << dim;
        }

        // Construct the linear solver pointer
        LinearSolverFactory<TSparseSpace, TDenseSpace> linear_solver_factory;
        mpLinearSolver = linear_solver_factory.Create(LinearSolverSettings);

        KRATOS_CATCH("")
    }

    /// Destructor.
    ~CalculateEmbeddedNodalVariableFromSkinProcess() override
    {
        Model& current_model = mrBaseModelPart.GetModel();
        if(current_model.HasModelPart(mAuxModelPartName)) {
            current_model.DeleteModelPart(mAuxModelPartName);
        }
    };

    ///@}
    ///@name Operators
    ///@{

    void operator()()
    {
        Execute();
    }

    ///@}
    ///@name Operations
    ///@{

    ModelPart &GetIntersectedEdgesModelPart() const
    {
        Model &current_model = mrBaseModelPart.GetModel();
        return current_model.GetModelPart(mAuxModelPartName);
    }

    void Execute() override
    {
        KRATOS_TRY;

        // Generate an auxilary model part and populate it by elements of type DistanceCalculationElementSimplex
        this->GenerateIntersectedEdgesElementsModelPart();

        // Set the linear strategy to solve the regression problem
        this->SetLinearStrategy();

        // Solve the regression problem
        mpSolvingStrategy->SetEchoLevel(2);
        mpSolvingStrategy->Solve();

<<<<<<< HEAD
        // Model &current_model = mrBaseModelPart.GetModel();
        // ModelPart &r_intersected_edges_model_part = current_model.GetModelPart(mAuxModelPartName);
        // GidIO<> gid_io_fluid("/home/rzorrilla/Desktop/baiges_cylinder_test/moving_cylinder/embedded_nodal_mesh", GiD_PostAscii, SingleFile, WriteDeformed, WriteConditions);
        // gid_io_fluid.InitializeMesh(0.0);
        // gid_io_fluid.WriteMesh(r_intersected_edges_model_part.GetMesh());
        // gid_io_fluid.FinalizeMesh();
        // gid_io_fluid.InitializeResults(0, r_intersected_edges_model_part.GetMesh());
        // gid_io_fluid.WriteNodalResults(NODAL_VAUX, r_intersected_edges_model_part.Nodes(), 0, 0);
        // gid_io_fluid.FinalizeResults();

        // Move the obtained values to the user-defined variable
=======
        // Copy the obtained values from the unknown variable to the user-defined variable
>>>>>>> cbe92707
        this->SetObtainedEmbeddedNodalValues();

        KRATOS_CATCH("")
    }

    virtual void Clear()
    {
        Model& current_model = mrBaseModelPart.GetModel();
        ModelPart& r_intersected_edges_model_part = current_model.GetModelPart( mAuxModelPartName );
        r_intersected_edges_model_part.Nodes().clear();
        r_intersected_edges_model_part.Elements().clear();
        r_intersected_edges_model_part.Conditions().clear();

        mpSolvingStrategy->Clear();
    }

    ///@}
    ///@name Access
    ///@{

    ///@}
    ///@name Inquiry
    ///@{

    ///@}
    ///@name Input and output
    ///@{

    /// Turn back information as a string.
    std::string Info() const override
    {
        return "CalculateEmbeddedNodalVariableFromSkinProcess";
    }

    /// Print information about this object.
    void PrintInfo(std::ostream& rOStream) const override
    {
        rOStream << "CalculateEmbeddedNodalVariableFromSkinProcess";
    }

    /// Print object's data.
    void PrintData(std::ostream& rOStream) const override
    {
    }

    ///@}
    ///@name Friends
    ///@{

    ///@}
protected:
    ///@name Protected static Member Variables
    ///@{


    ///@}
    ///@name Protected member Variables
    ///@{

    const std::string mLevelSetType;
    const unsigned int mBufferPosition;
    const std::string mAuxModelPartName;
    const double mGradientPenaltyCoefficient;

    ModelPart& mrBaseModelPart;
    ModelPart& mrSkinModelPart;

    const Variable<TVarType> &mrSkinVariable;
    const Variable<TVarType> &mrEmbeddedNodalVariable;

    LinearSolverPointerType mpLinearSolver = nullptr;
    SolvingStrategyPointerType mpSolvingStrategy = nullptr;

    FindIntersectedGeometricalObjectsProcessPointerType mpFindIntersectedGeometricalObjectsProcess;

    ///@}
    ///@name Protected Operators
    ///@{


    ///@}
    ///@name Protected Operations
    ///@{

    virtual void GenerateIntersectedEdgesElementsModelPart()
    {
        KRATOS_TRY

        // Compute element intersections
        this->CalculateIntersections();

        Model& current_model = mrBaseModelPart.GetModel();
        if(current_model.HasModelPart(mAuxModelPartName)) {
            current_model.DeleteModelPart(mAuxModelPartName);
        }

        // Generate the auxiliary model part
        ModelPart& r_int_elems_model_part = current_model.CreateModelPart(mAuxModelPartName);

        r_int_elems_model_part.Nodes().clear();
        r_int_elems_model_part.Elements().clear();
        r_int_elems_model_part.Conditions().clear();

        r_int_elems_model_part.SetBufferSize(1);
        r_int_elems_model_part.CreateNewProperties(0, 0);

        // Set the gradient penalty coefficient in the auxiliary model part process info
        r_int_elems_model_part.GetProcessInfo()[GRADIENT_PENALTY_COEFFICIENT] = mGradientPenaltyCoefficient;

        // Add the minimization problem auxiliary variables
        this->AddIntersectedElementsVariables(r_int_elems_model_part);

        // Add intersected elements
        this->AddIntersectedElementsModelPartElements(r_int_elems_model_part);

        // Add DOFs to intersected elements model part
        this->AddIntersectedElementsModelPartDOFs(r_int_elems_model_part);

        KRATOS_CATCH("")
    }

    void SetObtainedEmbeddedNodalValues() const
    {
        const auto &rUnknownVariable = EmbeddedNodalVariableFromSkinTypeHelperClass<TVarType>::GetUnknownVariable();
        const auto &r_int_elems_model_part = (mrBaseModelPart.GetModel()).GetModelPart(mAuxModelPartName);
        #pragma omp parallel for
        for (int i_node = 0; i_node < static_cast<int>(r_int_elems_model_part.NumberOfNodes()); ++i_node) {
            const auto it_node = r_int_elems_model_part.NodesBegin() + i_node;
            auto &r_emb_nod_val = (mrBaseModelPart.GetNode(it_node->Id())).FastGetSolutionStepValue(mrEmbeddedNodalVariable, mBufferPosition);
            r_emb_nod_val = it_node->FastGetSolutionStepValue(rUnknownVariable);
        }
    }

    inline void AddIntersectedElementsVariables(ModelPart &rModelPart) const
    {
        EmbeddedNodalVariableFromSkinTypeHelperClass<TVarType>::AddUnknownVariable(rModelPart);
    }

    void AddIntersectedElementsModelPartDOFs(ModelPart &rModelPart) const
    {
        EmbeddedNodalVariableFromSkinTypeHelperClass<TVarType>::AddUnknownVariableDofs(rModelPart);
    }

    void AddIntersectedElementsModelPartElements(ModelPart &rModelPart) const
    {
        // Initialize the VISITED flag in the origin model part
        // It will be used to mark the nodes already added to the intersected elements model part
        VariableUtils().SetFlag(VISITED, false, mrBaseModelPart.Nodes());

        // Create element edges map
        EdgesMapType edges_map;

        // Get the base model part intersections
        auto &r_int_obj_vect = mpFindIntersectedGeometricalObjectsProcess->GetIntersections();

        // Get the unknown variable from Kratos components
        const auto &rUnknownVariable = EmbeddedNodalVariableFromSkinTypeHelperClass<TVarType>::GetUnknownVariable();

        // Loop the base model part elements
        std::size_t new_elem_id = 1;
        for (unsigned int i_elem = 0; i_elem < mrBaseModelPart.NumberOfElements(); ++i_elem) {
            auto it_elem = mrBaseModelPart.ElementsBegin() + i_elem;
            const auto elem_dist = this->SetDistancesVector(it_elem);
            // Check if the current element is split
            if (IsSplit(elem_dist)) {
                if (r_int_obj_vect[i_elem].size() != 0) {
                    // Initialize the element values
                    auto &r_geom = it_elem->GetGeometry();
                    const auto edges = r_geom.Edges();

                    // Loop the edges
                    for (unsigned int i_edge = 0; i_edge < r_geom.EdgesNumber(); ++i_edge) {
                        // Check if the current edge is already stored
                        auto &r_i_edge_geom = edges[i_edge];
                        auto i_edge_pair = this->SetEdgePair(r_i_edge_geom);

                        if (edges_map.find(i_edge_pair) == edges_map.end()) {
                            // Initialize edge values
                            double i_edge_d = 0.0; // Average normalized distance from lower id. node
                            unsigned int n_int_obj = 0; // Number edge of intersecting entities
                            TVarType i_edge_val = mrEmbeddedNodalVariable.Zero(); // Average edge variable value

                            // Check the edge intersection against all the candidates
                            for (auto &r_int_obj : r_int_obj_vect[i_elem]) {
                                Point intersection_point;
                                const int is_intersected = this->ComputeEdgeIntersection(
                                    r_int_obj.GetGeometry(),
                                    r_i_edge_geom[0],
                                    r_i_edge_geom[1],
                                    intersection_point);

                                // Compute the variable value in the intersection point
                                if (is_intersected == 1) {
                                    n_int_obj++;
                                    Vector int_obj_N;
                                    array_1d<double,3> local_coords;
                                    r_int_obj.GetGeometry().PointLocalCoordinates(local_coords, intersection_point);
                                    r_int_obj.GetGeometry().ShapeFunctionsValues(int_obj_N, local_coords);
                                    for (unsigned int i_node = 0; i_node < r_int_obj.GetGeometry().PointsNumber(); ++i_node) {
                                        i_edge_val += r_int_obj.GetGeometry()[i_node].FastGetSolutionStepValue(mrSkinVariable, mBufferPosition) * int_obj_N[i_node];
                                    }
                                    i_edge_d += norm_2(intersection_point - r_i_edge_geom[0]) / r_i_edge_geom.Length();
                                }
                            }

                            // Check if the edge is intersected
                            if (n_int_obj != 0) {
                                // Add the average edge value (there might exist cases in where
                                // more than one geometry intersects the edge of interest).
                                i_edge_d /= n_int_obj;
                                i_edge_val /= n_int_obj;

                                // If not added yet, add the edge nodes
                                this->AddEdgeNodes(r_i_edge_geom, rModelPart);

                                // Create a new element with the intersected edge geometry and fake properties
                                auto p_element = Kratos::make_shared<EmbeddedNodalVariableCalculationElementSimplex<TVarType>>(
                                    new_elem_id,
                                    this->pSetEdgeElementGeometry(rModelPart, r_i_edge_geom, i_edge_pair),
                                    rModelPart.pGetProperties(0));

                                // Save the edge values in the new element
                                p_element->SetValue(DISTANCE, i_edge_d);
                                p_element->SetValue(rUnknownVariable, i_edge_val);

                                // Update the id. counter
                                new_elem_id++;

                                // Add the new edge element to the hash map
                                edges_map.insert(std::make_pair(i_edge_pair, new_elem_id));

                                // Add the new edge element to the intersected elements model part
                                rModelPart.Elements().push_back(p_element);
                            }
                        }
                    }
                }
            }
        }
    }

    void SetLinearStrategy()
    {
<<<<<<< HEAD
        // Create the CG linear solver (take advantage of the symmetry of the problem)
        Parameters linear_solver_parameters(R"({
            "preconditioner_type"            : "amg",
            "solver_type"                    : "AMGCL",
            "smoother_type"                  : "ilu0",
            "krylov_type"                    : "cg",
            "coarsening_type"                : "aggregation",
            "max_iteration"                  : 1000,
            "provide_coordinates"            : false,
            "gmres_krylov_space_dimension"   : 100,
            "verbosity"                      : 2,
            "tolerance"                      : 1e-8,
            "scaling"                        : false,
            "block_size"                     : 1,
            "use_block_matrices_if_possible" : true
        })");
        auto p_linear_solver = Kratos::make_shared<AMGCLSolver<TSparseSpace, TDenseSpace>>(linear_solver_parameters);
        // auto p_linear_solver = Kratos::make_shared<CGSolver<TSparseSpace, TDenseSpace>>(linear_solver_parameters);

=======
>>>>>>> cbe92707
        // Create the linear strategy
        SchemePointerType p_scheme = Kratos::make_shared<ResidualBasedIncrementalUpdateStaticScheme<TSparseSpace, TDenseSpace>>();

        bool calculate_norm_dx = false;
        bool calculate_reactions = false;
        bool reform_dof_at_each_iteration = false;
        BuilderSolverPointerType p_builder_and_solver = Kratos::make_shared<ResidualBasedBlockBuilderAndSolver<TSparseSpace, TDenseSpace, TLinearSolver>>(mpLinearSolver);

        Model &current_model = mrBaseModelPart.GetModel();
        ModelPart &r_aux_model_part = current_model.GetModelPart(mAuxModelPartName);

        mpSolvingStrategy = Kratos::make_unique<ResidualBasedLinearStrategy<TSparseSpace, TDenseSpace, TLinearSolver>>(
            r_aux_model_part,
            p_scheme,
            mpLinearSolver,
            p_builder_and_solver,
            calculate_reactions,
            reform_dof_at_each_iteration,
            calculate_norm_dx);

        mpSolvingStrategy->Check();
    }

    ///@}
    ///@name Protected  Access
    ///@{


    ///@}
    ///@name Protected Inquiry
    ///@{


    ///@}
    ///@name Protected LifeCycle
    ///@{

    /**
     * @brief Construct a new Calculate Embedded Nodal Variable From Skin Process object
     * Constructor with background and skin model parts as well as json settings. This
     * constructor is intentionally protected to avoid exposing it to the user since it
     * is intended to serve as an auxiliar constructor to bridge from the model and
     * parameters one, which checks the provided settings with the defaults, to the "old
     * fashioned" one. This allows keeping the member variables as const as well as to
     * have a unique implementation of the constructor required checks and operations.
     * @param rBaseModelPart Background mesh model part reference
     * @param rSkinModelPart Embedded skin model part reference
     * @param rSettings Settings json string
     */
    CalculateEmbeddedNodalVariableFromSkinProcess(
        ModelPart &rBaseModelPart,
        ModelPart &rSkinModelPart,
        Parameters rSettings)
        : CalculateEmbeddedNodalVariableFromSkinProcess(
            rBaseModelPart,
            rSkinModelPart,
            rSettings["linear_solver_settings"],
            KratosComponents<Variable<TVarType>>::Get(rSettings["skin_variable_name"].GetString()),
            KratosComponents<Variable<TVarType>>::Get(rSettings["embedded_nodal_variable_name"].GetString()),
            rSettings["gradient_penalty_coefficient"].GetDouble(),
            rSettings["level_set_type"].GetString(),
            rSettings["buffer_position"].GetInt(),
            rSettings["aux_model_part_name"].GetString())
    {
    }

    ///@}
private:
    ///@name Static Member Variables
    ///@{


    ///@}
    ///@name Member Variables
    ///@{


    ///@}
    ///@name Private Operators
    ///@{


    ///@}
    ///@name Private Operations
    ///@{

    void CalculateIntersections()
    {
        mpFindIntersectedGeometricalObjectsProcess = Kratos::make_unique<FindIntersectedGeometricalObjectsProcess>(mrBaseModelPart, mrSkinModelPart);
        mpFindIntersectedGeometricalObjectsProcess->Initialize();
        mpFindIntersectedGeometricalObjectsProcess->FindIntersections();
    }

    void ClearIntersections()
    {
        mpFindIntersectedGeometricalObjectsProcess->Clear();
    }

    const Vector SetDistancesVector(ModelPart::ElementIterator ItElem) const
    {
        const auto &r_geom = ItElem->GetGeometry();
        Vector nodal_distances(r_geom.PointsNumber());

        if (mLevelSetType == "continuous"){
            // Continuous nodal distance function case
            for (unsigned int i_node = 0; i_node < r_geom.PointsNumber(); ++i_node) {
                nodal_distances[i_node] = r_geom[i_node].FastGetSolutionStepValue(DISTANCE);
            }
        } else if (mLevelSetType == "discontinuous") {
            // Discontinuous elemental distance function case
            nodal_distances = ItElem->GetValue(ELEMENTAL_DISTANCES);
        } else {
            KRATOS_ERROR << "Level set type must be either 'continuous' or 'discontinuous'. Got " << mLevelSetType;
        }

        return nodal_distances;
    }

    inline bool IsSplit(const Vector &rDistances) const
    {
        unsigned int n_pos = 0, n_neg = 0;

        for (double dist : rDistances) {
            if(dist >= 0) {
                ++n_pos;
            } else {
                ++n_neg;
            }
        }

        if (n_pos > 0 && n_neg > 0) {
            return true;
        }

        return false;
    }

	int ComputeEdgeIntersection(
		const Element::GeometryType& rIntObjGeometry,
		const Element::NodeType& rEdgePoint1,
		const Element::NodeType& rEdgePoint2,
		Point& rIntersectionPoint) const
	{
		int intersection_flag = 0;
		const unsigned int work_dim = rIntObjGeometry.WorkingSpaceDimension();
		if (work_dim == 2){
			intersection_flag = IntersectionUtilities::ComputeLineLineIntersection<Element::GeometryType>(
				rIntObjGeometry, rEdgePoint1.Coordinates(), rEdgePoint2.Coordinates(), rIntersectionPoint.Coordinates());
		} else if (work_dim == 3){
			intersection_flag = IntersectionUtilities::ComputeTriangleLineIntersection<Element::GeometryType>(
				rIntObjGeometry, rEdgePoint1.Coordinates(), rEdgePoint2.Coordinates(), rIntersectionPoint.Coordinates());
		} else {
			KRATOS_ERROR << "Working space dimension value equal to " << work_dim << ". Check your skin geometry implementation." << std::endl;
		}

        return intersection_flag;
    }

    void AddEdgeNodes(
        const Geometry<Node<3>> &rEdgeGeometry,
        ModelPart &rModelPart) const
    {
        // Loop the edge nodes
        for (std::size_t i = 0; i < 2; ++i) {
            auto p_i_node = rEdgeGeometry(i);
            // Check if the node has been already added
            if (!p_i_node->Is(VISITED)) {
                p_i_node->Set(VISITED, true);
                rModelPart.CreateNewNode(p_i_node->Id(), *p_i_node);
            }
        }
    }

    Element::GeometryType::Pointer pSetEdgeElementGeometry(
        ModelPart &rModelPart,
        const Element::GeometryType &rCurrentEdgeGeometry,
        const std::pair<std::size_t, std::size_t> NewEdgeIds) const
    {
        Element::GeometryType::PointsArrayType points_array;
        points_array.push_back(rModelPart.pGetNode(std::get<0>(NewEdgeIds)));
        points_array.push_back(rModelPart.pGetNode(std::get<1>(NewEdgeIds)));
        return rCurrentEdgeGeometry.Create(points_array);
    }

    inline std::pair<std::size_t, std::size_t> SetEdgePair(const Geometry<Node<3>> &rEdgeGeom) const
    {
        std::pair<std::size_t, std::size_t> edge_pair(
            (rEdgeGeom[0].Id() < rEdgeGeom[1].Id()) ? rEdgeGeom[0].Id() : rEdgeGeom[1].Id(),
            (rEdgeGeom[0].Id() > rEdgeGeom[1].Id()) ? rEdgeGeom[0].Id() : rEdgeGeom[1].Id());
        return edge_pair;
    }

    ///@}
    ///@name Private  Access
    ///@{


    ///@}
    ///@name Private Inquiry
    ///@{


    ///@}
    ///@name Un accessible methods
    ///@{

    /// Assignment operator.
    CalculateEmbeddedNodalVariableFromSkinProcess& operator=(CalculateEmbeddedNodalVariableFromSkinProcess const& rOther) = delete;

    /// Copy constructor.
    CalculateEmbeddedNodalVariableFromSkinProcess(CalculateEmbeddedNodalVariableFromSkinProcess const& rOther) = delete;

    ///@}
}; // Class CalculateEmbeddedNodalVariableFromSkinProcess

///@}

///@name Type Definitions
///@{


///@}
///@name Input and output
///@{

/// input stream function
template< class TVarType, class TSparseSpace, class TDenseSpace, class TLinearSolver>
inline std::istream& operator >> (
    std::istream& rIStream,
    CalculateEmbeddedNodalVariableFromSkinProcess<TVarType, TSparseSpace, TDenseSpace, TLinearSolver>& rThis);

/// output stream function
template< class TVarType, class TSparseSpace, class TDenseSpace, class TLinearSolver>
inline std::ostream& operator << (
    std::ostream& rOStream,
    const CalculateEmbeddedNodalVariableFromSkinProcess<TVarType, TSparseSpace, TDenseSpace, TLinearSolver>& rThis)
{
    rThis.PrintInfo(rOStream);
    rOStream << std::endl;
    rThis.PrintData(rOStream);
    return rOStream;
}

///@}

}  // namespace Kratos.

#endif // KRATOS_CALCULATE_EMBEDDED_VARIABLE_FROM_SKIN_PROCESS_INCLUDED  defined<|MERGE_RESOLUTION|>--- conflicted
+++ resolved
@@ -26,11 +26,6 @@
 #include "includes/kratos_flags.h"
 #include "includes/linear_solver_factory.h"
 #include "elements/embedded_nodal_variable_calculation_element_simplex.h"
-<<<<<<< HEAD
-#include "linear_solvers/amgcl_solver.h"
-#include "linear_solvers/cg_solver.h"
-=======
->>>>>>> cbe92707
 #include "processes/process.h"
 #include "processes/find_intersected_geometrical_objects_process.h"
 #include "solving_strategies/builder_and_solvers/residualbased_block_builder_and_solver.h"
@@ -280,12 +275,8 @@
         const std::string LevelSetType = "continuous",
         const unsigned int BufferPosition = 0,
         const std::string AuxPartName = "IntersectedElementsModelPart")
-<<<<<<< HEAD
-        : mLevelSetType(LevelSetType),
-=======
         : Process(),
           mLevelSetType(LevelSetType),
->>>>>>> cbe92707
           mBufferPosition(BufferPosition),
           mAuxModelPartName(AuxPartName),
           mGradientPenaltyCoefficient(GradientPenaltyCoefficient),
@@ -372,21 +363,7 @@
         mpSolvingStrategy->SetEchoLevel(2);
         mpSolvingStrategy->Solve();
 
-<<<<<<< HEAD
-        // Model &current_model = mrBaseModelPart.GetModel();
-        // ModelPart &r_intersected_edges_model_part = current_model.GetModelPart(mAuxModelPartName);
-        // GidIO<> gid_io_fluid("/home/rzorrilla/Desktop/baiges_cylinder_test/moving_cylinder/embedded_nodal_mesh", GiD_PostAscii, SingleFile, WriteDeformed, WriteConditions);
-        // gid_io_fluid.InitializeMesh(0.0);
-        // gid_io_fluid.WriteMesh(r_intersected_edges_model_part.GetMesh());
-        // gid_io_fluid.FinalizeMesh();
-        // gid_io_fluid.InitializeResults(0, r_intersected_edges_model_part.GetMesh());
-        // gid_io_fluid.WriteNodalResults(NODAL_VAUX, r_intersected_edges_model_part.Nodes(), 0, 0);
-        // gid_io_fluid.FinalizeResults();
-
-        // Move the obtained values to the user-defined variable
-=======
         // Copy the obtained values from the unknown variable to the user-defined variable
->>>>>>> cbe92707
         this->SetObtainedEmbeddedNodalValues();
 
         KRATOS_CATCH("")
@@ -630,28 +607,6 @@
 
     void SetLinearStrategy()
     {
-<<<<<<< HEAD
-        // Create the CG linear solver (take advantage of the symmetry of the problem)
-        Parameters linear_solver_parameters(R"({
-            "preconditioner_type"            : "amg",
-            "solver_type"                    : "AMGCL",
-            "smoother_type"                  : "ilu0",
-            "krylov_type"                    : "cg",
-            "coarsening_type"                : "aggregation",
-            "max_iteration"                  : 1000,
-            "provide_coordinates"            : false,
-            "gmres_krylov_space_dimension"   : 100,
-            "verbosity"                      : 2,
-            "tolerance"                      : 1e-8,
-            "scaling"                        : false,
-            "block_size"                     : 1,
-            "use_block_matrices_if_possible" : true
-        })");
-        auto p_linear_solver = Kratos::make_shared<AMGCLSolver<TSparseSpace, TDenseSpace>>(linear_solver_parameters);
-        // auto p_linear_solver = Kratos::make_shared<CGSolver<TSparseSpace, TDenseSpace>>(linear_solver_parameters);
-
-=======
->>>>>>> cbe92707
         // Create the linear strategy
         SchemePointerType p_scheme = Kratos::make_shared<ResidualBasedIncrementalUpdateStaticScheme<TSparseSpace, TDenseSpace>>();
 
