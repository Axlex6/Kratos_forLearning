//    |  /           |
//    ' /   __| _` | __|  _ \   __|
//    . \  |   (   | |   (   |\__ \.
//   _|\_\_|  \__,_|\__|\___/ ____/
//                   Multi-Physics
//
//  License:         BSD License
//                   Kratos default license: kratos/license.txt
//
//  Main authors:    Vicente Mataix Ferrandiz
//

#if !defined(KRATOS_FROM_JSON_CHECK_RESULT_PROCESS_H_INCLUDED )
#define  KRATOS_FROM_JSON_CHECK_RESULT_PROCESS_H_INCLUDED

// System includes

// External includes

// Project includes
#include "processes/process.h"
#include "includes/model_part.h"
#include "includes/kratos_parameters.h"
#include "utilities/result_dabatase.h"

namespace Kratos
{

///@name Kratos Globals
///@{

///@}
///@name Type Definitions
///@{

///@}
///@name  Enum's
///@{

///@}
///@name  Functions
///@{

///@}
///@name Kratos Classes
///@{

/**
 * @class FromJSONCheckResultProcess
 * @ingroup KratosCore
 * @brief This class is used in order to check results using a json file containing the solution a given model part with a certain frequency
 * @details This stores the dababase in a class denominated ResultDatabase which considers Table to store the information, therefore being able to interpolate results
 * @author Vicente Mataix Ferrandiz
*/
class KRATOS_API(KRATOS_CORE) FromJSONCheckResultProcess
    : public Process
{
public:
    ///@name Type Definitions
    ///@{

    /// Pointer definition of FromJSONCheckResultProcess
    KRATOS_CLASS_POINTER_DEFINITION(FromJSONCheckResultProcess);

    /// Local Flags
    KRATOS_DEFINE_LOCAL_FLAG( CORRECT_RESULT );                 /// This flag is used in order to check that the result is correct
    KRATOS_DEFINE_LOCAL_FLAG( HISTORICAL_VALUE );               /// This flag is used in order to check if the values are historical
    KRATOS_DEFINE_LOCAL_FLAG( CHECK_ONLY_LOCAL_ENTITIES );      /// This flag is used in order to check only local entities
    KRATOS_DEFINE_LOCAL_FLAG( NODES_CONTAINER_INITIALIZED );    /// This flag is used in order to check that nodes container are initialized
    KRATOS_DEFINE_LOCAL_FLAG( ELEMENTS_CONTAINER_INITIALIZED ); /// This flag is used in order to check that elements container are initialized
    KRATOS_DEFINE_LOCAL_FLAG( NODES_DATABASE_INITIALIZED );     /// This flag is used in order to check that nodes database are initialized
    KRATOS_DEFINE_LOCAL_FLAG( ELEMENTS_DATABASE_INITIALIZED );  /// This flag is used in order to check that elements database are initialized

    /// Containers definition
    typedef ModelPart::NodesContainerType              NodesArrayType;
    typedef ModelPart::ElementsContainerType        ElementsArrayType;

<<<<<<< HEAD
    /// The node type definition
    typedef Node<3> NodeType;
=======
    /// The node type definiton
    typedef Node NodeType;
>>>>>>> b4da3811

    /// The definition of the index type
    typedef std::size_t IndexType;

    /// The definition of the sizetype
    typedef std::size_t SizeType;

    ///@}
    ///@name Life Cycle
    ///@{

    /**
     * @brief Default constructor.
     * @param rModel The model where the where the simulation is performed
     * @param ThisParameters The parameters of configuration
     */
    FromJSONCheckResultProcess(
        Model& rModel,
        Parameters ThisParameters = Parameters(R"({})")
        );

    /**
     * @brief Default constructor.
     * @param rModelPart The model part where the simulation is performed
     * @param ThisParameters The parameters of configuration
     */
    FromJSONCheckResultProcess(
        ModelPart& rModelPart,
        Parameters ThisParameters = Parameters(R"({})")
        );

    /// Destructor.
    virtual ~FromJSONCheckResultProcess() {}

    ///@}
    ///@name Operators
    ///@{

    void operator()()
    {
        Execute();
    }

    ///@}
    ///@name Operations
    ///@{

    /**
     * @brief This function is designed for being called at the beginning of the computations right after reading the model and the groups
     */
    void ExecuteInitialize() override;

    /**
     * @brief This function will be executed at every time step AFTER performing the solve phase
     */
    void ExecuteFinalizeSolutionStep() override;

    /**
     * @brief This function is designed for being called at the end of the computations
     */
    void ExecuteFinalize() override;

    /**
     * @brief This function is designed for being called after ExecuteInitialize ONCE to verify that the input is correct.
     */
    int Check() override;

    /**
     * @brief This function returns if the result is correct
     * @return If the result is correct
     */
    bool IsCorrectResult()
    {
        return this->Is(CORRECT_RESULT);
    }

    /**
     * @brief This function returns the error message
     * @return The error message
     */
    std::string GetErrorMessage()
    {
        return mErrorMessage;
    }

    ///@}
    ///@name Input and output
    ///@{

    /// Turn back information as a string.
    std::string Info() const override
    {
        return "FromJSONCheckResultProcess";
    }

    /// Print information about this object.
    void PrintInfo(std::ostream& rOStream) const override
    {
        rOStream << "FromJSONCheckResultProcess";
    }

    /// Print object's data.
    void PrintData(std::ostream& rOStream) const override
    {
    }

    ///@}
protected:
    ///@name Protected Operations
    ///@{

    /**
     * @brief This initializes the databases
     */
    void InitializeDatabases();

    /**
     * @brief This method fills the list of variables
     * @param rNodalVariablesNames The names of the nodal variables
     * @param rGPVariablesNames The names of the GP variables
     */
    void FillVariablesList(
        const std::vector<std::string>& rNodalVariablesNames,
        const std::vector<std::string>& rGPVariablesNames
        );

    /**
     * @brief This method checks if a flag is active in a given entity
     * @param rEntity The entity to check
     * @param pFLag The pointer to the flag to check
     */
    template<class TEntity>
    bool CheckFlag(
        const TEntity& rEntity,
        const Flags* pFlag
        )
    {
        if (pFlag != nullptr) {
            if (rEntity.IsNot(*pFlag)) {
                return false;
            }
        }
        return true;
    }

    /**
     * @brief This method checks the results
     * @param ValueEntity The value on the entity
     * @param ValueJSON The reference value from the JSON
     */
    bool CheckValues(
        const double ValueEntity,
        const double ValueJSON
        );

    /**
     * @brief This returns a message in case of fail
     * @param EntityId The Kratos node or element to check
     * @param rEntityType The type of the entity
     * @param ValueEntity The value on the entity
     * @param ValueJSON The reference value from the json
     * @param rVariableName The name of the variable
     * @param ComponentIndex The component index
     * @param GPIndex The GP index
     */
    void FailMessage(
        const IndexType EntityId,
        const std::string& rEntityType,
        const double ValueEntity,
        const double ValueJSON,
        const std::string& rVariableName,
        const int ComponentIndex = -1,
        const int GPIndex = -1
        );

    /**
     * @brief This method check the nodal values
     * @param rCheckCounter The check counter
     */
    void CheckNodeValues(IndexType& rCheckCounter);

    /**
     * @brief This method check the nodal historical values
     * @param rCheckCounter The check counter
     */
    void CheckNodeHistoricalValues(IndexType& rCheckCounter);

    /**
     * @brief This method check the GP values
     * @param rCheckCounter The check counter
     */
    void CheckGPValues(IndexType& rCheckCounter);

    /**
     * @brief
     */
    SizeType SizeDatabase(
        const Parameters& rResults,
        const NodesArrayType& rNodesArray,
        const ElementsArrayType& rElementsArray
        );

    /**
     * @brief
     */
    void FillDatabase(
        const Parameters& rResults,
        const NodesArrayType& rNodesArray,
        const ElementsArrayType& rElementsArray,
        const SizeType NumberOfGP
        );

    /**
     * @brief Returns the identifier/key for saving nodal results in the json this can be either the node Id or its coordinates
     * @details The coordinates can be used to check the nodal results in MPI
     * @param rNode The Kratos node to get the identifier for
     */
    std::string GetNodeIdentifier(NodeType& rNode);

    /**
     * @brief This method returns the nodes of the model part
     * @return The nodes of the model part
     */
    NodesArrayType& GetNodes(const Flags* pFlag = nullptr);

    /**
     * @brief This method returns the elements of the model part
     * @return The elements of the model part
     */
    ElementsArrayType& GetElements(const Flags* pFlag = nullptr);

    /**
     * @brief This method computes the relevant digits to take into account
     */
    std::size_t ComputeRelevantDigits(const double Value);

    /**
     * @brief This method provides the defaults parameters to avoid conflicts between the different constructors
     */
    const Parameters GetDefaultParameters() const override;

    ///@}
    ///@name Protected  Access
    ///@{

    /**
     * @brief This method returns the model part
     * @return The model part of the problem
     */
    const ModelPart& GetModelPart() const;

    /**
     * @brief This method returns the settings
     * @return The settings of the problem
     */
    const Parameters GetSettings() const;

    /**
     * @brief This method returns the Nodes database. If not initialized it will try initialize again
     * @return The nodes database
     */
    const ResultDatabase& GetNodeDatabase();

    /**
     * @brief This method returns the GP database. If not initialized it will try initialize again
     * @return The GP database
     */
    const ResultDatabase& GetGPDatabase();

    ///@}
    ///@name Protected LifeCycle
    ///@{

    /// Protected constructor with modified default settings to be defined by derived class.
    FromJSONCheckResultProcess(ModelPart& rModelPart, Parameters Settings, Parameters DefaultSettings);

    ///@}

private:
    ///@name Member Variables
    ///@{

    /* Model part and different settings */
    ModelPart& mrModelPart;         /// The main model part
    Parameters mThisParameters;     /// The parameters (can be used for general pourposes)

    /* Additional values */
    double mFrequency;              /// The check frequency
    double mRelativeTolerance;      /// The relative tolerance
    double mAbsoluteTolerance;      /// The absolute tolerance
    SizeType mRelevantDigits;       /// This is the number of relevant digits

    /* Counters */
    double mTimeCounter = 0.0;      /// A time counter

    /* The entities of the containers */
    NodesArrayType mNodesArray;       /// The nodes of study
    ElementsArrayType mElementsArray; /// The elements of study

    /* The vectors storing the variables of study */
    std::vector<const Variable<double>*> mpNodalVariableDoubleList;                     /// The scalar variable list to compute
    std::vector<const Variable<array_1d<double,3>>*> mpNodalVariableArrayList;          /// The array variable list to compute
    std::vector<const Variable<Vector>*> mpNodalVariableVectorList;                     /// The vector variable list to compute

    std::vector<const Variable<double>*> mpGPVariableDoubleList;                        /// The scalar variable list to compute
    std::vector<const Variable<array_1d<double,3>>*> mpGPVariableArrayList;             /// The array variable list to compute
    std::vector<const Variable<Vector>*> mpGPVariableVectorList;                        /// The vector variable list to compute

    /* The databases which store the values */
    ResultDatabase mDatabaseNodes;  /// The database containing the information to compare the results for the nodes
    ResultDatabase mDatabaseGP;     /// The database containing the information to compare the results for the Gauss Points

    /* Error message */
    std::string mErrorMessage = "";

    ///@name Private Operations
    ///@{

    ///@}
    ///@name Un accessible methods
    ///@{

    /// Assignment operator.
    FromJSONCheckResultProcess& operator=(FromJSONCheckResultProcess const& rOther);

    ///@}

}; // Class FromJSONCheckResultProcess

///@}

///@name Type Definitions
///@{


///@}
///@name Input and output
///@{

/// input stream function
inline std::istream& operator >> (std::istream& rIStream,
                                  FromJSONCheckResultProcess& rThis);

/// output stream function
inline std::ostream& operator << (std::ostream& rOStream,
                                  const FromJSONCheckResultProcess& rThis)
{
    rThis.PrintInfo(rOStream);
    rOStream << std::endl;
    rThis.PrintData(rOStream);

    return rOStream;
}
///@}


}  // namespace Kratos.

#endif // KRATOS_FROM_JSON_CHECK_RESULT_PROCESS_H_INCLUDED  defined<|MERGE_RESOLUTION|>--- conflicted
+++ resolved
@@ -75,13 +75,8 @@
     typedef ModelPart::NodesContainerType              NodesArrayType;
     typedef ModelPart::ElementsContainerType        ElementsArrayType;
 
-<<<<<<< HEAD
-    /// The node type definition
-    typedef Node<3> NodeType;
-=======
     /// The node type definiton
     typedef Node NodeType;
->>>>>>> b4da3811
 
     /// The definition of the index type
     typedef std::size_t IndexType;
