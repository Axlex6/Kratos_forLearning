--- conflicted
+++ resolved
@@ -80,13 +80,8 @@
 
     /**
      * @brief This method creates an pointer of the process
-<<<<<<< HEAD
-     * @details We consider as input a Mmodel and a set of Parameters for the sake of generality
-     * @warning Must be overridden in each process implementation
-=======
      * @details We consider as input a Model and a set of Parameters for the sake of generality
      * @warning Must be overrided in each process implementation
->>>>>>> 5ad521be
      * @param rModel The model to be consider
      * @param ThisParameters The configuration parameters
      */
