--- conflicted
+++ resolved
@@ -2,18 +2,14 @@
 //    ' /   __| _` | __|  _ \   __|
 //    . \  |   (   | |   (   |\__ `
 //   _|\_\_|  \__,_|\__|\___/ ____/
-//                   Multi-Physics
+//                   Multi-Physics 
 //
-//  License:		 BSD License
+//  License:		 BSD License 
 //					 Kratos default license: kratos/license.txt
 //
 //  Main authors:    Riccardo Rossi
-<<<<<<< HEAD
-//
-=======
 //                   Ruben Zorrilla
 //                    
->>>>>>> 78a2d64d
 //
 
 
@@ -30,16 +26,7 @@
 // Project includes
 #include "includes/define.h"
 #include "includes/kratos_flags.h"
-<<<<<<< HEAD
-#include "includes/element.h"
-#include "includes/model_part.h"
-#include "containers/model.h"
-#include "geometries/geometry_data.h"
-
-#include "spaces/ublas_space.h"
-=======
 #include "elements/distance_calculation_element_simplex.h"
->>>>>>> 78a2d64d
 #include "linear_solvers/linear_solver.h"
 #include "processes/process.h"
 #include "solving_strategies/builder_and_solvers/residualbased_block_builder_and_solver.h"
@@ -80,10 +67,10 @@
 class VariationalDistanceCalculationProcess : public Process
 {
 public:
-
+    
     KRATOS_DEFINE_LOCAL_FLAG(PERFORM_STEP1);
     KRATOS_DEFINE_LOCAL_FLAG(DO_EXPENSIVE_CHECKS);
-
+    
     ///@name Type Definitions
     ///@{
 
@@ -210,37 +197,6 @@
         // TODO: check flag    PERFORM_STEP1
         // Step1 - solve a poisson problem with a source term which depends on the sign of the existing distance function
         mp_distance_model_part->pGetProcessInfo()->SetValue(FRACTIONAL_STEP,1);
-<<<<<<< HEAD
-
-        //unfix the distances
-        const int nnodes = static_cast<int>(mp_distance_model_part->Nodes().size());
-        #pragma omp parallel for
-        for(int iii=0; iii<nnodes; iii++)
-        {
-            auto it = mp_distance_model_part->NodesBegin() + iii;
-            it->Free(DISTANCE);
-
-
-            double& d = it->FastGetSolutionStepValue(DISTANCE);
-            it->SetValue(DISTANCE, d); //save the distances
-
-            if(d == 0){
-                it->Fix(DISTANCE);
-                d = 1e-15;
-            }
-            else{
-                if(d > 0.0) //set to a large number, to make sure that that the minimal distance is computed according to CaculateTetrahedraDistances
-                    d = 1.0e15;
-                else
-                    d = -1.015;
-            }
-
-
-        }
-
-
-        const int nelem = static_cast<int>(mp_distance_model_part->Elements().size());
-=======
         
         // Unfix the distances
         const int nnodes = static_cast<int>(mp_distance_model_part->NumberOfNodes());
@@ -271,45 +227,11 @@
         }
 
         const int nelem = static_cast<int>(mp_distance_model_part->NumberOfElements());
->>>>>>> 78a2d64d
 
         #pragma omp parallel for
         for(int i_elem = 0; i_elem < nelem; ++i_elem){
             auto it_elem = mp_distance_model_part->ElementsBegin() + i_elem;
             array_1d<double,TDim+1> distances;
-<<<<<<< HEAD
-            auto& geom = it->GetGeometry();
-
-            for(unsigned int i=0; i<TDim+1; i++)
-                distances[i] = geom[i].GetValue(DISTANCE);
-
-            array_1d<double,TDim+1> original_distances = distances;
-
-            unsigned int positives = 0, negatives=0;
-            for(unsigned int i=0; i<TDim+1; i++)
-            {
-                if(distances[i] >= 0) positives++;
-                else negatives++;
-            }
-
-            if(positives> 0  && negatives>0) //the element is cut by the interface
-            {
-                if(TDim==3)
-                    GeometryUtils::CalculateTetrahedraDistances(geom, distances);
-                else
-                    GeometryUtils::CalculateTriangleDistances(geom,distances);
-
-                //assign the sign
-                for(unsigned int i=0; i<TDim+1; i++)
-                {
-                    if(original_distances[i] < 0) distances[i] = -distances[i];
-                }
-
-                for(unsigned int i=0; i<TDim+1; i++)
-                {
-
-                    double& d = geom[i].FastGetSolutionStepValue(DISTANCE);
-=======
             auto& geom = it_elem->GetGeometry();
             
             for(unsigned int i=0; i<TDim+1; i++){
@@ -337,7 +259,6 @@
                 for(unsigned int i = 0; i < TDim+1; ++i){
                     double &d = geom[i].FastGetSolutionStepValue(DISTANCE);
                     double &fix_flag = geom[i].FastGetSolutionStepValue(FLAG_VARIABLE);
->>>>>>> 78a2d64d
                     geom[i].SetLock();
                     if(std::abs(d) > std::abs(distances[i])){
                         d = distances[i];
@@ -349,15 +270,11 @@
             }
         }
 
-<<<<<<< HEAD
-        //compute the maximum and minimum distance for the fixed nodes
-=======
         // SHALL WE SYNCHRONIZE SOMETHING IN HERE?¿?¿??¿ WE'VE CHANGED THE NODAL DISTANCE VALUES FROM THE ELEMENTS...
         this->SynchronizeFixity();
         this->SynchronizeDistance();
 
         // Compute the maximum and minimum distance for the fixed nodes
->>>>>>> 78a2d64d
         double max_dist = 0.0;
         double min_dist = 0.0;
         for(int i_node = 0; i_node < nnodes; ++i_node){
@@ -373,9 +290,6 @@
             }
         }
 
-<<<<<<< HEAD
-        //assign the max dist to all of the non-fixed positve nodes and the minimum one to the non-fixed negatives
-=======
         // Synchronize the maximum and minimum distance values
         auto &r_communicator = mp_distance_model_part->GetCommunicator();
         r_communicator.MaxAll(max_dist);
@@ -383,7 +297,6 @@
 
         // Assign the max dist to all of the non-fixed positive nodes 
         // and the minimum one to the non-fixed negatives
->>>>>>> 78a2d64d
         #pragma omp parallel for
         for(int i_node = 0; i_node < nnodes; ++i_node){
             auto it_node = mp_distance_model_part->NodesBegin() + i_node;
@@ -393,38 +306,10 @@
                     d = max_dist;
                 } else {
                     d = min_dist;
-<<<<<<< HEAD
-            }
-        }
-
-        //
-        if(mp_distance_model_part->GetCommunicator().TotalProcesses() != 1) //MPI case
-        {
-            #pragma omp parallel for
-            for(int iii=0; iii<nnodes; iii++)
-            {
-                auto it = mp_distance_model_part->NodesBegin() + iii;
-                it->FastGetSolutionStepValue(DISTANCE) = std::abs(it->FastGetSolutionStepValue(DISTANCE));
-            }
-
-            mp_distance_model_part->GetCommunicator().SynchronizeCurrentDataToMin(DISTANCE);
-
-            #pragma omp parallel for
-            for(int iii=0; iii<nnodes; iii++)
-            {
-                auto it = mp_distance_model_part->NodesBegin() + iii;
-                if(it->GetValue(DISTANCE) < 0.0)
-                    it->FastGetSolutionStepValue(DISTANCE) = -it->FastGetSolutionStepValue(DISTANCE);
-            }
-        }
-
-
-=======
                 }
             }
         }
         
->>>>>>> 78a2d64d
         mp_solving_strategy->Solve();
 
         // Step2 - minimize the target residual
@@ -433,18 +318,12 @@
              mp_solving_strategy->Solve();
         }
 
-<<<<<<< HEAD
-        //unfix the distances
-        for(auto it = mp_distance_model_part->NodesBegin(); it!=mp_distance_model_part->NodesEnd(); ++it)
-            it->Free(DISTANCE);
-=======
         // Unfix the distances
         #pragma omp parallel for
         for(int i_node = 0; i_node < nnodes; ++i_node){
             auto it_node = (mp_distance_model_part->NodesBegin()) + i_node;
             it_node->Free(DISTANCE);
         }
->>>>>>> 78a2d64d
 
         KRATOS_CATCH("")
     }
@@ -515,11 +394,7 @@
 
     bool mdistance_part_is_initialized;
     unsigned int mmax_iterations;
-<<<<<<< HEAD
-    ModelPart* mp_distance_model_part;
-=======
     ModelPart::UniquePointer mp_distance_model_part;
->>>>>>> 78a2d64d
     ModelPart& mr_base_model_part;
 
     typename SolvingStrategyType::UniquePointer mp_solving_strategy;
@@ -536,18 +411,9 @@
     {
         KRATOS_TRY
 
-<<<<<<< HEAD
-        Model& current_model = base_model_part.GetOwnerModel();
-
-        //generate
-        mp_distance_model_part = &(current_model.CreateModelPart("DistancePart"));
-        mp_distance_model_part->SetBufferSize(1);
-//         mp_distance_model_part.swap(pAuxModelPart);
-=======
         // Generate
         ModelPart::UniquePointer pAuxModelPart = Kratos::make_unique<ModelPart>("DistancePart",1);
         mp_distance_model_part.swap(pAuxModelPart);
->>>>>>> 78a2d64d
 
         mp_distance_model_part->Nodes().clear();
         mp_distance_model_part->Conditions().clear();
@@ -566,19 +432,6 @@
 
         // Generating the elements
         mp_distance_model_part->Elements().reserve(base_model_part.Elements().size());
-<<<<<<< HEAD
-        for (ModelPart::ElementsContainerType::iterator iii = base_model_part.ElementsBegin(); iii != base_model_part.ElementsEnd(); iii++)
-        {
-            Properties::Pointer properties = iii->pGetProperties();
-            Element::Pointer p_element = Element::Pointer(new DistanceCalculationElementSimplex<TDim>(
-                                             iii->Id(),
-                                             iii->pGetGeometry(),
-                                             iii->pGetProperties() ) );
-
-            //assign EXACTLY THE SAME GEOMETRY, so that memory is saved!!
-            p_element->pGetGeometry() = iii->pGetGeometry();
-
-=======
         for (auto it_elem = base_model_part.ElementsBegin(); it_elem != base_model_part.ElementsEnd(); ++it_elem){
             Properties::Pointer properties = it_elem->pGetProperties();
             Element::Pointer p_element = Kratos::make_shared<DistanceCalculationElementSimplex<TDim> >(
@@ -589,7 +442,6 @@
             // Assign EXACTLY THE SAME GEOMETRY, so that memory is saved!!
             p_element->pGetGeometry() = it_elem->pGetGeometry();
             
->>>>>>> 78a2d64d
             mp_distance_model_part->Elements().push_back(p_element);
         }
 
@@ -772,5 +624,5 @@
 
 }  // namespace Kratos.
 
-#endif // KRATOS_VARIATIONAL_DISTANCE_CALCULATION_PROCESS_INCLUDED  defined
-
+#endif // KRATOS_VARIATIONAL_DISTANCE_CALCULATION_PROCESS_INCLUDED  defined 
+
