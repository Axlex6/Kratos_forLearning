//    |  /           |
//    ' /   __| _` | __|  _ \   __|
//    . \  |   (   | |   (   |\__ `
//   _|\_\_|  \__,_|\__|\___/ ____/
//                   Multi-Physics
//
//  License:         BSD License
//                     Kratos default license: kratos/license.txt
//
//  Main authors:    Pooyan Dadvand
//
//

// System includes
#include <vector>
#include <numeric>

// External includes

// Project includes
#include "processes/structured_mesh_generator_process.h"
#include "geometries/geometry.h"
#include "geometries/point.h"
#include "geometries/triangle_2d_3.h"
#include "geometries/tetrahedra_3d_4.h"
#include "includes/checks.h"
#include "processes/skin_detection_process.h"

namespace Kratos
{
StructuredMeshGeneratorProcess::StructuredMeshGeneratorProcess(const GeometryType& rGeometry, ModelPart& rOutputModelPart, Parameters& TheParameters)
    : Process()
    , mrGeometry(rGeometry)
    , mrOutputModelPart(rOutputModelPart) {

    TheParameters["element_name"]; // Should be given by caller! if not thorws an error

    TheParameters.ValidateAndAssignDefaults(GetDefaultParameters());

    mStartNodeId = TheParameters["start_node_id"].GetInt();
    mStartElementId = TheParameters["start_element_id"].GetInt();
    mStartConditionId = TheParameters["start_condition_id"].GetInt();

    mNumberOfDivisions = TheParameters["number_of_divisions"].GetInt();
    mElementPropertiesId = TheParameters["elements_properties_id"].GetInt();
    mConditiongPropertiesId = TheParameters["conditions_properties_id"].GetInt();
    mElementName = TheParameters["element_name"].GetString();
    mConditionName = TheParameters["condition_name"].GetString();
    mCreateBodySubModelPart = TheParameters["create_body_sub_model_part"].GetBool();
    mCreateSkinSubModelPart = TheParameters["create_skin_sub_model_part"].GetBool();
    if (mCreateBodySubModelPart) {
        mBodySubModelPartName = TheParameters["body_sub_model_part_name"].GetString();
    }
    if (mCreateSkinSubModelPart) {
        mSkinSubModelPartName = TheParameters["skin_sub_model_part_name"].GetString();
    }

    Check();
}

StructuredMeshGeneratorProcess::~StructuredMeshGeneratorProcess()
{

}

void StructuredMeshGeneratorProcess::Execute()
{
    // Generate 3D mesh
    if (mrGeometry.LocalSpaceDimension() == 2) {
        Generate2DMesh();
    } else if (mrGeometry.LocalSpaceDimension() == 3) {
        Generate3DMesh();
    } else {
        KRATOS_ERROR << "Not supported geometry is given" << std::endl;
    }

    // Generate body model part if required
    if (mCreateBodySubModelPart) {
        // Create the body model part
        auto& r_body_sub_model_part = mrOutputModelPart.CreateSubModelPart(mBodySubModelPartName);
        // Set the nodal ids array
        std::vector<ModelPart::IndexType> ids_nodes(mrOutputModelPart.NumberOfNodes());
        std::iota(ids_nodes.begin(), ids_nodes.end(), mStartNodeId);
        r_body_sub_model_part.AddNodes(ids_nodes);
        // Set the element ids array
        std::vector<ModelPart::IndexType> ids_elems(mrOutputModelPart.NumberOfElements());
        std::iota(ids_elems.begin(), ids_elems.end(), mStartElementId);
        r_body_sub_model_part.AddElements(ids_elems);
    }

    // Generate skin if required
    if (mCreateSkinSubModelPart) {
        const Parameters skin_parameters = Parameters(R"(
        {
            "name_auxiliar_model_part" : "",
<<<<<<< HEAD
            "name_auxiliar_condition"  : ""
=======
            "name_auxiliar_condition"  : "Condition"
>>>>>>> 62cf9646
        })" );
        skin_parameters["name_auxiliar_model_part"].SetString(mSkinSubModelPartName);

        if (mConditionName != "PLEASE SPECIFY IT") {
            skin_parameters["name_auxiliar_condition"].SetString(mConditionName);
        } else {
            KRATOS_WARNING("StructuredMeshGeneratorProcess") << "Condition name not specified. Default geometrical conditions will be generated" << std::endl;
        }
        if (mrGeometry.LocalSpaceDimension() == 2) {
            SkinDetectionProcess<2>(mrOutputModelPart, skin_parameters).Execute();
        } else {
            SkinDetectionProcess<3>(mrOutputModelPart, skin_parameters).Execute();
        }
    }

}

const Parameters StructuredMeshGeneratorProcess::GetDefaultParameters() const
{
    const Parameters default_parameters(R"(
    {
        "create_skin_sub_model_part" : true,
        "create_body_sub_model_part" : false,
        "skin_sub_model_part_name"   : "Skin",
        "body_sub_model_part_name"   : "Body",
        "start_node_id"              : 1,
        "start_element_id"           : 1,
        "start_condition_id"         : 1,
        "number_of_divisions"        : 1,
        "elements_properties_id"     : 0,
        "conditions_properties_id"   : 0,
        "element_name"               : "PLEASE SPECIFY IT",
        "condition_name"             : "PLEASE SPECIFY IT"
    }  )");
    return default_parameters;
}

std::string StructuredMeshGeneratorProcess::Info() const
{
    return "StructuredMeshGeneratorProcess";
}

void StructuredMeshGeneratorProcess::PrintInfo(std::ostream& rOStream) const
{
    rOStream << Info();
}

void StructuredMeshGeneratorProcess::PrintData(std::ostream& rOStream) const
{

}

void StructuredMeshGeneratorProcess::Generate2DMesh()
{
    Point min_point(1.00, 1.00, 1.00);
    Point max_point(-1.00, -1.00, -1.00);
    GetLocalCoordinatesRange(min_point, max_point);

    GenerateNodes2D(min_point, max_point);

    GenerateTriangularElements();
}

void StructuredMeshGeneratorProcess::Generate3DMesh()
{
    Point min_point(1.00, 1.00, 1.00);
    Point max_point(-1.00, -1.00, -1.00);
    GetLocalCoordinatesRange(min_point, max_point);

    GenerateNodes3D(min_point, max_point);

    GenerateTetrahedraElements();
}

void StructuredMeshGeneratorProcess::GenerateNodes2D(Point const& rMinPoint, Point const& rMaxPoint)
{
    GeometryType::CoordinatesArrayType local_element_size = rMaxPoint - rMinPoint;
    local_element_size /= mNumberOfDivisions;
    //const std::size_t local_space_dimension = mrGeometry.LocalSpaceDimension();
    Point local_coordinates = rMinPoint;
    auto global_coordinates = Point{ZeroVector(3)};
    std::size_t node_id = mStartNodeId;

    for (std::size_t j = 0; j <= mNumberOfDivisions; j++) {
        for (std::size_t i = 0; i <= mNumberOfDivisions; i++) {
            local_coordinates[0] = rMinPoint[0] + (i * local_element_size[0]);
            local_coordinates[1] = rMinPoint[1] + (j * local_element_size[1]);
            mrGeometry.GlobalCoordinates(global_coordinates, local_coordinates);
            mrOutputModelPart.CreateNewNode(node_id++, global_coordinates[0],
                                                            global_coordinates[1],
                                                            global_coordinates[2]);
        }
    }
}

void StructuredMeshGeneratorProcess::GenerateNodes3D(Point const& rMinPoint, Point const& rMaxPoint)
{
    GeometryType::CoordinatesArrayType local_element_size = rMaxPoint - rMinPoint;
    local_element_size /= mNumberOfDivisions;
    Point local_coordinates = rMinPoint;
    auto global_coordinates = Point{ZeroVector(3)};
    std::size_t node_id = mStartNodeId;

    for (std::size_t k = 0; k <= mNumberOfDivisions; k++) {
        for (std::size_t j = 0; j <= mNumberOfDivisions; j++) {
            for (std::size_t i = 0; i <= mNumberOfDivisions; i++) {
                local_coordinates[0] = rMinPoint[0] + (i * local_element_size[0]);
                local_coordinates[1] = rMinPoint[1] + (j * local_element_size[1]);
                local_coordinates[2] = rMinPoint[2] + (k * local_element_size[2]);
                mrGeometry.GlobalCoordinates(global_coordinates, local_coordinates);
                mrOutputModelPart.CreateNewNode(node_id++, global_coordinates[0],
                                                                global_coordinates[1],
                                                                global_coordinates[2]);
            }
        }
    }
}

void StructuredMeshGeneratorProcess::GenerateTriangularElements()
{
    std::size_t element_id = mStartElementId;

    Properties::Pointer p_properties = mrOutputModelPart.CreateNewProperties(mElementPropertiesId);
    std::vector<ModelPart::IndexType> element_connectivity(3);

    for (std::size_t j = 0; j < mNumberOfDivisions; j++) {
        for (std::size_t i = 0; i < mNumberOfDivisions; i++) {
            element_connectivity = { GetNodeId(i,j,0), GetNodeId(i + 1,j + 1,0), GetNodeId(i + 1,j,0) };
            mrOutputModelPart.CreateNewElement(mElementName, element_id++, element_connectivity, p_properties);

            element_connectivity = { GetNodeId(i,j,0), GetNodeId(i,j + 1,0), GetNodeId(i + 1,j + 1,0) };
            mrOutputModelPart.CreateNewElement(mElementName, element_id++, element_connectivity, p_properties);
        }
    }
}

void StructuredMeshGeneratorProcess::GenerateTetrahedraElements()
{
    Properties::Pointer p_properties = mrOutputModelPart.CreateNewProperties(mElementPropertiesId);

    for (std::size_t k = 0; k < mNumberOfDivisions; k++) {
        for (std::size_t j = 0; j < mNumberOfDivisions; j++) {
            for (std::size_t i = 0; i < mNumberOfDivisions; i++) {
                CreateCellTetrahedra(i, j, k, p_properties);
            }
        }
    }
}

void  StructuredMeshGeneratorProcess::CreateCellTetrahedra(std::size_t I, std::size_t J, std::size_t K, Properties::Pointer pProperties)
{
    using point_in_cell_position_type = std::array<std::size_t, 3>;
    using tetrahedra_connectivity_in_cell_type = std::array<std::size_t, 4>;
    constexpr std::size_t number_of_cases = 6;
    constexpr point_in_cell_position_type cell_points[8] = { {{ 0,0,0 }},{{ 1,0,0 }},{{ 1,1,0 }},{{ 0,1,0 }},
                                                              {{ 0,0,1 }},{{ 1,0,1 }},{{ 1,1,1 }},{{ 0,1,1 }}  };

    constexpr tetrahedra_connectivity_in_cell_type connectivity_cases[number_of_cases] = { {{ 0,3,6,2 }},{{ 3,6,7,0 }},{{ 4,7,6,0 }},
                                                                                            {{ 0,4,5,6 }},{{ 0,1,2,6 }},{{ 1,5,6,0 }} };
    std::vector<ModelPart::IndexType> element_connectivity(4);

    for (std::size_t i_case = 0; i_case < number_of_cases; i_case++) {
        auto connectivity = connectivity_cases[i_case];
        for (std::size_t i_position = 0; i_position < 4; i_position++)
        {
            auto& cell_point = cell_points[connectivity[i_position]];
            element_connectivity[i_position] = GetNodeId(I + cell_point[0], J + cell_point[1], K + cell_point[2]);
        }
        mrOutputModelPart.CreateNewElement(mElementName, mStartElementId++, element_connectivity, pProperties);
    }
}

std::size_t StructuredMeshGeneratorProcess::GetNodeId(std::size_t I, std::size_t J, std::size_t K)
{
    return mStartNodeId + (K * (mNumberOfDivisions + 1) * (mNumberOfDivisions + 1)) + (J * (mNumberOfDivisions + 1)) + I;
}

void StructuredMeshGeneratorProcess::GetLocalCoordinatesRange(Point& rMinPoint, Point& rMaxPoint)
{
    const std::size_t local_space_dimension = mrGeometry.LocalSpaceDimension();
    Matrix geometry_points_local_coordinates;
    mrGeometry.PointsLocalCoordinates(geometry_points_local_coordinates);

    const std::size_t number_of_points = mrGeometry.size();

    for (std::size_t i_point = 0; i_point < number_of_points; i_point++) {
        for (std::size_t i_dimension = 0; i_dimension < local_space_dimension; i_dimension++) {
            rMinPoint[i_dimension] = std::min(rMinPoint[i_dimension], geometry_points_local_coordinates(i_point, i_dimension));
            rMaxPoint[i_dimension] = std::max(rMaxPoint[i_dimension], geometry_points_local_coordinates(i_point, i_dimension));
        }
    }
}

int StructuredMeshGeneratorProcess::Check()
{
    KRATOS_TRY

    KRATOS_CHECK(CheckDomainGeometry());
    KRATOS_CHECK(KratosComponents<Element>::Has(mElementName));

    if ((mrGeometry.GetGeometryType() != GeometryData::KratosGeometryType::Kratos_Quadrilateral2D4) &&
        (mrGeometry.GetGeometryType() != GeometryData::KratosGeometryType::Kratos_Hexahedra3D8))
        KRATOS_ERROR << "An unsupported geometry was given. Only Quadrilateral2D4 and Hexahedra3D8 are supported and given geometry is : " << mrGeometry << std::endl;

    KRATOS_CHECK_NOT_EQUAL(mNumberOfDivisions, 0);

    return 0;

    KRATOS_CATCH("")
}

bool StructuredMeshGeneratorProcess::CheckDomainGeometry()
{
    if (mrGeometry.GetGeometryType() == GeometryData::KratosGeometryType::Kratos_Quadrilateral2D4) {
        return CheckDomainGeometryConnectivityForQuadrilateral2D4();
    } else if (mrGeometry.GetGeometryType() == GeometryData::KratosGeometryType::Kratos_Hexahedra3D8) {
        return CheckDomainGeometryConnectivityForHexahedra3D8();
    }

    return true;
}

bool StructuredMeshGeneratorProcess::CheckDomainGeometryConnectivityForQuadrilateral2D4()
{
    using triangle_connectivity_in_cell_type = std::array<std::size_t, 3>;
    constexpr std::size_t number_of_cases = 2;

    std::vector<std::array<double, 3> > cell_points;
    for (std::size_t i = 0; i < 4; ++i){
        std::array<double, 3> coordinates{{mrGeometry[i][0], mrGeometry[i][1], mrGeometry[i][2]}};
        cell_points.push_back(coordinates);
    }

    constexpr triangle_connectivity_in_cell_type connectivity_cases[number_of_cases] = { {{ 0,2,1 }},{{ 0,3,2 }} };

    std::vector<Point::Pointer> my_points(3);
    double min_area = 1.0;

    for (std::size_t i_case = 0; i_case < number_of_cases; i_case++) {
        auto connectivity = connectivity_cases[i_case];
        for (std::size_t i_position = 0; i_position < 3; i_position++)
        {
            auto& cell_point = cell_points[connectivity[i_position]];
            Point::Pointer pPi(new Point(cell_point[0], cell_point[1], cell_point[2]));
            my_points[i_position] = pPi;
        }

        Triangle2D3<Point > trial_triangle(my_points[0], my_points[1], my_points[2]);
        min_area = std::min(min_area, trial_triangle.DomainSize());
    }

    bool all_triangles_have_positive_area = min_area > 0.0;
    return all_triangles_have_positive_area;
}


bool StructuredMeshGeneratorProcess::CheckDomainGeometryConnectivityForHexahedra3D8()
{
    using tetrahedra_connectivity_in_cell_type = std::array<std::size_t, 4>;
    constexpr std::size_t number_of_cases = 6;

    std::vector<std::array<double, 3> > cell_points;
    for (std::size_t i = 0; i < 8; ++i){
        std::array<double, 3> coordinates{{mrGeometry[i][0], mrGeometry[i][1], mrGeometry[i][2]}};
        cell_points.push_back(coordinates);
    }

    constexpr tetrahedra_connectivity_in_cell_type connectivity_cases[number_of_cases] = { {{ 0,3,6,2 }},{{ 3,6,7,0 }},{{ 4,7,6,0 }},
                                                                                            {{ 0,4,5,6 }},{{ 0,1,2,6 }},{{ 1,5,6,0 }} };
    std::vector<Point::Pointer> my_points(4);
    double min_volume = 1.0;

    for (std::size_t i_case = 0; i_case < number_of_cases; i_case++) {
        auto connectivity = connectivity_cases[i_case];
        for (std::size_t i_position = 0; i_position < 4; i_position++)
        {
            auto& cell_point = cell_points[connectivity[i_position]];
            Point::Pointer pPi(new Point(cell_point[0], cell_point[1], cell_point[2]));
            my_points[i_position] = pPi;
        }

        Tetrahedra3D4<Point > trial_tetra(my_points[0], my_points[1], my_points[2], my_points[3]);
        min_volume = std::min(min_volume, trial_tetra.DomainSize());
    }

    bool all_tetrahedra_have_positive_volume = min_volume > 0.0;
    return all_tetrahedra_have_positive_volume;
}

}  // namespace Kratos.<|MERGE_RESOLUTION|>--- conflicted
+++ resolved
@@ -93,11 +93,7 @@
         const Parameters skin_parameters = Parameters(R"(
         {
             "name_auxiliar_model_part" : "",
-<<<<<<< HEAD
-            "name_auxiliar_condition"  : ""
-=======
             "name_auxiliar_condition"  : "Condition"
->>>>>>> 62cf9646
         })" );
         skin_parameters["name_auxiliar_model_part"].SetString(mSkinSubModelPartName);
 
