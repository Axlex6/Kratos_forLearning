//    |  /           |
//    ' /   __| _` | __|  _ \   __|
//    . \  |   (   | |   (   |\__ `
//   _|\_\_|  \__,_|\__|\___/ ____/
//                   Multi-Physics
//
//  License:		 BSD License
//					 Kratos default license: kratos/license.txt
//
//  Main authors:    Vicente Mataix Ferrandiz
//

#if !defined(KRATOS_SIMPLE_MORTAR_MAPPER_PROCESS)
#define KRATOS_SIMPLE_MORTAR_MAPPER_PROCESS

// System includes
#include <unordered_map>

// External includes

// Project includes
#include "processes/process.h"
#include "includes/kratos_parameters.h"
#include "includes/model_part.h"
#include "geometries/point.h"
#include "spaces/ublas_space.h"
#include "linear_solvers/linear_solver.h"

/* Custom includes */
#include "includes/mortar_classes.h"

/* Custom utilities */
#include "utilities/exact_mortar_segmentation_utility.h"
#include "utilities/mortar_utilities.h"
#include "utilities/math_utils.h"

namespace Kratos
{
///@name Kratos Globals
///@{

///@}
///@name Type Definitions
///@{
    
///@}
///@name  Enum's
///@{

#if !defined(HISTORICAL_VALUES)
#define HISTORICAL_VALUES
    enum HistoricalValues {Historical = 0, NonHistorical = 1};
#endif
    
///@}
///@name  Functions
///@{
    
template< int TDim, int TNumNodes, class TVarType, HistoricalValues THist> 
class SimpleMortarMapperProcess
        : public Process
{
public:
    ///@name Type Definitions
    ///@{
    
    /// Pointer definition of SimpleMortarMapperProcess
    KRATOS_CLASS_POINTER_DEFINITION(SimpleMortarMapperProcess);
    
    typedef Point<3>                                     PointType;
    typedef Node<3>                                       NodeType;
    typedef Geometry<NodeType>                        GeometryType;
    typedef Geometry<PointType>                  GeometryPointType;
    typedef ModelPart::NodesContainerType           NodesArrayType;
    typedef ModelPart::ConditionsContainerType ConditionsArrayType;
    
    // Type definition for integration methods
    typedef GeometryData::IntegrationMethod      IntegrationMethod;
    
    // Auxiliar geometries
    typedef Line2D2<PointType>                            LineType;
    typedef Triangle3D3<PointType>                    TriangleType;
    
    // Component type
    typedef VariableComponent< VectorComponentAdaptor<array_1d<double, 3> > > component_type;

    // Linear solver
    typedef UblasSpace<double, CompressedMatrix, Vector>    SparseSpaceType;
    typedef UblasSpace<double, Matrix, Vector>               LocalSpaceType;
    typedef typename SparseSpaceType::MatrixType                 MatrixType;
    typedef typename SparseSpaceType::VectorType                 VectorType;
    typedef LinearSolver<SparseSpaceType, LocalSpaceType > LinearSolverType;

    typedef bounded_matrix<double, TNumNodes, TNumNodes>  BoundedMatrixType;

    ///@}
    ///@name Life Cycle
    ///@{

    /// Default constructor.
    SimpleMortarMapperProcess( 
        ModelPart& rThisModelPart,
        TVarType& ThisVariable, 
        Parameters ThisParameters = Parameters(R"({})" ),
        LinearSolverType::Pointer pThisLinearSolver = nullptr
        ): mrThisModelPart(rThisModelPart),
           mOriginVariable(ThisVariable),
           mDestinationVariable(ThisVariable),
           mThisParameters(ThisParameters),
           mpThisLinearSolver(pThisLinearSolver)
    {
<<<<<<< HEAD
        mEchoLevel = 0;
=======
        Parameters DefaultParameters = Parameters(R"(
        {
            "echo_level"                       : 0,
            "absolute_convergence_tolerance"   : 1.0e-9,
            "relative_convergence_tolerance"   : 1.0e-4,
            "max_number_iterations"            : 10
        })" );
        
        mThisParameters.ValidateAndAssignDefaults(DefaultParameters);

        mEchoLevel = mThisParameters["echo_level"].GetInt();
>>>>>>> c483a5fb
    }
    
    SimpleMortarMapperProcess( 
        ModelPart& rThisModelPart,
        TVarType& OriginVariable,
        TVarType& DestinationVariable,
        Parameters ThisParameters = Parameters(R"({})" ),
        LinearSolverType::Pointer pThisLinearSolver = nullptr
        ): mrThisModelPart(rThisModelPart),
           mOriginVariable(OriginVariable),
           mDestinationVariable(DestinationVariable),
           mThisParameters(ThisParameters),
           mpThisLinearSolver(pThisLinearSolver)
    {
<<<<<<< HEAD
        mEchoLevel = 0;
=======
        Parameters DefaultParameters = Parameters(R"(
        {
            "echo_level"                       : 0,
            "absolute_convergence_tolerance"   : 1.0e-9,
            "relative_convergence_tolerance"   : 1.0e-4,
            "max_number_iterations"            : 10
        })" );
        
        mThisParameters.ValidateAndAssignDefaults(DefaultParameters);

        mEchoLevel = mThisParameters["echo_level"].GetInt();
>>>>>>> c483a5fb
    }

    /// Destructor.
    ~SimpleMortarMapperProcess() override
    = default;

    ///@}
    ///@name Access
    ///@{

    ///@}
    ///@name Inquiry
    ///@{

    ///@}
    ///@name Input and output
    ///@{

    ///@}
    ///@name Friends
    ///@{

    ///@}
    ///@name Operators
    ///@{

    void operator()()
    {
        Execute();
    }
    
    ///@}
    ///@name Operations
    ///@{
    
    void Execute() override
    {
        KRATOS_TRY;

        if (mpThisLinearSolver == nullptr)
        {
            ExecuteExplicitMapping();
        }
        else
        {
            ExecuteImplicitMapping();
        }
        
        KRATOS_CATCH("");
    }

    /**
     * This method sets both variables (origin and destination) with the same variable
     */
    void SetVariable(TVarType ThisVariable)
    {
        mOriginVariable = ThisVariable;
        mDestinationVariable = ThisVariable;
    }
    
    /**
     * This method sets both variables (origin and destination) in a separated way
     */
    void SetVariables(
        TVarType OriginVariable,
        TVarType DestinationVariable
        )
    {
        mOriginVariable = OriginVariable;
        mDestinationVariable = DestinationVariable;
    }
    
    ///@}
    ///@name Access
    ///@{


    ///@}
    ///@name Inquiry
    ///@{


    ///@}
    ///@name Input and output
    ///@{

    /// Turn back information as a string.
    std::string Info() const override
    {
        return "SimpleMortarMapperProcess";
    }

    /// Print information about this object.
    void PrintInfo(std::ostream& rOStream) const override
    {
        rOStream << "SimpleMortarMapperProcess";
    }

    /// Print object's data.
    void PrintData(std::ostream& rOStream) const override
    {
    }

    ///@}
    ///@name Friends
    ///@{

    ///@}
protected:

    ///@name Protected static Member Variables
    ///@{

    ///@}
    ///@name Protected member Variables
    ///@{

    ///@}
    ///@name Protected Operators
    ///@{

    ///@}
    ///@name Protected Operations
    ///@{

    ///@}
    ///@name Protected  Access
    ///@{

    ///@}
    ///@name Protected Inquiry
    ///@{

    ///@}
    ///@name Protected LifeCycle
    ///@{
    ///@}

private:
    ///@name Static Member Variables
    ///@{
    ///@}
    ///@name Member Variables
    ///@{
    
    ModelPart& mrThisModelPart;                   // The model part to compute
    TVarType mOriginVariable;                     // The origin variable to map
    TVarType mDestinationVariable;                // The destiny variable to map
<<<<<<< HEAD
    unsigned int mEchoLevel;                      // The verbosity level
=======
    
    unsigned int mEchoLevel;                      // The verbosity level
    Parameters mThisParameters;                   // The configuration parameters
    
>>>>>>> c483a5fb
    LinearSolverType::Pointer mpThisLinearSolver; // The linear solver used to compute the solution

    ///@}
    ///@name Private Operators
    ///@{

    ///@}
    ///@name Private Operations
    ///@{
    
    /**
     * This method computes the nodal area
     */
    void ComputeNodalArea()
    {
        NodesArrayType& nodes_array = mrThisModelPart.Nodes();
        const int num_nodes = static_cast<int>(nodes_array.size()); 
        
        // We set to zero
        #pragma omp parallel for
        for(int i = 0; i < num_nodes; ++i) 
        {
            auto it_node = nodes_array.begin() + i;
            it_node->SetValue(NODAL_AREA, 0.0);
        }
        
        // Sum all the nodes areas
        ConditionsArrayType& conditions_array = mrThisModelPart.Conditions();
        const int num_conditions = static_cast<int>(conditions_array.size());
        
        #pragma omp parallel for
        for(int i = 0; i < num_conditions; ++i) 
        {
            auto it_cond = conditions_array.begin() + i;
            
            const unsigned int number_nodes = it_cond->GetGeometry().PointsNumber();
            const double& rArea = it_cond->GetGeometry().Area()/number_nodes;
            
            for (unsigned int i = 0; i < number_nodes; ++i)
            {
                #pragma omp atomic
                it_cond->GetGeometry()[i].GetValue(NODAL_AREA) += rArea;
            }
        }
    }
    
    /**
     * This method computes the Ae matrix
     * @param SlaveGeometry: The slave geometry
     * @param ThisKinematicVariables: The kinematic variables
     * @param ConditionsPointsSlave: The list of decomposed triangles
     * @param ThisIntegrationMethod: The integration method considered
     * @return Ae: The matrix of dual LM
     */
    static inline BoundedMatrixType CalculateAe(
        GeometryType& SlaveGeometry,
        MortarKinematicVariables<TNumNodes>& ThisKinematicVariables,
        std::vector<array_1d<PointType,TDim>>& ConditionsPointsSlave,
        IntegrationMethod ThisIntegrationMethod
        )
    {
        // We initilize the Ae components
        DualLagrangeMultiplierOperators<TNumNodes> Ae_data;
        Ae_data.Initialize();

        // Initialize general variables for the current master element
        ThisKinematicVariables.Initialize();
        
        for (unsigned int i_geom = 0; i_geom < ConditionsPointsSlave.size(); ++i_geom)
        {
            std::vector<PointType::Pointer> points_array (TDim); // The points are stored as local coordinates, we calculate the global coordinates of this points
            for (unsigned int i_node = 0; i_node < TDim; ++i_node)
            {
                PointType global_point;
                SlaveGeometry.GlobalCoordinates(global_point, ConditionsPointsSlave[i_geom][i_node]);
                points_array[i_node] = boost::make_shared<PointType>(global_point);
            }
            
            typename std::conditional<TDim == 2, LineType, TriangleType >::type decomp_geom( points_array );
            
            const bool bad_shape = (TDim == 2) ? MortarUtilities::LengthCheck(decomp_geom, SlaveGeometry.Length() * 1.0e-6) : MortarUtilities::HeronCheck(decomp_geom);
            
            if (bad_shape == false)
            { 
                const GeometryType::IntegrationPointsArrayType& integration_points_slave = decomp_geom.IntegrationPoints( ThisIntegrationMethod );
                
                // Integrating the mortar operators
                for ( unsigned int point_number = 0; point_number < integration_points_slave.size(); ++point_number )
                {
                    const PointType local_point_decomp = integration_points_slave[point_number].Coordinates();
                    PointType local_point_parent;
                    PointType gp_global;
                    decomp_geom.GlobalCoordinates(gp_global, local_point_decomp);
                    SlaveGeometry.PointLocalCoordinates(local_point_parent, gp_global);
                    
                    SlaveGeometry.ShapeFunctionsValues( ThisKinematicVariables.NSlave, local_point_parent.Coordinates() );
                    ThisKinematicVariables.DetjSlave = decomp_geom.DeterminantOfJacobian( local_point_decomp );

                    // Integrate
                    const double integration_weight = integration_points_slave[point_number].Weight();

                    Ae_data.CalculateAeComponents(ThisKinematicVariables, integration_weight);
                }
            }
        }
        
        return Ae_data.CalculateAe();
    }
        
    /**
     * This method inverts a diagonal matrix
     * @param InputMatrix: The matrix to invert
     * @return The matrix inverted
     */
    static inline BoundedMatrixType FastInverse(const BoundedMatrixType& InputMatrix)
    {
        BoundedMatrixType inv_matrix = ZeroMatrix(TNumNodes);
        
        for (std::size_t i = 0; i < TNumNodes; ++i)
        {
            inv_matrix(i, i) = 1.0/InputMatrix(i, i);
        }
        
        return inv_matrix;
    }
    
    /**
     * This method inverts a diagonal matrix
     * @param InputMatrix: The matrix to invert
     * @param InvertedMatrix: The matrix inverted
     */
    static inline void FastInverse(
        const BoundedMatrixType& InputMatrix,
        BoundedMatrixType& InvertedMatrix
        )
    {
        InvertedMatrix = ZeroMatrix(TNumNodes);
        
        for (std::size_t i = 0; i < TNumNodes; ++i)
        {
            InvertedMatrix(i, i) = 1.0/InputMatrix(i, i);
        }
    }
    
    /**
     * This method lumps a matrix
     * @param InputMatrix: The matrix to lump
     */
    void LumpMatrix(BoundedMatrixType& InputMatrix)
    {        
        for (std::size_t i = 0; i < TNumNodes; ++i)
        {
            for (std::size_t j = 0; j < TNumNodes; ++j)
            {
                if (i != j) 
                {
                    InputMatrix(i, i) += InputMatrix(i, j);
                    InputMatrix(i, j) = 0.0;
                }
            }
        }
    }
    
    /**
     * This method creates a slave database needed to assemble the system
     * @param SizeSystem: The size of the system
     * @param ConectivityDatabase: The database that will be used to assemble the system
     * @param InverseConectivityDatabase: The inverse database that will be used to assemble the system
     */
        
    void CreateSlaveConectivityDatabase(
        std::size_t& SizeSystem,
        std::unordered_map<int, int>& InverseConectivityDatabase
        )
    {
        // Initialize the value
        SizeSystem = 0;
        
        NodesArrayType& nodes_array = mrThisModelPart.Nodes();
        const int num_nodes = static_cast<int>(nodes_array.size()); 
        
        // We create the database
        for(int i = 0; i < num_nodes; ++i) 
        {
            auto it_node = nodes_array.begin() + i;
            if (it_node->Is(SLAVE) == true)
            {
                InverseConectivityDatabase[it_node->Id()] = SizeSystem;
                SizeSystem += 1;
            }
        }
    }
    
    /**
     * This method creates a slave database needed to assemble the system
     * @param SizeSystem: The size of the system
     * @param ConectivityDatabase: The database that will be used to assemble the system
     * @param InverseConectivityDatabase: The inverse database that will be used to assemble the system
     */
        
    void CreateSlaveConectivityDatabase(
        std::size_t& SizeSystem,
        std::unordered_map<int, int>& ConectivityDatabase,
        std::unordered_map<int, int>& InverseConectivityDatabase
        )
    {
        // Initialize the value
        SizeSystem = 0;
        
        NodesArrayType& nodes_array = mrThisModelPart.Nodes();
        const int num_nodes = static_cast<int>(nodes_array.size()); 
        
        // We create the database
        for(int i = 0; i < num_nodes; ++i) 
        {
            auto it_node = nodes_array.begin() + i;
            if (it_node->Is(SLAVE) == true)
            {
                ConectivityDatabase[SizeSystem] = it_node->Id();
                InverseConectivityDatabase[it_node->Id()] = SizeSystem;
                SizeSystem += 1;
            }
        }
    }
    
    /**
     * This method checks if all components of a vector are true
     * @param VectorToCheck: The vector to check
     * @return result: True if all componets are true
     */
    bool CheckWholeVector(std::vector<bool> VectorToCheck)
    {
        bool result = true;

        for(std::size_t i = 0; i < VectorToCheck.size(); ++i)
        {
            if (VectorToCheck[i] == false) return false;
        }
        
        return result;
    }
    
    /**
     * This method executes the explicit mapping (when no linear solver is avalaible)
     */
    void ExecuteExplicitMapping() // TODO: Correct, many mistakes
    {
        KRATOS_TRY;

        // Defining tolerance
        const double relative_convergence_tolerance = mThisParameters["relative_convergence_tolerance"].GetDouble();
        const double absolute_convergence_tolerance = mThisParameters["absolute_convergence_tolerance"].GetDouble();
        const unsigned int max_number_iterations = mThisParameters["max_number_iterations"].GetInt();
        unsigned int iteration = 0;
        
        // We compute the nodal area
        ComputeNodalArea();
        
        // Creating the assemble database
        std::size_t size_system;
        std::unordered_map<int, int> inverse_conectivity_database;
        CreateSlaveConectivityDatabase(size_system, inverse_conectivity_database);
        
        // Defining the operators
        const unsigned int variable_size = MortarUtilities::SizeToCompute<TDim, TVarType>();
        std::vector<bool> is_converged(variable_size, false);
        const VectorType zero_vector = ZeroVector(size_system);
        std::vector<VectorType> b(variable_size, zero_vector);
        std::vector<double> norm_b0(variable_size, 0.0);
        std::vector<double> norm_bi(variable_size, 0.0);
        double increment_residual_norm = 0.0;
        
        // Create and initialize condition variables:
        MortarKinematicVariables<TNumNodes> this_kinematic_variables;
    
        // Create the mortar operators
        MortarOperator<TNumNodes> this_mortar_condition_matrices;
        
        // We call the exact integration utility
        ExactMortarIntegrationUtility<TDim, TNumNodes> integration_utility = ExactMortarIntegrationUtility<TDim, TNumNodes>(TDim);
        
        while (CheckWholeVector(is_converged) == false && iteration < max_number_iterations)
        {
            // We reset the RHS
            if (iteration > 0)
            {
                for (unsigned int i_size = 0; i_size < variable_size; ++i_size) 
                {
                    b[i_size] = zero_vector;
                }
            }
                
            // We map the values from one side to the other // TODO: Add OMP
            for(int i=0; i<static_cast<int>(mrThisModelPart.Conditions().size()); ++i)
            {
                auto it_cond = mrThisModelPart.ConditionsBegin() + i;
                
                if (it_cond->Is(SLAVE) == true)
                {
                    const array_1d<double, 3>& slave_normal = it_cond->GetValue(NORMAL);
                    GeometryType& slave_geometry = it_cond->GetGeometry();
                    
                    boost::shared_ptr<ConditionMap>& all_conditions_maps = it_cond->GetValue( MAPPING_PAIRS ); // These are the master conditions
                    
                    for (auto it_pair = all_conditions_maps->begin(); it_pair != all_conditions_maps->end(); ++it_pair )
                    {
                        Condition::Pointer p_cond_master = (it_pair->first); // MASTER
                        const array_1d<double, 3>& master_normal = p_cond_master->GetValue(NORMAL); 
                        GeometryType& master_geometry = p_cond_master->GetGeometry();
                        
                        IntegrationMethod this_integration_method = GeometryData::GI_GAUSS_3;
                        
                        // Reading integration points
                        std::vector<array_1d<PointType,TDim>> conditions_points_slave; // These are the segmentation points, with this points it is possible to create the lines or triangles used on the mapping  
                        const bool is_inside = integration_utility.GetExactIntegration(slave_geometry, slave_normal, master_geometry, master_normal, conditions_points_slave);
                        
                        if (is_inside == true)
                        {
                            // Initialize general variables for the current master element
                            this_kinematic_variables.Initialize();
                    
                            // Initialize the mortar operators
                            this_mortar_condition_matrices.Initialize();
                            
                            const BoundedMatrixType Ae = CalculateAe(slave_geometry, this_kinematic_variables, conditions_points_slave, this_integration_method);
                            
                            for (unsigned int i_geom = 0; i_geom < conditions_points_slave.size(); ++i_geom)
                            {
                                std::vector<PointType::Pointer> points_array (TDim); // The points are stored as local coordinates, we calculate the global coordinates of this points
                                for (unsigned int i_node = 0; i_node < TDim; ++i_node)
                                {
                                    PointType global_point;
                                    slave_geometry.GlobalCoordinates(global_point, conditions_points_slave[i_geom][i_node]);
                                    points_array[i_node] = boost::make_shared<PointType>(global_point);
                                }
                                
                                typename std::conditional<TDim == 2, LineType, TriangleType >::type decomp_geom( points_array );
                                
                                const bool bad_shape = (TDim == 2) ? MortarUtilities::LengthCheck(decomp_geom, slave_geometry.Length() * 1.0e-6) : MortarUtilities::HeronCheck(decomp_geom);
                                
                                if (bad_shape == false)
                                {
                                    const GeometryType::IntegrationPointsArrayType& integration_points_slave = decomp_geom.IntegrationPoints( this_integration_method );
                                    
                                    // Integrating the mortar operators
                                    for ( unsigned int point_number = 0; point_number < integration_points_slave.size(); ++point_number )
                                    {
                                        const PointType local_point_decomp = integration_points_slave[point_number].Coordinates();
                                        PointType local_point_parent;
                                        PointType gp_global;
                                        decomp_geom.GlobalCoordinates(gp_global, local_point_decomp);
                                        slave_geometry.PointLocalCoordinates(local_point_parent, gp_global);
            
                                        /// SLAVE CONDITION ///
                                        slave_geometry.ShapeFunctionsValues( this_kinematic_variables.NSlave, local_point_parent.Coordinates() );
                                        this_kinematic_variables.PhiLagrangeMultipliers = this_kinematic_variables.NSlave;
                                        this_kinematic_variables.PhiLagrangeMultipliers = prod(Ae, this_kinematic_variables.NSlave);

                                        this_kinematic_variables.DetjSlave = decomp_geom.DeterminantOfJacobian( local_point_decomp );
                                        
                                        /// MASTER CONDITION ///
                                        PointType projected_gp_global;
                                        const array_1d<double,3> gp_normal = MortarUtilities::GaussPointUnitNormal(this_kinematic_variables.NSlave, slave_geometry);
                                        
                                        GeometryType::CoordinatesArrayType slave_gp_global;
                                        slave_geometry.GlobalCoordinates( slave_gp_global, local_point_parent );
                                        MortarUtilities::FastProjectDirection( master_geometry, gp_global, projected_gp_global, master_normal, -gp_normal ); // The opposite direction
                                        
                                        GeometryType::CoordinatesArrayType projected_gp_local;
                                        
                                        master_geometry.PointLocalCoordinates(projected_gp_local, projected_gp_global.Coordinates( ) ) ;
                                        
                                        // SHAPE FUNCTIONS 
                                        master_geometry.ShapeFunctionsValues( this_kinematic_variables.NMaster, projected_gp_local );    
                                        
                                        const double integration_weight = integration_points_slave[point_number].Weight();
                                        
                                        this_mortar_condition_matrices.CalculateMortarOperators(this_kinematic_variables, integration_weight);   
                                    }
                                }
                            }
                            
                            Matrix var_origin_matrix;
                            MortarUtilities::MatrixValue<TVarType, THist>(master_geometry, mOriginVariable, var_origin_matrix);
                            Matrix var_destination_matrix;
                            MortarUtilities::MatrixValue<TVarType, THist>(slave_geometry, mDestinationVariable, var_destination_matrix);
                            
                            const Matrix residual_matrix = prod(this_mortar_condition_matrices.MOperator, var_origin_matrix) - prod(this_mortar_condition_matrices.DOperator, var_destination_matrix);
                            
                            /* We compute the residual and assemble */
                            // First we assemble the RHS
                            for (unsigned int i_node = 0; i_node < TNumNodes; ++i_node)
                            {
                                const int& node_i_id = slave_geometry[i_node].Id();
                                const int& pos_i_id = inverse_conectivity_database[node_i_id];
                                for (unsigned int i_var = 0; i_var < variable_size; ++i_var)
                                {
                                    b[i_var][pos_i_id] += residual_matrix(i_node, i_var);
                                }
                            }
                            
                            BoundedMatrixType inverse_D_operator;
                            FastInverse(this_mortar_condition_matrices.DOperator, inverse_D_operator);
                            
                            if (mEchoLevel > 1)
                            {
                                BoundedMatrixType aux_copy_D = this_mortar_condition_matrices.DOperator;
                                LumpMatrix(aux_copy_D);
                                const BoundedMatrixType aux_diff = aux_copy_D - this_mortar_condition_matrices.DOperator;
                                const double norm_diff = norm_frobenius(aux_diff);
                                if (norm_diff > 1.0e-4) 
                                {
                                    std::cout << "WARNING: THE MORTAR OPERATOR D IS NOT DIAGONAL" << std::endl;
                                    KRATOS_WATCH(this_mortar_condition_matrices.DOperator);
                                }
                            }
//                             double aux_det;
//                             BoundedMatrixType inverse_D_operator = MathUtils<double>::InvertMatrix<TNumNodes>(this_mortar_condition_matrices.DOperator, aux_det);
                            const Matrix solution_matrix = prod(inverse_D_operator, residual_matrix);
                            MortarUtilities::AddAreaWeightedValue<TVarType, THist>(slave_geometry, mDestinationVariable, solution_matrix);
                        }
                    }
                }
            }
            
            // Finally we compute the residual
            for (unsigned int i_size = 0; i_size < variable_size; ++i_size)
            {
                const double residual_norm = norm_2(b[i_size])/size_system;
                if (iteration == 0) norm_b0[i_size] = residual_norm;
                if (residual_norm < absolute_convergence_tolerance) is_converged[i_size] = true;
                if (residual_norm/norm_b0[i_size] < relative_convergence_tolerance) is_converged[i_size] = true;
                if (iteration > 0) 
                {   
                    increment_residual_norm = std::abs((residual_norm - norm_bi[i_size])/norm_bi[i_size]);
                    if (increment_residual_norm < relative_convergence_tolerance) is_converged[i_size] = true;
                }
                norm_bi[i_size] = residual_norm;
                if (mEchoLevel > 0)
                {
                    std::cout << "Iteration: " << iteration + 1 << "\tRESISUAL::\tABS: " << residual_norm << "\tRELATIVE: " << residual_norm/norm_b0[i_size] << "\tINCREMENT: " << increment_residual_norm << std::endl;
                }
            }
            
            iteration += 1;
        }
        
        KRATOS_CATCH("");
    }
    
    /**
     * This method executes the mapping when a linear solver is avalaible and a system of equations can be solved
     */
    void ExecuteImplicitMapping()
    {
        KRATOS_TRY;

        // Defining tolerance
        const double relative_convergence_tolerance = mThisParameters["relative_convergence_tolerance"].GetDouble();
        const double absolute_convergence_tolerance = mThisParameters["absolute_convergence_tolerance"].GetDouble();
        const unsigned int max_number_iterations = mThisParameters["max_number_iterations"].GetInt();
        unsigned int iteration = 0;
        
        // Creating the assemble database
        std::size_t size_system;
        std::unordered_map<int, int> conectivity_database, inverse_conectivity_database;
        CreateSlaveConectivityDatabase(size_system, conectivity_database, inverse_conectivity_database);
        
        // Defining the operators
        const unsigned int variable_size = MortarUtilities::SizeToCompute<TDim, TVarType>();
        std::vector<bool> is_converged(variable_size, false);
        MatrixType A = ZeroMatrix(size_system, size_system);
        const VectorType zero_vector = ZeroVector(size_system);
        std::vector<VectorType> b(variable_size, zero_vector);
        std::vector<double> norm_b0(variable_size, 0.0);
        std::vector<double> norm_Dx0(variable_size, 0.0);
        VectorType Dx(size_system);
        
        // Create and initialize condition variables:
        MortarKinematicVariables<TNumNodes> this_kinematic_variables;
    
        // Create the mortar operators
        MortarOperator<TNumNodes> this_mortar_condition_matrices;
        
        // We call the exact integration utility
        ExactMortarIntegrationUtility<TDim, TNumNodes> integration_utility = ExactMortarIntegrationUtility<TDim, TNumNodes>(TDim);
        
        while (CheckWholeVector(is_converged) == false && iteration < max_number_iterations)
        {
            // We reset the RHS
            if (iteration > 0)
            {
                for (unsigned int i_size = 0; i_size < variable_size; ++i_size) 
                {
                    b[i_size] = zero_vector;
                }
            }
                
            // We map the values from one side to the other // TODO: Add OMP
            for(int i=0; i<static_cast<int>(mrThisModelPart.Conditions().size()); ++i)
            {
                auto it_cond = mrThisModelPart.ConditionsBegin() + i;
                
                if (it_cond->Is(SLAVE) == true)
                {
                    const array_1d<double, 3>& slave_normal = it_cond->GetValue(NORMAL);
                    GeometryType& slave_geometry = it_cond->GetGeometry();
                    
                    boost::shared_ptr<ConditionMap>& all_conditions_maps = it_cond->GetValue( MAPPING_PAIRS ); // These are the master conditions
                    
                    for (auto it_pair = all_conditions_maps->begin(); it_pair != all_conditions_maps->end(); ++it_pair )
                    {
                        Condition::Pointer p_cond_master = (it_pair->first); // MASTER
                        const array_1d<double, 3>& master_normal = p_cond_master->GetValue(NORMAL); 
                        GeometryType& master_geometry = p_cond_master->GetGeometry();
                        
                        IntegrationMethod this_integration_method = GeometryData::GI_GAUSS_3;
                        
                        // Reading integration points
                        std::vector<array_1d<PointType,TDim>> conditions_points_slave; // These are the segmentation points, with this points it is possible to create the lines or triangles used on the mapping  
                        const bool is_inside = integration_utility.GetExactIntegration(slave_geometry, slave_normal, master_geometry, master_normal, conditions_points_slave);
                        
                        if (is_inside == true)
                        {
                            // Initialize general variables for the current master element
                            this_kinematic_variables.Initialize();
                    
                            // Initialize the mortar operators
                            this_mortar_condition_matrices.Initialize();
                            
<<<<<<< HEAD
//                             const bounded_matrix<double, TNumNodes, TNumNodes> Ae = CalculateAe(slave_geometry, this_kinematic_variables, conditions_points_slave, this_integration_method);
=======
//                             const BoundedMatrixType Ae = CalculateAe(slave_geometry, this_kinematic_variables, conditions_points_slave, this_integration_method);
>>>>>>> c483a5fb
                            
                            for (unsigned int i_geom = 0; i_geom < conditions_points_slave.size(); ++i_geom)
                            {
                                std::vector<PointType::Pointer> points_array (TDim); // The points are stored as local coordinates, we calculate the global coordinates of this points
                                for (unsigned int i_node = 0; i_node < TDim; ++i_node)
                                {
                                    PointType global_point;
                                    slave_geometry.GlobalCoordinates(global_point, conditions_points_slave[i_geom][i_node]);
                                    points_array[i_node] = boost::make_shared<PointType>(global_point);
                                }
                                
                                typename std::conditional<TDim == 2, LineType, TriangleType >::type decomp_geom( points_array );
                                
                                const bool bad_shape = (TDim == 2) ? MortarUtilities::LengthCheck(decomp_geom, slave_geometry.Length() * 1.0e-6) : MortarUtilities::HeronCheck(decomp_geom);
                                
                                if (bad_shape == false)
                                {
                                    const GeometryType::IntegrationPointsArrayType& integration_points_slave = decomp_geom.IntegrationPoints( this_integration_method );
                                    
                                    // Integrating the mortar operators
                                    for ( unsigned int point_number = 0; point_number < integration_points_slave.size(); ++point_number )
                                    {
                                        const PointType local_point_decomp = integration_points_slave[point_number].Coordinates();
                                        PointType local_point_parent;
                                        PointType gp_global;
                                        decomp_geom.GlobalCoordinates(gp_global, local_point_decomp);
                                        slave_geometry.PointLocalCoordinates(local_point_parent, gp_global);
            
                                        /// SLAVE CONDITION ///
                                        slave_geometry.ShapeFunctionsValues( this_kinematic_variables.NSlave, local_point_parent.Coordinates() );
                                        this_kinematic_variables.PhiLagrangeMultipliers = this_kinematic_variables.NSlave;
//                                         this_kinematic_variables.PhiLagrangeMultipliers = prod(Ae, this_kinematic_variables.NSlave);

                                        this_kinematic_variables.DetjSlave = decomp_geom.DeterminantOfJacobian( local_point_decomp );
                                        
                                        /// MASTER CONDITION ///
                                        PointType projected_gp_global;
                                        const array_1d<double,3> gp_normal = MortarUtilities::GaussPointUnitNormal(this_kinematic_variables.NSlave, slave_geometry);
                                        
                                        GeometryType::CoordinatesArrayType slave_gp_global;
                                        slave_geometry.GlobalCoordinates( slave_gp_global, local_point_parent );
                                        MortarUtilities::FastProjectDirection( master_geometry, gp_global, projected_gp_global, master_normal, -gp_normal ); // The opposite direction
                                        
                                        GeometryType::CoordinatesArrayType projected_gp_local;
                                        
                                        master_geometry.PointLocalCoordinates(projected_gp_local, projected_gp_global.Coordinates( ) ) ;
                                        
                                        // SHAPE FUNCTIONS 
                                        master_geometry.ShapeFunctionsValues( this_kinematic_variables.NMaster, projected_gp_local );    
                                        
                                        const double integration_weight = integration_points_slave[point_number].Weight();
                                        
                                        this_mortar_condition_matrices.CalculateMortarOperators(this_kinematic_variables, integration_weight);   
                                    }
                                }
                            }
                            
                            Matrix var_origin_matrix;
                            MortarUtilities::MatrixValue<TVarType, THist>(master_geometry, mOriginVariable, var_origin_matrix);
                            Matrix var_destination_matrix;
                            MortarUtilities::MatrixValue<TVarType, THist>(slave_geometry, mDestinationVariable, var_destination_matrix);
                            
                            const Matrix residual_matrix = prod(this_mortar_condition_matrices.MOperator, var_origin_matrix) - prod(this_mortar_condition_matrices.DOperator, var_destination_matrix);
                            
                            /* We compute the residual and assemble */
                            // First we assemble the RHS
                            for (unsigned int i_node = 0; i_node < TNumNodes; ++i_node)
                            {
                                const int& node_i_id = slave_geometry[i_node].Id();
                                const int& pos_i_id = inverse_conectivity_database[node_i_id];
                                for (unsigned int i_var = 0; i_var < variable_size; ++i_var)
                                {
                                    b[i_var][pos_i_id] += residual_matrix(i_node, i_var);
                                }
                                if (iteration == 0)
                                {
                                    // We assemble the LHS
                                    for (unsigned int j_node = 0; j_node < TNumNodes; ++j_node)
                                    {
<<<<<<< HEAD
                                        const int& node_j_id = master_geometry[j_node].Id();
                                        const int& pos_j_id = inverse_conectivity_database[node_j_id];
                                        A(pos_i_id, pos_j_id) += this_mortar_condition_matrices.MOperator(i_node, j_node);
=======
                                        const int& node_j_id = slave_geometry[j_node].Id();
                                        const int& pos_j_id = inverse_conectivity_database[node_j_id];
                                        A(pos_i_id, pos_j_id) += this_mortar_condition_matrices.DOperator(i_node, j_node);
>>>>>>> c483a5fb
                                    }
                                }
                            }
                        
                        }
                    }
                }
            }
            
            // Finally we solve the system
            for (unsigned int i_size = 0; i_size < variable_size; ++i_size)
            {
                mpThisLinearSolver->Solve(A, Dx, b[i_size]);
                MortarUtilities::UpdateDatabase<TVarType, THist>(mrThisModelPart, mDestinationVariable, Dx, i_size, conectivity_database);
                const double residual_norm = norm_2(b[i_size])/size_system;
<<<<<<< HEAD
                const double increment_norm = norm_2(Dx)/size_system;
                if (residual_norm < absolute_convergence_tolerance) is_converged[i_size] = true;
//                 if (increment_norm < absolute_convergence_tolerance) is_converged[i_size] = true;
                
                if (mEchoLevel > 0)
                {
                    std::cout << "Iteration: " << iteration << "\tResidual norm: " << residual_norm << "\tIncrement norm: " << increment_norm << std::endl;
=======
                if (iteration == 0) norm_b0[i_size] = residual_norm;
                const double increment_norm = norm_2(Dx)/size_system;
                if (iteration == 0) norm_Dx0[i_size] = increment_norm;
                if (residual_norm < absolute_convergence_tolerance) is_converged[i_size] = true;
                if (residual_norm/norm_b0[i_size] < relative_convergence_tolerance) is_converged[i_size] = true;
                if (increment_norm < absolute_convergence_tolerance) is_converged[i_size] = true;
                if (increment_norm/norm_Dx0[i_size] < relative_convergence_tolerance) is_converged[i_size] = true;
                
                if (mEchoLevel > 0)
                {
                    std::cout << "Iteration: " << iteration + 1 << "\tRESISUAL::\tABS: " << residual_norm << "\tRELATIVE: " << residual_norm/norm_b0[i_size] << "\tINCREMENT::\tABS" << increment_norm << "\tRELATIVE: " << increment_norm/norm_Dx0[i_size] << std::endl;
>>>>>>> c483a5fb
                }
            }
            
            iteration += 1;
        }
        
        KRATOS_CATCH(""); 
    }
        
    ///@}
    ///@name Private  Access
    ///@{
    ///@}

    ///@}
    ///@name Serialization
    ///@{

    ///@name Private Inquiry
    ///@{
    ///@}

    ///@name Unaccessible methods
    ///@{
    
    /// Assignment operator.
    SimpleMortarMapperProcess& operator=(SimpleMortarMapperProcess const& rOther) = delete;

    /// Copy constructor.
    //SimpleMortarMapperProcess(SimpleMortarMapperProcess const& rOther);
    
    ///@}
};// class SimpleMortarMapperProcess

///@}
///@name Type Definitions
///@{


///@}
///@name Input and output
///@{

///@}

}  // namespace Kratos.
#endif /* KRATOS_SIMPLE_MORTAR_MAPPER_PROCESS defined */<|MERGE_RESOLUTION|>--- conflicted
+++ resolved
@@ -109,9 +109,6 @@
            mThisParameters(ThisParameters),
            mpThisLinearSolver(pThisLinearSolver)
     {
-<<<<<<< HEAD
-        mEchoLevel = 0;
-=======
         Parameters DefaultParameters = Parameters(R"(
         {
             "echo_level"                       : 0,
@@ -123,7 +120,6 @@
         mThisParameters.ValidateAndAssignDefaults(DefaultParameters);
 
         mEchoLevel = mThisParameters["echo_level"].GetInt();
->>>>>>> c483a5fb
     }
     
     SimpleMortarMapperProcess( 
@@ -138,9 +134,6 @@
            mThisParameters(ThisParameters),
            mpThisLinearSolver(pThisLinearSolver)
     {
-<<<<<<< HEAD
-        mEchoLevel = 0;
-=======
         Parameters DefaultParameters = Parameters(R"(
         {
             "echo_level"                       : 0,
@@ -152,7 +145,6 @@
         mThisParameters.ValidateAndAssignDefaults(DefaultParameters);
 
         mEchoLevel = mThisParameters["echo_level"].GetInt();
->>>>>>> c483a5fb
     }
 
     /// Destructor.
@@ -301,14 +293,10 @@
     ModelPart& mrThisModelPart;                   // The model part to compute
     TVarType mOriginVariable;                     // The origin variable to map
     TVarType mDestinationVariable;                // The destiny variable to map
-<<<<<<< HEAD
-    unsigned int mEchoLevel;                      // The verbosity level
-=======
     
     unsigned int mEchoLevel;                      // The verbosity level
     Parameters mThisParameters;                   // The configuration parameters
     
->>>>>>> c483a5fb
     LinearSolverType::Pointer mpThisLinearSolver; // The linear solver used to compute the solution
 
     ///@}
@@ -839,11 +827,7 @@
                             // Initialize the mortar operators
                             this_mortar_condition_matrices.Initialize();
                             
-<<<<<<< HEAD
-//                             const bounded_matrix<double, TNumNodes, TNumNodes> Ae = CalculateAe(slave_geometry, this_kinematic_variables, conditions_points_slave, this_integration_method);
-=======
 //                             const BoundedMatrixType Ae = CalculateAe(slave_geometry, this_kinematic_variables, conditions_points_slave, this_integration_method);
->>>>>>> c483a5fb
                             
                             for (unsigned int i_geom = 0; i_geom < conditions_points_slave.size(); ++i_geom)
                             {
@@ -923,15 +907,9 @@
                                     // We assemble the LHS
                                     for (unsigned int j_node = 0; j_node < TNumNodes; ++j_node)
                                     {
-<<<<<<< HEAD
-                                        const int& node_j_id = master_geometry[j_node].Id();
-                                        const int& pos_j_id = inverse_conectivity_database[node_j_id];
-                                        A(pos_i_id, pos_j_id) += this_mortar_condition_matrices.MOperator(i_node, j_node);
-=======
                                         const int& node_j_id = slave_geometry[j_node].Id();
                                         const int& pos_j_id = inverse_conectivity_database[node_j_id];
                                         A(pos_i_id, pos_j_id) += this_mortar_condition_matrices.DOperator(i_node, j_node);
->>>>>>> c483a5fb
                                     }
                                 }
                             }
@@ -947,15 +925,6 @@
                 mpThisLinearSolver->Solve(A, Dx, b[i_size]);
                 MortarUtilities::UpdateDatabase<TVarType, THist>(mrThisModelPart, mDestinationVariable, Dx, i_size, conectivity_database);
                 const double residual_norm = norm_2(b[i_size])/size_system;
-<<<<<<< HEAD
-                const double increment_norm = norm_2(Dx)/size_system;
-                if (residual_norm < absolute_convergence_tolerance) is_converged[i_size] = true;
-//                 if (increment_norm < absolute_convergence_tolerance) is_converged[i_size] = true;
-                
-                if (mEchoLevel > 0)
-                {
-                    std::cout << "Iteration: " << iteration << "\tResidual norm: " << residual_norm << "\tIncrement norm: " << increment_norm << std::endl;
-=======
                 if (iteration == 0) norm_b0[i_size] = residual_norm;
                 const double increment_norm = norm_2(Dx)/size_system;
                 if (iteration == 0) norm_Dx0[i_size] = increment_norm;
@@ -967,7 +936,6 @@
                 if (mEchoLevel > 0)
                 {
                     std::cout << "Iteration: " << iteration + 1 << "\tRESISUAL::\tABS: " << residual_norm << "\tRELATIVE: " << residual_norm/norm_b0[i_size] << "\tINCREMENT::\tABS" << increment_norm << "\tRELATIVE: " << increment_norm/norm_Dx0[i_size] << std::endl;
->>>>>>> c483a5fb
                 }
             }
             
