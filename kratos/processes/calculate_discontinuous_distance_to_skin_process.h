//    |  /           |
//    ' /   __| _` | __|  _ \   __|
//    . \  |   (   | |   (   |\__ `
//   _|\_\_|  \__,_|\__|\___/ ____/
//                   Multi-Physics
//
//  License:         BSD License
//                   Kratos default license: kratos/license.txt
//
//  Main authors:    Pooyan Dadvand
//                   Ruben Zorrilla
//
//  Collaborators:   Franziska Wahl
//

#if !defined(KRATOS_CALCULATE_DISCONTINUOUS_DISTANCE_TO_SKIN_PROCESS_H_INCLUDED )
#define  KRATOS_CALCULATE_DISCONTINUOUS_DISTANCE_TO_SKIN_PROCESS_H_INCLUDED

// System includes
#include <string>
#include <iostream>

// External includes

// Project includes
#include "geometries/plane_3d.h"
#include "includes/checks.h"
#include "processes/process.h"
#include "processes/find_intersected_geometrical_objects_process.h"
#include "utilities/variable_utils.h"

namespace Kratos
{
///@addtogroup Kratos Core
///@{

///@name Kratos Classes
///@{

class KRATOS_API(KRATOS_CORE) CalculateDiscontinuousDistanceToSkinProcessFlags
{
public:
    KRATOS_DEFINE_LOCAL_FLAG(CALCULATE_ELEMENTAL_EDGE_DISTANCES); /// Local flag to switch on/off the elemental edge distances storage
    KRATOS_DEFINE_LOCAL_FLAG(CALCULATE_ELEMENTAL_EDGE_DISTANCES_EXTRAPOLATED); /// Local flag to switch on/off the extrapolated elemental edge distances storage
};

/// This only calculates the distance. Calculating the inside outside should be done by a derived class of this.
/** This process takes a volume model part (with tetrahedra mesh) and a skin model part (with triangle mesh) and
     and calcualtes the distance to the skin for all the elements and nodes of the volume model part.
*/
template<std::size_t TDim = 3>
class KRATOS_API(KRATOS_CORE) CalculateDiscontinuousDistanceToSkinProcess : public Process
{

public:
    ///@name Type Definitions
    ///@{

    /// Pointer definition of CalculateDiscontinuousDistanceToSkinProcess
    KRATOS_CLASS_POINTER_DEFINITION(CalculateDiscontinuousDistanceToSkinProcess);

    ///@}
    ///@name Life Cycle
    ///@{

    /// Constructor to be used.
    CalculateDiscontinuousDistanceToSkinProcess(
        ModelPart& rVolumePart,
        ModelPart& rSkinPart);

    /// Constructor with option
    CalculateDiscontinuousDistanceToSkinProcess(
        ModelPart& rVolumePart,
        ModelPart& rSkinPart,
        const Flags rOptions);

    /// Destructor.
    ~CalculateDiscontinuousDistanceToSkinProcess() override;

    ///@}
    ///@name Deleted
    ///@{

    /// Default constructor.
    CalculateDiscontinuousDistanceToSkinProcess() = delete;

    /// Copy constructor.
    CalculateDiscontinuousDistanceToSkinProcess(CalculateDiscontinuousDistanceToSkinProcess const& rOther) = delete;

    /// Assignment operator.
    CalculateDiscontinuousDistanceToSkinProcess& operator=(CalculateDiscontinuousDistanceToSkinProcess const& rOther) = delete;

    FindIntersectedGeometricalObjectsProcess mFindIntersectedObjectsProcess;

    ///@}
    ///@name Operations
    ///@{

    /**
     * @brief Initializes discontinuous distance computation process
     * This method initializes the TO_SPLIT flag, the DISTANCE and
     * ELEMENTAL_DISTANCES variables as well as the EMBEDDED_VELOCITY
     */
    virtual void Initialize();

    /**
     * @brief Calls the FindIntersectedObjectsProcess to find the intersections
     * This method calls the FindIntersectedObjectsProcess FindIntersections method.
     */
    virtual void FindIntersections();

    /**
     * @brief Get the array containing the intersecting objects
     * This method returns an array containing pointers to the intersecting geometries
     * @return std::vector<PointerVector<GeometricalObject>>&
     */
    virtual std::vector<PointerVector<GeometricalObject>>& GetIntersections();

    /**
     * @brief Computes the elemental distance values
     * Given an intersecting objects vector, this method computes the elemental distance field
     * @param rIntersectedObjects array containing pointers to the intersecting geometries
     */
    virtual void CalculateDistances(std::vector<PointerVector<GeometricalObject>>& rIntersectedObjects);

    /**
     * @brief Calls the FindIntersectedObjects Clear() method
     * This method calls the FindIntersectedObjects Clear() to empty the intersecting objects geometries array
     */
    void Clear() override;

    /**
     * @brief Executes the CalculateDiscontinuousDistanceToSkinProcess
     * This method automatically does all the calls required to compute the discontinuous distance function.
     */
    void Execute() override;

    /**
     * @brief Calculate embedded variable from skin double specialization
     * This method calls the specialization method for two double variables
     * @param rVariable origin double variable in the skin mesh
     * @param rEmbeddedVariable elemental double variable in the volume mesh to be computed
     */
    void CalculateEmbeddedVariableFromSkin(
        const Variable<double> &rVariable,
        const Variable<double> &rEmbeddedVariable);

    /**
     * @brief Calculate embedded variable from skin array specialization
     * This method calls the specialization method for two double variables
     * @param rVariable origin array variable in the skin mesh
     * @param rEmbeddedVariable elemental array variable in the volume mesh to be computed
     */
    void CalculateEmbeddedVariableFromSkin(
        const Variable<array_1d<double,3>> &rVariable,
        const Variable<array_1d<double,3>> &rEmbeddedVariable);

    ///@}
    ///@name Access
    ///@{


    ///@}
    ///@name Input and output
    ///@{

    /// Turn back information as a string.
    std::string Info() const override;

    /// Print information about this object.
    void PrintInfo(std::ostream& rOStream) const override;

    /// Print object's data.
    void PrintData(std::ostream& rOStream) const override;

    ///@}
protected:
    ///@name Protected Operations
    ///@{

    /**
     * @brief Set the Intersection Plane object
     * This method returns the plane that defines the element intersection. The 2D
     * case is considered to be a simplification of the 3D one, so a "fake" extra
     * point is created by extruding the first point in the z-direction.
     * @param rIntPtsVector array containing the intersecting points coordinates
     * @return Plane3D the plane defined by the given intersecting points coordinates
     */
    Plane3D SetIntersectionPlane(const std::vector<array_1d<double,3>> &rIntPtsVector);

    /**
     * @brief Calculates the domain characteristic length
     * This method computes the domain characteristic length as the norm of
     * the diagonal vector that joins the maximum and minimum coordinates
     * @return double the calculated characteristic length
     */
    double CalculateCharacteristicLength();

    ///@}
private:
    ///@name Member Variables
    ///@{

    ModelPart& mrSkinPart;
    ModelPart& mrVolumePart;

    Flags mOptions;

    static const std::size_t mNumNodes = TDim + 1;
    static const std::size_t mNumEdges = (TDim == 2) ? 3 : 6;

    ///@}
    ///@name Private Operations
    ///@{

    /**
     * @brief Computes the discontinuous distance in one element
     * This method computes the discontinuous distance field for a given element
     * @param rElement1 reference to the element of interest
     * @param rIntersectedObjects reference to the array containing the element of interest intersecting geometries
     */
    void CalculateElementalDistances(
        Element& rElement1,
        PointerVector<GeometricalObject>& rIntersectedObjects);

    /**
     * @brief Computes the discontinuous edge-based distance in one element
     * This method computes the discontinuous edge-based distance field for a given element
     * @param rElement1 reference to the element of interest
     * @param rIntersectedObjects reference to the array containing the element of interest intersecting geometries
     */
    void CalculateElementalAndEdgeDistances(
        Element& rElement1,
        PointerVector<GeometricalObject>& rIntersectedObjects);

    /**
     * @brief Computes the edges intersections in one element
     * Provided a list of elemental intersecting geometries, this
     * method computes the edge intersections for a given element
     * @param rElement1 reference to the element of interest
     * @param rIntersectedObjects reference to the array containing the element of interest intersecting geometries
     * @param rEdgesContainer reference to the array containing the edges of the element of interest
     * @param rCutEdgesRatioVector array that stores the relative positions from node zero of the average intersection points
     * @param rCutExtraEdgesRatioVector array that stores the relative positions from node zero of the average intersection points of the extrapolated geometry
     * @param rIntersectionPointsArray array containing the edges intersection points
     * @return unsigned int number of cut edges
     */
    unsigned int ComputeEdgesIntersections(
        Element& rElement1,
        const PointerVector<GeometricalObject>& rIntersectedObjects,
        const Element::GeometryType::GeometriesArrayType& rEdgesContainer,
        array_1d<double,mNumEdges> &rCutEdgesRatioVector,
        array_1d<double,mNumEdges> &rCutExtraEdgesRatioVector,
        std::vector<array_1d <double,3> > &rIntersectionPointsArray);

    /**
     * @brief Computes the intersection of a single edge
     * This method computes the intersection of a given edge with the candidate
     * intersecting geometry. This operation is performed accordingly to the working
     * space dimension using the intersection utilities implemented in intersection_utilities.h
     * @param rIntObjGeometry candidate intersecting geometry
     * @param rEdgePoint1 edge origin point
     * @param rEdgePoint2 edge end point
     * @param rIntersectionPoint intersection point
     * @return int type of intersection id (see intersection_utilities.h)
     */
    int ComputeEdgeIntersection(
        const Element::GeometryType& rIntObjGeometry,
        const Element::NodeType& rEdgePoint1,
        const Element::NodeType& rEdgePoint2,
        Point& rIntersectionPoint);

    /**
     * @brief Computes the element intersection unit normal
     * This method computes the element intersection unit normal vector using the distance function gradient.
     * @param rGeometry reference to the geometry of the element of interest
     * @param rElementalDistances array containing the ELEMENTAL_DISTANCES values
     * @param rNormal obtained unit normal vector
     */
    void ComputeIntersectionNormal(
        const Element::GeometryType& rGeometry,
        const Vector& rElementalDistances,
        array_1d<double,3> &rNormal);

    /**
     * @brief Computes the nodal distances to the intersection plane
     * This methods creates a plane from the intersection points and then calculates the nodal distances
     * to the intersection plane.
     * In presence of multiple intersections, it performs a least squares approximation of the intersection plane.
     * @param rElement Element to calculate the ELEMENTAL_DISTANCES
     * @param rIntersectedObjects Intersected objects container
     * @param rIntersectionPointsCoordinates The edges intersection points coordinates
     */
    void ComputeIntersectionPlaneElementalDistances(
        Element& rElement,
        const PointerVector<GeometricalObject>& rIntersectedObjects,
        const std::vector<array_1d<double,3>>& rIntersectionPointsCoordinates);

    /**
     * @brief Computes the intersection plane approximation
     * For complex intersection patterns, this method takes a list containing
     * all the intersecting points and computes the plane that minimizes the
     * distance from all these points in a least squares sense. The approximated
     * plane is defined in terms of an origin point and its normal vector.
     * @param rElement1 reference to the element of interest
     * @param rPointsCoord list containing the coordinates of al the intersecting points
     * @param rPlaneBasePointCoords base point defining the approximated plane
     * @param rPlaneNormal normal vector defining the approximated plane
     */
    void ComputePlaneApproximation(
        const Element& rElement1,
        const std::vector< array_1d<double,3> >& rPointsCoord,
        array_1d<double,3>& rPlaneBasePointCoords,
        array_1d<double,3>& rPlaneNormal);

    /**
     * @brief Checks (and corrects if needed) the intersection normal orientation
     * This method checks the orientation of the previously computed intersection normal.
     * To do that, the normal vector to each one of the intersecting geometries is
     * computed and its directo is compared against the current one. If the negative
     * votes win, the current normal vector orientation is switched.
     * @param rGeometry element of interest geometry
     * @param rIntersectedObjects reference to the array containing the element of interest intersecting geometries
     * @param rElementalDistances array containing the ELEMENTAL_DISTANCES values
     */
    void CorrectDistanceOrientation(
        const Element::GeometryType& rGeometry,
        const PointerVector<GeometricalObject>& rIntersectedObjects,
        Vector& rElementalDistances);

    /**
     * @brief Computes the normal vector to an intersecting object geometry
     * This method computes the normal vector to an intersecting object geometry.
     * @param rGeometry reference to the geometry of the intersecting object
     * @param rIntObjNormal reference to the intersecting object normal vector
     */
    void inline ComputeIntersectionNormalFromGeometry(
        const Element::GeometryType &rGeometry,
        array_1d<double,3> &rIntObjNormal);

    /**
     * @brief Checks if element is incised and then computes the uncut edges intersections of the element
     * with an averaged and extrapolated geometry. Therefore it calls 'ComputeExtrapolatedGeometryIntersections'.
     * Note: for uncut or completely cut elements no ratios of the extrapolated geometry will be calculated.
     * @param rElement reference to the element of interest
     * @param rEdgesContainer reference to the array containing the edges of the element of interest
     * @param rNumCutEdges number of cut edges of the element (by the non-extrapolated geometry)
     * @param rCutEdgesRatioVector array that stores the relative positions from node zero of the average intersection points
     * @param rExtraGeomNormal array as normal vector of the averaged and extrapolated geometry
     * @param rCutExtraEdgesRatioVector array that stores the relative positions from node zero of the additional
     * average intersection points of the extrapolated geometry
     */
    void ComputeExtrapolatedEdgesIntersectionsIfIncised(
        const Element& rElement,
        const Element::GeometryType::GeometriesArrayType& rEdgesContainer,
        unsigned int &rNumCutEdges,
        array_1d<double,mNumEdges>& rCutEdgesRatioVector,
        array_1d<double,3> &rExtraGeomNormal,
        array_1d<double,mNumEdges>& rCutExtraEdgesRatioVector);

    /**
     * @brief Computes the uncut edges intersections of one element with an averaged and extrapolated geometry.
     * Therefore it calls 'IntersectionUtilities'.
     * It saves the edge intersections as ratios of the edge's length in rCutExtraEdgesRatioVector.
     * @param rElement reference to the element of interest
     * @param rEdgesContainer reference to the array containing the edges of the element of interest
     * @param rNumCutEdges number of cut edges of the element
     * @param rCutEdgesRatioVector array that stores the relative positions from node zero of the average intersection points
     * @param rExtraGeomNormal normal of the averaged and extrapolated geometry
     * @param rCutExtraEdgesRatioVector array that stores the relative positions from node zero of the additional
     * average intersection points of the extrapolated geometry
     */
    void ComputeExtrapolatedGeometryIntersections(
        const Element& rElement,
        const Element::GeometryType::GeometriesArrayType& rEdgesContainer,
        unsigned int& rNumCutEdges,
        array_1d<double,mNumEdges>& rCutEdgesRatioVector,
        array_1d<double,3>& rExtraGeomNormal,
        array_1d<double,mNumEdges>& rCutExtraEdgesRatioVector);

    /**
     * @brief Converts edge ratios and edge ratios of the extrapolated geometry to elemental (node) distances
     * @param rElement reference to the element of interest
     * @param rIntersectedObjects reference to the array containing the element of interest intersecting geometries
     * @param rEdgesContainer reference to the array containing the edges of the element of interest
     * @param rCutEdgesRatioVector array that stores the relative positions from node zero of the average intersection points
     * (ELEMENTAL_EDGE_DISTANCES)
     * @param rCutExtraEdgesRatioVector array that stores the relative positions from node zero of the additional
     * average intersection points of the extrapolated geometry (ELEMENTAL_EXTRA_EDGE_DISTANCES)
     */
    void ComputeElementalDistancesFromEdgeRatios(
        Element& rElement,
        const PointerVector<GeometricalObject>& rIntersectedObjects,
        const Element::GeometryType::GeometriesArrayType& rEdgesContainer,
        const array_1d<double,mNumEdges> &rCutEdgesRatioVector,
        const array_1d<double,mNumEdges> &rCutExtraEdgesRatioVector);

    /**
     * @brief Computes the intersection points from the intersection ratios of the edges of the element of interest
     * @param rGeometry reference to geometry of the element of interest
     * @param rEdgesContainer reference to the array containing the edges of the element of interest
     * @param rEdgeRatiosVector array containing the intersection ratios of an element's edges
     * @param rIntersectionPointsVector vector containing the intersection point arrays
     */
    void ConvertRatiosToIntersectionPoints(
        const Element::GeometryType& rGeometry,
        const Element::GeometryType::GeometriesArrayType& rEdgesContainer,
        const array_1d<double,mNumEdges> &rEdgeRatiosVector,
        std::vector<array_1d <double,3> > &rIntersectionPointsVector);

    /**
     * @brief Checks whether the edges of an element, which are cut, all share one node
     * @param rEdge reference to the edge of interest
     * @param rIntersectionPoint average intersection point at the edge
     * @return calculated relative positions of the intersection point along the edge from node zero
     */
    double ConvertIntersectionPointToEdgeRatio(
        const Geometry<Node<3> >& rEdge,
        const array_1d<double,3>& rIntersectionPoint);

    /**
     * @brief Checks whether the edges of an element, which are cut, all share one node
     * @param rEdge reference to the edge of interest
     * @param rEdgeRatio relative positions of the intersection point along the edge from node zero
     * @return rIntersectionPoint calculated average intersection point at the edge
     */
    array_1d<double,3> ConvertEdgeRatioToIntersectionPoint(
        const Geometry<Node<3> >& rEdge,
        const double& rEdgeRatio);

    /**
     * @brief Checks whether the edges of an element, which are cut, all share one node
     * @param rElement reference to the element of interest
     * @param rEdgesContainer reference to the array containing the edges of the element of interest
     * @param rCutEdgesRatioVector array that stores the relative positions from node zero of the average intersection points
     * @return boolean true if cut edges share one node
     */
    bool CheckIfCutEdgesShareNode(
        const Element& rElement,
        const Element::GeometryType::GeometriesArrayType& rEdgesContainer,
        const array_1d<double,mNumEdges>& rCutEdgesRatioVector) const;

    /**
     * @brief Computes the value of any embedded variable
     * For a given array variable in the skin mesh, this method calculates the value
     * of such variable in the embedded mesh. This is done in each element of the volume
     * mesh by computing the average value of all the edges intersections. This value
     * is averaged again according to the number of intersected edges.
     * @tparam TVarType variable type
     * @param rVariable origin variable in the skin mesh
     * @param rEmbeddedVariable elemental variable in the volume mesh to be computed
     */
    template<class TVarType>
<<<<<<< HEAD
	void CalculateEmbeddedVariableFromSkinSpecialization(
		const Variable<TVarType> &rVariable,
		const Variable<TVarType> &rEmbeddedVariable)
	{
		const auto &r_int_obj_vect= this->GetIntersections();
		const int n_elems = mrVolumePart.NumberOfElements();

		KRATOS_ERROR_IF((mrSkinPart.NodesBegin())->SolutionStepsDataHas(rVariable) == false)
			<< "Skin model part solution step data missing variable: " << rVariable << std::endl;

		// Initialize embedded variable value
		#pragma omp parallel for
		for (int i_elem = 0; i_elem < n_elems; ++i_elem) {
			auto it_elem = mrVolumePart.ElementsBegin() + i_elem;
			it_elem->SetValue(rEmbeddedVariable, rEmbeddedVariable.Zero());
		}

		// Compute the embedded variable value for each element
		#pragma omp parallel for schedule(dynamic)
		for (int i_elem = 0; i_elem < n_elems; ++i_elem) {
			// Check if the current element has intersecting entities
			if (r_int_obj_vect[i_elem].size() != 0) {
				// Initialize the element values
				unsigned int n_int_edges = 0;
				auto it_elem = mrVolumePart.ElementsBegin() + i_elem;
				auto &r_geom = it_elem->GetGeometry();
				const auto edges = r_geom.GenerateEdges();

				// Loop the element of interest edges
				for (unsigned int i_edge = 0; i_edge < r_geom.EdgesNumber(); ++i_edge) {
					// Initialize edge values
					unsigned int n_int_obj = 0;
					TVarType i_edge_val = rEmbeddedVariable.Zero();

					// Check the edge intersection against all the candidates
					for (auto &r_int_obj : r_int_obj_vect[i_elem]) {
						Point intersection_point;
						const int is_intersected = this->ComputeEdgeIntersection(
							r_int_obj.GetGeometry(),
							edges[i_edge][0],
							edges[i_edge][1],
							intersection_point);

						// Compute the variable value in the intersection point
=======
    void CalculateEmbeddedVariableFromSkinSpecialization(
        const Variable<TVarType> &rVariable,
        const Variable<TVarType> &rEmbeddedVariable)
    {
        const auto &r_int_obj_vect= this->GetIntersections();
        const int n_elems = mrVolumePart.NumberOfElements();

        KRATOS_ERROR_IF((mrSkinPart.NodesBegin())->SolutionStepsDataHas(rVariable) == false)
            << "Skin model part solution step data missing variable: " << rVariable << std::endl;

        // Initialize embedded variable value
        VariableUtils().SetNonHistoricalVariableToZero(rEmbeddedVariable, mrVolumePart.Elements());

        // Compute the embedded variable value for each element
        #pragma omp parallel for schedule(dynamic)
        for (int i_elem = 0; i_elem < n_elems; ++i_elem) {
            // Check if the current element has intersecting entities
            if (r_int_obj_vect[i_elem].size() != 0) {
                // Initialize the element values
                unsigned int n_int_edges = 0;
                auto it_elem = mrVolumePart.ElementsBegin() + i_elem;
                auto &r_geom = it_elem->GetGeometry();
                const auto edges = r_geom.GenerateEdges();

                // Loop the element of interest edges
                for (unsigned int i_edge = 0; i_edge < r_geom.EdgesNumber(); ++i_edge) {
                    // Initialize edge values
                    unsigned int n_int_obj = 0;
                    TVarType i_edge_val = rEmbeddedVariable.Zero();

                    // Check the edge intersection against all the candidates
                    for (auto &r_int_obj : r_int_obj_vect[i_elem]) {
                        Point intersection_point;
                        const int is_intersected = this->ComputeEdgeIntersection(
                            r_int_obj.GetGeometry(),
                            edges[i_edge][0],
                            edges[i_edge][1],
                            intersection_point);

                        // Compute the variable value in the intersection point
>>>>>>> 77633dd7
                        if (is_intersected == 1) {
                            n_int_obj++;
                            array_1d<double,3> local_coords;
                            r_int_obj.GetGeometry().PointLocalCoordinates(local_coords, intersection_point);
                            Vector int_obj_N;
                            r_int_obj.GetGeometry().ShapeFunctionsValues(int_obj_N, local_coords);
                            for (unsigned int i_node = 0; i_node < r_int_obj.GetGeometry().PointsNumber(); ++i_node) {
                                i_edge_val += r_int_obj.GetGeometry()[i_node].FastGetSolutionStepValue(rVariable) * int_obj_N[i_node];
                            }
                        }
                    }

                    // Check if the edge is intersected
                    if (n_int_obj != 0) {
                        // Update the element intersected edges counter
                        n_int_edges++;
                        // Add the average edge value (there might exist cases in where
                        // more than one geometry intersects the edge of interest).
                        it_elem->GetValue(rEmbeddedVariable) += i_edge_val / n_int_obj;
                    }
                }

                // Average between all the intersected edges
                if (n_int_edges != 0) {
                    it_elem->GetValue(rEmbeddedVariable) /= n_int_edges;
                }
            }
        }
    };

    /**
     * @brief Set the TO_SPLIT Kratos flag
     * This function sets the TO_SPLIT flag in the provided element according to the ELEMENTAL_DISTANCES values
     * Note that the zero distance case is avoided by checking the positiveness and negativeness of the nodal values
     * @param rElement Element to set the TO_SPLIT flag
     * @param ZeroTolerance Tolerance to check the zero distance values
     */
    void SetToSplitFlag(
        Element& rElement,
        const double ZeroTolerance);

    ///@}

}; // Class CalculateDiscontinuousDistanceToSkinProcess

///@}
///@name Input and output
///@{

/// input stream function
inline std::istream& operator >> (
    std::istream& rIStream,
    CalculateDiscontinuousDistanceToSkinProcess<>& rThis);

/// output stream function
inline std::ostream& operator << (
    std::ostream& rOStream,
    const CalculateDiscontinuousDistanceToSkinProcess<>& rThis)
{
    rThis.PrintInfo(rOStream);
    rOStream << std::endl;
    rThis.PrintData(rOStream);

    return rOStream;
}

///@}

///@} addtogroup block

}  // namespace Kratos.

#endif // KRATOS_CALCULATE_DISCONTINUOUS_DISTANCE_TO_SKIN_PROCESS_H_INCLUDED  defined<|MERGE_RESOLUTION|>--- conflicted
+++ resolved
@@ -451,52 +451,6 @@
      * @param rEmbeddedVariable elemental variable in the volume mesh to be computed
      */
     template<class TVarType>
-<<<<<<< HEAD
-	void CalculateEmbeddedVariableFromSkinSpecialization(
-		const Variable<TVarType> &rVariable,
-		const Variable<TVarType> &rEmbeddedVariable)
-	{
-		const auto &r_int_obj_vect= this->GetIntersections();
-		const int n_elems = mrVolumePart.NumberOfElements();
-
-		KRATOS_ERROR_IF((mrSkinPart.NodesBegin())->SolutionStepsDataHas(rVariable) == false)
-			<< "Skin model part solution step data missing variable: " << rVariable << std::endl;
-
-		// Initialize embedded variable value
-		#pragma omp parallel for
-		for (int i_elem = 0; i_elem < n_elems; ++i_elem) {
-			auto it_elem = mrVolumePart.ElementsBegin() + i_elem;
-			it_elem->SetValue(rEmbeddedVariable, rEmbeddedVariable.Zero());
-		}
-
-		// Compute the embedded variable value for each element
-		#pragma omp parallel for schedule(dynamic)
-		for (int i_elem = 0; i_elem < n_elems; ++i_elem) {
-			// Check if the current element has intersecting entities
-			if (r_int_obj_vect[i_elem].size() != 0) {
-				// Initialize the element values
-				unsigned int n_int_edges = 0;
-				auto it_elem = mrVolumePart.ElementsBegin() + i_elem;
-				auto &r_geom = it_elem->GetGeometry();
-				const auto edges = r_geom.GenerateEdges();
-
-				// Loop the element of interest edges
-				for (unsigned int i_edge = 0; i_edge < r_geom.EdgesNumber(); ++i_edge) {
-					// Initialize edge values
-					unsigned int n_int_obj = 0;
-					TVarType i_edge_val = rEmbeddedVariable.Zero();
-
-					// Check the edge intersection against all the candidates
-					for (auto &r_int_obj : r_int_obj_vect[i_elem]) {
-						Point intersection_point;
-						const int is_intersected = this->ComputeEdgeIntersection(
-							r_int_obj.GetGeometry(),
-							edges[i_edge][0],
-							edges[i_edge][1],
-							intersection_point);
-
-						// Compute the variable value in the intersection point
-=======
     void CalculateEmbeddedVariableFromSkinSpecialization(
         const Variable<TVarType> &rVariable,
         const Variable<TVarType> &rEmbeddedVariable)
@@ -537,7 +491,6 @@
                             intersection_point);
 
                         // Compute the variable value in the intersection point
->>>>>>> 77633dd7
                         if (is_intersected == 1) {
                             n_int_obj++;
                             array_1d<double,3> local_coords;
