# Importing the Kratos Library
import KratosMultiphysics

def Factory(settings, Model):
    if not isinstance(settings, KratosMultiphysics.Parameters):
        raise Exception("expected input shall be a Parameters object, encapsulating a json string")
    if not settings.Has("Parameters"):
        settings.AddValue("Parameters", KratosMultiphysics.Parameters())
    return TimerProcess(Model, settings["Parameters"])

# All the processes python processes should be derived from "Process"
class TimerProcess(KratosMultiphysics.Process):
    """This process helps to measure the time consumed on the simulations

    Only the member variables listed below should be accessed directly.

    Public member variables:
    Model -- the container of the different model parts.
    settings -- Kratos parameters containing solver settings.
    """

    def __init__(self, Model, settings ):
        """ The default constructor of the class

        Keyword arguments:
        self -- It signifies an instance of a class.
        Model -- the container of the different model parts.
        settings -- Kratos parameters containing solver settings.
        """

        KratosMultiphysics.Process.__init__(self)

        #The value can be a double or a string (function)
        default_settings = KratosMultiphysics.Parameters("""
        {
            "help"                       : "This process helps to measure the time consumed on the simulations",
            "output_filename"            : "",
            "print_interval_information" : false,
            "interval_name"              : "Analysis"
        }
        """
        )

        # Assign this here since it will change the "interval" prior to validation
        settings.ValidateAndAssignDefaults(default_settings)

        self.interval_name = settings["interval_name"].GetString()
        self.output_filename = settings["output_filename"].GetString()

        # Defining timer
        self.timer = KratosMultiphysics.Timer()

        # Interval information
        self.timer.SetPrintIntervalInformation(settings["print_interval_information"].GetBool())

        # Output file
        if self.output_filename != "":
            self.timer.SetOuputFile(self.output_filename)
        else:
            self.timer.SetPrintOnScreen(True)

        # Starting timer
        self.timer.Start(self.interval_name)

    def ExecuteFinalize(self):
        """ This function is designed for being called at the end of the computations

        Keyword arguments:
        self -- It signifies an instance of a class.
        """
        self.timer.Stop(self.interval_name)
        self.timer.PrintTimingInformation(self.timer)
        if self.output_filename != "":
<<<<<<< HEAD
            self.timer.PrintTimingInformation()
=======
>>>>>>> 66535071
            self.timer.CloseOuputFile()<|MERGE_RESOLUTION|>--- conflicted
+++ resolved
@@ -69,10 +69,6 @@
         self -- It signifies an instance of a class.
         """
         self.timer.Stop(self.interval_name)
-        self.timer.PrintTimingInformation(self.timer)
+        self.timer.PrintTimingInformation()
         if self.output_filename != "":
-<<<<<<< HEAD
-            self.timer.PrintTimingInformation()
-=======
->>>>>>> 66535071
             self.timer.CloseOuputFile()