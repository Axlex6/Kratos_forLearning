--- conflicted
+++ resolved
@@ -74,11 +74,7 @@
 
         self.assertEqual(vector1.Size(), vector2.Size(), msg="\nCheck failed because vector arguments do not have the same size")
         for i in range(vector1.Size()):
-<<<<<<< HEAD
-            self.assertAlmostEqual(vector1[i], vector2[i], prec, msg="i={}".format(i))
-=======
             self.assertAlmostEqual(vector1[i], vector2[i], prec, msg=GetErrMsg(i))
->>>>>>> a4769e17
 
     def assertMatrixAlmostEqual(self, matrix1, matrix2, prec=7):
         def GetDimErrMsg():
@@ -97,12 +93,8 @@
 
         for i in range(matrix1.Size1()):
             for j in range(matrix1.Size2()):
-<<<<<<< HEAD
-                self.assertAlmostEqual(matrix1[i,j], matrix2[i,j], prec, msg="i={}; j={}".format(i,j))
-=======
                 self.assertAlmostEqual(matrix1[i,j], matrix2[i,j], prec, msg=GetValErrMsg(i,j))
 
->>>>>>> a4769e17
 
 @contextmanager
 def SupressConsoleOutput():
