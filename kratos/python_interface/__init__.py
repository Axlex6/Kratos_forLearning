--- conflicted
+++ resolved
@@ -8,10 +8,6 @@
 # import core library (Kratos.so)
 from Kratos import *
 
-<<<<<<< HEAD
-KratosGlobals = kratos_globals.KratosGlobalsImpl(
-    Kernel(), KratosLoader.kratos_applications)
-=======
 def __ModuleInitDetail():
     """
     Configure the parallel environment.
@@ -33,12 +29,8 @@
 
 __ModuleInitDetail()
 
-KratosGlobals = kratos_globals.KratosGlobals(
-    Kernel(), inspect.stack()[1], KratosLoader.kratos_applications)
-
-# Initialize Kernel so that core variables have an assigned Key even if we are not importing applications
-KratosGlobals.Kernel.Initialize()
->>>>>>> d1cc48b5
+KratosGlobals = kratos_globals.KratosGlobalsImpl(
+    Kernel(), KratosLoader.kratos_applications)
 
 # adding the scripts in "kratos/python_scripts" such that they are treated as a regular python-module
 __path__.append(KratosLoader.kratos_scripts)
