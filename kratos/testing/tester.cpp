--- conflicted
+++ resolved
@@ -270,16 +270,10 @@
 
 			std::stringstream secondary_stream;
 			std::streambuf* original_buffer = nullptr;
-<<<<<<< HEAD
-
-			// if (ParallelEnvironment::GetDefaultRank() != 0) {
-			// 	original_buffer = std::cout.rdbuf(secondary_stream.rdbuf());
-			// }
-=======
+
 			if (GetInstance().mVerbosity != Verbosity::TESTS_OUTPUTS && ParallelEnvironment::GetDefaultRank() != 0) {
 				original_buffer = std::cout.rdbuf(secondary_stream.rdbuf());
 			}
->>>>>>> 07a2f60d
 
 			std::size_t test_number = 0;
 			for (auto i_test = GetInstance().mTestCases.begin();
@@ -305,16 +299,11 @@
 
 			auto tmp = ReportResults(std::cout, number_of_run_tests, elapsed.count());
 
-<<<<<<< HEAD
-			// if (ParallelEnvironment::GetDefaultRank() != 0) {
-			// 	std::cout.rdbuf(original_buffer);
-			// }
-=======
 			if (GetInstance().mVerbosity != Verbosity::TESTS_OUTPUTS && ParallelEnvironment::GetDefaultRank() != 0) {
 				std::cout.rdbuf(original_buffer);
 			}
->>>>>>> 07a2f60d
-			return tmp;
+
+      return tmp;
 		}
 
 
