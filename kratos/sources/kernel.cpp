//    |  /           |
//    ' /   __| _` | __|  _ \   __|
//    . \  |   (   | |   (   |\__ `
//   _|\_\_|  \__,_|\__|\___/ ____/
//                   Multi-Physics
//
//  License:		 BSD License
//					 Kratos default license: kratos/license.txt
//
//  Main authors:    Pooyan Dadvand
//

// System includes
#include <iostream>

// External includes

// Project includes
#include "includes/kernel.h"
#include "includes/kratos_version.h"
#include "includes/data_communicator.h"
#include "includes/parallel_environment.h"
#include "input_output/logger.h"
#include "utilities/parallel_utilities.h"

namespace Kratos {

Kernel::Kernel() 
    : mpKratosCoreApplication(Kratos::make_shared<KratosApplication>(std::string("KratosMultiphysics"))) 
{
    Initialize();
}

Kernel::Kernel(bool IsDistributedRun) 
        : mpKratosCoreApplication(Kratos::make_shared<KratosApplication>(std::string("KratosMultiphysics")))
{
    // Distributed run definition
    mIsDistributedRun = IsDistributedRun;

    // Initialize kernel
    Initialize();
}

void Kernel::Initialize() {
    KRATOS_INFO("") << " |  /           |                  \n"
                    << " ' /   __| _` | __|  _ \\   __|    \n"
                    << " . \\  |   (   | |   (   |\\__ \\  \n"
                    << "_|\\_\\_|  \\__,_|\\__|\\___/ ____/\n"
                    << "           Multi-Physics " << GetVersionString() << "\n"
                    << "           Compiled for "<< GetOSName() << " and " << GetPythonVersion() << " with " << GetCompiler() << std::endl;

    PrintParallelismSupportInfo();

    if (!IsImported("KratosMultiphysics")) {
        this->ImportApplication(mpKratosCoreApplication);
    }
}

std::unordered_set<std::string>& Kernel::GetApplicationsList() {
    static std::unordered_set<std::string> application_list;
    return application_list;
}

std::unordered_set<std::string>& Kernel::GetLibrayList() {
    // TODO: add more libraries if required
    static std::unordered_set<std::string> library_list = {
    #if USE_TRIANGLE_NONFREE_TPL
            "triangle",
    #else
            "delaunator-cpp",
    #endif
    #if USE_TETGEN_NONFREE_TPL
            "tetgen",
    #endif
    #if KRATOS_USE_AMATRIX
            "a_matrix",
    #endif
            "amgcl",
            "concurrentqueue",
            "ghc",
            "gidpost",
            "intrusive_ptr",
            "json",
            "pybind11",
            "span",
            "tinyexpr",
            "vexcl",
            "zlib"
    };
    return library_list;
}

bool Kernel::IsImported(const std::string& rApplicationName) const {
    return GetApplicationsList().find(rApplicationName) != GetApplicationsList().end();
}

<<<<<<< HEAD
bool Kernel::IsLibraryAvailable(const std::string& rLibraryName) const {
    return GetLibrayList().find(rLibraryName) != GetLibrayList().end();
=======
bool Kernel::IsImported(const std::string& ApplicationName) const {
    if (GetApplicationsList().find(ApplicationName) !=
        GetApplicationsList().end())
        return true;
    else
        return false;
>>>>>>> 7397f063
}

bool Kernel::IsDistributedRun() {
    return mIsDistributedRun;
}

void Kernel::ImportApplication(KratosApplication::Pointer pNewApplication) {
    if (IsImported(pNewApplication->Name()))
        KRATOS_ERROR << "importing more than once the application : "
                     << pNewApplication->Name() << std::endl;

    pNewApplication->Register();
    Kernel::GetApplicationsList().insert(pNewApplication->Name());
}

std::string Kernel::Info() const { return "kernel"; }

void Kernel::PrintInfo(std::ostream& rOStream) const { rOStream << "kernel"; }

/// Print object's data.
void Kernel::PrintData(std::ostream& rOStream) const {
    rOStream << "Variables:" << std::endl;
    KratosComponents<VariableData>().PrintData(rOStream);
    rOStream << std::endl;
    rOStream << "Geometries:" << std::endl;
    KratosComponents<Geometry<Node<3>>>().PrintData(rOStream);
    rOStream << std::endl;
    rOStream << "Elements:" << std::endl;
    KratosComponents<Element>().PrintData(rOStream);
    rOStream << std::endl;
    rOStream << "Conditions:" << std::endl;
    KratosComponents<Condition>().PrintData(rOStream);
    rOStream << std::endl;
    rOStream << "Modelers:" << std::endl;
    KratosComponents<Modeler>().PrintData(rOStream);

    rOStream << "Loaded applications:" << std::endl;

    auto& application_list = Kernel::GetApplicationsList();
    rOStream << "number of loaded applications = " << application_list.size()
             << std::endl;
    for (auto it = application_list.begin(); it != application_list.end(); ++it)
        rOStream << "  " << *it << std::endl;
}

// To be removed with the new entry points
std::string Kernel::BuildType() {
    return GetBuildType();
}

// To be removed with the new entry points
std::string Kernel::Version() {
    return GetVersionString();
}

void Kernel::PrintParallelismSupportInfo() const
{
    #ifdef KRATOS_SMP_NONE
    constexpr bool threading_support = false;
    #else
    constexpr bool threading_support = true;
    #endif

    #ifdef KRATOS_USING_MPI
    constexpr bool mpi_support = true;
    #else
    constexpr bool mpi_support = false;
    #endif

    Logger logger("");
    logger << LoggerMessage::Severity::INFO;

    if (threading_support) {
        if (mpi_support) {
            logger << "Compiled with threading and MPI support." << std::endl;
        }
        else {
            logger << "Compiled with threading support." << std::endl;
        }
    }
    else if (mpi_support) {
        logger << "Compiled with MPI support." << std::endl;
    }
    else {
        logger << "Serial compilation." << std::endl;
    }

    if (threading_support) {
        logger << "Maximum number of threads: " << ParallelUtilities::GetNumThreads() << "." << std::endl;
    }

    if (mpi_support) {
        if (mIsDistributedRun) {
            const DataCommunicator& r_world = ParallelEnvironment::GetDataCommunicator("World");
            logger << "MPI world size:         " << r_world.Size() << "." << std::endl;
        }
        else {
            logger << "Running without MPI." << std::endl;
        }
    }
}

bool Kernel::mIsDistributedRun = false;

}<|MERGE_RESOLUTION|>--- conflicted
+++ resolved
@@ -94,17 +94,8 @@
     return GetApplicationsList().find(rApplicationName) != GetApplicationsList().end();
 }
 
-<<<<<<< HEAD
 bool Kernel::IsLibraryAvailable(const std::string& rLibraryName) const {
     return GetLibrayList().find(rLibraryName) != GetLibrayList().end();
-=======
-bool Kernel::IsImported(const std::string& ApplicationName) const {
-    if (GetApplicationsList().find(ApplicationName) !=
-        GetApplicationsList().end())
-        return true;
-    else
-        return false;
->>>>>>> 7397f063
 }
 
 bool Kernel::IsDistributedRun() {
