//    |  /           |
//    ' /   __| _` | __|  _ \   __|
//    . \  |   (   | |   (   |\__ \.
//   _|\_\_|  \__,_|\__|\___/ ____/
//                   Multi-Physics
//
//  License:         BSD License
//                     Kratos default license: kratos/license.txt
//
//  Main authors:    Pooyan Dadvand
//                   Riccardo Rossi
//  Collaborator:    Vicente Mataix Ferrandiz
//

// System includes
#include <set>

// Project includes
#include "includes/model_part_io.h"
#include "includes/kratos_filesystem.h"
#include "input_output/logger.h"
#include "utilities/compare_elements_and_conditions_utility.h"
#include "utilities/openmp_utils.h"
#include "utilities/quaternion.h"
#include "utilities/timer.h"

// External includes

namespace Kratos
{
/// Constructor with  filenames.
ModelPartIO::ModelPartIO(std::filesystem::path const& Filename, const Flags Options)
    : mNumberOfLines(1)
    , mBaseFilename(Filename)
    , mOptions(Options)
{
    Kratos::shared_ptr<std::fstream> pFile = Kratos::make_shared<std::fstream>();
    std::fstream::openmode OpenMode;

    // Set the mode
    if (mOptions.Is(IO::READ)) {
        OpenMode = std::fstream::in;
    } else if (mOptions.Is(IO::APPEND)) {
        OpenMode = std::fstream::in | std::fstream::app;
    } else if (mOptions.Is(IO::WRITE)) {
        OpenMode = std::fstream::out;
    } else {
        // If none of the READ, WRITE or APPEND are defined we will take READ as
        // default.
        OpenMode = std::fstream::in;
    }

    std::filesystem::path mdpa_file_name(Filename);
    mdpa_file_name += ".mdpa";
    std::filesystem::path time_file_name(Filename);
    time_file_name += ".time";

    pFile->open(mdpa_file_name.c_str(), OpenMode);

    KRATOS_ERROR_IF_NOT(pFile->is_open()) << "Error opening mdpa file : " << mdpa_file_name << std::endl;

    // Store the pointer as a regular std::iostream
    mpStream = pFile;

    if (mOptions.IsNot(IO::SKIP_TIMER)) Timer::SetOuputFile(time_file_name.string());
}

/// Constructor with stream
ModelPartIO::ModelPartIO(Kratos::shared_ptr<std::iostream> Stream, const Flags Options)
    : mNumberOfLines(1)
    , mOptions(Options)
{
    // Check if the pointer is valid
    KRATOS_ERROR_IF(Stream == nullptr) << "Error: ModelPartIO Stream is invalid " << std::endl;

    // Check if the pointer was .reset() or never initialized and if its a NULL pointer)
    KRATOS_ERROR_IF(Stream == nullptr || Stream == Kratos::shared_ptr<std::iostream>(NULL)) << "Error: ModelPartIO Stream is invalid " << std::endl;

    mpStream = Stream;
}

/// Destructor.
ModelPartIO::~ModelPartIO() {
    if (mOptions.IsNot(IO::SKIP_TIMER)) Timer::CloseOuputFile();
}

bool ModelPartIO::ReadNode(NodeType& rThisNode)
{
    KRATOS_ERROR << "Calling base class member. Please check the definition of derived class." << std::endl;
}

bool ModelPartIO::ReadNodes(NodesContainerType& rThisNodes)
{
    KRATOS_TRY
    ResetInput();
    std::string word;
    while(true)
    {
        ReadWord(word);
        if(mpStream->eof())
            break;
        ReadBlockName(word);
        if(word == "Nodes")
            ReadNodesBlock(rThisNodes);
        else
            SkipBlock(word);
    }

    return true;
    KRATOS_CATCH("")
}

std::size_t ModelPartIO::ReadNodesNumber()
{
    KRATOS_TRY;
    ResetInput();
    std::string word;
    std::size_t num_nodes = 0;
    while(true)
    {
        ReadWord(word);
        if (mpStream->eof())
            break;
        ReadBlockName(word);
        if(word == "Nodes")
            num_nodes += CountNodesInBlock();
        else
            SkipBlock(word);
    }

    return num_nodes;
    KRATOS_CATCH("");
}

void ModelPartIO::WriteNodes(NodesContainerType const& rThisNodes)
{
    // Printing or not with scientific precision
    if (mOptions.Is(IO::SCIENTIFIC_PRECISION)) {
        (*mpStream) << std::setprecision(10) << std::scientific;
    }
    (*mpStream) << "Begin Nodes" << std::endl;
    for(NodesContainerType::const_iterator it_node = rThisNodes.begin() ; it_node != rThisNodes.end() ; ++it_node)
        (*mpStream) << "\t" << it_node->Id() << "\t" << it_node->X()  << "\t" << it_node->Y() << "\t" << it_node->Z() << "\n";
    (*mpStream) << "End Nodes" << std::endl << std::endl;
}

void ModelPartIO::ReadProperties(Properties& rThisProperties)
{
    KRATOS_ERROR << "Calling base class member. Please check the definition of derived class" << std::endl;
}

void ModelPartIO::ReadProperties(PropertiesContainerType& rThisProperties)
{
    KRATOS_TRY
    ResetInput();
    std::string word;
    while(true)
    {
        ReadWord(word);
        if(mpStream->eof())
            break;
        ReadBlockName(word);
        if(word == "Properties")
            ReadPropertiesBlock(rThisProperties);
        else
            SkipBlock(word);
    }
    KRATOS_CATCH("")
}

void ModelPartIO::WriteProperties(PropertiesContainerType const& rThisProperties)
{
    std::string aux_string;
    const std::string string_to_remove = "This properties contains 0 tables";

    // We write at least one empty property
    if (rThisProperties.size() == 0) {
        (*mpStream) << "Begin Properties 0" << std::endl;
        (*mpStream) << "End Properties" << std::endl << std::endl;
    }

    // General case where the at leat one property is defined
    for (auto i_properties = rThisProperties.begin() ; i_properties != rThisProperties.end() ; ++i_properties) {
        std::ostringstream aux_ostream;
        (*mpStream) << "Begin Properties " << i_properties->Id() << std::endl;
        i_properties->Data().PrintData(aux_ostream);

        aux_string = aux_ostream.str();

        // We remove the line of Constitutive Laws and we add it manually. We do this because when calling the Info() method to the data_value_container it returns the address of the pointer, and we are interested in the name
        if (i_properties->Has(CONSTITUTIVE_LAW)) {
            // First we remove the entire line (we will add it by ourselves later)
            std::string::size_type it_constitutive_law_begin = aux_string.find("CONSTITUTIVE_LAW");

            if (it_constitutive_law_begin != std::string::npos) {
            std::string::size_type it_constitutive_law_end = aux_string.find('\n', it_constitutive_law_begin);
                aux_string.erase(it_constitutive_law_begin, it_constitutive_law_end);
            }

            // Now we look for the constitutive law name, we do something similar to elements and conditions. We iterate over the database of the Kratos Components until the type is the same. The IsSameType should be implemented properly in the CL class
            const ConstitutiveLaw::Pointer p_law = i_properties->GetValue(CONSTITUTIVE_LAW);
            auto components_cl = KratosComponents<ConstitutiveLaw>::GetComponents();
            std::string cl_name = "";
            for (const auto& comp_cl : components_cl) {
                if (p_law->HasSameType(p_law.get(), comp_cl.second)) {
                    cl_name = comp_cl.first;
                    break;
                }
            }
            if (cl_name != "") aux_string += "CONSTITUTIVE_LAW " + cl_name + "\n";
        }


        std::string::size_type it_to_remove = aux_string.find(string_to_remove);

        if (it_to_remove != std::string::npos) {
            aux_string.erase(it_to_remove, string_to_remove.length());
        }

        aux_string.erase(std::remove(aux_string.begin(), aux_string.end(), ':'), aux_string.end());

        (*mpStream) << aux_string << std::endl;
        (*mpStream) << "End Properties" << std::endl << std::endl;
    }
}

void ModelPartIO::ReadGeometry(
    NodesContainerType& rThisNodes,
    GeometryType::Pointer& pThisGeometries)
{
    KRATOS_ERROR << "Calling base class member. Please check the definition of derived class" << std::endl;
}

void ModelPartIO::ReadGeometries(
    NodesContainerType& rThisNodes,
    GeometryContainerType& rThisGeometries)
{
    KRATOS_TRY
    ResetInput();
    std::string word;
    while(true)
    {
        ReadWord(word);
        if(mpStream->eof())
            break;
        ReadBlockName(word);
        if(word == "Geometries")
            ReadGeometriesBlock(rThisNodes,rThisGeometries);
        else
            SkipBlock(word);
    }
    KRATOS_CATCH("")
}

std::size_t  ModelPartIO::ReadGeometriesConnectivities(ConnectivitiesContainerType& rGeometriesConnectivities)
{
    KRATOS_TRY
    std::size_t number_of_geometries = 0;
    ResetInput();
    std::string word;
    while(true) {
        ReadWord(word);
        if(mpStream->eof())
            break;
        ReadBlockName(word);
        if(word == "Geometries")
            number_of_geometries += ReadGeometriesConnectivitiesBlock(rGeometriesConnectivities);
        else
            SkipBlock(word);
    }
    return number_of_geometries;

    KRATOS_CATCH("")
}

void ModelPartIO::WriteGeometries(GeometryContainerType const& rThisGeometries)
{
    // We are going to proceed like the following, we are going to iterate over all the geometries and compare with the components, we will save the type and we will compare until we get that the type of geometry has changed
    if (rThisGeometries.NumberOfGeometries() > 0) {
        std::string geometry_name;

        auto it_geometry = rThisGeometries.GeometriesBegin();
        auto geometries_components = KratosComponents<GeometryType>::GetComponents();

        // First we do the first geometry
        CompareElementsAndConditionsUtility::GetRegisteredName(*it_geometry, geometry_name);

        (*mpStream) << "Begin Geometries\t" << geometry_name << std::endl;
        const auto it_geom_begin = rThisGeometries.Geometries().begin();
        (*mpStream) << "\t" << it_geom_begin->Id() << "\t";
        auto& r_geometry = *(it_geom_begin.base()->second);
        for (std::size_t i_node = 0; i_node < r_geometry.size(); i_node++)
            (*mpStream) << r_geometry[i_node].Id() << "\t";
        (*mpStream) << std::endl;

        // Iterators
        auto it_geom_previous = it_geom_begin;
        auto it_geom_current = it_geom_begin;
        ++it_geom_current;

        // Now we iterate over all the geometries
        for(std::size_t i = 1; i < rThisGeometries.NumberOfGeometries(); i++) {
            if(GeometryType::IsSame(*it_geom_previous, *it_geom_current)) {
                (*mpStream) << "\t" << it_geom_current->Id() << "\t";
                r_geometry = *(it_geom_current.base()->second);
                for (std::size_t i_node = 0; i_node < r_geometry.size(); i_node++)
                    (*mpStream) << r_geometry[i_node].Id() << "\t";
                (*mpStream) << std::endl;
            } else {
                (*mpStream) << "End Geometries" << std::endl << std::endl;

                CompareElementsAndConditionsUtility::GetRegisteredName(*it_geom_current, geometry_name);

                (*mpStream) << "Begin Geometries\t" << geometry_name << std::endl;
                (*mpStream) << "\t" << it_geom_current->Id() << "\t";
                r_geometry = *(it_geom_current.base()->second);
                for (std::size_t i_node = 0; i_node < r_geometry.size(); i_node++)
                    (*mpStream) << r_geometry[i_node].Id() << "\t";
                (*mpStream) << std::endl;
            }

            ++it_geom_previous;
            ++it_geom_current;
        }

        (*mpStream) << "End Geometries" << std::endl << std::endl;
    }
}

void ModelPartIO::ReadElement(NodesContainerType& rThisNodes, PropertiesContainerType& rThisProperties, Element::Pointer& pThisElements)
{
    KRATOS_ERROR << "Calling base class member. Please check the definition of derived class" << std::endl;
}

void ModelPartIO::ReadElements(NodesContainerType& rThisNodes, PropertiesContainerType& rThisProperties, ElementsContainerType& rThisElements)
{
    KRATOS_TRY
    ResetInput();
    std::string word;
    while(true)
    {
        ReadWord(word);
        if(mpStream->eof())
            break;
        ReadBlockName(word);
        if(word == "Elements")
            ReadElementsBlock(rThisNodes,rThisProperties,rThisElements);
        else
            SkipBlock(word);
    }
    KRATOS_CATCH("")
}

std::size_t  ModelPartIO::ReadElementsConnectivities(ConnectivitiesContainerType& rElementsConnectivities)
{
    KRATOS_TRY
    std::size_t number_of_elements = 0;
    ResetInput();
    std::string word;
    while(true)
    {
        ReadWord(word);
        if(mpStream->eof())
            break;
        ReadBlockName(word);
        if(word == "Elements")
            number_of_elements += ReadElementsConnectivitiesBlock(rElementsConnectivities);
        else
            SkipBlock(word);
    }
    return number_of_elements;

    KRATOS_CATCH("")
}

void ModelPartIO::WriteElements(ElementsContainerType const& rThisElements)
{
    // We are going to proceed like the following, we are going to iterate over all the elements and compare with the components, we will save the type and we will compare until we get that the type of element has changed
    if (rThisElements.size() > 0) {
        std::string element_name;

        auto it_element = rThisElements.begin();
        auto elements_components = KratosComponents<Element>::GetComponents();

        // First we do the first element
        CompareElementsAndConditionsUtility::GetRegisteredName(*it_element, element_name);

        (*mpStream) << "Begin Elements\t" << element_name << std::endl;
        (*mpStream) << "\t" << rThisElements.begin()->Id() << "\t" << (rThisElements.begin()->pGetProperties())->Id() << "\t";
        for (std::size_t i_node = 0; i_node < rThisElements.begin()->GetGeometry().size(); i_node++)
            (*mpStream) << rThisElements.begin()->GetGeometry()[i_node].Id() << "\t";
        (*mpStream) << std::endl;

        // Now we iterate over all the elements
        for(std::size_t i = 1; i < rThisElements.size(); i++) {
            auto it_elem_previous = rThisElements.begin() + i - 1;
            auto it_elem_current = rThisElements.begin() + i;

            if(GeometricalObject::IsSame(*it_elem_previous, *it_elem_current)) {
                (*mpStream) << "\t" << it_elem_current->Id() << "\t" << (it_elem_current->pGetProperties())->Id() << "\t";
                for (std::size_t i_node = 0; i_node < it_elem_current->GetGeometry().size(); i_node++)
                    (*mpStream) << it_elem_current->GetGeometry()[i_node].Id() << "\t";
                (*mpStream) << "\n";;
            } else {
                (*mpStream) << "End Elements" << std::endl << std::endl;

                CompareElementsAndConditionsUtility::GetRegisteredName(*it_elem_current, element_name);

                (*mpStream) << "Begin Elements\t" << element_name << std::endl;
                (*mpStream) << "\t" << it_elem_current->Id() << "\t" << (it_elem_current->pGetProperties())->Id() << "\t";
                for (std::size_t i_node = 0; i_node < it_elem_current->GetGeometry().size(); i_node++)
                    (*mpStream) << it_elem_current->GetGeometry()[i_node].Id() << "\t";
                (*mpStream) << "\n";;
            }
        }

        (*mpStream) << "End Elements" << std::endl << std::endl;
    }
}

void ModelPartIO::ReadConditions(NodesContainerType& rThisNodes, PropertiesContainerType& rThisProperties, ConditionsContainerType& rThisConditions)
{
    KRATOS_TRY
    ResetInput();
    std::string word;
    while(true)
    {
        ReadWord(word);
        if(mpStream->eof())
            break;
        ReadBlockName(word);
        if(word == "Conditions")
            ReadConditionsBlock(rThisNodes,rThisProperties,rThisConditions);
        else
            SkipBlock(word);
    }
    KRATOS_CATCH("")
}

std::size_t  ModelPartIO::ReadConditionsConnectivities(ConnectivitiesContainerType& rConditionsConnectivities)
{
    KRATOS_TRY
    std::size_t number_of_elements = 0;
    ResetInput();
    std::string word;
    while(true)
    {
        ReadWord(word);
        if(mpStream->eof())
            break;
        ReadBlockName(word);
        if(word == "Conditions")
            number_of_elements += ReadConditionsConnectivitiesBlock(rConditionsConnectivities);
        else
            SkipBlock(word);
    }
    return number_of_elements;
    KRATOS_CATCH("")
}

void ModelPartIO::WriteConditions(ConditionsContainerType const& rThisConditions)
{
    // We are going to proceed like the following, we are going to iterate over all the conditions and compare with the components, we will save the type and we will compare until we get that the type of condition has changed

    if (rThisConditions.size() > 0) {
        std::string condition_name;

        auto it_condition = rThisConditions.begin();
        auto conditions_components = KratosComponents<Condition>::GetComponents();

        // First we do the first condition
        CompareElementsAndConditionsUtility::GetRegisteredName(*it_condition, condition_name);

        (*mpStream) << "Begin Conditions\t" << condition_name << std::endl;
        (*mpStream) << "\t" << rThisConditions.begin()->Id() << "\t" << (rThisConditions.begin()->pGetProperties())->Id() << "\t";
        for (std::size_t i_node = 0; i_node < rThisConditions.begin()->GetGeometry().size(); i_node++)
            (*mpStream) << rThisConditions.begin()->GetGeometry()[i_node].Id() << "\t";
        (*mpStream) << std::endl;

        // Now we iterate over all the conditions
        for(std::size_t i = 1; i < rThisConditions.size(); i++) {
            auto it_cond_previous = rThisConditions.begin() + i - 1;
            auto it_cond_current = rThisConditions.begin() + i;

            if(GeometricalObject::IsSame(*it_cond_previous, *it_cond_current)) {
                (*mpStream) << "\t" << it_cond_current->Id() << "\t" << (it_cond_current->pGetProperties())->Id() << "\t";
                for (std::size_t i_node = 0; i_node < it_cond_current->GetGeometry().size(); i_node++)
                    (*mpStream) << it_cond_current->GetGeometry()[i_node].Id() << "\t";
                (*mpStream) << "\n";;
            } else {
                (*mpStream) << "End Conditions" << std::endl << std::endl;

                CompareElementsAndConditionsUtility::GetRegisteredName(*it_cond_current, condition_name);

                (*mpStream) << "Begin Conditions\t" << condition_name << std::endl;
                (*mpStream) << "\t" << it_cond_current->Id() << "\t" << (it_cond_current->pGetProperties())->Id() << "\t";
                for (std::size_t i_node = 0; i_node < it_cond_current->GetGeometry().size(); i_node++)
                    (*mpStream) << it_cond_current->GetGeometry()[i_node].Id() << "\t";
                (*mpStream) << "\n";;
            }
        }

        (*mpStream) << "End Conditions" << std::endl << std::endl;
    }
}

void ModelPartIO::ReadInitialValues(ModelPart& rThisModelPart)
{
    KRATOS_TRY

    ElementsContainerType& rThisElements = rThisModelPart.Elements();
    ConditionsContainerType& rThisConditions = rThisModelPart.Conditions();


    ResetInput();
    std::string word;
    while(true)
    {
        ReadWord(word);
        if(mpStream->eof())
            break;
        ReadBlockName(word);
        if(word == "NodalData")
            ReadNodalDataBlock(rThisModelPart);
        else if(word == "ElementalData")
            ReadElementalDataBlock(rThisElements);
        else if(word == "ConditionalData")
            ReadConditionalDataBlock(rThisConditions);
        else
            SkipBlock(word);
    }
    KRATOS_CATCH("")
}

void ModelPartIO::ReadMesh(MeshType & rThisMesh)
{
    KRATOS_ERROR << "ModelPartIO does not implement this method." << std::endl;
}

void ModelPartIO::WriteMesh(MeshType & rThisMesh)
{
    WriteProperties(rThisMesh.Properties());
    WriteNodes(rThisMesh.Nodes());
    WriteElements(rThisMesh.Elements());
    WriteConditions(rThisMesh.Conditions());
}

void ModelPartIO::ReadModelPart(ModelPart & rThisModelPart)
{
    KRATOS_TRY

    Timer::Start("Reading Input");

    ResetInput();
    std::string word;
    while(true) {
        ReadWord(word);
        if(mpStream->eof())
            break;
        ReadBlockName(word);
        if(word == "ModelPartData") {
            if (mOptions.IsNot(IO::MESH_ONLY)) {
                ReadModelPartDataBlock(rThisModelPart);
            } else {
                SkipBlock("ModelPartData");
            }
        } else if(word == "Table") {
            if (mOptions.IsNot(IO::MESH_ONLY)) {
                ReadTableBlock(rThisModelPart.Tables());
            } else {
                SkipBlock("Table");
            }
        } else if(word == "Properties") {
            ReadPropertiesBlock(rThisModelPart.rProperties());
        } else if(word == "Nodes") {
            ReadNodesBlock(rThisModelPart);
        } else if(word == "Geometries") {
            ReadGeometriesBlock(rThisModelPart);
        } else if(word == "Elements") {
            ReadElementsBlock(rThisModelPart);
        } else if(word == "Conditions") {
            ReadConditionsBlock(rThisModelPart);
        } else if(word == "NodalData") {
            if (mOptions.IsNot(IO::MESH_ONLY)) {
                ReadNodalDataBlock(rThisModelPart);
            } else {
                SkipBlock("NodalData");
            }
        } else if(word == "ElementalData") {
            if (mOptions.IsNot(IO::MESH_ONLY)) {
                ReadElementalDataBlock(rThisModelPart.Elements());
            } else {
                SkipBlock("ElementalData");
            }
        } else if (word == "ConditionalData") {
            if (mOptions.IsNot(IO::MESH_ONLY)) {
                ReadConditionalDataBlock(rThisModelPart.Conditions());
            } else {
                SkipBlock("ConditionalData");
            }
        } else if(word == "CommunicatorData") {
            if (mOptions.IsNot(IO::MESH_ONLY)) {
                ReadCommunicatorDataBlock(rThisModelPart.GetCommunicator(), rThisModelPart.Nodes());
                //Adding the elements and conditions to the communicator
                rThisModelPart.GetCommunicator().LocalMesh().Elements() = rThisModelPart.Elements();
                rThisModelPart.GetCommunicator().LocalMesh().Conditions() = rThisModelPart.Conditions();
            } else {
                SkipBlock("CommunicatorData");
            }
        } else if (word == "Mesh") {
            ReadMeshBlock(rThisModelPart);
        } else if (word == "SubModelPart") {
            ReadSubModelPartBlock(rThisModelPart, rThisModelPart);
        }
    }
    KRATOS_INFO("ModelPartIO") << "  [Total Lines Read : " << mNumberOfLines<<"]" << std::endl;
    Timer::Stop("Reading Input");
    KRATOS_CATCH("")
}

void ModelPartIO::WriteModelPart(ModelPart& rThisModelPart)
{
    KRATOS_ERROR_IF_NOT(mOptions.Is(IO::WRITE) || mOptions.Is(IO::APPEND)) << "ModelPartIO needs to be created in write or append mode to write a ModelPart!" << std::endl;

    Timer::Start("Writing Output");

    // Setting the buffer size
//     size_t size_buffer = 4096; // Look to modify this
//     char Buffer[size_buffer];
//     mpStream->rdbuf()->pubsetbuf(Buffer, size_buffer);
//
//     WriteModelPartDataBlock(rThisModelPart); // TODO: FINISH ME

    if (mOptions.IsNot(IO::MESH_ONLY))
        WriteTableBlock(rThisModelPart.Tables());
    WriteMesh(rThisModelPart.GetMesh());
    WriteGeometries(rThisModelPart.Geometries());
    if (mOptions.IsNot(IO::MESH_ONLY)) {
        WriteNodalDataBlock(rThisModelPart); // TODO: FINISH ME
        WriteDataBlock(rThisModelPart.Elements(), "Element");
        WriteDataBlock(rThisModelPart.Conditions(),"Condition");
    }
//     WriteCommunicatorDataBlock(); // TODO: FINISH ME
//     WriteMeshBlock(rThisModelPart); // TODO: FINISH ME
    WriteSubModelPartBlock(rThisModelPart, "");

    KRATOS_INFO("ModelPartIO") << "  [Total Lines Wrote : " << mNumberOfLines<<"]" << std::endl;

    Timer::Stop("Writing Output");
}

std::size_t ModelPartIO::ReadNodalGraph(ConnectivitiesContainerType& rAuxConnectivities)
{
    // 1. Define an auxiliary vector of vectors
    //ConnectivitiesContainerType rAuxConnectivities(0);

    // 2. Fill the auxiliary vector by reading elemental and conditional connectivities
    ResetInput();
    std::string word;
    while(true) {
        ReadWord(word);
        if(mpStream->eof())
            break;
        ReadBlockName(word);
        if (word == "Nodes") {
            // This call does nothing useful for ModelPartIO itself
            // but, if a derived class reorders nodes, it gives
            // a chance to the derived class to process and renumber
            // the nodes before reading elements/conditions.
            ScanNodeBlock();
        } else if (word == "Geometries") {
            FillNodalConnectivitiesFromGeometryBlock(rAuxConnectivities);
        } else if (word == "Elements") {
            FillNodalConnectivitiesFromElementBlock(rAuxConnectivities);
        } else if (word == "Conditions") {
            FillNodalConnectivitiesFromConditionBlock(rAuxConnectivities);
        } else {
            SkipBlock(word);
        }
    }

    // Checking the connectivities
    SizeType n=0;
    for (const auto& r_conn : rAuxConnectivities) {
        n++;
        KRATOS_ERROR_IF(r_conn.size() == 0) << "Node #" << n << " caused an error during the construction of the nodal graph. Possible reasons are:\n"
            << "The node is a hanging node, not connected to any element or condition\n"
            << "The nodes are not consecutively numbered. This can be avoided by using the \"ReorderConsecutiveModelPartIO\"" << std::endl;
    }

    // 3. Sort each entry in the auxiliary connectivities vector, remove duplicates
    //SizeType num_entries = 0;
    for (auto it = rAuxConnectivities.begin(); it != rAuxConnectivities.end(); it++) {
        std::sort(it->begin(),it->end());
        std::vector<SizeType>::iterator unique_end = std::unique(it->begin(),it->end());
        it->resize(unique_end - it->begin());
        //num_entries += it->size();
    }
    const SizeType num_nodes = rAuxConnectivities.size();

    /*// 4. Write connectivity data in CSR format
    SizeType num_nodes = rAuxConnectivities.size();
    *NodeIndices = new int[num_nodes+1];
    (*NodeIndices)[0] = 0;
    *NodeConnectivities = new int[num_entries];

    SizeType i = 0;
    SizeType aux_index = 0;

    for (auto it = rAuxConnectivities.begin(); it != rAuxConnectivities.end(); it++) {
        for (std::vector<SizeType>::iterator entry_it = it->begin(); entry_it != it->end(); entry_it++)
            (*NodeConnectivities)[aux_index++] = (*entry_it - 1); // substract 1 to make Ids start from 0
        (*NodeIndices)[i++] = aux_index;
    }*/

    return num_nodes;
}

std::size_t ModelPartIO::ReadNodalGraphFromEntitiesList(
    ConnectivitiesContainerType& rAuxConnectivities,
    std::unordered_set<SizeType> &rElementsIds,
    std::unordered_set<SizeType> &rConditionsIds)
{
    KRATOS_TRY

    //Fill the auxiliary vector by reading elemental and conditional connectivities
    ResetInput();
    std::string word;
    while(true) {
        ReadWord(word);
        if(mpStream->eof())
            break;
        ReadBlockName(word);
        if (word == "Nodes") {
            // This call does nothing useful for ModelPartIO itself
            // but, if a derived class reorders nodes, it gives
            // a chance to the derived class to process and renumber
            // the nodes before reading elements/conditions.
            ScanNodeBlock();
        } else if (word == "Geometries") {
            FillNodalConnectivitiesFromGeometryBlockInList(rAuxConnectivities, rElementsIds);
        } else if (word == "Elements") {
            FillNodalConnectivitiesFromElementBlockInList(rAuxConnectivities, rElementsIds);
        } else if (word == "Conditions") {
            FillNodalConnectivitiesFromConditionBlockInList(rAuxConnectivities, rConditionsIds);
        } else {
            SkipBlock(word);
        }
    }

    // Checking the connectivities
    // SizeType n=0;
    // for (const auto& r_conn : rAuxConnectivities) {
    //     n++;
    //     KRATOS_ERROR_IF(r_conn.size() == 0) << "Node #" << n << " caused an error during the construction of the nodal graph. Possible reasons are:\n"
    //         << "The node is a hanging node, not connected to any element or condition\n"
    //         << "The nodes are not consecutively numbered. This can be avoided by using the \"ReorderConsecutiveModelPartIO\"" << std::endl;
    // }

    // Sort each entry in the auxiliary connectivities vector, remove duplicates
    for (auto it = rAuxConnectivities.begin(); it != rAuxConnectivities.end(); it++) {
        std::sort(it->begin(),it->end());
        std::vector<SizeType>::iterator unique_end = std::unique(it->begin(),it->end());
        it->resize(unique_end - it->begin());
    }
    const SizeType num_nodes = rAuxConnectivities.size();

    return num_nodes;
    KRATOS_CATCH("")
}

void ModelPartIO::FillNodalConnectivitiesFromGeometryBlockInList(
    ConnectivitiesContainerType& rNodalConnectivities,
    std::unordered_set<SizeType>& rGeometriesIds)
{
    KRATOS_TRY;

    SizeType id;
    SizeType node_id;
    SizeType position;
    SizeType used_size = rNodalConnectivities.size();
    SizeType reserved_size = (rNodalConnectivities.capacity() > 0) ? rNodalConnectivities.capacity() : 1;

    std::string word;
    std::string geometry_name;

    ReadWord(geometry_name);
    if(!KratosComponents<GeometryType>::Has(geometry_name)) {
        std::stringstream buffer;
        buffer << "Geometry " << geometry_name << " is not registered in Kratos.";
        buffer << " Please check the spelling of the geometry name and see if the application containing it is registered correctly.";
        buffer << " [Line " << mNumberOfLines << " ]";
        KRATOS_ERROR << buffer.str() << std::endl;
    }

    GeometryType const& r_clone_geometry = KratosComponents<GeometryType>::Get(geometry_name);
    SizeType n_nodes_in_elem = r_clone_geometry.size();
    ConnectivitiesContainerType::value_type temp_geometry_nodes;

    while(!mpStream->eof()) {
        ReadWord(word); // Reading the geometry id or End
        if(CheckEndBlock("Geometries", word))
            break;

        ExtractValue(word,id);
        ReadWord(word); // Reading the properties id;
        temp_geometry_nodes.clear();
        for(SizeType i = 0 ; i < n_nodes_in_elem ; i++) {
            ReadWord(word); // Reading the node id;
            ExtractValue(word, node_id);
            temp_geometry_nodes.push_back(ReorderedNodeId(node_id));
        }

        if (rGeometriesIds.find(ReorderedGeometryId(id)) != rGeometriesIds.end()) {
            for (SizeType i = 0; i < n_nodes_in_elem; i++) {
                position = temp_geometry_nodes[i]-1; // Ids start from 1, position in rNodalConnectivities starts from 0
                if (position >= used_size) {
                    used_size = position+1;
                    if (position >= reserved_size)
                    {
                        reserved_size = (used_size > reserved_size) ? 2*used_size : 2*reserved_size;
                        rNodalConnectivities.reserve(reserved_size);
                    }
                    rNodalConnectivities.resize(used_size);
                }

                for (SizeType j = 0; j < i; j++)
                    rNodalConnectivities[position].push_back(temp_geometry_nodes[j]);
                for (SizeType j = i+1; j < n_nodes_in_elem; j++)
                    rNodalConnectivities[position].push_back(temp_geometry_nodes[j]);
            }
        }
    }

    KRATOS_CATCH("");

}

void ModelPartIO::FillNodalConnectivitiesFromElementBlockInList(
    ConnectivitiesContainerType& rNodalConnectivities,
    std::unordered_set<SizeType>& rElementsIds)
{
    KRATOS_TRY;

    SizeType id;
    SizeType node_id;
    SizeType position;
    SizeType used_size = rNodalConnectivities.size();
    SizeType reserved_size = (rNodalConnectivities.capacity() > 0) ? rNodalConnectivities.capacity() : 1;

    std::string word;
    std::string element_name;

    ReadWord(element_name);
    if(!KratosComponents<Element>::Has(element_name))
    {
        std::stringstream buffer;
        buffer << "Element " << element_name << " is not registered in Kratos.";
        buffer << " Please check the spelling of the element name and see if the application containing it is registered correctly.";
        buffer << " [Line " << mNumberOfLines << " ]";
        KRATOS_ERROR << buffer.str() << std::endl;
    }

    Element const& r_clone_element = KratosComponents<Element>::Get(element_name);
    SizeType n_nodes_in_elem = r_clone_element.GetGeometry().size();
    ConnectivitiesContainerType::value_type temp_element_nodes;

    while(!mpStream->eof())
    {
        ReadWord(word); // Reading the element id or End
        if(CheckEndBlock("Elements", word))
            break;

        ExtractValue(word,id);
        ReadWord(word); // Reading the properties id;
        temp_element_nodes.clear();
        for(SizeType i = 0 ; i < n_nodes_in_elem ; i++)
        {
            ReadWord(word); // Reading the node id;
            ExtractValue(word, node_id);
            temp_element_nodes.push_back(ReorderedNodeId(node_id));
        }

        if (rElementsIds.find(ReorderedElementId(id)) != rElementsIds.end()) {
            for (SizeType i = 0; i < n_nodes_in_elem; i++)
            {
                position = temp_element_nodes[i]-1; // Ids start from 1, position in rNodalConnectivities starts from 0
                if (position >= used_size)
                {
                    used_size = position+1;
                    if (position >= reserved_size)
                    {
                        reserved_size = (used_size > reserved_size) ? 2*used_size : 2*reserved_size;
                        rNodalConnectivities.reserve(reserved_size);
                    }
                    rNodalConnectivities.resize(used_size);
                }

                for (SizeType j = 0; j < i; j++)
                    rNodalConnectivities[position].push_back(temp_element_nodes[j]);
                for (SizeType j = i+1; j < n_nodes_in_elem; j++)
                    rNodalConnectivities[position].push_back(temp_element_nodes[j]);
            }
        }
    }

    KRATOS_CATCH("");

}

void ModelPartIO::FillNodalConnectivitiesFromConditionBlockInList(
    ConnectivitiesContainerType& rNodalConnectivities,
    std::unordered_set<SizeType>& rConditionsIds)
{
    KRATOS_TRY;

    SizeType id;
    SizeType node_id;
    SizeType position;
    SizeType used_size = rNodalConnectivities.size();
    SizeType reserved_size = (rNodalConnectivities.capacity() > 0) ? rNodalConnectivities.capacity() : 1;

    std::string word;
    std::string condition_name;

    ReadWord(condition_name);
    if(!KratosComponents<Condition>::Has(condition_name))
    {
        std::stringstream buffer;
        buffer << "Condition " << condition_name << " is not registered in Kratos.";
        buffer << " Please check the spelling of the condition name and see if the application containing it is registered correctly.";
        buffer << " [Line " << mNumberOfLines << " ]";
        KRATOS_ERROR << buffer.str() << std::endl;
    }

    Condition const& r_clone_condition = KratosComponents<Condition>::Get(condition_name);
    SizeType n_nodes_in_cond = r_clone_condition.GetGeometry().size();
    ConnectivitiesContainerType::value_type temp_condition_nodes;

    while(!mpStream->eof())
    {
        ReadWord(word); // Reading the condition id or End
        if(CheckEndBlock("Conditions", word))
            break;

        ExtractValue(word,id);
        ReadWord(word); // Reading the properties id;
        temp_condition_nodes.clear();
        for(SizeType i = 0 ; i < n_nodes_in_cond ; i++)
        {
            ReadWord(word); // Reading the node id;
            ExtractValue(word, node_id);
            temp_condition_nodes.push_back(ReorderedNodeId(node_id));
        }

        if (rConditionsIds.find(ReorderedConditionId(id)) != rConditionsIds.end()) {

            for (SizeType i = 0; i < n_nodes_in_cond; i++)
            {
                position = temp_condition_nodes[i]-1; // Ids start from 1, position in rNodalConnectivities starts from 0
                if (position >= used_size)
                {
                    used_size = position+1;
                    if (position >= reserved_size)
                    {
                        reserved_size = (used_size > reserved_size) ? 2*used_size : 2*reserved_size;
                        rNodalConnectivities.reserve(reserved_size);
                    }
                    rNodalConnectivities.resize(used_size);
                }

                for (SizeType j = 0; j < i; j++)
                    rNodalConnectivities[position].push_back(temp_condition_nodes[j]);
                for (SizeType j = i+1; j < n_nodes_in_cond; j++)
                    rNodalConnectivities[position].push_back(temp_condition_nodes[j]);
            }
        }
    }

    KRATOS_CATCH("");

}


void ModelPartIO::DivideInputToPartitions(
    SizeType NumberOfPartitions,
    const PartitioningInfo& rPartitioningInfo)
{
    KRATOS_TRY


    // create folder for partitioned files
    const auto raw_file_name = mBaseFilename.stem();
    const auto folder_name = mBaseFilename.parent_path() / raw_file_name += "_partitioned";

    std::filesystem::remove_all(folder_name); // to remove leftovers
    FilesystemExtensions::MPISafeCreateDirectories(folder_name.string());

    OutputFilesContainerType output_files;
    output_files.reserve(NumberOfPartitions);

    for(SizeType i = 0 ; i < NumberOfPartitions ; i++)
    {
        const std::filesystem::path full_file_name = folder_name / raw_file_name += "_"+std::to_string(i)+".mdpa";
        std::ofstream* p_ofstream = new std::ofstream(full_file_name);
        KRATOS_ERROR_IF_NOT(*p_ofstream) << "Error opening mdpa file : " << full_file_name << std::endl;

        output_files.push_back(p_ofstream);
    }

    DivideInputToPartitionsImpl(
        output_files,
        NumberOfPartitions,
        rPartitioningInfo);

    for(SizeType i = 0 ; i < NumberOfPartitions ; i++)
        delete output_files[i];

    KRATOS_CATCH("")
}

void ModelPartIO::DivideInputToPartitions(
    Kratos::shared_ptr<std::iostream> * Streams,
    SizeType NumberOfPartitions,
    const PartitioningInfo& rPartitioningInfo) {

    KRATOS_TRY

    OutputFilesContainerType output_files;
    output_files.reserve(NumberOfPartitions);

    for(SizeType i = 0 ; i < NumberOfPartitions ; i++)
    {
        output_files.push_back(static_cast<std::ostream *>(&*Streams[i]));
    }

    DivideInputToPartitionsImpl(
        output_files,
        NumberOfPartitions,
        rPartitioningInfo);

    // for(SizeType i = 0 ; i < NumberOfPartitions ; i++)
    //     delete output_files[i];

    KRATOS_CATCH("")
}


void ModelPartIO::DivideInputToPartitionsImpl(
    OutputFilesContainerType& rOutputFiles,
    SizeType NumberOfPartitions,
    const PartitioningInfo& rPartitioningInfo)
{
    KRATOS_TRY

    ResetInput();
    std::string word;

    while(true)
    {
        ReadWord(word);
        if(mpStream->eof())
            break;
        ReadBlockName(word);
        if(word == "ModelPartData")
            DivideModelPartDataBlock(rOutputFiles);
        else if(word == "Table")
            DivideTableBlock(rOutputFiles);
        else if(word == "Properties")
            DividePropertiesBlock(rOutputFiles);
        else if(word == "Nodes")
            DivideNodesBlock(rOutputFiles, rPartitioningInfo.NodesAllPartitions);
        // else if(word == "Geometries")
            // DivideGeometriesBlock(rOutputFiles, rPartitioningInfo.GeometriesAllPartitions);
        else if(word == "Elements")
            DivideElementsBlock(rOutputFiles, rPartitioningInfo.ElementsAllPartitions);
        else if(word == "Conditions")
            DivideConditionsBlock(rOutputFiles, rPartitioningInfo.ConditionsAllPartitions);
        else if(word == "NodalData")
            DivideNodalDataBlock(rOutputFiles, rPartitioningInfo.NodesAllPartitions);
        else if(word == "ElementalData")
            DivideElementalDataBlock(rOutputFiles, rPartitioningInfo.ElementsAllPartitions);
        else if(word == "ConditionalData")
            DivideConditionalDataBlock(rOutputFiles, rPartitioningInfo.ConditionsAllPartitions);
        else if (word == "Mesh")
            DivideMeshBlock(rOutputFiles, rPartitioningInfo.NodesAllPartitions, rPartitioningInfo.ElementsAllPartitions, rPartitioningInfo.ConditionsAllPartitions);
        else if (word == "SubModelPart")
            DivideSubModelPartBlock(rOutputFiles, rPartitioningInfo.NodesAllPartitions, rPartitioningInfo.ElementsAllPartitions, rPartitioningInfo.ConditionsAllPartitions);

    }

    WritePartitionIndices(rOutputFiles, rPartitioningInfo.NodesPartitions, rPartitioningInfo.NodesAllPartitions);

    WriteCommunicatorData(rOutputFiles, NumberOfPartitions, rPartitioningInfo.Graph, rPartitioningInfo.NodesPartitions, rPartitioningInfo.ElementsPartitions, rPartitioningInfo.ConditionsPartitions, rPartitioningInfo.NodesAllPartitions, rPartitioningInfo.ElementsAllPartitions, rPartitioningInfo.ConditionsAllPartitions);

    KRATOS_INFO("ModelPartIO") << "  [Total Lines Read : " << mNumberOfLines<<"]" << std::endl;

    KRATOS_CATCH("")
}

std::string& ModelPartIO::ReadBlockName(std::string& rBlockName)
{
    KRATOS_TRY

    CheckStatement("Begin", rBlockName);
    ReadWord(rBlockName);

    return rBlockName;

    KRATOS_CATCH("")
}

void ModelPartIO::SkipBlock(std::string const& BlockName)
{
    KRATOS_TRY

    std::string word;
    int number_of_nested_blocks = 0;

    while(!mpStream->eof())
    {
        ReadWord(word);
        if(word == "End")
        {
            ReadWord(word);
            if(number_of_nested_blocks == 0){
                    if(CheckStatement(word , BlockName))
                        break;
            } else {
                number_of_nested_blocks--;
            }
        }
        else if(word == "Begin")
        {
            number_of_nested_blocks++;
        }
    }

    KRATOS_CATCH("")
}

bool ModelPartIO::CheckEndBlock(std::string const& BlockName, std::string& rWord)
{
    if(rWord == "End")
    {
        ReadWord(rWord);
        CheckStatement(BlockName, rWord);
        return true;
    }

    return false;
}

void ModelPartIO::ReadSubModelPartDataBlock(ModelPart& rModelPart)
{
    KRATOS_TRY

    ReadModelPartDataBlock(rModelPart, true);

    KRATOS_CATCH("")
}

void ModelPartIO::ReadModelPartDataBlock(ModelPart& rModelPart, const bool is_submodelpart)
{
    KRATOS_TRY

    std::string variable_name;

    while(!mpStream->eof())
    {
        ReadWord(variable_name);
        if(!is_submodelpart){
            if(CheckEndBlock("ModelPartData", variable_name))
                break;
        }
        else {
            if(CheckEndBlock("SubModelPartData", variable_name))
                break;
        }
        if(KratosComponents<Variable<double> >::Has(variable_name))
        {
            std::string value;
            double temp;

            ReadWord(value); // reading value
            ExtractValue(value,temp);
            rModelPart[KratosComponents<Variable<double> >::Get(variable_name)] = temp;
        }
        else if(KratosComponents<Variable<bool> >::Has(variable_name))
        {
            std::string value;
            bool temp;

            ReadWord(value); // reading value
            ExtractValue(value,temp);
            rModelPart[KratosComponents<Variable<bool> >::Get(variable_name)] = temp;
        }
        else if(KratosComponents<Variable<int> >::Has(variable_name))
        {
            std::string value;
            int temp;

            ReadWord(value); // reading value
            ExtractValue(value,temp);
            rModelPart[KratosComponents<Variable<int> >::Get(variable_name)] = temp;
        }
        else if(KratosComponents<Variable<array_1d<double, 3> > >::Has(variable_name))
        {
            Vector temp_vector; // defining a Vector because for array_1d the operator >> is not defined yet!
            ReadVectorialValue(temp_vector);
            rModelPart[KratosComponents<Variable<array_1d<double,3> > >::Get(variable_name)] = temp_vector;
        }
        else if(KratosComponents<Variable<Quaternion<double> > >::Has(variable_name))
        {
            Vector temp_vector; // defining a Vector because for Quaternion the operator >> is not defined yet!
            ReadVectorialValue(temp_vector);
            rModelPart[KratosComponents<Variable<Quaternion<double> > >::Get(variable_name)] = temp_vector;
        }
        else if(KratosComponents<Variable<Matrix> >::Has(variable_name))
        {
            ReadVectorialValue(rModelPart[KratosComponents<Variable<Matrix> >::Get(variable_name)]);
        }
        else if(KratosComponents<Variable<std::string> >::Has(variable_name))
        {
            std::string value, temp;

            ReadWord(value); // reading value
            ExtractValue(value,temp);
            rModelPart[KratosComponents<Variable<std::string> >::Get(variable_name)] = temp;
        }
        else
        {
            std::stringstream buffer;
            buffer << variable_name << " is not a valid variable!!!" << std::endl;
            buffer << " [Line " << mNumberOfLines << " ]";
            KRATOS_ERROR << buffer.str() << std::endl;
        }


    }

    KRATOS_CATCH("")
}

void ModelPartIO::WriteModelPartDataBlock(ModelPart& rModelPart, const bool is_submodelpart)
{
    KRATOS_TRY;

    (*mpStream) << "Begin ModelPartData" << std::endl;
    // TODO: Finish me!!!!!
    (*mpStream) << "End ModelPartData" << std::endl;

    KRATOS_CATCH("");
}

template<class TablesContainerType>
void ModelPartIO::ReadTableBlock(TablesContainerType& rTables)
{
    KRATOS_TRY

    ModelPart::TableType temp_table;

    //SizeType table_id;
    std::string word;

    std::string variable_name;
    ReadWord(variable_name);

    if(!KratosComponents<VariableData>::Has(variable_name))
    {
        std::stringstream buffer;
        buffer << variable_name << " is not a valid argument variable!!! Table only accepts double arguments." << std::endl;
        buffer << " [Line " << mNumberOfLines << " ]";
        KRATOS_ERROR << buffer.str() << std::endl;

    }

    VariableData const& r_x_variable = KratosComponents<VariableData>::Get(variable_name);

    ReadWord(variable_name);

    if(!KratosComponents<VariableData>::Has(variable_name))
    {
        std::stringstream buffer;
        buffer << variable_name << " is not a valid value variable!!! Table only accepts double values." << std::endl;
        buffer << " [Line " << mNumberOfLines << " ]";
        KRATOS_ERROR << buffer.str() << std::endl;

    }
    VariableData const& r_y_variable = KratosComponents<VariableData>::Get(variable_name);

    while(!mpStream->eof())
    {
        double x;
        double y;
        ReadWord(word);
        if(CheckEndBlock("Table", word))
            break;

        ExtractValue(word, x);
        ReadWord(word);
        ExtractValue(word, y);

        temp_table.insert(x,y);
    }

    rTables.SetTable(r_x_variable, r_y_variable, temp_table);

    KRATOS_CATCH("")
}

void ModelPartIO::ReadTableBlock(ModelPart::TablesContainerType& rTables)
{
    KRATOS_TRY

    ModelPart::TableType temp_table;

    SizeType table_id;
    std::string word;

    ReadWord(word);
    ExtractValue(word, table_id);

    std::string variable_name;

    ReadWord(variable_name);

    //if(!KratosComponents<Variable<double> >::Has(variable_name))
    //{
    //    std::stringstream buffer;
    //    buffer << variable_name << " is not a valid argument variable!!! Table only accepts double arguments." << std::endl;
    //    buffer << " [Line " << mNumberOfLines << " ]";
    //    KRATOS_ERROR << buffer.str() << std::endl;

    //}

    ReadWord(variable_name);

    //if(!KratosComponents<Variable<double> >::Has(variable_name))
    //{
    //    std::stringstream buffer;
    //    buffer << variable_name << " is not a valid value variable!!! Table only accepts double values." << std::endl;
    //    buffer << " [Line " << mNumberOfLines << " ]";
    //    KRATOS_ERROR << buffer.str() << std::endl;

    //}

    while(!mpStream->eof())
    {
        double x;
        double y;
        ReadWord(word);
        if(CheckEndBlock("Table", word))
            break;

        ExtractValue(word, x);
        ReadWord(word);
        ExtractValue(word, y);

        temp_table.insert(x,y);
    }

    rTables.insert(table_id, temp_table);

    KRATOS_CATCH("")
}

template<class TablesContainerType>
void ModelPartIO::WriteTableBlock(TablesContainerType& rTables)
{
    std::string variable1, variable2; // NOTE: NOT POSSIBLE TO KNOW

    // "SOLUTION" // FIXME: We need to think about the how to make possible to define the variables described in the table
    variable1 = "DISTANCE";
    variable2 = "TIME";

    auto numTables = rTables.end() - rTables.begin();

    for(unsigned int i = 0; i < numTables; i++)
    {
        auto itTable = rTables.begin() + i;

        const auto& Data = itTable->Data();
        std::size_t size = Data.size();

        (*mpStream) << "Begin Table" << i << "\t" << variable1 << "\t" << variable2 << " // NOTE: The variables does not correspond with the real ones. Right now the KRATOS Table's does not store the variables"<< std::endl;

        for(std::size_t j = 1 ; j < size ; j++)
        {
            const auto X = Data[j].first;
            const auto Y = (Data[j].second)[0];

            (*mpStream) << X << "\t" << Y << std::endl;
        }

        (*mpStream) << "End Table" << std::endl;
    }
}

void ModelPartIO::WriteTableBlock(ModelPart::TablesContainerType& rTables)
{
    std::string variable1, variable2; // NOTE: NOT POSSIBLE TO KNOW

    // "SOLUTION" // FIXME: We need to think about the how to make possible to define the variables described in the table
    variable1 = "DISTANCE";
    variable2 = "TIME";

    auto numTables = rTables.end() - rTables.begin();

    for(unsigned int i = 0; i < numTables; i++)
    {
        auto itTable = rTables.begin() + i;

        const auto& Data = itTable->Data();
        std::size_t size = Data.size();

        (*mpStream) << "Begin Table" << i << "\t" << variable1 << "\t" << variable2 << " // NOTE: The variables does not correspond with the real ones. Right now the KRATOS Table's does not store the variables"<< std::endl;

        for(std::size_t j = 1 ; j < size ; j++)
        {
            const auto X = Data[j].first;
            const auto Y = (Data[j].second)[0];

            (*mpStream) << X << "\t" << Y << std::endl;
        }

        (*mpStream) << "End Table" << std::endl;
    }
}

void ModelPartIO::ReadNodesBlock(NodesContainerType& rThisNodes)
{
    KRATOS_TRY

    SizeType temp_id;
    double x,y,z;
    std::string word;

    SizeType number_of_nodes_read = 0;

    KRATOS_INFO("ModelPartIO") << "  [Reading Nodes    : ";

    while(!mpStream->eof())
    {
        ReadWord(word);
        if(CheckEndBlock("Nodes", word))
            break;

        ExtractValue(word, temp_id);
        ReadWord(word);
        ExtractValue(word, x);
        ReadWord(word);
        ExtractValue(word, y);
        ReadWord(word);
        ExtractValue(word, z);
        NodeType::Pointer temp_node = Kratos::make_intrusive< NodeType >( ReorderedNodeId(temp_id), x, y, z);
        temp_node->X0() = temp_node->X();
        temp_node->Y0() = temp_node->Y();
        temp_node->Z0() = temp_node->Z();

        rThisNodes.push_back(temp_node);
        number_of_nodes_read++;
    }
    KRATOS_INFO("") << number_of_nodes_read << " nodes read]" << std::endl;

    unsigned int numer_of_nodes_read = rThisNodes.size();
    rThisNodes.Unique();
    KRATOS_WARNING_IF("ModelPartIO", rThisNodes.size() != numer_of_nodes_read) << "attention! we read " << numer_of_nodes_read << " but there are only " << rThisNodes.size() << " non repeated nodes" << std::endl;

    KRATOS_CATCH("")
}

void ModelPartIO::ReadNodesBlock(ModelPart& rModelPart)
{
    KRATOS_TRY
/*
NodeType temp_node;
    SizeType temp_id;

    // Giving model part's variables list to the node
    temp_node.SetSolutionStepVariablesList(&rModelPart.GetNodalSolutionStepVariablesList());

    //set buffer size
    temp_node.SetBufferSize(rModelPart.GetBufferSize());


    std::string word;

    SizeType number_of_nodes_read = 0;

    KRATOS_INFO("ModelPartIO") << "  [Reading Nodes    : ";

    while(!mpStream->eof())
    {
        ReadWord(word);
        if(CheckEndBlock("Nodes", word))
            break;

        ExtractValue(word, temp_id);
        temp_node.SetId(ReorderedNodeId(temp_id));
        ReadWord(word);
        ExtractValue(word, temp_node.X());
        ReadWord(word);
        ExtractValue(word, temp_node.Y());
        ReadWord(word);
        ExtractValue(word, temp_node.Z());

        temp_node.X0() = temp_node.X();
        temp_node.Y0() = temp_node.Y();
        temp_node.Z0() = temp_node.Z();


        rModelPart.Nodes().push_back(temp_node);
        number_of_nodes_read++;
    }
    KRATOS_INFO("") << number_of_nodes_read << " nodes read]" << std::endl;

    unsigned int numer_of_nodes_read = rModelPart.Nodes().size();
    rModelPart.Nodes().Unique();
    KRATOS_WARNING_IF("ModelPartIO", rModelPart.Nodes().size() != numer_of_nodes_read) << "attention! we read " << numer_of_nodes_read << " but there are only " << rModelPart.Nodes().size() << " non repeated nodes" << std::endl;
*/
    SizeType id;
    double x;
    double y;
    double z;

    std::string word;

    SizeType number_of_nodes_read = 0;
    const unsigned int old_size = rModelPart.Nodes().size();

    typedef std::map< unsigned int, array_1d<double,3> > map_type;
    map_type read_coordinates;

    KRATOS_INFO("ModelPartIO") << "  [Reading Nodes    : ";

    while(!mpStream->eof())
    {
        ReadWord(word);
        if(CheckEndBlock("Nodes", word))
            break;

        ExtractValue(word, id);
        ReadWord(word);
        ExtractValue(word, x);
        ReadWord(word);
        ExtractValue(word, y);
        ReadWord(word);
        ExtractValue(word, z);

        array_1d<double,3> coords;
        coords[0]=x;
        coords[1]=y;
        coords[2]=z;
        read_coordinates[ReorderedNodeId(id)] = coords;
        number_of_nodes_read++;
    }

    //make this to construct the nodes "in parallel" - the idea is that first touch is being done in parallel but the reading is actually sequential
    const int nnodes = read_coordinates.size();
    const int nthreads = ParallelUtilities::GetNumThreads();
    std::vector<int> partition;
    OpenMPUtils::DivideInPartitions(nnodes, nthreads, partition);

    map_type::const_iterator it = read_coordinates.begin();
    for(int ithread=0; ithread<nthreads; ithread++)
    {
        #pragma omp parallel
        {
            //note that the reading is only done by one of the threads
            if(OpenMPUtils::ThisThread() == ithread)
            {
                for(int i=partition[ithread]; i<partition[ithread+1]; i++)
                {
                    const unsigned int node_id = it->first;
                    const array_1d<double,3>& coords = it->second;
                    rModelPart.CreateNewNode(node_id,coords[0],coords[1],coords[2]);
                    it++;
                }
            }
        }
    }

    KRATOS_INFO("") << number_of_nodes_read << " nodes read]" << std::endl;
    KRATOS_WARNING_IF("ModelPartIO", rModelPart.Nodes().size() - old_size != number_of_nodes_read) << "attention! we read " << number_of_nodes_read << " but there are only " << rModelPart.Nodes().size() - old_size<< " non repeated nodes" << std::endl;

    KRATOS_CATCH("")
}

std::size_t ModelPartIO::CountNodesInBlock()
{
    KRATOS_TRY;

    std::vector<SizeType> found_ids;

    SizeType temp_id;

    std::string word;

    SizeType number_of_nodes_read = 0;

//KRATOS_INFO("ModelPartIO") << "  [Reading Nodes    : ";

    while(!mpStream->eof())
    {
        ReadWord(word);
        if(CheckEndBlock("Nodes", word))
            break;

        ExtractValue(word, temp_id);
        found_ids.push_back(temp_id);

        ReadWord(word); // skip X coordinate
        ReadWord(word); // skip Y
        ReadWord(word); // skip Z

        number_of_nodes_read++;
    }
    //KRATOS_INFO("") << number_of_nodes_read << " nodes read]" << std::endl;

    // Error check: look for duplicate nodes
    std::sort(found_ids.begin(),found_ids.end());
    std::vector<std::size_t>::iterator unique_end = std::unique(found_ids.begin(),found_ids.end());
    std::size_t number_of_unique_nodes = std::distance(found_ids.begin(),unique_end);

    KRATOS_WARNING_IF("ModelPartIO", number_of_unique_nodes != number_of_nodes_read) << "attention! we read " << number_of_nodes_read << " but there are only " << number_of_unique_nodes << " non repeated nodes" << std::endl;

    return number_of_nodes_read;

    KRATOS_CATCH("");
}

void ModelPartIO::ReadPropertiesBlock(PropertiesContainerType& rThisProperties)
{
    KRATOS_TRY

    Properties::Pointer props = Kratos::make_shared<Properties>();
    Properties& temp_properties = *props;
    //Properties temp_properties;

    std::string word;
    std::string variable_name;

    SizeType temp_properties_id;

    ReadWord(word);
    ExtractValue(word, temp_properties_id);
    temp_properties.SetId(temp_properties_id);

    while(!mpStream->eof())
    {
        ReadWord(variable_name);
        if(CheckEndBlock("Properties", variable_name))
            break;

        if(variable_name == "Begin") // here we have some nested block.
        {
            ReadBlockName(variable_name);
            if(variable_name == "Table") // At this moment the only supported nested block is a table
                ReadTableBlock(temp_properties);
        }
        else if(KratosComponents<Variable<std::string> >::Has(variable_name))
        {
            std::string value;
            std::string  temp;

            ReadWord(value); // reading value
            ExtractValue(value,temp);
            temp_properties[KratosComponents<Variable<std::string> >::Get(variable_name)] = temp;
        }
        else if(KratosComponents<Variable<double> >::Has(variable_name))
        {
            std::string value;
            double temp;

            ReadWord(value); // reading value
            ExtractValue(value,temp);
            temp_properties[KratosComponents<Variable<double> >::Get(variable_name)] = temp;
        }
        else if(KratosComponents<Variable<int> >::Has(variable_name))
        {
            std::string value;
            int temp;

            ReadWord(value); // reading value
            ExtractValue(value,temp);
            temp_properties[KratosComponents<Variable<int> >::Get(variable_name)] = temp;
        }
        else if(KratosComponents<Variable<bool> >::Has(variable_name))
        {
            std::string value;
            bool temp;

            ReadWord(value); // reading value
            ExtractValue(value,temp);
            temp_properties[KratosComponents<Variable<bool> >::Get(variable_name)] = temp;
        }
        else if(KratosComponents<Variable<array_1d<double, 3> > >::Has(variable_name))
        {
            Vector temp_vector; // defining a Vector because for array_1d the operator >> is not defined yet!
            ReadVectorialValue(temp_vector);
            temp_properties[KratosComponents<Variable<array_1d<double,3> > >::Get(variable_name)] = temp_vector;
        }
        else if(KratosComponents<Variable<Quaternion<double> > >::Has(variable_name))
        {
            Vector temp_vector; // defining a Vector because for Quaternion the operator >> is not defined yet!
            ReadVectorialValue(temp_vector);
            temp_properties[KratosComponents<Variable<Quaternion<double> > >::Get(variable_name)] = temp_vector;
        }
        else if(KratosComponents<Variable<Vector> >::Has(variable_name))
        {
            ReadVectorialValue(temp_properties[KratosComponents<Variable<Vector> >::Get(variable_name)]);
        }
        else if(KratosComponents<Variable<Matrix> >::Has(variable_name))
        {
            ReadVectorialValue(temp_properties[KratosComponents<Variable<Matrix> >::Get(variable_name)]);
        }
        else if(KratosComponents<Variable<ConstitutiveLaw::Pointer> >::Has(variable_name))
        {
            ReadConstitutiveLawValue(temp_properties[KratosComponents<Variable<ConstitutiveLaw::Pointer> >::Get(variable_name)]);
        }
        else
        {
            std::stringstream buffer;
            buffer << variable_name << " is not a valid variable!!!" << std::endl;
            buffer << " [Line " << mNumberOfLines << " ]";
            KRATOS_ERROR << buffer.str() << std::endl;
        }

    }

    rThisProperties.push_back(props);
//         rThisProperties.push_back(temp_properties);

    KRATOS_CATCH("")
}

void ModelPartIO::ReadGeometriesBlock(ModelPart& rModelPart)
{
    KRATOS_TRY

    SizeType id;
    SizeType node_id;
    SizeType number_of_read_geometries = 0;

    std::string word;
    std::string geometry_name;

    ReadWord(geometry_name);
    KRATOS_INFO("ModelPartIO") << "  [Reading Geometries : ";

    if(!KratosComponents<GeometryType>::Has(geometry_name)) {
        std::stringstream buffer;
        buffer << "Geometry " << geometry_name << " is not registered in Kratos.";
        buffer << " Please check the spelling of the geometry name and see if the application which containing it, is registered correctly.";
        buffer << " [Line " << mNumberOfLines << " ]";
        KRATOS_ERROR << buffer.str() << std::endl;
        return;
    }

    GeometryType const& r_clone_geometry = KratosComponents<GeometryType>::Get(geometry_name);
    SizeType number_of_nodes = r_clone_geometry.size();
    Element::NodesArrayType temp_geometry_nodes;
    ModelPart::GeometryContainerType aux_geometries;

    while(!mpStream->eof()) {
        ReadWord(word); // Reading the geometry id or End
        if(CheckEndBlock("Geometries", word))
            break;

        ExtractValue(word,id);
        temp_geometry_nodes.clear();
        for(SizeType i = 0 ; i < number_of_nodes ; i++) {
            ReadWord(word); // Reading the node id;
            ExtractValue(word, node_id);
            temp_geometry_nodes.push_back( *(FindKey(rModelPart.Nodes(), ReorderedNodeId(node_id), "Node").base()));
        }

        aux_geometries.AddGeometry(r_clone_geometry.Create(ReorderedGeometryId(id), temp_geometry_nodes));
        number_of_read_geometries++;

    }
    KRATOS_INFO("") << number_of_read_geometries << " geometries read] [Type: " <<geometry_name << "]" << std::endl;

    rModelPart.AddGeometries(aux_geometries.GeometriesBegin(), aux_geometries.GeometriesEnd());

    KRATOS_CATCH("")
}

void ModelPartIO::ReadGeometriesBlock(NodesContainerType& rThisNodes, GeometryContainerType& rThisGeometries)
{
    KRATOS_TRY

    SizeType id;
    SizeType node_id;
    SizeType number_of_read_geometries = 0;


    std::string word;
    std::string geometry_name;

    ReadWord(geometry_name);
    KRATOS_INFO("ModelPartIO") << "  [Reading Geometries : ";

    if(!KratosComponents<GeometryType>::Has(geometry_name)) {
        std::stringstream buffer;
        buffer << "Geometry " << geometry_name << " is not registered in Kratos.";
        buffer << " Please check the spelling of the geometry name and see if the application which containing it, is registered correctly.";
        buffer << " [Line " << mNumberOfLines << " ]";
        KRATOS_ERROR << buffer.str() << std::endl;
        return;
    }

    GeometryType const& r_clone_geometry = KratosComponents<GeometryType>::Get(geometry_name);
    SizeType number_of_nodes = r_clone_geometry.size();
    Element::NodesArrayType temp_geometry_nodes;

    while(!mpStream->eof()) {
        ReadWord(word); // Reading the geometry id or End
        if(CheckEndBlock("Geometries", word))
            break;

        ExtractValue(word,id);
        temp_geometry_nodes.clear();
        for(SizeType i = 0 ; i < number_of_nodes ; i++) {
            ReadWord(word); // Reading the node id;
            ExtractValue(word, node_id);
            temp_geometry_nodes.push_back( *(FindKey(rThisNodes, ReorderedNodeId(node_id), "Node").base()));
        }

        rThisGeometries.AddGeometry(r_clone_geometry.Create(ReorderedGeometryId(id), temp_geometry_nodes));
        number_of_read_geometries++;

    }
    KRATOS_INFO("") << number_of_read_geometries << " geometries read] [Type: " <<geometry_name << "]" << std::endl;

    KRATOS_CATCH("")
}

void ModelPartIO::ReadElementsBlock(ModelPart& rModelPart)
{
    KRATOS_TRY

    ModelPart::ElementsContainerType aux_elems;
    ReadElementsBlock(rModelPart.Nodes(), rModelPart.rProperties(), aux_elems);
    rModelPart.AddElements(aux_elems.begin(), aux_elems.end());

    KRATOS_CATCH("")
}

void ModelPartIO::ReadElementsBlock(NodesContainerType& rThisNodes, PropertiesContainerType& rThisProperties, ElementsContainerType& rThisElements)
{
    KRATOS_TRY

    SizeType id;
    SizeType properties_id;
    SizeType node_id;
    SizeType number_of_read_elements = 0;


    std::string word;
    std::string element_name;

    ReadWord(element_name);
    KRATOS_INFO("ModelPartIO") << "  [Reading Elements : ";

    if(!KratosComponents<Element>::Has(element_name))
    {
        std::stringstream buffer;
        buffer << "Element " << element_name << " is not registered in Kratos.";
        buffer << " Please check the spelling of the element name and see if the application which containing it, is registered correctly.";
        buffer << " [Line " << mNumberOfLines << " ]";
        KRATOS_ERROR << buffer.str() << std::endl;
        return;
    }

    Element const& r_clone_element = KratosComponents<Element>::Get(element_name);
    SizeType number_of_nodes = r_clone_element.GetGeometry().size();
    Element::NodesArrayType temp_element_nodes;


    while(!mpStream->eof())
    {
        ReadWord(word); // Reading the element id or End
        if(CheckEndBlock("Elements", word))
            break;

        ExtractValue(word,id);
        ReadWord(word); // Reading the properties id;
        ExtractValue(word, properties_id);
        Properties::Pointer p_temp_properties = *(FindKey(rThisProperties, properties_id, "Properties").base());
        temp_element_nodes.clear();
        for(SizeType i = 0 ; i < number_of_nodes ; i++)
        {
            ReadWord(word); // Reading the node id;
            ExtractValue(word, node_id);
            temp_element_nodes.push_back( *(FindKey(rThisNodes, ReorderedNodeId(node_id), "Node").base()));
        }

        rThisElements.push_back(r_clone_element.Create(ReorderedElementId(id), temp_element_nodes, p_temp_properties));
        number_of_read_elements++;

    }
    KRATOS_INFO("") << number_of_read_elements << " elements read] [Type: " <<element_name << "]" << std::endl;
    rThisElements.Unique();

    KRATOS_CATCH("")
}

void ModelPartIO::ReadConditionsBlock(ModelPart& rModelPart)
{
    KRATOS_TRY

    ModelPart::ConditionsContainerType aux_conds;
    ReadConditionsBlock(rModelPart.Nodes(), rModelPart.rProperties(), aux_conds);
    rModelPart.AddConditions(aux_conds.begin(), aux_conds.end());

    KRATOS_CATCH("")
}

void ModelPartIO::ReadConditionsBlock(NodesContainerType& rThisNodes, PropertiesContainerType& rThisProperties, ConditionsContainerType& rThisConditions)
{
    KRATOS_TRY

    SizeType id;
    SizeType properties_id;
    SizeType node_id;
    SizeType number_of_read_conditions = 0;


    std::string word;
    std::string condition_name;

    ReadWord(condition_name);
    KRATOS_INFO("ModelPartIO") << "  [Reading Conditions : ";

    if(!KratosComponents<Condition>::Has(condition_name))
    {
        std::stringstream buffer;
        buffer << "Condition " << condition_name << " is not registered in Kratos.";
        buffer << " Please check the spelling of the condition name and see if the application containing it is registered correctly.";
        buffer << " [Line " << mNumberOfLines << " ]";
        KRATOS_ERROR << buffer.str() << std::endl;
        return;
    }

    Condition const& r_clone_condition = KratosComponents<Condition>::Get(condition_name);
    SizeType number_of_nodes = r_clone_condition.GetGeometry().size();
    Condition::NodesArrayType temp_condition_nodes;

    while(!mpStream->eof())
    {
        ReadWord(word); // Reading the condition id or End
        if(CheckEndBlock("Conditions", word))
            break;

        ExtractValue(word,id);
        ReadWord(word); // Reading the properties id;
        ExtractValue(word, properties_id);
        Properties::Pointer p_temp_properties = *(FindKey(rThisProperties, properties_id, "Properties").base());
        temp_condition_nodes.clear();
        for(SizeType i = 0 ; i < number_of_nodes ; i++)
        {
            ReadWord(word); // Reading the node id;
            ExtractValue(word, node_id);
            temp_condition_nodes.push_back( *(FindKey(rThisNodes, ReorderedNodeId(node_id), "Node").base()));
        }

        rThisConditions.push_back(r_clone_condition.Create(ReorderedConditionId(id), temp_condition_nodes, p_temp_properties));
        number_of_read_conditions++;
    }
    KRATOS_INFO("") << number_of_read_conditions << " conditions read] [Type: " << condition_name << "]" << std::endl;
    rThisConditions.Unique();

    KRATOS_CATCH("")
}

void ModelPartIO::ReadNodalDataBlock(ModelPart& rThisModelPart)
{
    KRATOS_TRY

    NodesContainerType& rThisNodes = rThisModelPart.Nodes();

    std::string variable_name;

    ReadWord(variable_name);

    VariablesList rThisVariables = rThisModelPart.GetNodalSolutionStepVariablesList();

    if(KratosComponents<Flags >::Has(variable_name)) {
        ReadNodalFlags(rThisNodes, KratosComponents<Flags >::Get(variable_name));
    } else if(KratosComponents<Variable<int> >::Has(variable_name)) {
        const bool has_been_added = rThisVariables.Has(KratosComponents<Variable<int> >::Get(variable_name)) ;
        if( !has_been_added && mOptions.Is(IGNORE_VARIABLES_ERROR) ) {
            KRATOS_WARNING("ModelPartIO") <<"WARNING: Skipping NodalData block. Variable "<<variable_name<<" has not been added to ModelPart '"<<rThisModelPart.Name()<<"'"<<std::endl<<std::endl;
            SkipBlock("NodalData");
        }
        else {
            KRATOS_ERROR_IF_NOT(has_been_added) << "The nodal solution step container does not have this variable: " << variable_name << "." << std::endl;
            ReadNodalScalarVariableData(rThisNodes, KratosComponents<Variable<int> >::Get(variable_name));
        }
    } else if(KratosComponents<Variable<double> >::Has(variable_name)) {
        const bool has_been_added = rThisVariables.Has(KratosComponents<Variable<double> >::Get(variable_name)) ;
        if( !has_been_added && mOptions.Is(IGNORE_VARIABLES_ERROR) ) {
            KRATOS_WARNING("ModelPartIO")<<"WARNING: Skipping NodalData block. Variable "<<variable_name<<" has not been added to ModelPart '"<<rThisModelPart.Name()<<"'"<<std::endl<<std::endl;
            SkipBlock("NodalData");
        } else {
            KRATOS_ERROR_IF_NOT(has_been_added) << "The nodal solution step container does not have this variable: " << variable_name << "." << std::endl;
            ReadNodalDofVariableData(rThisNodes, KratosComponents<Variable<double> >::Get(variable_name));
        }
    } else if(KratosComponents<Variable<array_1d<double, 3> > >::Has(variable_name)) {
        const bool has_been_added = rThisVariables.Has(KratosComponents<Variable<array_1d<double, 3> > >::Get(variable_name)) ;
        if( !has_been_added && mOptions.Is(IGNORE_VARIABLES_ERROR) ) {
            KRATOS_WARNING("ModelPartIO")<<"WARNING: Skipping NodalData block. Variable "<<variable_name<<" has not been added to ModelPart '"<<rThisModelPart.Name()<<"'"<<std::endl<<std::endl;
        } else {
            KRATOS_ERROR_IF_NOT(has_been_added) << "The nodal solution step container does not have this variable: " << variable_name << "." << std::endl;
            ReadNodalVectorialVariableData(rThisNodes, KratosComponents<Variable<array_1d<double, 3> > >::Get(variable_name), Vector(3));
        }
    } else if(KratosComponents<Variable<Quaternion<double> > >::Has(variable_name)) {
        const bool has_been_added = rThisVariables.Has(KratosComponents<Variable<Quaternion<double> > >::Get(variable_name)) ;
        if( !has_been_added && mOptions.Is(IGNORE_VARIABLES_ERROR) ) {
            KRATOS_WARNING("ModelPartIO")<<"WARNING: Skipping NodalData block. Variable "<<variable_name<<" has not been added to ModelPart '"<<rThisModelPart.Name()<<"'"<<std::endl<<std::endl;
        } else {
            KRATOS_ERROR_IF_NOT(has_been_added) << "The nodal solution step container does not have this variable: " << variable_name << "." << std::endl;
            ReadNodalVectorialVariableData(rThisNodes, KratosComponents<Variable<Quaternion<double> > >::Get(variable_name), Vector(4));
        }
    } else if(KratosComponents<Variable<Matrix> >::Has(variable_name)) {
        ReadNodalVectorialVariableData(rThisNodes, KratosComponents<Variable<Matrix> >::Get(variable_name), Matrix(3,3));
    } else if(KratosComponents<Variable<Vector> >::Has(variable_name)) {
        ReadNodalVectorialVariableData(rThisNodes, KratosComponents<Variable<Vector> >::Get(variable_name), Vector(3));
    } else if(KratosComponents<VariableData>::Has(variable_name)) {
        std::stringstream buffer;
        buffer << variable_name << " is not supported to be read by this IO or the type of variable is not registered correctly" << std::endl;
        buffer << " [Line " << mNumberOfLines << " ]";
        KRATOS_ERROR << buffer.str() << std::endl;
    } else {
        std::stringstream buffer;
        buffer << variable_name << " is not a valid variable!!!" << std::endl;
        buffer << " [Line " << mNumberOfLines << " ]";
        KRATOS_ERROR << buffer.str() << std::endl;
    }

    KRATOS_CATCH("")
}

void ModelPartIO::WriteNodalDataBlock(ModelPart& rThisModelPart)
{
    KRATOS_TRY

    // Iterate over nodes
    auto& r_this_nodes = rThisModelPart.Nodes();
    const std::size_t number_of_nodes = r_this_nodes.size();
    const auto it_node_begin = r_this_nodes.begin();

    // Writing flags
    const auto& r_flags = KratosComponents<Flags>::GetComponents();
    for (auto& r_flag : r_flags) {
        const auto& r_flag_name = r_flag.first;
        const auto& r_variable_flag = *(r_flag.second);
        int to_consider = (r_flag_name == "ALL_DEFINED" || r_flag_name == "ALL_TRUE") ? -1 : 0;
        if (to_consider == 0) {
            for(std::size_t j = 0; j < number_of_nodes; j++) {
                auto it_node = it_node_begin + j;
                if (it_node->Is(r_variable_flag)) {
                    to_consider = 1;
                    break;
                }
            }
        }
        if (to_consider == 1) {
            (*mpStream) << "Begin NodalData\t" << r_flag_name << std::endl;
            for(std::size_t j = 0; j < number_of_nodes; j++) {
                auto it_node = it_node_begin + j;
                if (it_node->Is(r_variable_flag)) {
                    (*mpStream) << it_node->Id() <<"\n";
                }
            }
            (*mpStream) << "End NodalData" << std::endl << std::endl;
        }
    }

    // Writing variables
    VariablesList& r_this_variables = rThisModelPart.GetNodalSolutionStepVariablesList();
    std::string variable_name;

    // FIXME: Maybe there is a better way (I get confused with to much KratosComponents)
    for(std::size_t i = 0; i < r_this_variables.size(); i++) {
        auto it_var = r_this_variables.begin() + i;

        variable_name = it_var->Name();

        if(KratosComponents<Variable<int>>::Has(variable_name)) {
            (*mpStream) << "Begin NodalData\t" << variable_name << std::endl;
            const auto& r_variable = KratosComponents<Kratos::Variable<int> >::Get(variable_name);
            for(std::size_t j = 0; j < number_of_nodes; j++) {
                auto it_node = it_node_begin + j;
                const bool is_fixed = it_node->IsFixed(r_variable);
                (*mpStream) << it_node->Id() <<"\t" << is_fixed << "\t" << it_node->FastGetSolutionStepValue(r_variable, 0) << std::endl;
            }
            (*mpStream) << "End NodalData" << std::endl << std::endl;
        } else if(KratosComponents<Variable<double>>::Has(variable_name)) {
            (*mpStream) << "Begin NodalData\t" << variable_name << std::endl;
            const auto& r_variable = KratosComponents<Kratos::Variable<double> >::Get(variable_name);
            for(std::size_t j = 0; j < number_of_nodes; j++) {
                auto it_node = it_node_begin + j;
                const bool is_fixed = it_node->IsFixed(r_variable);
                (*mpStream) << it_node->Id() <<"\t" << is_fixed << "\t" << it_node->FastGetSolutionStepValue(r_variable, 0) << std::endl;
            }
            (*mpStream) << "End NodalData" << std::endl << std::endl;
        }  else if(KratosComponents<Variable<array_1d<double, 3> > >::Has(variable_name))  {
            if(KratosComponents<Variable<double>>::Has(variable_name + "_X")) { // To check if it defined by components or as a vector
                (*mpStream) << "Begin NodalData\t" << variable_name << "_X" << std::endl;
                const auto& r_variable_x = KratosComponents<Variable<double> >::Get(variable_name+"_X");
                for(std::size_t j = 0; j < number_of_nodes; j++) {
                    auto it_node = it_node_begin + j;
                    const bool is_fixed = it_node->IsFixed(r_variable_x);
                    (*mpStream) << it_node->Id() <<"\t" << is_fixed << "\t" << it_node->FastGetSolutionStepValue(r_variable_x, 0) << std::endl;
                }
                (*mpStream) << "End NodalData" << std::endl << std::endl;

                (*mpStream) << "Begin NodalData\t" << variable_name << "_Y" << std::endl;
                const auto&  r_variable_y = KratosComponents<Variable<double> >::Get(variable_name+"_Y");
                for(std::size_t j = 0; j < number_of_nodes; j++) {
                    auto it_node = it_node_begin + j;
                    const bool is_fixed = it_node->IsFixed(r_variable_y);
                    (*mpStream) << it_node->Id() <<"\t" << is_fixed << "\t" << it_node->FastGetSolutionStepValue(r_variable_y, 0) << std::endl;
                }
                (*mpStream) << "End NodalData" << std::endl << std::endl;

                (*mpStream) << "Begin NodalData\t" << variable_name << "_Z" << std::endl;
                const auto&  r_variable_z = KratosComponents<Variable<double> >::Get(variable_name+"_Z");
                for(std::size_t j = 0; j < number_of_nodes; j++) {
                    auto it_node = it_node_begin + j;
                    const bool is_fixed = it_node->IsFixed(r_variable_z);
                    (*mpStream) << it_node->Id() <<"\t" << is_fixed << "\t" << it_node->FastGetSolutionStepValue(r_variable_z, 0) << std::endl;
                }
                (*mpStream) << "End NodalData" << std::endl << std::endl;
            } else {
                KRATOS_WARNING("ModelPartIO") << variable_name << " is not a valid variable for output!!!" << std::endl;
//                 (*mpStream) << "Begin NodalData\t" << variable_name << std::endl;
//                 auto Variable = KratosComponents<array_1d<double, 3>>::Get(variable_name);
//                 // TODO: Finish me
//                 (*mpStream) << "End NodalData" << std::endl << std::endl;
            }
//             else if(KratosComponents<Variable<Quaternion<double> > >::Has(variable_name))
//             {
//                 (*mpStream) << "Begin NodalData\t" << variable_name << std::endl;
//                 auto Variable = KratosComponents<Quaternion<double>>::Get(variable_name);
//                 // TODO: Finish me
//                 (*mpStream) << "End NodalData" << std::endl << std::endl;
//             }
//             else if(KratosComponents<Variable<Matrix> >::Has(variable_name))
//             {
//                 (*mpStream) << "Begin NodalData\t" << variable_name << std::endl;
//                 auto Variable = KratosComponents<Matrix>::Get(variable_name);
//                 // TODO: Finish me
//                 (*mpStream) << "End NodalData" << std::endl << std::endl;
//             }
//             else if(KratosComponents<Variable<Vector> >::Has(variable_name))
//             {
//                 (*mpStream) << "Begin NodalData\t" << variable_name << std::endl;
//                 auto Variable = KratosComponents<Matrix>::Get(variable_name);
//                 // TODO: Finish me
//                 (*mpStream) << "End NodalData" << std::endl << std::endl;
//             }
        } else {
            KRATOS_WARNING("ModelPartIO") << variable_name << " is not a valid variable for output!!!" << std::endl;
        }

    }

    KRATOS_CATCH("")
}

template<class TObjectsContainerType>
void ModelPartIO::WriteDataBlock(const TObjectsContainerType& rThisObjectContainer, const std::string& rObjectName)
{
    std::unordered_set<std::string> variables;

    for(auto& object :rThisObjectContainer){
        for(auto& var:object.GetData()){
            auto const& is_included = variables.find(var.first->Name());
            if(is_included == variables.end()){
                variables.insert(var.first->Name());
                // determine variable type
                if(KratosComponents<Variable<bool>>::Has(var.first->Name())){
                    WriteDataBlock<Variable<bool>, TObjectsContainerType>(rThisObjectContainer, var.first, rObjectName);
                } else if(KratosComponents<Variable<int>>::Has(var.first->Name())){
                    WriteDataBlock<Variable<int>, TObjectsContainerType>(rThisObjectContainer, var.first, rObjectName);
                } else if(KratosComponents<Variable<double>>::Has(var.first->Name())){
                    WriteDataBlock<Variable<double>, TObjectsContainerType>(rThisObjectContainer, var.first, rObjectName);
                } else if(KratosComponents<Variable<array_1d<double,3>>>::Has(var.first->Name())){
                    WriteDataBlock<Variable<array_1d<double,3>>, TObjectsContainerType>(rThisObjectContainer, var.first, rObjectName);
                } else if(KratosComponents<Variable<Quaternion<double>>>::Has(var.first->Name())){
                    WriteDataBlock<Variable<Quaternion<double>>, TObjectsContainerType>(rThisObjectContainer, var.first, rObjectName);
                } else if(KratosComponents<Variable<Vector>>::Has(var.first->Name())){
                    WriteDataBlock<Variable<Vector>, TObjectsContainerType>(rThisObjectContainer, var.first, rObjectName);
                } else if(KratosComponents<Variable<Matrix>>::Has(var.first->Name())){
                    WriteDataBlock<Variable<Matrix>, TObjectsContainerType>(rThisObjectContainer, var.first, rObjectName);
                } else {
                    KRATOS_WARNING("ModelPartIO") << var.first->Name() << " is not a valid variable for output!!!" << std::endl;
                }
            }
        }
    }
}

template<class TVariableType, class TObjectsContainerType>
void ModelPartIO::WriteDataBlock(const TObjectsContainerType& rThisObjectContainer,const VariableData* rVariable, const std::string& rObjectName){
    const TVariableType& variable = KratosComponents<TVariableType>::Get(rVariable->Name());
    (*mpStream) << "Begin "<<rObjectName<<"alData "<<variable.Name()<<std::endl;
    for(auto& object : rThisObjectContainer){
        if(object.Has(variable)){
            (*mpStream)<<object.Id()<<"\t"<<object.GetValue(variable)<<std::endl;
        }
    }
    (*mpStream)<<"End "<<rObjectName<<"alData\n"<<std::endl;
}

template<class TVariableType>
void ModelPartIO::ReadNodalDofVariableData(NodesContainerType& rThisNodes, const TVariableType& rVariable)
{
    KRATOS_TRY

    SizeType id;
    bool is_fixed;
    double nodal_value;

    std::string value;

    while(!mpStream->eof())
    {
        ReadWord(value); // reading id
        if(CheckEndBlock("NodalData", value))
            break;

        ExtractValue(value, id);
        typename NodesContainerType::iterator it_node = FindKey(rThisNodes, ReorderedNodeId(id), "Node");

        // reading is_fixed
        ReadWord(value);
        ExtractValue(value, is_fixed);
        if(is_fixed)
            it_node->Fix(rVariable);

        // reading nodal_value
        ReadWord(value);
        ExtractValue(value, nodal_value);

        it_node->GetSolutionStepValue(rVariable, 0) =  nodal_value;
    }

    KRATOS_CATCH("")
}

void ModelPartIO::ReadNodalFlags(NodesContainerType& rThisNodes, Flags const& rFlags)
{

    KRATOS_TRY

    SizeType id;

    std::string value;

    while(!mpStream->eof())
    {
        ReadWord(value); // reading id
        if(CheckEndBlock("NodalData", value))
            break;

        ExtractValue(value, id);

        FindKey(rThisNodes, ReorderedNodeId(id), "Node")->Set(rFlags);
    }

    KRATOS_CATCH("")
}

template<class TVariableType>
void ModelPartIO::ReadNodalScalarVariableData(NodesContainerType& rThisNodes, const TVariableType& rVariable)
{
    KRATOS_TRY

    SizeType id;
    bool is_fixed;
    typename TVariableType::Type nodal_value;

    std::string value;

    while(!mpStream->eof())
    {
        ReadWord(value); // reading id
        if(CheckEndBlock("NodalData", value))
            break;

        ExtractValue(value, id);

        // reading is_fixed
        ReadWord(value);
        ExtractValue(value, is_fixed);
        if(is_fixed)
        {
            std::stringstream buffer;
            buffer << "Only double variables or components can be fixed.";
            buffer <<  " [Line " << mNumberOfLines << " ]";
            KRATOS_ERROR << buffer.str() << std::endl;
        }

        // reading nodal_value
        ReadWord(value);
        ExtractValue(value, nodal_value);

        FindKey(rThisNodes, ReorderedNodeId(id), "Node")->GetSolutionStepValue(rVariable, 0) =  nodal_value;
    }

    KRATOS_CATCH("")
}

template<class TVariableType, class TDataType>
void ModelPartIO::ReadNodalVectorialVariableData(NodesContainerType& rThisNodes, const TVariableType& rVariable, TDataType Dummy)
{
    KRATOS_TRY

    SizeType id;
    bool is_fixed;
    TDataType nodal_value;

    std::string value;

    while(!mpStream->eof())
    {
        ReadWord(value); // reading id
        if(CheckEndBlock("NodalData", value))
            break;

        ExtractValue(value, id);

        // reading is_fixed
        ReadWord(value);
        ExtractValue(value, is_fixed);
        if(is_fixed)
        {
            std::stringstream buffer;
            buffer << "Only double variables or components can be fixed.";
            buffer <<  " [Line " << mNumberOfLines << " ]";
            KRATOS_ERROR << buffer.str() << std::endl;
        }

        // reading nodal_value
        ReadVectorialValue(nodal_value);

        FindKey(rThisNodes, ReorderedNodeId(id), "Node")->GetSolutionStepValue(rVariable, 0) =  nodal_value;
    }

    KRATOS_CATCH("")
}

void ModelPartIO::ReadElementalDataBlock(ElementsContainerType& rThisElements)
{
    KRATOS_TRY

    std::string variable_name;

    ReadWord(variable_name);

    if(KratosComponents<Variable<bool> >::Has(variable_name)) {
        ReadElementalScalarVariableData(rThisElements, static_cast<Variable<bool> const& >(KratosComponents<Variable<bool> >::Get(variable_name)));
    } else if(KratosComponents<Variable<int> >::Has(variable_name)) {
        ReadElementalScalarVariableData(rThisElements, static_cast<Variable<int> const& >(KratosComponents<Variable<int> >::Get(variable_name)));
    } else if(KratosComponents<Variable<double> >::Has(variable_name)) {
        ReadElementalScalarVariableData(rThisElements, static_cast<Variable<double> const& >(KratosComponents<Variable<double> >::Get(variable_name)));
    } else if(KratosComponents<Variable<array_1d<double, 3> > >::Has(variable_name)) {
        ReadElementalVectorialVariableData(rThisElements, static_cast<Variable<array_1d<double, 3> > const& >(KratosComponents<Variable<array_1d<double, 3> > >::Get(variable_name)), Vector(3));
    } else if(KratosComponents<Variable<Quaternion<double> > >::Has(variable_name)) {
        ReadElementalVectorialVariableData(rThisElements, static_cast<Variable<Quaternion<double> > const& >(KratosComponents<Variable<Quaternion<double> > >::Get(variable_name)), Vector(4));
    } else if(KratosComponents<Variable<Matrix> >::Has(variable_name)) {
        ReadElementalVectorialVariableData(rThisElements, static_cast<Variable<Matrix > const& >(KratosComponents<Variable<Matrix> >::Get(variable_name)), Matrix(3,3));
    } else if(KratosComponents<Variable<Vector> >::Has(variable_name)) {
        ReadElementalVectorialVariableData(rThisElements, static_cast<Variable<Vector > const& >(KratosComponents<Variable<Vector> >::Get(variable_name)), Vector(3));
    } else {
        std::stringstream buffer;
        buffer << variable_name << " is not a valid variable!!!" << std::endl;
        buffer << " [Line " << mNumberOfLines << " ]";
        KRATOS_ERROR << buffer.str() << std::endl;
    }

    KRATOS_CATCH("")
}

template<class TVariableType>
void ModelPartIO::ReadElementalScalarVariableData(ElementsContainerType& rThisElements, const TVariableType& rVariable)
{
    KRATOS_TRY

    SizeType id;
    double elemental_value;

    std::string value;

    while(!mpStream->eof())
    {
        ReadWord(value); // reading id
        if(CheckEndBlock("ElementalData", value))
            break;

        ExtractValue(value, id);

        // reading nodal_value
        ReadWord(value);
        ExtractValue(value, elemental_value);

        ModelPart::ElementIterator i_result = rThisElements.find(ReorderedElementId(id));
        if(i_result != rThisElements.end())
            i_result->GetValue(rVariable) =  elemental_value;
        else
            KRATOS_WARNING("ModelPartIO")  << "WARNING! Assigning " << rVariable.Name() << " to not existing element #" << id << " [Line " << mNumberOfLines << " ]" << std::endl;
    }

    KRATOS_CATCH("")
}

template<class TVariableType, class TDataType>
void ModelPartIO::ReadElementalVectorialVariableData(ElementsContainerType& rThisElements, const TVariableType& rVariable, TDataType Dummy)
{
    KRATOS_TRY

    SizeType id;
    TDataType elemental_value;

    std::string value;

    while(!mpStream->eof())
    {
        ReadWord(value); // reading id
        if(CheckEndBlock("ElementalData", value))
            break;

        ExtractValue(value, id);

        // reading nodal_value
        ReadVectorialValue(elemental_value);

        ModelPart::ElementIterator i_result = rThisElements.find(ReorderedElementId(id));
        if(i_result != rThisElements.end())
            i_result->GetValue(rVariable) =  elemental_value;
        else
            KRATOS_WARNING("ModelPartIO")  << "WARNING! Assigning " << rVariable.Name() << " to not existing element #" << id << " [Line " << mNumberOfLines << " ]" << std::endl;
    }

    KRATOS_CATCH("")
}

void ModelPartIO::ReadConditionalDataBlock(ConditionsContainerType& rThisConditions)
{
    KRATOS_TRY

    std::string variable_name;

    ReadWord(variable_name);

    if(KratosComponents<Variable<double> >::Has(variable_name)) {
        ReadConditionalScalarVariableData(rThisConditions, static_cast<Variable<double> const& >(KratosComponents<Variable<double> >::Get(variable_name)));
    } else if(KratosComponents<Variable<bool> >::Has(variable_name)) {
        ReadConditionalScalarVariableData(rThisConditions, static_cast<Variable<bool> const& >(KratosComponents<Variable<bool> >::Get(variable_name)));
    } else if(KratosComponents<Variable<int> >::Has(variable_name)) {
        ReadConditionalScalarVariableData(rThisConditions, static_cast<Variable<int> const& >(KratosComponents<Variable<int> >::Get(variable_name)));
    } else if(KratosComponents<Variable<array_1d<double, 3> > >::Has(variable_name)) {
        ReadConditionalVectorialVariableData(rThisConditions, static_cast<Variable<array_1d<double, 3> > const& >(KratosComponents<Variable<array_1d<double, 3> > >::Get(variable_name)), Vector(3));
    } else if(KratosComponents<Variable<Quaternion<double> > >::Has(variable_name)) {
        ReadConditionalVectorialVariableData(rThisConditions, static_cast<Variable<Quaternion<double> > const& >(KratosComponents<Variable<Quaternion<double> > >::Get(variable_name)), Vector(4));
    } else if(KratosComponents<Variable<Matrix> >::Has(variable_name)) {
        ReadConditionalVectorialVariableData(rThisConditions, static_cast<Variable<Matrix > const& >(KratosComponents<Variable<Matrix> >::Get(variable_name)), Matrix(3,3));
    } else if(KratosComponents<Variable<Vector> >::Has(variable_name)) {
        ReadConditionalVectorialVariableData(rThisConditions, static_cast<Variable<Vector > const& >(KratosComponents<Variable<Vector> >::Get(variable_name)), Vector(3));
    } else {
        std::stringstream buffer;
        buffer << variable_name << " is not a valid variable!!!" << std::endl;
        buffer << " [Line " << mNumberOfLines << " ]";
        KRATOS_ERROR << buffer.str() << std::endl;
    }

    KRATOS_CATCH("")
}

template<class TVariableType>
void ModelPartIO::ReadConditionalScalarVariableData(ConditionsContainerType& rThisConditions, const TVariableType& rVariable)
{
    KRATOS_TRY

    SizeType id;
    double conditional_value;

    std::string value;

    while(!mpStream->eof())
    {
        ReadWord(value); // reading id
        if(CheckEndBlock("ConditionalData", value))
            break;

        ExtractValue(value, id);

        // reading nodal_value
        ReadWord(value);
        ExtractValue(value, conditional_value);

        ModelPart::ConditionIterator i_result = rThisConditions.find(ReorderedConditionId(id));
        if(i_result != rThisConditions.end())
            i_result->GetValue(rVariable) =  conditional_value;
        else
            KRATOS_WARNING("ModelPartIO")  << "WARNING! Assigning " << rVariable.Name() << " to not existing condition #" << id << " [Line " << mNumberOfLines << " ]" << std::endl;
    }

    KRATOS_CATCH("")
}

template<class TVariableType, class TDataType>
void ModelPartIO::ReadConditionalVectorialVariableData(ConditionsContainerType& rThisConditions, const TVariableType& rVariable, TDataType Dummy)
{
    KRATOS_TRY

    SizeType id;
    TDataType conditional_value;

    std::string value;

    while(!mpStream->eof())
    {
        ReadWord(value); // reading id
        if(CheckEndBlock("ConditionalData", value))
            break;

        ExtractValue(value, id);

        // reading nodal_value
        ReadVectorialValue(conditional_value);

        ModelPart::ConditionIterator i_result = rThisConditions.find(ReorderedConditionId(id));
        if(i_result != rThisConditions.end())
            i_result->GetValue(rVariable) =  conditional_value;
        else
            KRATOS_WARNING("ModelPartIO")  << "WARNING! Assigning " << rVariable.Name() << " to not existing condition #" << id << " [Line " << mNumberOfLines << " ]" << std::endl;
    }

    KRATOS_CATCH("")
}

ModelPartIO::SizeType ModelPartIO::ReadGeometriesConnectivitiesBlock(ConnectivitiesContainerType& rThisConnectivities)
{
    KRATOS_TRY

    SizeType id;
    SizeType node_id;
    SizeType number_of_connectivities = 0;

    std::string word;
    std::string geometry_name;

    ReadWord(geometry_name);
    if(!KratosComponents<GeometryType>::Has(geometry_name)) {
        std::stringstream buffer;
        buffer << "Geometry " << geometry_name << " is not registered in Kratos.";
        buffer << " Please check the spelling of the geometry name and see if the application containing it is registered correctly.";
        buffer << " [Line " << mNumberOfLines << " ]";
        KRATOS_ERROR << buffer.str() << std::endl;
        return number_of_connectivities;
    }

    GeometryType const& r_clone_geometry = KratosComponents<GeometryType>::Get(geometry_name);
    SizeType number_of_nodes = r_clone_geometry.size();
    ConnectivitiesContainerType::value_type temp_geometry_nodes;

    while(!mpStream->eof()) {
        ReadWord(word); // Reading the geometry id or End
        if(CheckEndBlock("Geometries", word))
            break;

        ExtractValue(word,id);
        ReadWord(word); // Reading the properties id;
        temp_geometry_nodes.clear();
        for(SizeType i = 0 ; i < number_of_nodes ; i++) {
            ReadWord(word); // Reading the node id;
            ExtractValue(word, node_id);
            temp_geometry_nodes.push_back(ReorderedNodeId(node_id));
        }
        const int index = ReorderedGeometryId(id) - 1;
        const int size = rThisConnectivities.size();
        if(index == size) { // I do push back instead of resizing to size+1
            rThisConnectivities.push_back(temp_geometry_nodes);
        } else if(index < size) {
            rThisConnectivities[index]= temp_geometry_nodes;
        } else {
            rThisConnectivities.resize(index+1);
            rThisConnectivities[index]= temp_geometry_nodes;

        }
        number_of_connectivities++;
    }
    return number_of_connectivities;

    KRATOS_CATCH("")
}

ModelPartIO::SizeType ModelPartIO::ReadElementsConnectivitiesBlock(ConnectivitiesContainerType& rThisConnectivities)
{
    KRATOS_TRY

    SizeType id;
    SizeType node_id;
    SizeType number_of_connectivities = 0;

    std::string word;
    std::string element_name;

    ReadWord(element_name);
    if(!KratosComponents<Element>::Has(element_name))
    {
        std::stringstream buffer;
        buffer << "Element " << element_name << " is not registered in Kratos.";
        buffer << " Please check the spelling of the element name and see if the application containing it is registered correctly.";
        buffer << " [Line " << mNumberOfLines << " ]";
        KRATOS_ERROR << buffer.str() << std::endl;
        return number_of_connectivities;
    }

    Element const& r_clone_element = KratosComponents<Element>::Get(element_name);
    SizeType number_of_nodes = r_clone_element.GetGeometry().size();
    ConnectivitiesContainerType::value_type temp_element_nodes;

    while(!mpStream->eof())
    {
        ReadWord(word); // Reading the element id or End
        if(CheckEndBlock("Elements", word))
            break;

        ExtractValue(word,id);
        ReadWord(word); // Reading the properties id;
        temp_element_nodes.clear();
        for(SizeType i = 0 ; i < number_of_nodes ; i++)
        {
            ReadWord(word); // Reading the node id;
            ExtractValue(word, node_id);
            temp_element_nodes.push_back(ReorderedNodeId(node_id));
        }
        const int index = ReorderedElementId(id) - 1;
        const int size = rThisConnectivities.size();
        if(index == size)  // I do push back instead of resizing to size+1
            rThisConnectivities.push_back(temp_element_nodes);
        else if(index < size)
            rThisConnectivities[index]= temp_element_nodes;
        else
        {
            rThisConnectivities.resize(index+1);
            rThisConnectivities[index]= temp_element_nodes;

        }
        number_of_connectivities++;
    }
    return number_of_connectivities;

    KRATOS_CATCH("")
}

ModelPartIO::SizeType ModelPartIO::ReadConditionsConnectivitiesBlock(ConnectivitiesContainerType& rThisConnectivities)
{
    KRATOS_TRY

    SizeType id;
    SizeType node_id;
    SizeType number_of_connectivities = 0;

    std::string word;
    std::string condition_name;

    ReadWord(condition_name);
    if(!KratosComponents<Condition>::Has(condition_name))
    {
        std::stringstream buffer;
        buffer << "Condition " << condition_name << " is not registered in Kratos.";
        buffer << " Please check the spelling of the condition name and see if the application containing it is registered correctly.";
        buffer << " [Line " << mNumberOfLines << " ]";
        KRATOS_ERROR << buffer.str() << std::endl;
        return number_of_connectivities;
    }

    Condition const& r_clone_condition = KratosComponents<Condition>::Get(condition_name);
    SizeType number_of_nodes = r_clone_condition.GetGeometry().size();
    ConnectivitiesContainerType::value_type temp_condition_nodes;

    while(!mpStream->eof())
    {
        ReadWord(word); // Reading the condition id or End
        if(CheckEndBlock("Conditions", word))
            break;

        ExtractValue(word,id);
        ReadWord(word); // Reading the properties id;
        temp_condition_nodes.clear();
        for(SizeType i = 0 ; i < number_of_nodes ; i++)
        {
            ReadWord(word); // Reading the node id;
            ExtractValue(word, node_id);
            temp_condition_nodes.push_back(ReorderedNodeId(node_id));
        }

        const int index = ReorderedConditionId(id) - 1;
        const int size = rThisConnectivities.size();
        if(index == size)  // I do push back instead of resizing to size+1
            rThisConnectivities.push_back(temp_condition_nodes);
        else if(index < size)
            rThisConnectivities[index]= temp_condition_nodes;
        else
        {
            rThisConnectivities.resize(index+1);
            rThisConnectivities[index]= temp_condition_nodes;

        }
        number_of_connectivities++;
    }

    return number_of_connectivities;

    KRATOS_CATCH("")
}

void ModelPartIO::FillNodalConnectivitiesFromGeometryBlock(ConnectivitiesContainerType& rNodalConnectivities)
{
    KRATOS_TRY;

    SizeType id;
    SizeType node_id;
    SizeType position;
    SizeType used_size = rNodalConnectivities.size();
    SizeType reserved_size = (rNodalConnectivities.capacity() > 0) ? rNodalConnectivities.capacity() : 1;

    std::string word;
    std::string geometry_name;

    ReadWord(geometry_name);
    if(!KratosComponents<GeometryType>::Has(geometry_name)) {
        std::stringstream buffer;
        buffer << "Geometry " << geometry_name << " is not registered in Kratos.";
        buffer << " Please check the spelling of the geometry name and see if the application containing it is registered correctly.";
        buffer << " [Line " << mNumberOfLines << " ]";
        KRATOS_ERROR << buffer.str() << std::endl;
    }

    GeometryType const& r_clone_geometry = KratosComponents<GeometryType>::Get(geometry_name);
    SizeType n_nodes_in_geom = r_clone_geometry.size();
    ConnectivitiesContainerType::value_type temp_geometry_nodes;

    while(!mpStream->eof()) {
        ReadWord(word); // Reading the geometry id or End
        if(CheckEndBlock("Geometries", word))
            break;

        ExtractValue(word,id);
        ReadWord(word); // Reading the properties id;
        temp_geometry_nodes.clear();
        for(SizeType i = 0 ; i < n_nodes_in_geom ; i++) {
            ReadWord(word); // Reading the node id;
            ExtractValue(word, node_id);
            temp_geometry_nodes.push_back(ReorderedNodeId(node_id));
        }

        for (SizeType i = 0; i < n_nodes_in_geom; i++) {
            position = temp_geometry_nodes[i]-1; // Ids start from 1, position in rNodalConnectivities starts from 0
            if (position >= used_size) {
                used_size = position+1;
                if (position >= reserved_size) {
                    reserved_size = (used_size > reserved_size) ? 2*used_size : 2*reserved_size;
                    rNodalConnectivities.reserve(reserved_size);
                }
                rNodalConnectivities.resize(used_size);
            }

            for (SizeType j = 0; j < i; j++)
                rNodalConnectivities[position].push_back(temp_geometry_nodes[j]);
            for (SizeType j = i+1; j < n_nodes_in_geom; j++)
                rNodalConnectivities[position].push_back(temp_geometry_nodes[j]);
        }
    }

    KRATOS_CATCH("");
}

void ModelPartIO::FillNodalConnectivitiesFromElementBlock(ConnectivitiesContainerType& rNodalConnectivities)
{
    KRATOS_TRY;

    SizeType id;
    SizeType node_id;
    SizeType position;
    SizeType used_size = rNodalConnectivities.size();
    SizeType reserved_size = (rNodalConnectivities.capacity() > 0) ? rNodalConnectivities.capacity() : 1;

    std::string word;
    std::string element_name;

    ReadWord(element_name);
    if(!KratosComponents<Element>::Has(element_name))
    {
        std::stringstream buffer;
        buffer << "Element " << element_name << " is not registered in Kratos.";
        buffer << " Please check the spelling of the element name and see if the application containing it is registered correctly.";
        buffer << " [Line " << mNumberOfLines << " ]";
        KRATOS_ERROR << buffer.str() << std::endl;
    }

    Element const& r_clone_element = KratosComponents<Element>::Get(element_name);
    SizeType n_nodes_in_elem = r_clone_element.GetGeometry().size();
    ConnectivitiesContainerType::value_type temp_element_nodes;

    while(!mpStream->eof())
    {
        ReadWord(word); // Reading the element id or End
        if(CheckEndBlock("Elements", word))
            break;

        ExtractValue(word,id);
        ReadWord(word); // Reading the properties id;
        temp_element_nodes.clear();
        for(SizeType i = 0 ; i < n_nodes_in_elem ; i++)
        {
            ReadWord(word); // Reading the node id;
            ExtractValue(word, node_id);
            temp_element_nodes.push_back(ReorderedNodeId(node_id));
        }

        for (SizeType i = 0; i < n_nodes_in_elem; i++)
        {
            position = temp_element_nodes[i]-1; // Ids start from 1, position in rNodalConnectivities starts from 0
            if (position >= used_size)
            {
                used_size = position+1;
                if (position >= reserved_size)
                {
                    reserved_size = (used_size > reserved_size) ? 2*used_size : 2*reserved_size;
                    rNodalConnectivities.reserve(reserved_size);
                }
                rNodalConnectivities.resize(used_size);
            }

            for (SizeType j = 0; j < i; j++)
                rNodalConnectivities[position].push_back(temp_element_nodes[j]);
            for (SizeType j = i+1; j < n_nodes_in_elem; j++)
                rNodalConnectivities[position].push_back(temp_element_nodes[j]);
        }
    }

    KRATOS_CATCH("");
}

void ModelPartIO::FillNodalConnectivitiesFromConditionBlock(ConnectivitiesContainerType& rNodalConnectivities)
{
    KRATOS_TRY;

    SizeType id;
    SizeType node_id;
    SizeType position;
    SizeType used_size = rNodalConnectivities.size();
    SizeType reserved_size = (rNodalConnectivities.capacity() > 0) ? rNodalConnectivities.capacity() : 1;

    std::string word;
    std::string condition_name;

    ReadWord(condition_name);
    if(!KratosComponents<Condition>::Has(condition_name))
    {
        std::stringstream buffer;
        buffer << "Condition " << condition_name << " is not registered in Kratos.";
        buffer << " Please check the spelling of the condition name and see if the application containing it is registered correctly.";
        buffer << " [Line " << mNumberOfLines << " ]";
        KRATOS_ERROR << buffer.str() << std::endl;
    }

    Condition const& r_clone_condition = KratosComponents<Condition>::Get(condition_name);
    SizeType n_nodes_in_cond = r_clone_condition.GetGeometry().size();
    ConnectivitiesContainerType::value_type temp_condition_nodes;

    while(!mpStream->eof())
    {
        ReadWord(word); // Reading the condition id or End
        if(CheckEndBlock("Conditions", word))
            break;

        ExtractValue(word,id);
        ReadWord(word); // Reading the properties id;
        temp_condition_nodes.clear();
        for(SizeType i = 0 ; i < n_nodes_in_cond ; i++)
        {
            ReadWord(word); // Reading the node id;
            ExtractValue(word, node_id);
            temp_condition_nodes.push_back(ReorderedNodeId(node_id));
        }

        for (SizeType i = 0; i < n_nodes_in_cond; i++)
        {
            position = temp_condition_nodes[i]-1; // Ids start from 1, position in rNodalConnectivities starts from 0
            if (position >= used_size)
            {
                used_size = position+1;
                if (position >= reserved_size)
                {
                    reserved_size = (used_size > reserved_size) ? 2*used_size : 2*reserved_size;
                    rNodalConnectivities.reserve(reserved_size);
                }
                rNodalConnectivities.resize(used_size);
            }

            for (SizeType j = 0; j < i; j++)
                rNodalConnectivities[position].push_back(temp_condition_nodes[j]);
            for (SizeType j = i+1; j < n_nodes_in_cond; j++)
                rNodalConnectivities[position].push_back(temp_condition_nodes[j]);
        }
    }

    KRATOS_CATCH("");
}

void ModelPartIO::ReadCommunicatorDataBlock(Communicator& rThisCommunicator, NodesContainerType& rThisNodes)
{
    KRATOS_TRY

    std::string word;
    while(true)
    {
        ReadWord(word);
        if(mpStream->eof())
            break;
        if(CheckEndBlock("CommunicatorData", word))
            break;
        if(word == "NEIGHBOURS_INDICES")
        {
            ReadVectorialValue(rThisCommunicator.NeighbourIndices());
        }
        else if(word == "NUMBER_OF_COLORS")
        {
            ReadWord(word);
            SizeType number_of_colors;
            ExtractValue(word, number_of_colors);
            rThisCommunicator.SetNumberOfColors(number_of_colors);
        }
        else
        {
            ReadBlockName(word);
            if(word == "LocalNodes")
            {
                ReadCommunicatorLocalNodesBlock(rThisCommunicator, rThisNodes);
            }
            else if(word == "GhostNodes")
            {
                ReadCommunicatorGhostNodesBlock(rThisCommunicator, rThisNodes);
            }
            else
            {
                SkipBlock(word);
            }
        }
    }

    return ;

    KRATOS_CATCH("")
}

void ModelPartIO::ReadCommunicatorLocalNodesBlock(Communicator& rThisCommunicator, NodesContainerType& rThisNodes)
{
    KRATOS_TRY

    SizeType interface_id;
    SizeType node_id;

    std::string word;
    std::string condition_name;

    ReadWord(word); // reading the interface id
    ExtractValue(word,interface_id);

    if(interface_id > rThisCommunicator.GetNumberOfColors())
    {
        std::stringstream buffer;
        buffer << "Interface " << interface_id << " is not valid.";
        buffer << " The number of colors is " << rThisCommunicator.GetNumberOfColors() << " and the interface id must be les than or equal to number of colors" ;
        buffer << " [Line " << mNumberOfLines << " ]";
        KRATOS_ERROR << buffer.str() << std::endl;
    }

    Communicator::MeshType* p_local_mesh;
    Communicator::MeshType* p_interface_mesh;

    if(interface_id == 0)
    {
        p_local_mesh = &(rThisCommunicator.LocalMesh());
        p_interface_mesh = &(rThisCommunicator.InterfaceMesh());
    }
    else
    {
        p_local_mesh = &(rThisCommunicator.LocalMesh(interface_id-1));
        p_interface_mesh = &(rThisCommunicator.InterfaceMesh(interface_id-1));
    }

    NodesContainerType aux_local;
    NodesContainerType aux_interface;

    while(!mpStream->eof())
    {
        ReadWord(word); // Reading the node id or End
        if(CheckEndBlock("LocalNodes", word))
            break;

        ExtractValue(word,node_id);
        NodesContainerType::iterator it_node = FindKey(rThisNodes, ReorderedNodeId(node_id), "Node");
        auto p_node = *(it_node.base());
        aux_local.push_back(p_node);
        aux_interface.push_back(p_node);
    }

    for(auto it = aux_local.begin(); it!= aux_local.end(); it++)
        p_local_mesh->Nodes().push_back(*(it.base()));

    for(auto it = aux_interface.begin(); it!= aux_interface.end(); it++)
        p_interface_mesh->Nodes().push_back(*(it.base()));

    p_local_mesh->Nodes().Unique();
    p_interface_mesh->Nodes().Unique();

    KRATOS_CATCH("")
}

void ModelPartIO::ReadCommunicatorGhostNodesBlock(Communicator& rThisCommunicator, NodesContainerType& rThisNodes)
{
    KRATOS_TRY

    SizeType interface_id;
    SizeType node_id;


    std::string word;
    std::string condition_name;

    ReadWord(word); // reading the interface id
    ExtractValue(word,interface_id);


    if(interface_id > rThisCommunicator.GetNumberOfColors())
    {
        std::stringstream buffer;
        buffer << "Interface " << interface_id << " is not valid.";
        buffer << " The number of colors is " << rThisCommunicator.GetNumberOfColors() << " and the interface id must be les than or equal to number of colors" ;
        buffer << " [Line " << mNumberOfLines << " ]";
        KRATOS_ERROR << buffer.str() << std::endl;
    }

    Communicator::MeshType* p_ghost_mesh;
    Communicator::MeshType* p_interface_mesh;

    if(interface_id == 0)
    {
        p_ghost_mesh = &(rThisCommunicator.GhostMesh());
        p_interface_mesh = &(rThisCommunicator.InterfaceMesh());
    }
    else
    {
        p_ghost_mesh = &(rThisCommunicator.GhostMesh(interface_id-1));
        p_interface_mesh = &(rThisCommunicator.InterfaceMesh(interface_id-1));
    }

    while(!mpStream->eof())
    {
        ReadWord(word); // Reading the node id or End
        if(CheckEndBlock("GhostNodes", word))
            break;

        ExtractValue(word,node_id);
        NodesContainerType::iterator it_node = FindKey(rThisNodes, ReorderedNodeId(node_id), "Node");
        p_ghost_mesh->Nodes().push_back(*(it_node.base()));
        p_interface_mesh->Nodes().push_back(*(it_node.base()));
    }

    p_ghost_mesh->Nodes().Unique();
    p_interface_mesh->Nodes().Unique();

    KRATOS_CATCH("")
}

void ModelPartIO::ReadMeshBlock(ModelPart& rModelPart)
{
    KRATOS_TRY

    std::string word;
    SizeType mesh_id;

    ReadWord(word);
    ExtractValue(word, mesh_id);

    SizeType number_of_meshes = rModelPart.NumberOfMeshes();

    // This would be a case of error in reading.
    KRATOS_ERROR_IF(mesh_id > 1000000) << "Too large mesh id : " << mesh_id << std::endl;

    // This would be a case of error in reading.
    KRATOS_ERROR_IF(mesh_id == 0) << "The mesh zero is the reference mesh and already created. You cannot create a mesh 0 with mesh block." << std::endl;

    // adding necessary meshes to the model part.
    MeshType empty_mesh;
    for(SizeType i = number_of_meshes ; i < mesh_id + 1 ; i++)
        rModelPart.GetMeshes().push_back(Kratos::make_shared<MeshType>(empty_mesh.Clone()));

    MeshType& mesh = rModelPart.GetMesh(mesh_id);

    while(true)
    {
        ReadWord(word);

        if(mpStream->eof())
        {
            break;
        }

        if(CheckEndBlock("Mesh", word))
        {
                break;
        }

        ReadBlockName(word);
        if(word == "MeshData")
        {
            ReadMeshDataBlock(mesh);
        }
        else if(word == "MeshNodes")
        {
            ReadMeshNodesBlock(rModelPart, mesh);
        }

        else if(word == "MeshElements")
        {
            ReadMeshElementsBlock(rModelPart, mesh);
        }

        else if(word == "MeshConditions")
        {
            ReadMeshConditionsBlock(rModelPart, mesh);
        }

//             else if(word == "MeshProperties")
//                 ReadMeshPropertiesBlock(rModelPart, mesh);

        else
        {
            SkipBlock(word);
        }
    }

    KRATOS_CATCH("")

}

void ModelPartIO::ReadMeshDataBlock(MeshType& rMesh)
{
    KRATOS_TRY

    std::string variable_name;

    while(!mpStream->eof())
    {
        ReadWord(variable_name);
        if(CheckEndBlock("MeshData", variable_name))
            break;
        if(KratosComponents<Variable<double> >::Has(variable_name))
        {
            std::string value;
            double temp;

            ReadWord(value); // reading value
            ExtractValue(value,temp);
            rMesh[KratosComponents<Variable<double> >::Get(variable_name)] = temp;
        }
        else if(KratosComponents<Variable<bool> >::Has(variable_name))
        {
            std::string value;
            bool temp;

            ReadWord(value); // reading value
            ExtractValue(value,temp);
            rMesh[KratosComponents<Variable<bool> >::Get(variable_name)] = temp;
        }
        else if(KratosComponents<Variable<int> >::Has(variable_name))
        {
            std::string value;
            int temp;

            ReadWord(value); // reading value
            ExtractValue(value,temp);
            rMesh[KratosComponents<Variable<int> >::Get(variable_name)] = temp;
        }
        else if(KratosComponents<Variable<array_1d<double, 3> > >::Has(variable_name))
        {
            Vector temp_vector; // defining a Vector because for array_1d the operator >> is not defined yet!
            ReadVectorialValue(temp_vector);
            rMesh[KratosComponents<Variable<array_1d<double,3> > >::Get(variable_name)] = temp_vector;
        }
        else if(KratosComponents<Variable<Quaternion<double> > >::Has(variable_name))
        {
            Vector temp_vector; // defining a Vector because for Quaternion the operator >> is not defined yet!
            ReadVectorialValue(temp_vector);
            rMesh[KratosComponents<Variable<Quaternion<double> > >::Get(variable_name)] = temp_vector;
        }
        else if(KratosComponents<Variable<Matrix> >::Has(variable_name))
        {
            ReadVectorialValue(rMesh[KratosComponents<Variable<Matrix> >::Get(variable_name)]);
        }
        else if(KratosComponents<Variable<std::string> >::Has(variable_name))
        {
            std::string value;
    std::string  temp;

            ReadWord(value); // reading value
            ExtractValue(value,temp);
            rMesh[KratosComponents<Variable<std::string> >::Get(variable_name)] = temp;
        }
        else
        {
            std::stringstream buffer;
            buffer << variable_name << " is not a valid variable!!!" << std::endl;
            buffer << " [Line " << mNumberOfLines << " ]";
            KRATOS_ERROR << buffer.str() << std::endl;
        }


    }

    KRATOS_CATCH("")
}

void ModelPartIO::ReadMeshNodesBlock(ModelPart& rModelPart, MeshType& rMesh)
{
    KRATOS_TRY

    SizeType node_id;

    std::string word;


    while(!mpStream->eof())
    {
        ReadWord(word); // Reading the node id or End
        if(CheckEndBlock("MeshNodes", word))
            break;

        ExtractValue(word,node_id);
        NodesContainerType::iterator it_node = FindKey(rModelPart.Nodes(), ReorderedNodeId(node_id), "Node");
        rMesh.Nodes().push_back(*(it_node.base()));
    }

    rMesh.Nodes().Sort();
    KRATOS_CATCH("")
}

void ModelPartIO::ReadMeshElementsBlock(ModelPart& rModelPart, MeshType& rMesh)
{
    KRATOS_TRY

    SizeType element_id;

    std::string word;


    while(!mpStream->eof())
    {
        ReadWord(word); // Reading the element id or End
        if(CheckEndBlock("MeshElements", word))
            break;

        ExtractValue(word,element_id);
        ElementsContainerType::iterator i_element = FindKey(rModelPart.Elements(), ReorderedElementId(element_id), "Element");
        rMesh.Elements().push_back(*(i_element.base()));
    }

    rMesh.Elements().Sort();
    KRATOS_CATCH("")
}

void ModelPartIO::ReadMeshConditionsBlock(ModelPart& rModelPart, MeshType& rMesh)
{
    KRATOS_TRY

    SizeType condition_id;

    std::string word;


    while(!mpStream->eof())
    {
        ReadWord(word); // Reading the element id or End
        if(CheckEndBlock("MeshConditions", word))
            break;

        ExtractValue(word,condition_id);
        ConditionsContainerType::iterator i_condition = FindKey(rModelPart.Conditions(), ReorderedConditionId(condition_id), "Condition");
        rMesh.Conditions().push_back(*(i_condition.base()));
    }

    rMesh.Conditions().Sort();
    KRATOS_CATCH("")
}

void ModelPartIO::ReadMeshPropertiesBlock(ModelPart& rModelPart, MeshType& rMesh)
{
    KRATOS_TRY

    Properties::Pointer props = Kratos::make_shared<Properties>();
    Properties& temp_properties = *props;
//         Properties temp_properties;

    std::string word;
    std::string variable_name;

    SizeType temp_properties_id;

    ReadWord(word);
    ExtractValue(word, temp_properties_id);
    temp_properties.SetId(temp_properties_id);


    while(!mpStream->eof())
    {
        ReadWord(variable_name);
        if(CheckEndBlock("MeshProperties", variable_name))
            break;

    if(KratosComponents<Variable<std::string> >::Has(variable_name))
        {
            std::string value;
            std::string  temp;

            ReadWord(value); // reading value
            ExtractValue(value,temp);
            temp_properties[KratosComponents<Variable<std::string> >::Get(variable_name)] = temp;
        }
    else if(KratosComponents<Variable<double> >::Has(variable_name))
        {
            std::string value;
            double temp;

            ReadWord(value); // reading value
            ExtractValue(value,temp);
            temp_properties[KratosComponents<Variable<double> >::Get(variable_name)] = temp;
        }
        else if(KratosComponents<Variable<int> >::Has(variable_name))
        {
            std::string value;
            int temp;

            ReadWord(value); // reading value
            ExtractValue(value,temp);
            temp_properties[KratosComponents<Variable<int> >::Get(variable_name)] = temp;
        }
        else if(KratosComponents<Variable<bool> >::Has(variable_name))
        {
            std::string value;
            bool temp;

            ReadWord(value); // reading value
            ExtractValue(value,temp);
            temp_properties[KratosComponents<Variable<bool> >::Get(variable_name)] = temp;
        }
        else if(KratosComponents<Variable<array_1d<double, 3> > >::Has(variable_name))
        {
            Vector temp_vector; // defining a Vector because for array_1d the operator >> is not defined yet!
            ReadVectorialValue(temp_vector);
            temp_properties[KratosComponents<Variable<array_1d<double,3> > >::Get(variable_name)] = temp_vector;
        }
        else if(KratosComponents<Variable<Quaternion<double> > >::Has(variable_name))
        {
            Vector temp_vector; // defining a Vector because for Quaternion the operator >> is not defined yet!
            ReadVectorialValue(temp_vector);
            temp_properties[KratosComponents<Variable<Quaternion<double> > >::Get(variable_name)] = temp_vector;
        }
        else if(KratosComponents<Variable<Vector> >::Has(variable_name))
        {
            ReadVectorialValue(temp_properties[KratosComponents<Variable<Vector> >::Get(variable_name)]);
        }
        else if(KratosComponents<Variable<Matrix> >::Has(variable_name))
        {
            ReadVectorialValue(temp_properties[KratosComponents<Variable<Matrix> >::Get(variable_name)]);
        }
        else
        {
            std::stringstream buffer;
            buffer << variable_name << " is not a valid variable!!!" << std::endl;
            buffer << " [Line " << mNumberOfLines << " ]";
            KRATOS_ERROR << buffer.str() << std::endl;
        }

    }

    rMesh.Properties().push_back(props);
//         rMesh.Properties().push_back(temp_properties);

    KRATOS_CATCH("")
}

void ModelPartIO::ReadSubModelPartBlock(ModelPart& rMainModelPart, ModelPart& rParentModelPart)
{
    KRATOS_TRY

    std::string word;

    ReadWord(word); // Reading the name of the sub model part

    ModelPart& r_sub_model_part = rParentModelPart.CreateSubModelPart(word);

    while (true)
    {
        ReadWord(word);
        //if (mpStream->eof())
        //    break;
        if (CheckEndBlock("SubModelPart", word))
            break;

        ReadBlockName(word);
        if (word == "SubModelPartData") {
            if (mOptions.IsNot(IO::MESH_ONLY)) {
                ReadSubModelPartDataBlock(r_sub_model_part);
            } else {
                SkipBlock("SubModelPartData");
            }
        } else if (word == "SubModelPartTables") {
            if (mOptions.IsNot(IO::MESH_ONLY)) {
                ReadSubModelPartTablesBlock(rMainModelPart, r_sub_model_part);
            } else {
                SkipBlock("SubModelPartTables");
            }
        } else if (word == "SubModelPartProperties") {
            ReadSubModelPartPropertiesBlock(rMainModelPart, r_sub_model_part);
        } else if (word == "SubModelPartNodes") {
            ReadSubModelPartNodesBlock(rMainModelPart, r_sub_model_part);
        } else if (word == "SubModelPartElements") {
            ReadSubModelPartElementsBlock(rMainModelPart, r_sub_model_part);
        } else if (word == "SubModelPartConditions") {
            ReadSubModelPartConditionsBlock(rMainModelPart, r_sub_model_part);
        } else if (word == "SubModelPartGeometries") {
            ReadSubModelPartGeometriesBlock(rMainModelPart, r_sub_model_part);
//         TODO: Add the following blocks. Pooyan.
//         } else if (word == "CommunicatorData") {
//            ReadCommunicatorDataBlock(rThisModelPart.GetCommunicator(), rThisModelPart.Nodes());
//            //Adding the elements and conditions to the communicator
//            rThisModelPart.GetCommunicator().LocalMesh().Elements() = rThisModelPart.Elements();
//            rThisModelPart.GetCommunicator().LocalMesh().Conditions() = rThisModelPart.Conditions();
//         } else if (word == "Mesh") {
//            ReadMeshBlock(rThisModelPart);
        } else if (word == "SubModelPart") {
            ReadSubModelPartBlock(rMainModelPart, r_sub_model_part);
        }
    }

    KRATOS_CATCH("")
}

void ModelPartIO::WriteSubModelPartBlock(
    ModelPart& rMainModelPart,
    const std::string& InitialTabulation) {

    KRATOS_TRY;

    const std::vector<std::string> sub_model_part_names = rMainModelPart.GetSubModelPartNames();

    for (unsigned int i_sub = 0; i_sub < sub_model_part_names.size(); i_sub++) {

        const std::string sub_model_part_name = sub_model_part_names[i_sub];
        ModelPart& r_sub_model_part = rMainModelPart.GetSubModelPart(sub_model_part_name);

        (*mpStream) << InitialTabulation << "Begin SubModelPart\t" << sub_model_part_name << std::endl;

        // Submodelpart data section
        (*mpStream) << InitialTabulation << "\tBegin SubModelPartData" << std::endl;
        // VARIABLE_NAME value // TODO: Finish me
        (*mpStream) << InitialTabulation  << "\tEnd SubModelPartData" << std::endl;

        // Submodelpart tables section
        (*mpStream) << InitialTabulation  << "\tBegin SubModelPartTables" << std::endl;
//                     ModelPart::TablesContainerType& rThisTables = rMainModelPart.Tables();
//                     auto numTables = rThisTables.end() - rThisTables.begin();
//                     for(unsigned int i = 0; i < numTables; i++)
//                     {
//                         auto itTable = rThisTables.begin() + i;
//                         (*mpStream) << InitialTabulation << "\t" << itTable->Id() << std::endl; //FIXME: Tables does not have Id() Whyyyyy?
//                     }
        (*mpStream) << InitialTabulation << "\tEnd SubModelPartTables" << std::endl;

        // Submodelpart nodes section
        (*mpStream) << InitialTabulation << "\tBegin SubModelPartNodes" << std::endl;
        NodesContainerType& rThisNodes = r_sub_model_part.Nodes();
        auto numNodes = rThisNodes.end() - rThisNodes.begin();
        for(unsigned int i = 0; i < numNodes; i++) {
            auto itNode = rThisNodes.begin() + i;
            (*mpStream) << InitialTabulation << "\t\t" << itNode->Id() << "\n";;
        }
        (*mpStream) << InitialTabulation << "\tEnd SubModelPartNodes" << std::endl;

        // Submodelpart elements section
        (*mpStream) << InitialTabulation << "\tBegin SubModelPartElements" << std::endl;
        ElementsContainerType& rThisElements = r_sub_model_part.Elements();
        auto num_elements = rThisElements.end() - rThisElements.begin();
        for(unsigned int i = 0; i < num_elements; i++) {
            auto itElem = rThisElements.begin() + i;
            (*mpStream) << InitialTabulation << "\t\t" << itElem->Id() << "\n";;
        }
        (*mpStream) << InitialTabulation << "\tEnd SubModelPartElements" << std::endl;

        // Submodelpart conditions section
        (*mpStream) << InitialTabulation << "\tBegin SubModelPartConditions" << std::endl;
        ConditionsContainerType& rThisConditions= r_sub_model_part.Conditions();
        auto numConditions = rThisConditions.end() - rThisConditions.begin();
        for(unsigned int i = 0; i < numConditions; i++) {
            auto itCond = rThisConditions.begin() + i;
            (*mpStream) << InitialTabulation << "\t\t" << itCond->Id() << "\n";;
        }
        (*mpStream) << InitialTabulation << "\tEnd SubModelPartConditions" << std::endl;

        // Write the subsubmodelparts
        WriteSubModelPartBlock(r_sub_model_part, InitialTabulation+"\t");

        (*mpStream) << InitialTabulation << "End SubModelPart\t" << std::endl << std::endl;
    }

    KRATOS_CATCH("");
}

void  ModelPartIO::ReadSubModelPartTablesBlock(ModelPart& rMainModelPart, ModelPart& rSubModelPart)
{
    KRATOS_TRY

    SizeType table_id;
    std::string word;

    while (!mpStream->eof())
    {
        ReadWord(word); // Reading the node id or End
        if (CheckEndBlock("SubModelPartTables", word))
            break;

        ExtractValue(word, table_id);
        ModelPart::TablesContainerType::iterator i_table = FindKey(rMainModelPart.Tables(), table_id, "Table");
        rSubModelPart.AddTable((i_table.base())->first, (i_table.base())->second);
    }
    KRATOS_CATCH("")
}

void  ModelPartIO::ReadSubModelPartPropertiesBlock(ModelPart& rMainModelPart, ModelPart& rSubModelPart)
{
    KRATOS_TRY

    SizeType properties_id;
    std::string word;

    while (!mpStream->eof())
    {
        ReadWord(word); // Reading the node id or End
        if (CheckEndBlock("SubModelPartProperties", word))
            break;

        ExtractValue(word, properties_id);
        PropertiesContainerType::iterator i_properties = FindKey(rMainModelPart.rProperties(), properties_id, "Properties");
        rSubModelPart.AddProperties(*(i_properties.base()));
    }
    KRATOS_CATCH("")
}

void  ModelPartIO::ReadSubModelPartNodesBlock(ModelPart& rMainModelPart, ModelPart& rSubModelPart)
{
    KRATOS_TRY

    SizeType node_id;
    std::string word;

            std::vector<SizeType> ordered_ids;

    while (!mpStream->eof())
    {
        ReadWord(word); // Reading the node id or End
        if (CheckEndBlock("SubModelPartNodes", word))
            break;

        ExtractValue(word, node_id);
                    ordered_ids.push_back(ReorderedNodeId(node_id));
    }

    std::sort(ordered_ids.begin(), ordered_ids.end());
            rSubModelPart.AddNodes(ordered_ids);

    KRATOS_CATCH("")
}

void  ModelPartIO::ReadSubModelPartElementsBlock(ModelPart& rMainModelPart, ModelPart& rSubModelPart)
{
    KRATOS_TRY

    SizeType element_id;
    std::string word;
            std::vector<SizeType> ordered_ids;

    while (!mpStream->eof())
    {
        ReadWord(word); // Reading the node id or End
        if (CheckEndBlock("SubModelPartElements", word))
            break;

        ExtractValue(word, element_id);
                    ordered_ids.push_back(ReorderedElementId(element_id));
    }
    std::sort(ordered_ids.begin(), ordered_ids.end());
    rSubModelPart.AddElements(ordered_ids);

    KRATOS_CATCH("")
}

void  ModelPartIO::ReadSubModelPartConditionsBlock(ModelPart& rMainModelPart, ModelPart& rSubModelPart)
{
    KRATOS_TRY

    SizeType condition_id;
    std::string word;
            std::vector<SizeType> ordered_ids;

    while (!mpStream->eof())
    {
        ReadWord(word); // Reading the node id or End
        if (CheckEndBlock("SubModelPartConditions", word))
            break;

        ExtractValue(word, condition_id);
                    ordered_ids.push_back(ReorderedConditionId(condition_id));
    }
    std::sort(ordered_ids.begin(), ordered_ids.end());
    rSubModelPart.AddConditions(ordered_ids);

    KRATOS_CATCH("")
}

<<<<<<< HEAD
void  ModelPartIO::ReadSubModelPartGeometriesBlock(ModelPart& rMainModelPart, ModelPart& rSubModelPart)
=======
void  ModelPartIO::ReadSubModelPartGeometriesBlock(
    ModelPart& rMainModelPart,
    ModelPart& rSubModelPart)
>>>>>>> f44ddd17
{
    KRATOS_TRY

    SizeType geometry_id;
    std::string word;
    std::vector<SizeType> ordered_ids;

    while (!mpStream->eof())
    {
<<<<<<< HEAD
        ReadWord(word); // Reading the node id or End
=======
        ReadWord(word); // Reading the geometry id or End
>>>>>>> f44ddd17
        if (CheckEndBlock("SubModelPartGeometries", word))
            break;

        ExtractValue(word, geometry_id);
<<<<<<< HEAD
                    ordered_ids.push_back(geometry_id);
=======
        ordered_ids.push_back(geometry_id);
>>>>>>> f44ddd17
    }
    std::sort(ordered_ids.begin(), ordered_ids.end());
    rSubModelPart.AddGeometries(ordered_ids);

    KRATOS_CATCH("")
}

void ModelPartIO::DivideModelPartDataBlock(OutputFilesContainerType& OutputFiles)
{
    KRATOS_TRY
    std::string block;

    WriteInAllFiles(OutputFiles, "Begin ModelPartData\n");

    ReadBlock(block, "ModelPartData");
    WriteInAllFiles(OutputFiles, block);

    WriteInAllFiles(OutputFiles, "End ModelPartData\n");

    KRATOS_CATCH("")
}

void ModelPartIO::DivideTableBlock(OutputFilesContainerType& OutputFiles)
{
    KRATOS_TRY

    std::string block;

    WriteInAllFiles(OutputFiles, "Begin Table ");

    ReadBlock(block, "Table");
    WriteInAllFiles(OutputFiles, block);

    WriteInAllFiles(OutputFiles, "End Table\n");

    KRATOS_CATCH("")
}

void ModelPartIO::DividePropertiesBlock(OutputFilesContainerType& OutputFiles)
{
    KRATOS_TRY

    std::string block;

    WriteInAllFiles(OutputFiles, "Begin Properties ");

    ReadBlock(block, "Properties");
    WriteInAllFiles(OutputFiles, block);

    WriteInAllFiles(OutputFiles, "End Properties\n");

    KRATOS_CATCH("")
}

void ModelPartIO::DivideNodesBlock(OutputFilesContainerType& OutputFiles,
                        PartitionIndicesContainerType const& NodesAllPartitions)
{
    KRATOS_TRY

    std::string word;

    WriteInAllFiles(OutputFiles, "Begin Nodes \n");

    SizeType id;

    while(!mpStream->eof())
    {
        ReadWord(word);
        if(CheckEndBlock("Nodes", word))
            break;

        ExtractValue(word, id);

        if(ReorderedNodeId(id) > NodesAllPartitions.size())
        {
            std::stringstream buffer;
            buffer << "Invalid node id : " << id;
            buffer << " [Line " << mNumberOfLines << " ]";
            KRATOS_ERROR << buffer.str() << std::endl;
        }

        std::stringstream node_data;
        node_data << ReorderedNodeId(id) << '\t'; // id
        ReadWord(word);
        node_data << word << '\t'; // x
        ReadWord(word);
        node_data << word << '\t'; // y
        ReadWord(word);
        node_data << word << '\n'; // z

        for(SizeType i = 0 ; i < NodesAllPartitions[ReorderedNodeId(id)-1].size() ; i++)
        {
            SizeType partition_id = NodesAllPartitions[ReorderedNodeId(id)-1][i];
            if(partition_id > OutputFiles.size())
            {
                std::stringstream buffer;
                buffer << "Invalid partition id : " << partition_id;
                buffer << " for node " << id << " [Line " << mNumberOfLines << " ]";
                KRATOS_ERROR << buffer.str() << std::endl;
            }

            *(OutputFiles[partition_id]) << node_data.str();
        }

    }

    WriteInAllFiles(OutputFiles, "End Nodes\n");

    KRATOS_CATCH("")
}

void ModelPartIO::DivideGeometriesBlock(OutputFilesContainerType& OutputFiles,
                            PartitionIndicesContainerType const& GeometriesAllPartitions)
{
    KRATOS_TRY

    std::string word;
    std::string geometry_name;

    ReadWord(geometry_name);
    if(!KratosComponents<GeometryType>::Has(geometry_name)) {
        std::stringstream buffer;
        buffer << "Geometry " << geometry_name << " is not registered in Kratos.";
        buffer << " Please check the spelling of the geometry name and see if the application containing it is registered correctly.";
        buffer << " [Line " << mNumberOfLines << " ]";
        KRATOS_ERROR << buffer.str() << std::endl;
        return;
    }

    GeometryType const& r_clone_geometry = KratosComponents<GeometryType>::Get(geometry_name);
    SizeType number_of_nodes = r_clone_geometry.size();

    WriteInAllFiles(OutputFiles, "Begin Geometries " +  geometry_name);

    SizeType id;

    while(!mpStream->eof()) {
        ReadWord(word); // Reading the geometry id or End
        if(CheckEndBlock("Geometries", word))
            break;

        ExtractValue(word,id);
        if(ReorderedGeometryId(id) > GeometriesAllPartitions.size()) {
            std::stringstream buffer;
            buffer << "Invalid geometry id : " << id;
            buffer << " [Line " << mNumberOfLines << " ]";
            KRATOS_ERROR << buffer.str() << std::endl;
        }

        std::stringstream geometry_data;
        geometry_data << '\n' << ReorderedGeometryId(id) << '\t'; // id
        ReadWord(word); // Reading the properties id;
        geometry_data << word << '\t'; // properties id

        for(SizeType i = 0 ; i < number_of_nodes ; i++) {
            ReadWord(word); // Reading the node id;
            SizeType node_id;
            ExtractValue(word, node_id);
            geometry_data << ReorderedNodeId(node_id) << '\t'; // node id
        }


        for(SizeType i = 0 ; i < GeometriesAllPartitions[ReorderedGeometryId(id)-1].size() ; i++) {
            SizeType partition_id = GeometriesAllPartitions[ReorderedGeometryId(id)-1][i];
            if(partition_id > OutputFiles.size()) {
                std::stringstream buffer;
                buffer << "Invalid partition id : " << partition_id;
                buffer << " for node " << id << " [Line " << mNumberOfLines << " ]";
                KRATOS_ERROR << buffer.str() << std::endl;
            }

            *(OutputFiles[partition_id]) << geometry_data.str();
        }

    }

    WriteInAllFiles(OutputFiles, "\nEnd Geometries\n");

    KRATOS_CATCH("")
}

void ModelPartIO::DivideElementsBlock(OutputFilesContainerType& OutputFiles,
                            PartitionIndicesContainerType const& ElementsAllPartitions)
{
    KRATOS_TRY


    std::string word;
    std::string element_name;

    ReadWord(element_name);
    if(!KratosComponents<Element>::Has(element_name))
    {
        std::stringstream buffer;
        buffer << "Element " << element_name << " is not registered in Kratos.";
        buffer << " Please check the spelling of the element name and see if the application containing it is registered correctly.";
        buffer << " [Line " << mNumberOfLines << " ]";
        KRATOS_ERROR << buffer.str() << std::endl;
        return;
    }

    Element const& r_clone_element = KratosComponents<Element>::Get(element_name);
    SizeType number_of_nodes = r_clone_element.GetGeometry().size();

    WriteInAllFiles(OutputFiles, "Begin Elements " +  element_name);

    SizeType id;

    while(!mpStream->eof())
    {
        ReadWord(word); // Reading the element id or End
        if(CheckEndBlock("Elements", word))
            break;

        ExtractValue(word,id);
        if(ReorderedElementId(id) > ElementsAllPartitions.size())
        {
            std::stringstream buffer;
            buffer << "Invalid element id : " << id;
            buffer << " [Line " << mNumberOfLines << " ]";
            KRATOS_ERROR << buffer.str() << std::endl;
        }

        std::stringstream element_data;
        element_data << '\n' << ReorderedElementId(id) << '\t'; // id
        ReadWord(word); // Reading the properties id;
        element_data << word << '\t'; // properties id

        for(SizeType i = 0 ; i < number_of_nodes ; i++)
        {
            ReadWord(word); // Reading the node id;
            SizeType node_id;
            ExtractValue(word, node_id);
            element_data << ReorderedNodeId(node_id) << '\t'; // node id
        }


        for(SizeType i = 0 ; i < ElementsAllPartitions[ReorderedElementId(id)-1].size() ; i++)
        {
            SizeType partition_id = ElementsAllPartitions[ReorderedElementId(id)-1][i];
            if(partition_id > OutputFiles.size())
            {
                std::stringstream buffer;
                buffer << "Invalid partition id : " << partition_id;
                buffer << " for node " << id << " [Line " << mNumberOfLines << " ]";
                KRATOS_ERROR << buffer.str() << std::endl;
            }

            *(OutputFiles[partition_id]) << element_data.str();
        }

    }

    WriteInAllFiles(OutputFiles, "\nEnd Elements\n");

    KRATOS_CATCH("")
}

void ModelPartIO::DivideConditionsBlock(OutputFilesContainerType& OutputFiles,
                            PartitionIndicesContainerType const& ConditionsAllPartitions)
{
    KRATOS_TRY

    std::string word;
    std::string condition_name;

    ReadWord(condition_name);
    if(!KratosComponents<Condition>::Has(condition_name))
    {
        std::stringstream buffer;
        buffer << "Condition " << condition_name << " is not registered in Kratos.";
        buffer << " Please check the spelling of the condition name and see if the application containing it is registered correctly.";
        buffer << " [Line " << mNumberOfLines << " ]";
        KRATOS_ERROR << buffer.str() << std::endl;
        return;
    }

    Condition const& r_clone_condition = KratosComponents<Condition>::Get(condition_name);
    SizeType number_of_nodes = r_clone_condition.GetGeometry().size();

    WriteInAllFiles(OutputFiles, "Begin Conditions " +  condition_name);

    SizeType id;

    while(!mpStream->eof())
    {
        ReadWord(word); // Reading the condition id or End
        if(CheckEndBlock("Conditions", word))
            break;

        ExtractValue(word,id);
        if(ReorderedConditionId(id) > ConditionsAllPartitions.size())
        {
            std::stringstream buffer;
            buffer << "Invalid condition id : " << id;
            buffer << " [Line " << mNumberOfLines << " ]";
            KRATOS_ERROR << buffer.str() << std::endl;
        }

        std::stringstream condition_data;
        condition_data << '\n' << ReorderedConditionId(id) << '\t'; // id
        ReadWord(word); // Reading the properties id;
        condition_data << word << '\t'; // properties id

        for(SizeType i = 0 ; i < number_of_nodes ; i++)
        {
            ReadWord(word); // Reading the node id;
            SizeType node_id;
            ExtractValue(word, node_id);
            condition_data << ReorderedNodeId(node_id) << '\t'; // node id
        }


        for(SizeType i = 0 ; i < ConditionsAllPartitions[ReorderedConditionId(id)-1].size() ; i++)
        {
            SizeType partition_id = ConditionsAllPartitions[ReorderedConditionId(id)-1][i];
            if(partition_id > OutputFiles.size())
            {
                std::stringstream buffer;
                buffer << "Invalid partition id : " << partition_id;
                buffer << " for node " << id << " [Line " << mNumberOfLines << " ]";
                KRATOS_ERROR << buffer.str() << std::endl;
            }

            *(OutputFiles[partition_id]) << condition_data.str();
        }

    }

    WriteInAllFiles(OutputFiles, "\nEnd Conditions\n");

    KRATOS_CATCH("")
}

void ModelPartIO::DivideNodalDataBlock(OutputFilesContainerType& OutputFiles,
                            PartitionIndicesContainerType const& NodesAllPartitions)
{
    KRATOS_TRY

    std::string word;

    WriteInAllFiles(OutputFiles, "Begin NodalData ");

    std::string variable_name;

    ReadWord(variable_name);

    WriteInAllFiles(OutputFiles, variable_name);
    WriteInAllFiles(OutputFiles, "\n");

    if(KratosComponents<Flags>::Has(variable_name)) {
        DivideFlagVariableData(OutputFiles, NodesAllPartitions);
    } else if(KratosComponents<Variable<double> >::Has(variable_name)) {
        DivideDofVariableData(OutputFiles, NodesAllPartitions);
    } else if(KratosComponents<Variable<int> >::Has(variable_name)) {
        DivideDofVariableData(OutputFiles, NodesAllPartitions);
    } else if(KratosComponents<Variable<bool> >::Has(variable_name)) {
        DivideDofVariableData(OutputFiles, NodesAllPartitions);
    } else if(KratosComponents<Variable<array_1d<double, 3> > >::Has(variable_name)) {
        DivideVectorialVariableData<Vector>(OutputFiles, NodesAllPartitions, "NodalData");
    } else if(KratosComponents<Variable<Quaternion<double> > >::Has(variable_name)) {
        DivideVectorialVariableData<Vector>(OutputFiles, NodesAllPartitions, "NodalData");
    } else if(KratosComponents<Variable<Vector> >::Has(variable_name)) {
        DivideVectorialVariableData<Vector>(OutputFiles, NodesAllPartitions, "NodalData" );
    } else if(KratosComponents<Variable<Matrix> >::Has(variable_name)) {
        DivideVectorialVariableData<Matrix>(OutputFiles, NodesAllPartitions, "NodalData" );
    } else if(KratosComponents<VariableData>::Has(variable_name)) {
        std::stringstream buffer;
        buffer << variable_name << " is not supported to be read by this IO or the type of variable is not registered correctly" << std::endl;
        buffer << " [Line " << mNumberOfLines << " ]";
        KRATOS_ERROR << buffer.str() << std::endl;;
    } else {
        std::stringstream buffer;
        buffer << variable_name << " is not a valid variable!!!" << std::endl;
        buffer << " [Line " << mNumberOfLines << " ]";
        KRATOS_ERROR << buffer.str() << std::endl;
    }

    WriteInAllFiles(OutputFiles, "End NodalData\n");

    KRATOS_CATCH("")
}

void ModelPartIO::DivideFlagVariableData(OutputFilesContainerType& OutputFiles,
                            PartitionIndicesContainerType const& NodesAllPartitions)
{
    KRATOS_TRY

    SizeType id;

    std::string word;

    while(!mpStream->eof()) {
        ReadWord(word); // reading id
        if(CheckEndBlock("NodalData", word))
            break;

        ExtractValue(word, id);

        if(ReorderedNodeId(id) > NodesAllPartitions.size()) {
            std::stringstream buffer;
            buffer << "Invalid node id : " << id;
            buffer << " [Line " << mNumberOfLines << " ]";
            KRATOS_ERROR << buffer.str() << std::endl;;
        }

        std::stringstream node_data;
        node_data << ReorderedNodeId(id) << '\n'; // id

        for(SizeType i = 0 ; i < NodesAllPartitions[ReorderedNodeId(id)-1].size() ; i++) {
            SizeType partition_id = NodesAllPartitions[ReorderedNodeId(id)-1][i];
            if(partition_id > OutputFiles.size()) {
                std::stringstream buffer;
                buffer << "Invalid partition id : " << partition_id;
                buffer << " for node " << id << " [Line " << mNumberOfLines << " ]";
                KRATOS_ERROR << buffer.str() << std::endl;;
            }

            *(OutputFiles[partition_id]) << node_data.str();
        }
    }

    KRATOS_CATCH("")
}

void ModelPartIO::DivideDofVariableData(OutputFilesContainerType& OutputFiles,
                            PartitionIndicesContainerType const& NodesAllPartitions)
{
    KRATOS_TRY

    SizeType id;

    std::string word;

    while(!mpStream->eof())
    {
        ReadWord(word); // reading id
        if(CheckEndBlock("NodalData", word))
            break;

        ExtractValue(word, id);

        if(ReorderedNodeId(id) > NodesAllPartitions.size())
        {
            std::stringstream buffer;
            buffer << "Invalid node id : " << id;
            buffer << " [Line " << mNumberOfLines << " ]";
            KRATOS_ERROR << buffer.str() << std::endl;
        }

        std::stringstream node_data;
        node_data << ReorderedNodeId(id) << '\t'; // id
        ReadWord(word);
        node_data << word << '\t'; // is fixed
        ReadWord(word);
        node_data << word << '\n'; // value

        for(SizeType i = 0 ; i < NodesAllPartitions[ReorderedNodeId(id)-1].size() ; i++)
        {
            SizeType partition_id = NodesAllPartitions[ReorderedNodeId(id)-1][i];
            if(partition_id > OutputFiles.size())
            {
                std::stringstream buffer;
                buffer << "Invalid partition id : " << partition_id;
                buffer << " for node " << id << " [Line " << mNumberOfLines << " ]";
                KRATOS_ERROR << buffer.str() << std::endl;
            }

            *(OutputFiles[partition_id]) << node_data.str();
        }
    }

    KRATOS_CATCH("")
}

template<class TValueType>
void ModelPartIO::DivideVectorialVariableData(OutputFilesContainerType& OutputFiles,
                                    PartitionIndicesContainerType const& EntitiesPartitions,
                                    std::string BlockName)
{
    KRATOS_TRY

    SizeType id;

    std::string word;

    bool is_fixed;

    std::string value;

    while(!mpStream->eof())
    {
        ReadWord(word); // reading id
        if(CheckEndBlock(BlockName, word))
            break;

        ExtractValue(word, id);

        SizeType index = 0;
        if (BlockName == "NodalData"){
            index = ReorderedNodeId(id);
        } else if (BlockName == "ElementalData"){
            index = ReorderedElementId(id);
        } else if (BlockName == "ConditionalData"){
            index = ReorderedConditionId(id);
        } else{
            KRATOS_ERROR << "Invalid block name :" << BlockName << std::endl;
        }

        if(index > EntitiesPartitions.size())
        {
            std::stringstream buffer;
            buffer << "Invalid id : " << id;
            buffer << " [Line " << mNumberOfLines << " ]";
            KRATOS_ERROR << buffer.str() << std::endl;
        }

        std::stringstream entity_data;
        entity_data << index << '\t'; // id

        if(BlockName == "NodalData")
        {
            // reading is_fixed
            ReadWord(value);
            ExtractValue(value, is_fixed);
            if(is_fixed)
            {
                std::stringstream buffer;
                buffer << "Only double variables or components can be fixed.";
                buffer <<  " [Line " << mNumberOfLines << " ]";
                KRATOS_ERROR << buffer.str() << std::endl;
            }
            entity_data << is_fixed << "\t"; // is_fixed
        }

        TValueType temp;
        ReadVectorialValue(temp);

        for(SizeType i = 0 ; i < EntitiesPartitions[index-1].size() ; i++)
        {
            SizeType partition_id = EntitiesPartitions[index-1][i];
            if(partition_id > OutputFiles.size())
            {
                std::stringstream buffer;
                buffer << "Invalid partition id : " << partition_id;
                buffer << " for entity " << id << " [Line " << mNumberOfLines << " ]";
                KRATOS_ERROR << buffer.str() << std::endl;
            }

            *(OutputFiles[partition_id]) << entity_data.str() << temp << std::endl;
        }
    }


    KRATOS_CATCH("")
}

void ModelPartIO::DivideElementalDataBlock(OutputFilesContainerType& OutputFiles,
                                PartitionIndicesContainerType const& ElementsAllPartitions)
{
    KRATOS_TRY

    std::string word;

    WriteInAllFiles(OutputFiles, "Begin ElementalData ");

    std::string variable_name;

    ReadWord(variable_name);

    WriteInAllFiles(OutputFiles, variable_name);
    WriteInAllFiles(OutputFiles, "\n");

    if(KratosComponents<Variable<double> >::Has(variable_name)) {
        DivideScalarVariableData(OutputFiles, ElementsAllPartitions, "ElementalData");
    } else if(KratosComponents<Variable<bool> >::Has(variable_name)) {
        DivideScalarVariableData(OutputFiles, ElementsAllPartitions, "ElementalData");
    } else if(KratosComponents<Variable<int> >::Has(variable_name)) {
        DivideScalarVariableData(OutputFiles, ElementsAllPartitions, "ElementalData");
    } else if(KratosComponents<Variable<array_1d<double, 3> > >::Has(variable_name)) {
        DivideVectorialVariableData<Vector>(OutputFiles, ElementsAllPartitions, "ElementalData");
    } else if(KratosComponents<Variable<Quaternion<double> > >::Has(variable_name)) {
        DivideVectorialVariableData<Vector>(OutputFiles, ElementsAllPartitions, "ElementalData");
    } else if(KratosComponents<Variable<Vector> >::Has(variable_name)) {
        DivideVectorialVariableData<Vector>(OutputFiles, ElementsAllPartitions, "ElementalData");
    } else if(KratosComponents<Variable<Matrix> >::Has(variable_name)) {
        DivideVectorialVariableData<Matrix>(OutputFiles, ElementsAllPartitions, "ElementalData");
    } else if(KratosComponents<VariableData>::Has(variable_name)) {
        std::stringstream buffer;
        buffer << variable_name << " is not supported to be read by this IO or the type of variable is not registered correctly" << std::endl;
        buffer << " [Line " << mNumberOfLines << " ]";
        KRATOS_ERROR << buffer.str() << std::endl;
    } else {
        std::stringstream buffer;
        buffer << variable_name << " is not a valid variable!!!" << std::endl;
        buffer << " [Line " << mNumberOfLines << " ]";
        KRATOS_ERROR << buffer.str() << std::endl;
    }

    WriteInAllFiles(OutputFiles, "End ElementalData\n");

    KRATOS_CATCH("")
}

void ModelPartIO::DivideScalarVariableData(OutputFilesContainerType& OutputFiles,
                                PartitionIndicesContainerType const& EntitiesPartitions,
                                std::string BlockName)
{
    KRATOS_TRY

    SizeType id;

    std::string word;


    while(!mpStream->eof())
    {
        ReadWord(word); // reading id
        if(CheckEndBlock(BlockName, word))
            break;

        ExtractValue(word, id);
        SizeType index = 0;
        if(BlockName == "ElementalData")
            index = ReorderedElementId(id);
        else if(BlockName == "ConditionalData")
            index = ReorderedConditionId(id);
        else
            KRATOS_ERROR << "Invalid block name :" << BlockName << std::endl;

        if(index > EntitiesPartitions.size())
        {
            std::stringstream buffer;
            buffer << "Invalid id : " << id;
            buffer << " [Line " << mNumberOfLines << " ]";
            KRATOS_ERROR << buffer.str() << std::endl;
        }

        std::stringstream entity_data;
        entity_data << index << '\t'; // id
        ReadWord(word);
        entity_data << word <<'\n'; // value

        for(SizeType i = 0 ; i < EntitiesPartitions[index-1].size() ; i++)
        {
            SizeType partition_id = EntitiesPartitions[index-1][i];
            if(partition_id > OutputFiles.size())
            {
                std::stringstream buffer;
                buffer << "Invalid partition id : " << partition_id;
                buffer << " for entity " << id << " [Line " << mNumberOfLines << " ]";
                KRATOS_ERROR << buffer.str() << std::endl;
            }

            *(OutputFiles[partition_id]) << entity_data.str();
        }
    }


    KRATOS_CATCH("")
}

void ModelPartIO::DivideConditionalDataBlock(OutputFilesContainerType& OutputFiles,
                                PartitionIndicesContainerType const& ConditionsAllPartitions)
{
    KRATOS_TRY

    std::string word, variable_name;

    WriteInAllFiles(OutputFiles, "Begin ConditionalData ");

    ReadWord(variable_name);

    WriteInAllFiles(OutputFiles, variable_name);
    WriteInAllFiles(OutputFiles, "\n");

    if(KratosComponents<Variable<double> >::Has(variable_name)) {
        DivideScalarVariableData(OutputFiles, ConditionsAllPartitions, "ConditionalData");
    } else if(KratosComponents<Variable<bool> >::Has(variable_name)) {
        DivideScalarVariableData(OutputFiles, ConditionsAllPartitions, "ConditionalData");
    } else if(KratosComponents<Variable<int> >::Has(variable_name)) {
        DivideScalarVariableData(OutputFiles, ConditionsAllPartitions, "ConditionalData");
    } else if(KratosComponents<Variable<array_1d<double, 3> > >::Has(variable_name)) {
        DivideVectorialVariableData<Vector>(OutputFiles, ConditionsAllPartitions, "ConditionalData");
    } else if(KratosComponents<Variable<Quaternion<double> > >::Has(variable_name)) {
        DivideVectorialVariableData<Vector>(OutputFiles, ConditionsAllPartitions, "ConditionalData");
    } else if(KratosComponents<Variable<Vector> >::Has(variable_name)) {
        DivideVectorialVariableData<Vector>(OutputFiles, ConditionsAllPartitions, "ConditionalData");
    } else if(KratosComponents<Variable<Matrix> >::Has(variable_name)) {
        DivideVectorialVariableData<Matrix>(OutputFiles, ConditionsAllPartitions, "ConditionalData");
    } else if(KratosComponents<VariableData>::Has(variable_name)) {
        std::stringstream buffer;
        buffer << variable_name << " is not supported to be read by this IO or the type of variable is not registered correctly" << std::endl;
        buffer << " [Line " << mNumberOfLines << " ]";
        KRATOS_ERROR << buffer.str() << std::endl;
    } else {
        std::stringstream buffer;
        buffer << variable_name << " is not a valid variable!!!" << std::endl;
        buffer << " [Line " << mNumberOfLines << " ]";
        KRATOS_ERROR << buffer.str() << std::endl;
    }

    WriteInAllFiles(OutputFiles, "End ConditionalData\n");

    KRATOS_CATCH("")
}

void ModelPartIO::DivideMeshBlock(OutputFilesContainerType& OutputFiles,
                                        PartitionIndicesContainerType const& NodesAllPartitions,
                                        PartitionIndicesContainerType const& ElementsAllPartitions,
                                        PartitionIndicesContainerType const& ConditionsAllPartitions)
{
    KRATOS_TRY

    std::string word;
    ReadWord(word);

    word += "\n";


    WriteInAllFiles(OutputFiles, "Begin Mesh " + word);

    while(!mpStream->eof())
    {
        ReadWord(word);

        if(CheckEndBlock("Mesh", word))
            break;

        ReadBlockName(word);
        if(word == "MeshData")
            DivideMeshDataBlock(OutputFiles);
        else if(word == "MeshNodes")
            DivideMeshNodesBlock(OutputFiles, NodesAllPartitions);
        else if(word == "MeshElements")
            DivideMeshElementsBlock(OutputFiles, ElementsAllPartitions);
        else if(word == "MeshConditions")
            DivideMeshConditionsBlock(OutputFiles, ConditionsAllPartitions);
        else
            SkipBlock(word);
    }

    WriteInAllFiles(OutputFiles, "End Mesh\n");

    KRATOS_CATCH("")

}

void ModelPartIO::DivideSubModelPartBlock(OutputFilesContainerType& OutputFiles,
    PartitionIndicesContainerType const& NodesAllPartitions,
    PartitionIndicesContainerType const& ElementsAllPartitions,
    PartitionIndicesContainerType const& ConditionsAllPartitions)
{
    KRATOS_TRY

    std::string word;
    ReadWord(word);

    word += "\n";


    WriteInAllFiles(OutputFiles, "Begin SubModelPart " + word);

    while (!mpStream->eof())
    {
        ReadWord(word);

        if (CheckEndBlock("SubModelPart", word))
            break;

        ReadBlockName(word);
        if (word == "SubModelPartData")
            DivideSubModelPartDataBlock(OutputFiles);
        else if (word == "SubModelPartTables")
            DivideSubModelPartTableBlock(OutputFiles);
        else if (word == "SubModelPartNodes")
            DivideSubModelPartNodesBlock(OutputFiles, NodesAllPartitions);
        else if (word == "SubModelPartElements")
            DivideSubModelPartElementsBlock(OutputFiles, ElementsAllPartitions);
        else if (word == "SubModelPartConditions")
            DivideSubModelPartConditionsBlock(OutputFiles, ConditionsAllPartitions);
        else if (word == "SubModelPart")
            DivideSubModelPartBlock(OutputFiles, NodesAllPartitions, ElementsAllPartitions, ConditionsAllPartitions);
        else
            SkipBlock(word);
    }

    WriteInAllFiles(OutputFiles, "End SubModelPart\n");

    KRATOS_CATCH("")
}

void ModelPartIO::DivideMeshDataBlock(OutputFilesContainerType& OutputFiles)
{
    KRATOS_TRY
    std::string block;

    WriteInAllFiles(OutputFiles, "Begin MeshData");

    ReadBlock(block, "MeshData");
    WriteInAllFiles(OutputFiles, block);

    WriteInAllFiles(OutputFiles, "End MeshData\n");
    KRATOS_CATCH("")
}

void ModelPartIO::DivideMeshNodesBlock(OutputFilesContainerType& OutputFiles,
                                        PartitionIndicesContainerType const& NodesAllPartitions)
{
    KRATOS_TRY

    std::string word;

    WriteInAllFiles(OutputFiles, "Begin MeshNodes \n");

    SizeType id;

    while(!mpStream->eof())
    {
        ReadWord(word);

        if(CheckEndBlock("MeshNodes", word))
            break;

        ExtractValue(word, id);

        if(ReorderedNodeId(id) > NodesAllPartitions.size())
        {
            std::stringstream buffer;
            buffer << "Invalid node id : " << id;
            buffer << " [Line " << mNumberOfLines << " ]";
            KRATOS_ERROR << buffer.str() << std::endl;
        }

        for(SizeType i = 0 ; i < NodesAllPartitions[ReorderedNodeId(id)-1].size() ; i++)
        {
            SizeType partition_id = NodesAllPartitions[ReorderedNodeId(id)-1][i];
            if(partition_id > OutputFiles.size())
            {
                std::stringstream buffer;
                buffer << "Invalid partition id : " << partition_id;
                buffer << " for node " << id << " [Line " << mNumberOfLines << " ]";
                KRATOS_ERROR << buffer.str() << std::endl;
            }

            *(OutputFiles[partition_id]) << ReorderedNodeId(id) << std::endl;
        }

    }

    WriteInAllFiles(OutputFiles, "End MeshNodes\n");

    KRATOS_CATCH("")
}

void ModelPartIO::DivideMeshElementsBlock(OutputFilesContainerType& OutputFiles,
                                        PartitionIndicesContainerType const& ElementsAllPartitions)
{
    KRATOS_TRY

    std::string word;

    WriteInAllFiles(OutputFiles, "Begin MeshElements \n");

    SizeType id;

    while(!mpStream->eof())
    {
        ReadWord(word);

        if(CheckEndBlock("MeshElements", word))
            break;

        ExtractValue(word, id);

        if(ReorderedElementId(id) > ElementsAllPartitions.size())
        {
            std::stringstream buffer;
            buffer << "Invalid element id : " << id;
            buffer << " [Line " << mNumberOfLines << " ]";
            KRATOS_ERROR << buffer.str() << std::endl;
        }

        for(SizeType i = 0 ; i < ElementsAllPartitions[ReorderedElementId(id)-1].size() ; i++)
        {
            SizeType partition_id = ElementsAllPartitions[ReorderedElementId(id)-1][i];
            if(partition_id > OutputFiles.size())
            {
                std::stringstream buffer;
                buffer << "Invalid partition id : " << partition_id;
                buffer << " for element " << id << " [Line " << mNumberOfLines << " ]";
                KRATOS_ERROR << buffer.str() << std::endl;
            }

            *(OutputFiles[partition_id]) << ReorderedElementId(id) << std::endl;
        }

    }

    WriteInAllFiles(OutputFiles, "End MeshElements\n");

    KRATOS_CATCH("")
}

void ModelPartIO::DivideMeshConditionsBlock(OutputFilesContainerType& OutputFiles,
                                        PartitionIndicesContainerType const& ConditionsAllPartitions)
{
    KRATOS_TRY

    std::string word;

    WriteInAllFiles(OutputFiles, "Begin MeshConditions \n");

    SizeType id;

    while(!mpStream->eof())
    {
        ReadWord(word);

        if(CheckEndBlock("MeshConditions", word))
            break;

        ExtractValue(word, id);

        if(ReorderedConditionId(id) > ConditionsAllPartitions.size())
        {
            std::stringstream buffer;
            buffer << "Invalid condition id : " << id;
            buffer << " [Line " << mNumberOfLines << " ]";
            KRATOS_ERROR << buffer.str() << std::endl;
        }

        for(SizeType i = 0 ; i < ConditionsAllPartitions[ReorderedConditionId(id)-1].size() ; i++)
        {
            SizeType partition_id = ConditionsAllPartitions[ReorderedConditionId(id)-1][i];
            if(partition_id > OutputFiles.size())
            {
                std::stringstream buffer;
                buffer << "Invalid partition id : " << partition_id;
                buffer << " for condition " << id << " [Line " << mNumberOfLines << " ]";
                KRATOS_ERROR << buffer.str() << std::endl;
            }

            *(OutputFiles[partition_id]) << ReorderedConditionId(id) << std::endl;
        }

    }

    WriteInAllFiles(OutputFiles, "End MeshConditions\n");

    KRATOS_CATCH("")
}

void ModelPartIO::DivideSubModelPartDataBlock(OutputFilesContainerType& OutputFiles)
{
    KRATOS_TRY
    std::string block;

    WriteInAllFiles(OutputFiles, "Begin SubModelPartData");

    ReadBlock(block, "SubModelPartData");
    WriteInAllFiles(OutputFiles, block);

    WriteInAllFiles(OutputFiles, "End SubModelPartData\n");
    KRATOS_CATCH("")
}

void ModelPartIO::DivideSubModelPartTableBlock(OutputFilesContainerType& OutputFiles)
{
    KRATOS_TRY
    std::string block;

    WriteInAllFiles(OutputFiles, "Begin SubModelPartTables");

    ReadBlock(block, "SubModelPartTables");
    WriteInAllFiles(OutputFiles, block);

    WriteInAllFiles(OutputFiles, "End SubModelPartTables\n");
    KRATOS_CATCH("")
}

void ModelPartIO::DivideSubModelPartNodesBlock(OutputFilesContainerType& OutputFiles,
    PartitionIndicesContainerType const& NodesAllPartitions)
{
    KRATOS_TRY

    std::string word;

    WriteInAllFiles(OutputFiles, "Begin SubModelPartNodes \n");

    SizeType id;

    while (!mpStream->eof())
    {
        ReadWord(word);

        if (CheckEndBlock("SubModelPartNodes", word))
            break;

        ExtractValue(word, id);

        if (ReorderedNodeId(id) > NodesAllPartitions.size())
        {
            std::stringstream buffer;
            buffer << "Invalid node id : " << id;
            buffer << " [Line " << mNumberOfLines << " ]";
            KRATOS_ERROR << buffer.str() << std::endl;
        }

        for (SizeType i = 0; i < NodesAllPartitions[ReorderedNodeId(id) - 1].size(); i++)
        {
            SizeType partition_id = NodesAllPartitions[ReorderedNodeId(id) - 1][i];
            if (partition_id > OutputFiles.size())
            {
                std::stringstream buffer;
                buffer << "Invalid partition id : " << partition_id;
                buffer << " for node " << id << " [Line " << mNumberOfLines << " ]";
                KRATOS_ERROR << buffer.str() << std::endl;
            }

            *(OutputFiles[partition_id]) << ReorderedNodeId(id) << std::endl;
        }

    }

    WriteInAllFiles(OutputFiles, "End SubModelPartNodes\n");

    KRATOS_CATCH("")
}

void ModelPartIO::DivideSubModelPartElementsBlock(OutputFilesContainerType& OutputFiles,
    PartitionIndicesContainerType const& ElementsAllPartitions)
{
    KRATOS_TRY

    std::string word;

    WriteInAllFiles(OutputFiles, "Begin SubModelPartElements \n");

    SizeType id;

    while (!mpStream->eof())
    {
        ReadWord(word);

        if (CheckEndBlock("SubModelPartElements", word))
            break;

        ExtractValue(word, id);

        if (ReorderedElementId(id) > ElementsAllPartitions.size())
        {
            std::stringstream buffer;
            buffer << "Invalid element id : " << id;
            buffer << " [Line " << mNumberOfLines << " ]";
            KRATOS_ERROR << buffer.str() << std::endl;
        }

        for (SizeType i = 0; i < ElementsAllPartitions[ReorderedElementId(id) - 1].size(); i++)
        {
            SizeType partition_id = ElementsAllPartitions[ReorderedElementId(id) - 1][i];
            if (partition_id > OutputFiles.size())
            {
                std::stringstream buffer;
                buffer << "Invalid partition id : " << partition_id;
                buffer << " for element " << id << " [Line " << mNumberOfLines << " ]";
                KRATOS_ERROR << buffer.str() << std::endl;
            }

            *(OutputFiles[partition_id]) << ReorderedElementId(id) << std::endl;
        }

    }

    WriteInAllFiles(OutputFiles, "End SubModelPartElements\n");

    KRATOS_CATCH("")
}

void ModelPartIO::DivideSubModelPartConditionsBlock(OutputFilesContainerType& OutputFiles,
    PartitionIndicesContainerType const& ConditionsAllPartitions)
{
    KRATOS_TRY

    std::string word;

    WriteInAllFiles(OutputFiles, "Begin SubModelPartConditions \n");

    SizeType id;

    while (!mpStream->eof())
    {
        ReadWord(word);

        if (CheckEndBlock("SubModelPartConditions", word))
            break;

        ExtractValue(word, id);

        if (ReorderedConditionId(id) > ConditionsAllPartitions.size())
        {
            std::stringstream buffer;
            buffer << "Invalid condition id : " << id;
            buffer << " [Line " << mNumberOfLines << " ]";
            KRATOS_ERROR << buffer.str() << std::endl;
        }

        for (SizeType i = 0; i < ConditionsAllPartitions[ReorderedConditionId(id) - 1].size(); i++)
        {
            SizeType partition_id = ConditionsAllPartitions[ReorderedConditionId(id) - 1][i];
            if (partition_id > OutputFiles.size())
            {
                std::stringstream buffer;
                buffer << "Invalid partition id : " << partition_id;
                buffer << " for condition " << id << " [Line " << mNumberOfLines << " ]";
                KRATOS_ERROR << buffer.str() << std::endl;
            }

            *(OutputFiles[partition_id]) << ReorderedConditionId(id) << std::endl;
        }

    }

    WriteInAllFiles(OutputFiles, "End SubModelPartConditions\n");

    KRATOS_CATCH("")
}

void ModelPartIO::WritePartitionIndices(OutputFilesContainerType& OutputFiles, PartitionIndicesType const&  NodesPartitions, PartitionIndicesContainerType const& NodesAllPartitions)
{
    WriteInAllFiles(OutputFiles, "Begin NodalData PARTITION_INDEX\n");

    for(SizeType i_node = 0 ; i_node != NodesAllPartitions.size() ; i_node++)
    {
        for(SizeType i = 0 ; i < NodesAllPartitions[i_node].size() ; i++)
        {
            SizeType partition_id = NodesAllPartitions[i_node][i];
            if(partition_id > OutputFiles.size())
            {
                std::stringstream buffer;
                buffer << "Invalid partition id : " << partition_id;
                buffer << " for node " << i_node+1 << " [Line " << mNumberOfLines << " ]";
                KRATOS_ERROR << buffer.str() << std::endl;
            }

            const SizeType node_partition = NodesPartitions[i_node];
            *(OutputFiles[partition_id]) << i_node + 1 << "  0  " << node_partition << std::endl;
        }
    }


    WriteInAllFiles(OutputFiles, "End NodalData \n");

}

void ModelPartIO::WriteCommunicatorData(OutputFilesContainerType& OutputFiles, SizeType NumberOfPartitions, GraphType const& DomainsColoredGraph,
                            PartitionIndicesType const& NodesPartitions,
                            PartitionIndicesType const& ElementsPartitions,
                            PartitionIndicesType const& ConditionsPartitions,
                            PartitionIndicesContainerType const& NodesAllPartitions,
                            PartitionIndicesContainerType const& ElementsAllPartitions,
                            PartitionIndicesContainerType const& ConditionsAllPartitions)
{
    WriteInAllFiles(OutputFiles, "Begin CommunicatorData \n");


    // Writing the domains neighbours
    WriteInAllFiles(OutputFiles, "NEIGHBOURS_INDICES    ");
    for(SizeType i_partition = 0 ; i_partition < NumberOfPartitions ; i_partition++)
    {
        DenseVector<int> indices = row(DomainsColoredGraph, i_partition);
        *(OutputFiles[i_partition]) << indices << std::endl;
    }

    SizeType number_of_colors = 0;

    for(SizeType i_partition = 0 ; i_partition < DomainsColoredGraph.size1() ; i_partition++)
        for(SizeType i_interface = 0 ; i_interface < DomainsColoredGraph.size2() ; i_interface++)
            if(DomainsColoredGraph(i_partition, i_interface) >= 0)
                if(number_of_colors < i_interface)
                    number_of_colors = i_interface;

    number_of_colors++; // I have to add one to it to get the correct number

    // Writing the max colors
    for(SizeType i_partition = 0 ; i_partition < NumberOfPartitions ; i_partition++)
    {
        DenseVector<int> indices = row(DomainsColoredGraph, i_partition);
        *(OutputFiles[i_partition]) << "NUMBER_OF_COLORS    " << number_of_colors << std::endl;
    }


    // Writing the all local nodes
    WriteInAllFiles(OutputFiles, "    Begin LocalNodes 0\n");

    for(SizeType i = 0 ; i < NodesPartitions.size() ; i++)
        *(OutputFiles[NodesPartitions[i]]) << "    " << i+1 << std::endl;

    WriteInAllFiles(OutputFiles, "    End LocalNodes \n");


    std::vector<PartitionIndicesContainerType> local_nodes_indices(NumberOfPartitions, PartitionIndicesContainerType(number_of_colors));
    std::vector<PartitionIndicesContainerType> ghost_nodes_indices(NumberOfPartitions, PartitionIndicesContainerType(number_of_colors));

    DenseMatrix<int> interface_indices = scalar_matrix<int>(NumberOfPartitions, NumberOfPartitions, -1);

    for(SizeType i_partition = 0 ; i_partition < NumberOfPartitions ; i_partition++)
    {
        DenseVector<int> neighbours_indices = row(DomainsColoredGraph, i_partition);

        for(SizeType i = 0 ; i <  neighbours_indices.size() ; i++)
            if(SizeType(neighbours_indices[i]) < NumberOfPartitions)
                interface_indices(i_partition,neighbours_indices[i]) = i;
    }


    for(SizeType i = 0 ; i < NodesPartitions.size() ; i++)
    {
        const SizeType node_partition = NodesPartitions[i];
        const SizeType node_id = i + 1;

        PartitionIndicesType const& node_all_partitions = NodesAllPartitions[i];

        for(SizeType j = 0 ; j < node_all_partitions.size() ; j++)
        {
            SizeType i_node_partition = node_all_partitions[j];
            if(node_partition != i_node_partition)
            {
                SizeType local_interface_index = interface_indices(node_partition, i_node_partition);
                SizeType ghost_interface_index = interface_indices(i_node_partition, node_partition);
                local_nodes_indices[node_partition][local_interface_index].push_back(node_id);
                ghost_nodes_indices[i_node_partition][ghost_interface_index].push_back(node_id);
            }
        }

    }

    for(SizeType i_partition = 0 ; i_partition < NumberOfPartitions ; i_partition++)
    {
        PartitionIndicesContainerType& partition_local_nodes_indices = local_nodes_indices[i_partition];

        for(SizeType i_interface = 0 ; i_interface < partition_local_nodes_indices.size() ; i_interface++)
        {
            if(partition_local_nodes_indices[i_interface].size() > 0)
            {
                *(OutputFiles[i_partition]) << "    Begin LocalNodes " << i_interface + 1 << std::endl;
                for(SizeType i_interface_node = 0 ; i_interface_node < partition_local_nodes_indices[i_interface].size() ; i_interface_node++)
                    *(OutputFiles[i_partition]) << "    " << partition_local_nodes_indices[i_interface][i_interface_node] << std::endl;
                *(OutputFiles[i_partition]) << "    End LocalNodes " << std::endl;
            }
        }

        PartitionIndicesContainerType& partition_ghost_nodes_indices = ghost_nodes_indices[i_partition];

        std::set<unsigned int> all_ghost_nodes_indices;

        for(SizeType i_interface = 0 ; i_interface < partition_ghost_nodes_indices.size() ; i_interface++)
        {
            if(partition_ghost_nodes_indices[i_interface].size() > 0)
            {
                *(OutputFiles[i_partition]) << "    Begin GhostNodes " << i_interface + 1 << std::endl;
                for(SizeType i_interface_node = 0 ; i_interface_node < partition_ghost_nodes_indices[i_interface].size() ; i_interface_node++)
                {
                    *(OutputFiles[i_partition]) << "    " << partition_ghost_nodes_indices[i_interface][i_interface_node] << std::endl;
                    all_ghost_nodes_indices.insert(partition_ghost_nodes_indices[i_interface][i_interface_node]);
                }
                *(OutputFiles[i_partition]) << "    End GhostNodes "  << std::endl;
            }
        }

        *(OutputFiles[i_partition]) << "    Begin GhostNodes " << 0 << std::endl;
        for(std::set<unsigned int>::iterator id = all_ghost_nodes_indices.begin() ; id != all_ghost_nodes_indices.end() ; id++)
        {
            *(OutputFiles[i_partition]) << "    " << *id << std::endl;
        }
        *(OutputFiles[i_partition]) << "    End GhostNodes "  << std::endl;

    }

    WriteInAllFiles(OutputFiles, "End CommunicatorData \n");
}

void ModelPartIO::WriteCommunicatorLocalNodes(OutputFilesContainerType& OutputFiles, SizeType NumberOfPartitions, PartitionIndicesType const& NodesPartitions, PartitionIndicesContainerType const& NodesAllPartitions)
{
    WriteInAllFiles(OutputFiles, "    Begin LocalNodes 0\n");

    for(SizeType i = 0 ; i < NodesPartitions.size() ; i++)
        *(OutputFiles[NodesPartitions[i]]) << "    " << i+1 << std::endl;

    WriteInAllFiles(OutputFiles, "    End LocalNodes \n");

    PartitionIndicesContainerType local_nodes_indices(NumberOfPartitions);


}

void ModelPartIO::WriteInAllFiles(OutputFilesContainerType& OutputFiles, std::string const& ThisWord)
{
    for(SizeType i = 0 ; i < OutputFiles.size() ; i++)
        *(OutputFiles[i]) << ThisWord;
}

template<class TContainerType, class TKeyType>
typename TContainerType::iterator ModelPartIO::FindKey(TContainerType& ThisContainer , TKeyType ThisKey, std::string ComponentName)
{
    typename TContainerType::iterator i_result;
    if((i_result = ThisContainer.find(ThisKey)) == ThisContainer.end())
    {
        std::stringstream buffer;
        buffer << ComponentName << " #" << ThisKey << " is not found.";
        buffer << " [Line " << mNumberOfLines << " ]";
        KRATOS_ERROR << buffer.str() << std::endl;
    }

    return i_result;
}

/**
* @note Basically it starts to read the character sequence until reaching a
*       "(" and then goes until corresponding ")" which means the vector or
*       matrix value is completely read. It can be used to read any kind of
*       vector or matrix with operator >> defined and writtern in following
*       format for a vector: [size] ( value1, value2,...., valueN )
*       format for a matrix: [size1,size2] (( )( )...( )) //look props read
*/
template<class TValueType>
TValueType& ModelPartIO::ReadVectorialValue(TValueType& rValue)
{
    std::stringstream value;

    char c = SkipWhiteSpaces();
    while((c != '(') && !mpStream->eof())
    {
        value << c;
        c = GetCharacter();
    }
    int open_parantesis = 1;
    while((open_parantesis != 0) && !mpStream->eof())
    {
        value << c;
        c = GetCharacter();
        if(c == '(')
            open_parantesis++;
        if(c == ')')
            open_parantesis--;
    }
    value << c; // adding the final parantesis

    value >>  rValue;

    return rValue;
}

template<class TValueType>
TValueType& ModelPartIO::ExtractValue(std::string rWord, TValueType & rValue)
{
    std::stringstream value(rWord);

    value >> rValue;

    return rValue;
}

bool& ModelPartIO::ExtractValue(std::string rWord, bool & rValue)
{

    if (rWord == "1" || rWord == "true" || rWord == "True") {
        rValue = true;
    } else if (rWord == "0" || rWord == "false" || rWord == "False") {
        rValue = false;
    } else {
        KRATOS_ERROR << "Boolean argument could not be determined: " << rWord << std::endl;
    }

    return rValue;
}

void ModelPartIO::ReadConstitutiveLawValue(ConstitutiveLaw::Pointer& rValue) {
    std::string value;
    ReadWord(value);
    rValue = KratosComponents<ConstitutiveLaw>::Get(value).Clone();
}

ModelPartIO& ModelPartIO::ReadWord(std::string& Word)
{
    Word.clear();

    char c = SkipWhiteSpaces();
    while(!mpStream->eof() && !IsWhiteSpace(c))
    {
        Word += c;
        c = GetCharacter();
    }

    return *this;
}

ModelPartIO& ModelPartIO::ReadBlock(std::string& Block, std::string const& BlockName)
{
    Block.clear();
    std::vector<std::string> nested_block_names;
    nested_block_names.push_back(BlockName);

    char c = GetCharacter();
    std::string word;

    while(!mpStream->eof())
    {
        if(c == 'E')
        {
            word.clear();
            while(!mpStream->eof() && !IsWhiteSpace(c))
            {
                word += c;
                c = GetCharacter();
            }
            if (CheckEndBlock(nested_block_names.back(), word))
            {
                nested_block_names.pop_back();
                if(nested_block_names.empty())
                {
                    break;
                }
                else
                {
                    Block += "End ";
                }
            }

            Block += word;
        }
        else if (c == 'B')
        {
            word.clear();
            while (!mpStream->eof() && !IsWhiteSpace(c))
            {
                word += c;
                c = GetCharacter();
            }
            if (word == "Begin")
            {
                Block += word;
                Block += c;
                ReadWord(word);
                nested_block_names.push_back(word);
            }

            Block += word;
        }

        Block += c;

        c = GetCharacter();
    }

    return *this;
}

char ModelPartIO::SkipWhiteSpaces()
{
    char c = GetCharacter();
    while(IsWhiteSpace(c))
        c = GetCharacter();
    return c;
}

bool ModelPartIO::IsWhiteSpace(char C)
{
    return ((C == ' ') || (C == '\t') || (C == '\r') || (C == '\n'));
}

char ModelPartIO::GetCharacter() //Getting the next character skipping comments
{
    char c;
    if(mpStream->get(c))
    {
        if(c == '\n')
            mNumberOfLines++;
        else if(c == '/') // it may be a comment!
        {
            char next_c = mpStream->peek();
            if(next_c == '/') // it's a line comment
            {
                while((mpStream->get(c)) && (c != '\n')); // so going to the end of line
                if(!mpStream->eof())
                    mNumberOfLines++;
            }
            else if(next_c == '*') // it's a block comment
            {
                while((mpStream->get(c)) && !((c == '*') && (mpStream->peek() == '/'))) // so going to the end of block
                    if(c == '\n')
                        mNumberOfLines++;
                mpStream->get(c);
                c = GetCharacter(); // read a new character after comment
            }
        }
    }
    else
        c = 0;

    return c;

}

bool ModelPartIO::CheckStatement(std::string const& rStatement, std::string const& rGivenWord)
{
    bool result = false;
    if(rGivenWord != rStatement)
    {
        std::stringstream buffer;
        buffer << "A \"" << rStatement << "\" statement was expected but the given statement was \"";
        buffer <<  rGivenWord << "\"" << " [Line " << mNumberOfLines << " ]";
        KRATOS_ERROR << buffer.str() << std::endl;
    }
    else
        result = true;

    return result;
}

void ModelPartIO::ResetInput()
{
    mpStream->clear();
    mpStream->seekg(0, std::ios_base::beg);
    mNumberOfLines = 1;
}

void ModelPartIO::SwapStreamSource(Kratos::shared_ptr<std::iostream> newStream)
{
    mpStream.swap(newStream);
}

inline void ModelPartIO::CreatePartition(unsigned int NumberOfThreads,const int number_of_rows, DenseVector<unsigned int>& partitions)
{
    partitions.resize(NumberOfThreads+1);
    int partition_size = number_of_rows / NumberOfThreads;
    partitions[0] = 0;
    partitions[NumberOfThreads] = number_of_rows;
    for(unsigned int i = 1; i<NumberOfThreads; i++)
        partitions[i] = partitions[i-1] + partition_size ;
}

void ModelPartIO::ScanNodeBlock()
{
    std::string word;
    SizeType node_id;
    while(!mpStream->eof())
    {
        ReadWord(word);
        if(CheckEndBlock("Nodes", word))
            break;

        ExtractValue(word, node_id);
        // Pass read id to reordering ("initialize" the reordering for this node)
        ReorderedNodeId(node_id);

        ReadWord(word); // skip X coordinate
        ReadWord(word); // skip Y
        ReadWord(word); // skip Z
    }
}

void ModelPartIO::ReadSubModelPartElementsAndConditionsIds(
    std::string const& rModelPartName,
    std::unordered_set<SizeType> &rElementsIds,
    std::unordered_set<SizeType> &rConditionsIds)
{
    KRATOS_TRY
    ResetInput();
    std::string word;
    bool read_entities = false;
    while(true)
    {
        ReadWord(word);
        if(mpStream->eof())
            break;
        if (word == "SubModelPartElements" && read_entities){
            while(!mpStream->eof()) {
                ReadWord(word); // Reading the element id or End
                if(CheckEndBlock("SubModelPartElements", word))
                    break;
                SizeType element_id;
                ExtractValue(word,element_id);
                rElementsIds.insert(ReorderedElementId(element_id));
            }
        }
        else if (word == "SubModelPartConditions"  && read_entities) {
            while(!mpStream->eof()) {
                ReadWord(word); // Reading the condition id or End
                if(CheckEndBlock("SubModelPartConditions", word))
                    break;
                SizeType condition_id;
                ExtractValue(word,condition_id);
                rConditionsIds.insert(ReorderedConditionId(condition_id));
            }
            read_entities = false;
        }
        else if (word == rModelPartName) {
            read_entities = true;
        }
    }

    KRATOS_CATCH("")

}

ModelPartIO::SizeType ModelPartIO::ReorderedNodeId(ModelPartIO::SizeType NodeId)
{
    // The ModelPartIO does not reorder the nodes
    // This method is the one to be overridden by some reordering IO class
    return NodeId;
}

ModelPartIO::SizeType ModelPartIO::ReorderedGeometryId(ModelPartIO::SizeType GeometryId)
{
    // The ModelPartIO does not reorder the geometries
    // This method is the one to be overridden by some reordering IO class
    return GeometryId;
}

ModelPartIO::SizeType ModelPartIO::ReorderedElementId(ModelPartIO::SizeType ElementId)
{
    // The ModelPartIO does not reorder the elements
    // This method is the one to be overridden by some reordering IO class
    return ElementId;
}

ModelPartIO::SizeType ModelPartIO::ReorderedConditionId(ModelPartIO::SizeType ConditionId)
{
    // The ModelPartIO does not reorder the conditions
    // This method is the one to be overridden by some reordering IO class
    return ConditionId;
}
}  // namespace Kratos.<|MERGE_RESOLUTION|>--- conflicted
+++ resolved
@@ -3639,13 +3639,9 @@
     KRATOS_CATCH("")
 }
 
-<<<<<<< HEAD
-void  ModelPartIO::ReadSubModelPartGeometriesBlock(ModelPart& rMainModelPart, ModelPart& rSubModelPart)
-=======
 void  ModelPartIO::ReadSubModelPartGeometriesBlock(
     ModelPart& rMainModelPart,
     ModelPart& rSubModelPart)
->>>>>>> f44ddd17
 {
     KRATOS_TRY
 
@@ -3655,20 +3651,12 @@
 
     while (!mpStream->eof())
     {
-<<<<<<< HEAD
-        ReadWord(word); // Reading the node id or End
-=======
         ReadWord(word); // Reading the geometry id or End
->>>>>>> f44ddd17
         if (CheckEndBlock("SubModelPartGeometries", word))
             break;
 
         ExtractValue(word, geometry_id);
-<<<<<<< HEAD
-                    ordered_ids.push_back(geometry_id);
-=======
         ordered_ids.push_back(geometry_id);
->>>>>>> f44ddd17
     }
     std::sort(ordered_ids.begin(), ordered_ids.end());
     rSubModelPart.AddGeometries(ordered_ids);
