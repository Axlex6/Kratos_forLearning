# Importing the Kratos Library
import KratosMultiphysics
import KratosMultiphysics.mpi as KratosMPI

<<<<<<< HEAD
# Other imports
from pathlib import Path

=======
>>>>>>> 82a936a1
class DistributedImportModelPartUtility:

    def __init__(self, main_model_part, settings):
        self.main_model_part = main_model_part
        self.settings = settings
        self.comm = KratosMultiphysics.DataCommunicator.GetDefault()

    def ExecutePartitioningAndReading(self):
        warning_msg  = 'Calling "ExecutePartitioningAndReading" which is DEPRECATED\n'
        warning_msg += 'Please use "ImportModelPart" instead'
        KratosMultiphysics.Logger.PrintWarning("::[DistributedImportModelPartUtility]::", warning_msg, data_communicator=self.comm)

        self.ImportModelPart()

    def ImportModelPart(self):
        model_part_import_settings = self.settings["model_import_settings"]
        input_type = model_part_import_settings["input_type"].GetString()

        # in single process runs, do not call metis (no partitioning is necessary)
        is_single_process_run = (self.comm.Size() == 1)

        if input_type == "mdpa":
            default_settings = KratosMultiphysics.Parameters("""{
                "input_filename"                             : "",
                "skip_timer"                                 : true,
                "ignore_variables_not_in_solution_step_data" : false,
                "perform_partitioning"                       : true,
                "partition_in_memory"                        : false
            }""")

            # cannot validate as this might contain other settings too
            model_part_import_settings.AddMissingParameters(default_settings)

            input_filename = model_part_import_settings["input_filename"].GetString()

            perform_partitioning = model_part_import_settings["perform_partitioning"].GetBool()
            partition_in_memory = model_part_import_settings["partition_in_memory"].GetBool()

            # Setting some mdpa-import-related flags
            import_flags = KratosMultiphysics.ModelPartIO.READ

            if model_part_import_settings["skip_timer"].GetBool():
                import_flags = KratosMultiphysics.ModelPartIO.SKIP_TIMER|import_flags

            if model_part_import_settings["ignore_variables_not_in_solution_step_data"].GetBool():
                import_flags = KratosMultiphysics.ModelPartIO.IGNORE_VARIABLES_ERROR|import_flags

            if not is_single_process_run and perform_partitioning:
                import KratosMultiphysics.MetisApplication as KratosMetis

                # Partition of the original .mdpa file
                number_of_partitions = self.comm.Size() # Number of partitions equals the number of processors
                domain_size = self.main_model_part.ProcessInfo[KratosMultiphysics.DOMAIN_SIZE]
                verbosity = self.settings["echo_level"].GetInt()

                # Make sure that the condition goes to the same partition as the element is a face of
                sync_conditions = True

                # Original .mdpa file reading
                model_part_io = KratosMultiphysics.ReorderConsecutiveModelPartIO(input_filename, import_flags)

                if not partition_in_memory:
                    ## Serial partition of the original .mdpa file
                    if self.comm.Rank() == 0:
                        partitioner = KratosMetis.MetisDivideHeterogeneousInputProcess(model_part_io, number_of_partitions , domain_size, verbosity, sync_conditions)
                        partitioner.Execute()

                        KratosMultiphysics.Logger.PrintInfo("::[DistributedImportModelPartUtility]::", "Metis divide finished.")
                else:
                    # Create a second io that does not reorder the parts while reading from memory
                    serial_model_part_io = KratosMultiphysics.ModelPartIO(input_filename, import_flags)

                    partitioner = KratosMetis.MetisDivideHeterogeneousInputInMemoryProcess(model_part_io, serial_model_part_io, number_of_partitions , domain_size, verbosity, sync_conditions)
                    partitioner.Execute()
                    serial_model_part_io.ReadModelPart(self.main_model_part)

                    KratosMultiphysics.Logger.PrintInfo("::[DistributedImportModelPartUtility]::", "Metis divide finished.",data_communicator=self.comm)

            else:
                KratosMultiphysics.Logger.PrintInfo("::[DistributedImportModelPartUtility]::", "Metis partitioning not executed.",data_communicator=self.comm)

            self.comm.Barrier()

            ## Reset as input file name the obtained Metis partition one
            if is_single_process_run:
                mpi_input_filename = input_filename
            else:
                base_path = Path(input_filename)
                raw_file_name = base_path.stem
                folder_name = base_path.parent / Path(str(raw_file_name) + "_partitioned")

                mpi_input_filename = str(folder_name / Path(str(raw_file_name) + "_"+str(self.comm.Rank())))

            model_part_import_settings["input_filename"].SetString(mpi_input_filename)

            ## Read the new generated *.mdpa files
            if not partition_in_memory or is_single_process_run:
                KratosMultiphysics.ModelPartIO(mpi_input_filename, import_flags).ReadModelPart(self.main_model_part)

        elif input_type == "rest":
            from KratosMultiphysics.mpi.distributed_restart_utility import DistributedRestartUtility as RestartUtility
            restart_settings = model_part_import_settings.Clone()

            restart_settings.RemoveValue("input_type")

            restart_settings.AddEmptyValue("set_mpi_communicator")
            restart_settings["set_mpi_communicator"].SetBool(False)

            if not restart_settings.Has("restart_load_file_label"):
                raise Exception('"restart_load_file_label" must be specified when starting from a restart-file!')

            RestartUtility(self.main_model_part, restart_settings).LoadRestart()

        elif input_type == "use_input_model_part":
            pass

        else:
            raise Exception("Other input options are not yet implemented.")

    def CreateCommunicators(self):
        ## Construct and execute the Parallel fill communicator (also sets the MPICommunicator)
        ParallelFillCommunicator = KratosMPI.ParallelFillCommunicator(self.main_model_part.GetRootModelPart())
        ParallelFillCommunicator.Execute()

        KratosMultiphysics.Logger.PrintInfo("::[DistributedImportModelPartUtility]::", "MPI communicators constructed.")<|MERGE_RESOLUTION|>--- conflicted
+++ resolved
@@ -2,12 +2,9 @@
 import KratosMultiphysics
 import KratosMultiphysics.mpi as KratosMPI
 
-<<<<<<< HEAD
 # Other imports
 from pathlib import Path
 
-=======
->>>>>>> 82a936a1
 class DistributedImportModelPartUtility:
 
     def __init__(self, main_model_part, settings):
