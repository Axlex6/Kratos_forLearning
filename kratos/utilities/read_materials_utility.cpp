//    |  /           |
//    ' /   __| _` | __|  _ \   __|
//    . \  |   (   | |   (   |\__ `
//   _|\_\_|  \__,_|\__|\___/ ____/
//                   Multi-Physics
//
//  License:		 BSD License
//					 Kratos default license: kratos/license.txt
//
//  Main authors:    Marcelo Raschi
//                   Vicente Mataix Ferrandiz
//

// System includes

// External includes

// Project includes
#include "utilities/read_materials_utility.h"

namespace Kratos {
namespace {

template <class TValueType>
void CheckIfOverwritingValue(const Properties& rProps,
                             const Variable<TValueType>& rVariable,
                             const TValueType& rValue)
{
    KRATOS_WARNING_IF("ReadMaterialsUtility", rProps.Has(rVariable)) << "The properties ID: "
        << rProps.Id() << " already has " << rVariable.Name() << ".\nOverwriting "
        << rProps[rVariable] << " with " << rValue << std::endl;
}

/***********************************************************************************/
/***********************************************************************************/

template <class TValueType>
void CheckIfOverwritingTable(const Properties& rProps,
                             const Variable<TValueType>& rInputVariable,
                             const Variable<TValueType>& rOutputVariable)
{
    KRATOS_WARNING_IF("ReadMaterialsUtility", rProps.HasTable(rInputVariable, rOutputVariable))
        << "The properties ID: " << rProps.Id() << " already has a table for "
        << rInputVariable.Name() << " and " << rOutputVariable.Name()
        << ".\nIt is overwritten." << std::endl;
}

}

/***********************************************************************************/
/***********************************************************************************/

ReadMaterialsUtility::ReadMaterialsUtility(
    Parameters Params,
    Model& rModel
    ) : mrModel(rModel)
{
    KRATOS_TRY;

    Parameters default_parameters(R"(
    {
        "Parameters" : {
            "materials_filename" : "please specify the file to be opened"
        }
    }  )"
    );

    Params.RecursivelyValidateAndAssignDefaults(default_parameters);

    // Read json string in materials file, create Parameters
    const std::string& materials_filename = Params["Parameters"]["materials_filename"].GetString();
    std::ifstream infile(materials_filename);
    KRATOS_ERROR_IF_NOT(infile.good()) << "Materials file: " << materials_filename << " cannot be found" << std::endl;
    std::stringstream buffer;
    buffer << infile.rdbuf();
    Parameters materials(buffer.str());

    GetPropertyBlock(materials);

    KRATOS_CATCH("");
}

/***********************************************************************************/
/***********************************************************************************/

ReadMaterialsUtility::ReadMaterialsUtility(
    const std::string& rParametersName,
    Model& rModel
    ) : mrModel(rModel)
{
    KRATOS_TRY;

    // Receive json string with materials properties, create Parameters
    Parameters materials(rParametersName);

    GetPropertyBlock(materials);

    KRATOS_CATCH("");
}

/***********************************************************************************/
/***********************************************************************************/

void ReadMaterialsUtility::ReadMaterials(Parameters MaterialData)
{
    KRATOS_TRY;

    GetPropertyBlock(MaterialData);

    KRATOS_CATCH("");
}

/***********************************************************************************/
/***********************************************************************************/

void ReadMaterialsUtility::GetPropertyBlock(Parameters Materials)
{
    KRATOS_TRY;

    KRATOS_INFO("Read materials") << "Started" << std::endl;

    CheckUniqueMaterialAssignment(Materials);

    // We create first the properties (to avoid property creation duplication when assigning subproperties)
    for (IndexType i = 0; i < Materials["properties"].size(); ++i) {
        Parameters material = Materials["properties"].GetArrayItem(i);

        // Get the properties for the specified model part.
        ModelPart& r_model_part = mrModel.GetModelPart(material["model_part_name"].GetString());
        const IndexType property_id = material["properties_id"].GetInt();
        const bool has_properties = r_model_part.RecursivelyHasProperties(property_id, mesh_id);
        KRATOS_WARNING_IF("ReadMaterialsUtility", has_properties) << "WARNING:: The properties ID: " << property_id
            << " in mesh ID: 0 is already defined. This will overwrite the existing values" << std::endl;
        Properties::Pointer p_prop = has_properties ? r_model_part.pGetProperties(property_id, mesh_id) : r_model_part.CreateNewProperties(property_id, mesh_id);
    }

    // Now we assign the property block
    for (IndexType i = 0; i < Materials["properties"].size(); ++i) {
        Parameters material = Materials["properties"].GetArrayItem(i);
        AssignPropertyBlock(material);
    }

    KRATOS_INFO("Read materials") << "Finished" << std::endl;

    KRATOS_CATCH("");
}

/***********************************************************************************/
/***********************************************************************************/

void ReadMaterialsUtility::TrimComponentName(std::string& rLine)
{
    KRATOS_TRY;

    std::stringstream ss(rLine);
    std::size_t counter = 0;
    while (std::getline(ss, rLine, '.')){++counter;}
    KRATOS_WARNING_IF("Read materials", counter > 1) << "Ignoring module information for component " << rLine << std::endl;

    KRATOS_CATCH("");
}

/***********************************************************************************/
/***********************************************************************************/

<<<<<<< HEAD
void ReadMaterialsUtility::CreateProperty(
    Parameters Data,
    Properties::Pointer& pNewProperty,
    const bool TreatAsSubproperty
    )
{
    KRATOS_TRY;

    // Get the properties for the specified model part.
    Properties::Pointer p_prop;
    if (!TreatAsSubproperty) {
        ModelPart& r_model_part = mrModel.GetModelPart(Data["model_part_name"].GetString());
        const IndexType property_id = Data["properties_id"].GetInt();
        const IndexType mesh_id = 0;
        if (r_model_part.RecursivelyHasProperties(property_id, mesh_id)) {
            p_prop = r_model_part.pGetProperties(property_id, mesh_id);
        } else {
            p_prop = r_model_part.CreateNewProperties(property_id, mesh_id);
        }
    }
=======
void ReadMaterialsUtility::AssingMaterialToProperty(
    const Parameters MaterialData,
    Properties& rProperty
    )
{
    KRATOS_TRY;
>>>>>>> 889a4b0a

    // Set the CONSTITUTIVE_LAW for the current p_properties.
    if (MaterialData.Has("constitutive_law")) {
        Parameters cl_parameters = MaterialData["constitutive_law"];
        std::string constitutive_law_name = cl_parameters["name"].GetString();
        TrimComponentName(constitutive_law_name);
        cl_parameters["name"].SetString(constitutive_law_name);

        KRATOS_ERROR_IF_NOT(KratosComponents<ConstitutiveLaw>::Has(constitutive_law_name)) << "Kratos components missing \"" << constitutive_law_name << "\"" << std::endl;
        auto p_constitutive_law = KratosComponents<ConstitutiveLaw>::Get(constitutive_law_name).Create(cl_parameters);
<<<<<<< HEAD
        pNewProperty->SetValue(CONSTITUTIVE_LAW, p_constitutive_law);
    } else {
        KRATOS_INFO("Read materials") << "No constitutive law defined for material ID: " << pNewProperty->Id() << std::endl;
=======
        rProperty.SetValue(CONSTITUTIVE_LAW, p_constitutive_law);
    } else {
        KRATOS_INFO("Read materials") << "No constitutive law defined for material ID: " << rProperty.Id() << std::endl;
>>>>>>> 889a4b0a
    }

    // Add / override the values of material parameters in the p_properties
    if (MaterialData.Has("Variables")) {
        Parameters variables = MaterialData["Variables"];
        for (auto iter = variables.begin(); iter != variables.end(); ++iter) {
            const Parameters value = variables.GetValue(iter.name());

            std::string variable_name = iter.name();
            TrimComponentName(variable_name);

            // We don't just copy the values, we do some tyransformation depending of the destination variable
            if (KratosComponents<Variable<double> >::Has(variable_name)) {
                const Variable<double>& r_variable = KratosComponents<Variable<double>>().Get(variable_name);
<<<<<<< HEAD
                CheckIfOverwritingValue(*pNewProperty, r_variable, value.GetDouble());
                pNewProperty->SetValue(r_variable, value.GetDouble());
            } else if(KratosComponents<Variable<bool> >::Has(variable_name)) {
                const Variable<bool>& r_variable = KratosComponents<Variable<bool>>().Get(variable_name);
                CheckIfOverwritingValue(*pNewProperty, r_variable, value.GetBool());
                pNewProperty->SetValue(r_variable, value.GetBool());
            } else if(KratosComponents<Variable<int> >::Has(variable_name)) {
                const Variable<int>& r_variable = KratosComponents<Variable<int>>().Get(variable_name);
                CheckIfOverwritingValue(*pNewProperty, r_variable, value.GetInt());
                pNewProperty->SetValue(r_variable, value.GetInt());
=======
                CheckIfOverwritingValue(rProperty, r_variable, value.GetDouble());
                rProperty.SetValue(r_variable, value.GetDouble());
            } else if(KratosComponents<Variable<bool> >::Has(variable_name)) {
                const Variable<bool>& r_variable = KratosComponents<Variable<bool>>().Get(variable_name);
                CheckIfOverwritingValue(rProperty, r_variable, value.GetBool());
                rProperty.SetValue(r_variable, value.GetBool());
            } else if(KratosComponents<Variable<int> >::Has(variable_name)) {
                const Variable<int>& r_variable = KratosComponents<Variable<int>>().Get(variable_name);
                CheckIfOverwritingValue(rProperty, r_variable, value.GetInt());
                rProperty.SetValue(r_variable, value.GetInt());
>>>>>>> 889a4b0a
            } else if(KratosComponents<Variable<array_1d<double, 3> > >::Has(variable_name)) {
                const Variable<array_1d<double, 3>>& r_variable = KratosComponents<Variable<array_1d<double, 3>>>().Get(variable_name);
                array_1d<double, 3> temp = ZeroVector(3);
                const Vector& r_value_variable = value.GetVector();
                KRATOS_ERROR_IF(r_value_variable.size() != 3) << "The vector of variable " << variable_name << " has size " << r_value_variable.size() << " and it is supposed to be 3" << std::endl;
                for (IndexType index = 0; index < 3; ++index)
                    temp[index] = r_value_variable[index];
<<<<<<< HEAD
                CheckIfOverwritingValue(*pNewProperty, r_variable, temp);
                pNewProperty->SetValue(r_variable, temp);
=======
                CheckIfOverwritingValue(rProperty, r_variable, temp);
                rProperty.SetValue(r_variable, temp);
>>>>>>> 889a4b0a
            } else if(KratosComponents<Variable<array_1d<double, 6> > >::Has(variable_name)) {
                const Variable<array_1d<double, 6>>& r_variable = KratosComponents<Variable<array_1d<double, 6>>>().Get(variable_name);
                array_1d<double, 6> temp(6, 0.0);
                const Vector& r_value_variable = value.GetVector();
                KRATOS_ERROR_IF(r_value_variable.size() != 6) << "The vector of variable " << variable_name << " has size " << r_value_variable.size() << " and it is supposed to be 6" << std::endl;
                for (IndexType index = 0; index < 6; ++index)
                    temp[index] = r_value_variable[index];
<<<<<<< HEAD
                CheckIfOverwritingValue(*pNewProperty, r_variable, temp);
                pNewProperty->SetValue(r_variable, temp);
            } else if(KratosComponents<Variable<Vector > >::Has(variable_name)) {
                const Variable<Vector>& r_variable = KratosComponents<Variable<Vector>>().Get(variable_name);
                CheckIfOverwritingValue(*pNewProperty, r_variable, value.GetVector());
                pNewProperty->SetValue(r_variable, value.GetVector());
            } else if(KratosComponents<Variable<Matrix> >::Has(variable_name)) {
                const Variable<Matrix>& r_variable = KratosComponents<Variable<Matrix>>().Get(variable_name);
                CheckIfOverwritingValue(*pNewProperty, r_variable, value.GetMatrix());
                pNewProperty->SetValue(r_variable, value.GetMatrix());
            } else if(KratosComponents<Variable<std::string> >::Has(variable_name)) {
                const Variable<std::string>& r_variable = KratosComponents<Variable<std::string>>().Get(variable_name);
                CheckIfOverwritingValue(*pNewProperty, r_variable, value.GetString());
                pNewProperty->SetValue(r_variable, value.GetString());
=======
                CheckIfOverwritingValue(rProperty, r_variable, temp);
                rProperty.SetValue(r_variable, temp);
            } else if(KratosComponents<Variable<Vector > >::Has(variable_name)) {
                const Variable<Vector>& r_variable = KratosComponents<Variable<Vector>>().Get(variable_name);
                CheckIfOverwritingValue(rProperty, r_variable, value.GetVector());
                rProperty.SetValue(r_variable, value.GetVector());
            } else if(KratosComponents<Variable<Matrix> >::Has(variable_name)) {
                const Variable<Matrix>& r_variable = KratosComponents<Variable<Matrix>>().Get(variable_name);
                CheckIfOverwritingValue(rProperty, r_variable, value.GetMatrix());
                rProperty.SetValue(r_variable, value.GetMatrix());
            } else if(KratosComponents<Variable<std::string> >::Has(variable_name)) {
                const Variable<std::string>& r_variable = KratosComponents<Variable<std::string>>().Get(variable_name);
                CheckIfOverwritingValue(rProperty, r_variable, value.GetString());
                rProperty.SetValue(r_variable, value.GetString());
>>>>>>> 889a4b0a
            } else {
                KRATOS_ERROR << "Value type for \"" << variable_name << "\" not defined";
            }
        }
    } else {
<<<<<<< HEAD
        KRATOS_INFO("Read materials") << "No variables defined for material ID: " << pNewProperty->Id() << std::endl;
=======
        KRATOS_INFO("Read materials") << "No variables defined for material ID: " << rProperty.Id() << std::endl;
>>>>>>> 889a4b0a
    }

    // Add / override tables in the p_properties
    if (MaterialData.Has("Tables")) {
        Parameters tables = MaterialData["Tables"];
        for (auto iter = tables.begin(); iter != tables.end(); ++iter) {
            auto table_param = tables.GetValue(iter.name());
            // Case table is double, double. TODO(marandra): Does it make sense to consider other cases?
            Table<double> table;

            std::string input_var_name = table_param["input_variable"].GetString();
            TrimComponentName(input_var_name);
            std::string output_var_name = table_param["output_variable"].GetString();
            TrimComponentName(output_var_name);

            const auto& r_input_var  = KratosComponents<Variable<double>>().Get(input_var_name);
            const auto& r_output_var = KratosComponents<Variable<double>>().Get(output_var_name);

<<<<<<< HEAD
            if (!TreatAsSubproperty) {
                CheckIfOverwritingTable(*p_prop, r_input_var, r_output_var);
            }
=======
            CheckIfOverwritingTable(rProperty, r_input_var, r_output_var);
>>>>>>> 889a4b0a

            for (IndexType i = 0; i < table_param["data"].size(); ++i) {
                table.insert(table_param["data"][i][0].GetDouble(),
                             table_param["data"][i][1].GetDouble());
            }
<<<<<<< HEAD
            pNewProperty->SetTable(r_input_var, r_output_var, table);
        }
    } else {
        KRATOS_INFO("Read materials") << "No tables defined for material ID: " << pNewProperty->Id() << std::endl;
=======
            rProperty.SetTable(r_input_var, r_output_var, table);
        }
    } else {
        KRATOS_INFO("Read materials") << "No tables defined for material ID: " << rProperty.Id() << std::endl;
>>>>>>> 889a4b0a
    }

    KRATOS_CATCH("");
}

/***********************************************************************************/
/***********************************************************************************/

void ReadMaterialsUtility::CreateSubProperties(
    ModelPart& rModelPart,
<<<<<<< HEAD
    Parameters Data,
    Properties::Pointer& pNewProperty
=======
    const Parameters SubPropertiesData,
    Properties& rProperty
>>>>>>> 889a4b0a
    )
{
    KRATOS_TRY;

<<<<<<< HEAD
    if (Data.Has("sub_properties")) {

        auto& r_list_sub_properties = pNewProperty->GetSubProperties();

        const std::size_t number_of_subproperties = Data["sub_properties"].size();

        // We assign the subproperties now
        for(std::size_t i_sub_prop=0; i_sub_prop < number_of_subproperties; ++i_sub_prop) {
            // Copy of the current parameters
            Parameters sub_prop = Data["sub_properties"][i_sub_prop];

            // Define subproperties
            Properties::Pointer p_new_sub_prop = nullptr;
            if (sub_prop.Has("use_existing_property")) {
                // We get the adress if any
                const std::string& r_use_existing_property = sub_prop["use_existing_property"].GetString();

                // We check if already defined
                bool already_defined = false;
                if (r_use_existing_property != "") { // NOTE: This means that is not marked as existing
                    if (r_use_existing_property.size() > 1) {
                        if (rModelPart.HasProperties(r_use_existing_property, mesh_id)) {
                            p_new_sub_prop = rModelPart.pGetProperties(r_use_existing_property, mesh_id);
                            already_defined = true;
                        }
                    } else {
                        const IndexType property_id = std::stoi(r_use_existing_property);
                        if (rModelPart.RecursivelyHasProperties(property_id)) {
                            p_new_sub_prop = rModelPart.pGetProperties(property_id);
                            already_defined = true;
                        }
                    }
                }

                // Check if properly read use_existing_property
                KRATOS_ERROR_IF_NOT(already_defined) << "Subproperties " << r_use_existing_property << " is not already defined. You need to check the structure of your materials file" << std::endl;
            } else { // We get or create the new subproperty
                // We get the subproperty id
                const int sub_property_id = sub_prop["properties_id"].GetInt();

                // Actually creating it
                p_new_sub_prop = rModelPart.HasProperties(sub_property_id, mesh_id) ? rModelPart.pGetProperties(sub_property_id, mesh_id) : rModelPart.CreateNewProperties(sub_property_id, mesh_id);

                // Read the recursively subproperties
                CreateSubProperties(rModelPart, sub_prop, p_new_sub_prop);

                // We create the new sub property
                if (sub_prop.Has("Material")) {
                    CreateProperty(sub_prop, p_new_sub_prop, true);
                }
            }

            r_list_sub_properties.insert(r_list_sub_properties.begin(), p_new_sub_prop);
        }
=======
    auto& r_list_sub_properties = rProperty.GetSubProperties();

    const std::size_t number_of_subproperties = SubPropertiesData.size();

    // We assign the subproperties now
    for(std::size_t i_sub_prop=0; i_sub_prop < number_of_subproperties; ++i_sub_prop) {
        // Copy of the current parameters
        Parameters sub_prop = SubPropertiesData[i_sub_prop];

        // Define subproperties
        Properties::Pointer p_new_sub_prop = nullptr;
        if (sub_prop.Has("use_existing_property")) {
            // We get the adress if any
            const std::string& r_use_existing_property = sub_prop["use_existing_property"].GetString();

            // TODO why cannot we directly ask the modelpart with the address?
            // We check if already defined
            bool already_defined = false;
            if (r_use_existing_property != "") { // NOTE: This means that is not marked as existing
                if (r_use_existing_property.size() > 1) {
                    if (rModelPart.HasProperties(r_use_existing_property, mesh_id)) {
                        p_new_sub_prop = rModelPart.pGetProperties(r_use_existing_property, mesh_id);
                        already_defined = true;
                    }
                } else {
                    const IndexType property_id = std::stoi(r_use_existing_property);
                    if (rModelPart.RecursivelyHasProperties(property_id)) {
                        p_new_sub_prop = rModelPart.pGetProperties(property_id);
                        already_defined = true;
                    }
                }
            }

            // Check if properly read use_existing_property
            KRATOS_ERROR_IF_NOT(already_defined) << "Subproperties " << r_use_existing_property << " is not already defined. You need to check the structure of your materials file" << std::endl;

        } else { // We get or create the new subproperty
            // We get the subproperty id
            const int sub_property_id = sub_prop["properties_id"].GetInt();

            // Actually creating it (ensures uniqueness)
            p_new_sub_prop = rModelPart.CreateNewProperties(sub_property_id, mesh_id);

            // If existing, assigning the materials
            if (sub_prop.Has("Material")) {
                AssingMaterialToProperty(sub_prop["Material"], *p_new_sub_prop);
            }

            // If existing, recursively creating SubProperties
            if (sub_prop.Has("sub_properties")) {
                CreateSubProperties(rModelPart, sub_prop["sub_properties"], *p_new_sub_prop);
            }
        }

        r_list_sub_properties.insert(r_list_sub_properties.begin(), p_new_sub_prop);
>>>>>>> 889a4b0a
    }

    KRATOS_CATCH("");
}

/***********************************************************************************/
/***********************************************************************************/

void ReadMaterialsUtility::AssignPropertyBlock(Parameters Data)
{
    KRATOS_TRY;

    // Get the properties for the specified model part.
    ModelPart& r_model_part = mrModel.GetModelPart(Data["model_part_name"].GetString());
    const IndexType property_id = Data["properties_id"].GetInt();
    const IndexType mesh_id = 0;
<<<<<<< HEAD
=======
    Parameters material_data = Data["Material"];
>>>>>>> 889a4b0a
    Properties::Pointer p_prop;
    if (r_model_part.RecursivelyHasProperties(property_id, mesh_id)) {
        p_prop = r_model_part.pGetProperties(property_id, mesh_id);

        // Compute the size using the iterators
        std::size_t variables_size = 0;
<<<<<<< HEAD
        if (Data["Material"].Has("Variables")) {
            for(auto it=Data["Material"]["Variables"].begin(); it!=Data["Material"]["Variables"].end(); ++it) {
=======
        if (material_data.Has("Variables")) {
            for(auto it=material_data["Variables"].begin(); it!=material_data["Variables"].end(); ++it) {
>>>>>>> 889a4b0a
                ++variables_size;
            }
        }
        std::size_t tables_size = 0;
<<<<<<< HEAD
        if (Data["Material"].Has("Tables")) {
            for(auto it=Data["Material"]["Tables"].begin(); it!=Data["Material"]["Tables"].end(); ++it) {
=======
        if (material_data.Has("Tables")) {
            for(auto it=material_data["Tables"].begin(); it!=material_data["Tables"].end(); ++it) {
>>>>>>> 889a4b0a
                ++tables_size;
            }
        }

        KRATOS_WARNING_IF("ReadMaterialsUtility", variables_size > 0 && p_prop->HasVariables())
            << "WARNING:: The properties ID: " << property_id << " already has variables." << std::endl;
        KRATOS_WARNING_IF("ReadMaterialsUtility", tables_size > 0 && p_prop->HasTables())
            << "WARNING:: The properties ID: " << property_id << " already has tables." << std::endl;
    } else {
        p_prop = r_model_part.CreateNewProperties(property_id, mesh_id);
    }

    // Assign the p_properties to the model part's elements and conditions.
    auto& r_elements_array = r_model_part.Elements();
    auto& r_conditions_array = r_model_part.Conditions();

    #pragma omp parallel for
    for(int i = 0; i < static_cast<int>(r_elements_array.size()); ++i) {
        auto it_elem = r_elements_array.begin() + i;
        it_elem->SetProperties(p_prop);
    }

    #pragma omp parallel for
    for(int i = 0; i < static_cast<int>(r_conditions_array.size()); ++i) {
        auto it_cond = r_conditions_array.begin() + i;
        it_cond->SetProperties(p_prop);
    }

<<<<<<< HEAD
    // If the property has subproperties block we allocate this properties first
    CreateSubProperties(r_model_part, Data, p_prop);

    // We create the new property
    CreateProperty(Data, p_prop);
=======
    // Assigning the materials
    AssingMaterialToProperty(material_data, *p_prop);

    // If existing, creating SubProperties
    if (Data.Has("sub_properties")) {
        CreateSubProperties(r_model_part, Data["sub_properties"], *p_prop);
    }
>>>>>>> 889a4b0a

    KRATOS_CATCH("");
}

/***********************************************************************************/
/***********************************************************************************/

void ReadMaterialsUtility::CheckUniqueMaterialAssignment(Parameters Materials)
{
    KRATOS_TRY;

    // Save all ModelPartNames in a vector
    std::vector<std::string> model_part_names;
    for (IndexType i = 0; i < Materials["properties"].size(); ++i) {
        if (Materials["properties"].GetArrayItem(i).Has("model_part_name")) {
            model_part_names.push_back(Materials["properties"].GetArrayItem(i)["model_part_name"].GetString());
        }
    }

    // Number of properties (not subproperties)
    const std::size_t num_props = model_part_names.size();

    // Check not repeated names
    CheckModelPartIsNotRepeated(model_part_names);

    // checking if a parent also has a materials definition, i.e. if the assignment is unique
    std::string parent_model_part_name;
    for (IndexType i = 0; i < num_props; ++i) {
        parent_model_part_name = model_part_names[i];

        // removing the submodelpart-names one-by-one
        while (parent_model_part_name.find(".") != std::string::npos) {
            std::size_t found_pos = parent_model_part_name.find_last_of(".");
            parent_model_part_name = parent_model_part_name.substr(0, found_pos);

            for (IndexType j = 0; j < i; ++j) {
                KRATOS_WARNING_IF("ReadMaterialsUtility", parent_model_part_name == model_part_names[j])
                    << "Materials for SubModelPart \""
                    << model_part_names[i] << "\" is overriding Parent-ModelPart \""
                    << parent_model_part_name << "\"!" << std::endl;
            }
            for (IndexType j = i; j < num_props; ++j) {
                KRATOS_ERROR_IF(parent_model_part_name == model_part_names[j])
                    << "Materials for SubModelPart \""
                    << model_part_names[i] << "\" is being overrided by Parent Model Part \""
                    << parent_model_part_name << "\"!" << std::endl;
            }
        }
    }

    KRATOS_CATCH("");
}

/***********************************************************************************/
/***********************************************************************************/

void ReadMaterialsUtility::CheckModelPartIsNotRepeated(std::vector<std::string> ModelPartsNames)
{
    // sort the names
    std::sort(ModelPartsNames.begin(), ModelPartsNames.end());

    // check if the same name exists multiple times (this requires the sorting)
    const auto it = std::adjacent_find(ModelPartsNames.begin(), ModelPartsNames.end());
    KRATOS_ERROR_IF_NOT(it == ModelPartsNames.end()) << "Materials for ModelPart \""
        << *it << "\" are specified multiple times!" << std::endl;
}

}  // namespace Kratos.<|MERGE_RESOLUTION|>--- conflicted
+++ resolved
@@ -163,35 +163,12 @@
 /***********************************************************************************/
 /***********************************************************************************/
 
-<<<<<<< HEAD
-void ReadMaterialsUtility::CreateProperty(
-    Parameters Data,
-    Properties::Pointer& pNewProperty,
-    const bool TreatAsSubproperty
-    )
-{
-    KRATOS_TRY;
-
-    // Get the properties for the specified model part.
-    Properties::Pointer p_prop;
-    if (!TreatAsSubproperty) {
-        ModelPart& r_model_part = mrModel.GetModelPart(Data["model_part_name"].GetString());
-        const IndexType property_id = Data["properties_id"].GetInt();
-        const IndexType mesh_id = 0;
-        if (r_model_part.RecursivelyHasProperties(property_id, mesh_id)) {
-            p_prop = r_model_part.pGetProperties(property_id, mesh_id);
-        } else {
-            p_prop = r_model_part.CreateNewProperties(property_id, mesh_id);
-        }
-    }
-=======
 void ReadMaterialsUtility::AssingMaterialToProperty(
     const Parameters MaterialData,
     Properties& rProperty
     )
 {
     KRATOS_TRY;
->>>>>>> 889a4b0a
 
     // Set the CONSTITUTIVE_LAW for the current p_properties.
     if (MaterialData.Has("constitutive_law")) {
@@ -202,15 +179,9 @@
 
         KRATOS_ERROR_IF_NOT(KratosComponents<ConstitutiveLaw>::Has(constitutive_law_name)) << "Kratos components missing \"" << constitutive_law_name << "\"" << std::endl;
         auto p_constitutive_law = KratosComponents<ConstitutiveLaw>::Get(constitutive_law_name).Create(cl_parameters);
-<<<<<<< HEAD
-        pNewProperty->SetValue(CONSTITUTIVE_LAW, p_constitutive_law);
-    } else {
-        KRATOS_INFO("Read materials") << "No constitutive law defined for material ID: " << pNewProperty->Id() << std::endl;
-=======
         rProperty.SetValue(CONSTITUTIVE_LAW, p_constitutive_law);
     } else {
         KRATOS_INFO("Read materials") << "No constitutive law defined for material ID: " << rProperty.Id() << std::endl;
->>>>>>> 889a4b0a
     }
 
     // Add / override the values of material parameters in the p_properties
@@ -225,18 +196,6 @@
             // We don't just copy the values, we do some tyransformation depending of the destination variable
             if (KratosComponents<Variable<double> >::Has(variable_name)) {
                 const Variable<double>& r_variable = KratosComponents<Variable<double>>().Get(variable_name);
-<<<<<<< HEAD
-                CheckIfOverwritingValue(*pNewProperty, r_variable, value.GetDouble());
-                pNewProperty->SetValue(r_variable, value.GetDouble());
-            } else if(KratosComponents<Variable<bool> >::Has(variable_name)) {
-                const Variable<bool>& r_variable = KratosComponents<Variable<bool>>().Get(variable_name);
-                CheckIfOverwritingValue(*pNewProperty, r_variable, value.GetBool());
-                pNewProperty->SetValue(r_variable, value.GetBool());
-            } else if(KratosComponents<Variable<int> >::Has(variable_name)) {
-                const Variable<int>& r_variable = KratosComponents<Variable<int>>().Get(variable_name);
-                CheckIfOverwritingValue(*pNewProperty, r_variable, value.GetInt());
-                pNewProperty->SetValue(r_variable, value.GetInt());
-=======
                 CheckIfOverwritingValue(rProperty, r_variable, value.GetDouble());
                 rProperty.SetValue(r_variable, value.GetDouble());
             } else if(KratosComponents<Variable<bool> >::Has(variable_name)) {
@@ -247,7 +206,6 @@
                 const Variable<int>& r_variable = KratosComponents<Variable<int>>().Get(variable_name);
                 CheckIfOverwritingValue(rProperty, r_variable, value.GetInt());
                 rProperty.SetValue(r_variable, value.GetInt());
->>>>>>> 889a4b0a
             } else if(KratosComponents<Variable<array_1d<double, 3> > >::Has(variable_name)) {
                 const Variable<array_1d<double, 3>>& r_variable = KratosComponents<Variable<array_1d<double, 3>>>().Get(variable_name);
                 array_1d<double, 3> temp = ZeroVector(3);
@@ -255,13 +213,8 @@
                 KRATOS_ERROR_IF(r_value_variable.size() != 3) << "The vector of variable " << variable_name << " has size " << r_value_variable.size() << " and it is supposed to be 3" << std::endl;
                 for (IndexType index = 0; index < 3; ++index)
                     temp[index] = r_value_variable[index];
-<<<<<<< HEAD
-                CheckIfOverwritingValue(*pNewProperty, r_variable, temp);
-                pNewProperty->SetValue(r_variable, temp);
-=======
                 CheckIfOverwritingValue(rProperty, r_variable, temp);
                 rProperty.SetValue(r_variable, temp);
->>>>>>> 889a4b0a
             } else if(KratosComponents<Variable<array_1d<double, 6> > >::Has(variable_name)) {
                 const Variable<array_1d<double, 6>>& r_variable = KratosComponents<Variable<array_1d<double, 6>>>().Get(variable_name);
                 array_1d<double, 6> temp(6, 0.0);
@@ -269,22 +222,6 @@
                 KRATOS_ERROR_IF(r_value_variable.size() != 6) << "The vector of variable " << variable_name << " has size " << r_value_variable.size() << " and it is supposed to be 6" << std::endl;
                 for (IndexType index = 0; index < 6; ++index)
                     temp[index] = r_value_variable[index];
-<<<<<<< HEAD
-                CheckIfOverwritingValue(*pNewProperty, r_variable, temp);
-                pNewProperty->SetValue(r_variable, temp);
-            } else if(KratosComponents<Variable<Vector > >::Has(variable_name)) {
-                const Variable<Vector>& r_variable = KratosComponents<Variable<Vector>>().Get(variable_name);
-                CheckIfOverwritingValue(*pNewProperty, r_variable, value.GetVector());
-                pNewProperty->SetValue(r_variable, value.GetVector());
-            } else if(KratosComponents<Variable<Matrix> >::Has(variable_name)) {
-                const Variable<Matrix>& r_variable = KratosComponents<Variable<Matrix>>().Get(variable_name);
-                CheckIfOverwritingValue(*pNewProperty, r_variable, value.GetMatrix());
-                pNewProperty->SetValue(r_variable, value.GetMatrix());
-            } else if(KratosComponents<Variable<std::string> >::Has(variable_name)) {
-                const Variable<std::string>& r_variable = KratosComponents<Variable<std::string>>().Get(variable_name);
-                CheckIfOverwritingValue(*pNewProperty, r_variable, value.GetString());
-                pNewProperty->SetValue(r_variable, value.GetString());
-=======
                 CheckIfOverwritingValue(rProperty, r_variable, temp);
                 rProperty.SetValue(r_variable, temp);
             } else if(KratosComponents<Variable<Vector > >::Has(variable_name)) {
@@ -299,17 +236,12 @@
                 const Variable<std::string>& r_variable = KratosComponents<Variable<std::string>>().Get(variable_name);
                 CheckIfOverwritingValue(rProperty, r_variable, value.GetString());
                 rProperty.SetValue(r_variable, value.GetString());
->>>>>>> 889a4b0a
             } else {
                 KRATOS_ERROR << "Value type for \"" << variable_name << "\" not defined";
             }
         }
     } else {
-<<<<<<< HEAD
-        KRATOS_INFO("Read materials") << "No variables defined for material ID: " << pNewProperty->Id() << std::endl;
-=======
         KRATOS_INFO("Read materials") << "No variables defined for material ID: " << rProperty.Id() << std::endl;
->>>>>>> 889a4b0a
     }
 
     // Add / override tables in the p_properties
@@ -328,29 +260,16 @@
             const auto& r_input_var  = KratosComponents<Variable<double>>().Get(input_var_name);
             const auto& r_output_var = KratosComponents<Variable<double>>().Get(output_var_name);
 
-<<<<<<< HEAD
-            if (!TreatAsSubproperty) {
-                CheckIfOverwritingTable(*p_prop, r_input_var, r_output_var);
-            }
-=======
             CheckIfOverwritingTable(rProperty, r_input_var, r_output_var);
->>>>>>> 889a4b0a
 
             for (IndexType i = 0; i < table_param["data"].size(); ++i) {
                 table.insert(table_param["data"][i][0].GetDouble(),
                              table_param["data"][i][1].GetDouble());
             }
-<<<<<<< HEAD
-            pNewProperty->SetTable(r_input_var, r_output_var, table);
-        }
-    } else {
-        KRATOS_INFO("Read materials") << "No tables defined for material ID: " << pNewProperty->Id() << std::endl;
-=======
             rProperty.SetTable(r_input_var, r_output_var, table);
         }
     } else {
         KRATOS_INFO("Read materials") << "No tables defined for material ID: " << rProperty.Id() << std::endl;
->>>>>>> 889a4b0a
     }
 
     KRATOS_CATCH("");
@@ -361,73 +280,12 @@
 
 void ReadMaterialsUtility::CreateSubProperties(
     ModelPart& rModelPart,
-<<<<<<< HEAD
-    Parameters Data,
-    Properties::Pointer& pNewProperty
-=======
     const Parameters SubPropertiesData,
     Properties& rProperty
->>>>>>> 889a4b0a
     )
 {
     KRATOS_TRY;
 
-<<<<<<< HEAD
-    if (Data.Has("sub_properties")) {
-
-        auto& r_list_sub_properties = pNewProperty->GetSubProperties();
-
-        const std::size_t number_of_subproperties = Data["sub_properties"].size();
-
-        // We assign the subproperties now
-        for(std::size_t i_sub_prop=0; i_sub_prop < number_of_subproperties; ++i_sub_prop) {
-            // Copy of the current parameters
-            Parameters sub_prop = Data["sub_properties"][i_sub_prop];
-
-            // Define subproperties
-            Properties::Pointer p_new_sub_prop = nullptr;
-            if (sub_prop.Has("use_existing_property")) {
-                // We get the adress if any
-                const std::string& r_use_existing_property = sub_prop["use_existing_property"].GetString();
-
-                // We check if already defined
-                bool already_defined = false;
-                if (r_use_existing_property != "") { // NOTE: This means that is not marked as existing
-                    if (r_use_existing_property.size() > 1) {
-                        if (rModelPart.HasProperties(r_use_existing_property, mesh_id)) {
-                            p_new_sub_prop = rModelPart.pGetProperties(r_use_existing_property, mesh_id);
-                            already_defined = true;
-                        }
-                    } else {
-                        const IndexType property_id = std::stoi(r_use_existing_property);
-                        if (rModelPart.RecursivelyHasProperties(property_id)) {
-                            p_new_sub_prop = rModelPart.pGetProperties(property_id);
-                            already_defined = true;
-                        }
-                    }
-                }
-
-                // Check if properly read use_existing_property
-                KRATOS_ERROR_IF_NOT(already_defined) << "Subproperties " << r_use_existing_property << " is not already defined. You need to check the structure of your materials file" << std::endl;
-            } else { // We get or create the new subproperty
-                // We get the subproperty id
-                const int sub_property_id = sub_prop["properties_id"].GetInt();
-
-                // Actually creating it
-                p_new_sub_prop = rModelPart.HasProperties(sub_property_id, mesh_id) ? rModelPart.pGetProperties(sub_property_id, mesh_id) : rModelPart.CreateNewProperties(sub_property_id, mesh_id);
-
-                // Read the recursively subproperties
-                CreateSubProperties(rModelPart, sub_prop, p_new_sub_prop);
-
-                // We create the new sub property
-                if (sub_prop.Has("Material")) {
-                    CreateProperty(sub_prop, p_new_sub_prop, true);
-                }
-            }
-
-            r_list_sub_properties.insert(r_list_sub_properties.begin(), p_new_sub_prop);
-        }
-=======
     auto& r_list_sub_properties = rProperty.GetSubProperties();
 
     const std::size_t number_of_subproperties = SubPropertiesData.size();
@@ -459,7 +317,6 @@
                         already_defined = true;
                     }
                 }
-            }
 
             // Check if properly read use_existing_property
             KRATOS_ERROR_IF_NOT(already_defined) << "Subproperties " << r_use_existing_property << " is not already defined. You need to check the structure of your materials file" << std::endl;
@@ -483,7 +340,6 @@
         }
 
         r_list_sub_properties.insert(r_list_sub_properties.begin(), p_new_sub_prop);
->>>>>>> 889a4b0a
     }
 
     KRATOS_CATCH("");
@@ -500,34 +356,21 @@
     ModelPart& r_model_part = mrModel.GetModelPart(Data["model_part_name"].GetString());
     const IndexType property_id = Data["properties_id"].GetInt();
     const IndexType mesh_id = 0;
-<<<<<<< HEAD
-=======
     Parameters material_data = Data["Material"];
->>>>>>> 889a4b0a
     Properties::Pointer p_prop;
     if (r_model_part.RecursivelyHasProperties(property_id, mesh_id)) {
         p_prop = r_model_part.pGetProperties(property_id, mesh_id);
 
         // Compute the size using the iterators
         std::size_t variables_size = 0;
-<<<<<<< HEAD
-        if (Data["Material"].Has("Variables")) {
-            for(auto it=Data["Material"]["Variables"].begin(); it!=Data["Material"]["Variables"].end(); ++it) {
-=======
         if (material_data.Has("Variables")) {
             for(auto it=material_data["Variables"].begin(); it!=material_data["Variables"].end(); ++it) {
->>>>>>> 889a4b0a
                 ++variables_size;
             }
         }
         std::size_t tables_size = 0;
-<<<<<<< HEAD
-        if (Data["Material"].Has("Tables")) {
-            for(auto it=Data["Material"]["Tables"].begin(); it!=Data["Material"]["Tables"].end(); ++it) {
-=======
         if (material_data.Has("Tables")) {
             for(auto it=material_data["Tables"].begin(); it!=material_data["Tables"].end(); ++it) {
->>>>>>> 889a4b0a
                 ++tables_size;
             }
         }
@@ -556,13 +399,6 @@
         it_cond->SetProperties(p_prop);
     }
 
-<<<<<<< HEAD
-    // If the property has subproperties block we allocate this properties first
-    CreateSubProperties(r_model_part, Data, p_prop);
-
-    // We create the new property
-    CreateProperty(Data, p_prop);
-=======
     // Assigning the materials
     AssingMaterialToProperty(material_data, *p_prop);
 
@@ -570,7 +406,6 @@
     if (Data.Has("sub_properties")) {
         CreateSubProperties(r_model_part, Data["sub_properties"], *p_prop);
     }
->>>>>>> 889a4b0a
 
     KRATOS_CATCH("");
 }
