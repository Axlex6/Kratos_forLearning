//    |  /           |
//    ' /   __| _` | __|  _ \   __|
//    . \  |   (   | |   (   |\__ `
//   _|\_\_|  \__,_|\__|\___/ ____/
//                   Multi-Physics
//
//  License:         BSD License
//                   Kratos default license: kratos/license.txt
//
//  Main author:
//

#if !defined(KRATOS_QUADRATURE_POINTS_UTILITY_H_INCLUDED)
#define KRATOS_QUADRATURE_POINTS_UTILITY_H_INCLUDED

// System includes

// External includes

// Project includes
#include "includes/define.h"
#include "geometries/geometry.h"
#include "geometries/quadrature_point_geometry.h"
#include "geometries/quadrature_point_curve_on_surface_geometry.h"

namespace Kratos
{
    ///@name Kratos Classes
    ///@{

    /// A Class for the creation of integration points
    template<class TPointType>
    class CreateQuadraturePointsUtility
    {
    public:
        ///@name Type Definitions
        ///@{

        typedef Geometry<TPointType> GeometryType;
        typedef typename Geometry<TPointType>::Pointer GeometryPointerType;

        typedef std::size_t SizeType;
        typedef std::size_t IndexType;

        typedef PointerVector<TPointType> PointsArrayType;

        ///@}
        ///@name Operations
        ///@{

        static typename GeometryType::Pointer CreateFromCoordinates(
            typename GeometryType::Pointer pGeometry,
            const array_1d<double, 3>& rCoordinates,
            double integration_weight)
        {
            KRATOS_TRY;

            array_1d<double, 3> local_coordinates;
            pGeometry->PointLocalCoordinates(local_coordinates, rCoordinates);

<<<<<<< HEAD
            IntegrationPoint<3> int_p(local_coordinates, integration_weight);

            Vector N;
            pGeometry->ShapeFunctionsValues(N, local_coordinates);
=======
            return CreateFromLocalCoordinates(*(pGeometry.get()), local_coordinates, integration_weight);

            KRATOS_CATCH("");
        }

        static typename GeometryType::Pointer CreateFromLocalCoordinates(
            GeometryType& rGeometry,
            const array_1d<double, 3>& rLocalCoordinates,
            double integration_weight)
        {
            KRATOS_TRY;

            IntegrationPoint<3> int_p(rLocalCoordinates, integration_weight);
            Vector N;
            rGeometry.ShapeFunctionsValues(N, rLocalCoordinates);
>>>>>>> 2691b8ec
            Matrix N_matrix(1, N.size());
            for (IndexType i = 0; i < N.size(); ++i)
            {
                N_matrix(0, i) = N[i];
            }

            Matrix DN_De;
<<<<<<< HEAD
            pGeometry->ShapeFunctionsLocalGradients(DN_De, local_coordinates);

            GeometryShapeFunctionContainer<GeometryData::IntegrationMethod> data_container(
                pGeometry->GetDefaultIntegrationMethod(),
=======
            rGeometry.ShapeFunctionsLocalGradients(DN_De, rLocalCoordinates);

            GeometryShapeFunctionContainer<GeometryData::IntegrationMethod> data_container(
                rGeometry.GetDefaultIntegrationMethod(),
>>>>>>> 2691b8ec
                int_p,
                N_matrix,
                DN_De);

            return CreateQuadraturePoint(
<<<<<<< HEAD
                pGeometry->WorkingSpaceDimension(),
                pGeometry->LocalSpaceDimension(),
                data_container,
                pGeometry->Points(),
                pGeometry.get());
=======
                rGeometry.WorkingSpaceDimension(),
                rGeometry.LocalSpaceDimension(),
                data_container,
                rGeometry.Points(),
                &rGeometry);
>>>>>>> 2691b8ec

            KRATOS_CATCH("");
        }


<<<<<<< HEAD

=======
>>>>>>> 2691b8ec
        static GeometryPointerType CreateQuadraturePointCurveOnSurface(
            GeometryShapeFunctionContainer<GeometryData::IntegrationMethod>& rShapeFunctionContainer,
            PointsArrayType rPoints,
            double LocalTangentU,
            double LocalTangentV,
            GeometryType* pGeometryParent)
        {
            return Kratos::make_shared<
                QuadraturePointCurveOnSurfaceGeometry<TPointType>>(
                    rPoints,
                    rShapeFunctionContainer,
                    LocalTangentU,
                    LocalTangentV,
                    pGeometryParent);
        }

        static GeometryPointerType CreateQuadraturePointCurveOnSurface(
            GeometryShapeFunctionContainer<GeometryData::IntegrationMethod>& rShapeFunctionContainer,
            PointsArrayType rPoints,
            double LocalTangentU,
            double LocalTangentV)
        {
            return Kratos::make_shared<
                QuadraturePointCurveOnSurfaceGeometry<TPointType>>(
                    rPoints,
                    rShapeFunctionContainer,
                    LocalTangentU,
                    LocalTangentV);
        }

        static GeometryPointerType CreateQuadraturePoint(
            SizeType WorkingSpaceDimension,
            SizeType LocalSpaceDimension,
            GeometryShapeFunctionContainer<GeometryData::IntegrationMethod>& rShapeFunctionContainer,
            PointsArrayType rPoints,
            GeometryType* pGeometryParent)
        {
            if (WorkingSpaceDimension == 1 && LocalSpaceDimension == 1)
                return Kratos::make_shared<
                    QuadraturePointGeometry<TPointType, 1>>(
                        rPoints,
                        rShapeFunctionContainer,
                        pGeometryParent);
            else if (WorkingSpaceDimension == 2 && LocalSpaceDimension == 1)
                return Kratos::make_shared<
                    QuadraturePointGeometry<TPointType, 2, 1>>(
                        rPoints,
                        rShapeFunctionContainer,
                        pGeometryParent);
<<<<<<< HEAD
=======
            else if (WorkingSpaceDimension == 3 && LocalSpaceDimension == 1)
                return Kratos::make_shared<
                    QuadraturePointGeometry<TPointType, 3, 1>>(
                        rPoints,
                        rShapeFunctionContainer,
                        pGeometryParent);
>>>>>>> 2691b8ec
            else if (WorkingSpaceDimension == 2 && LocalSpaceDimension == 2)
                return Kratos::make_shared<
                    QuadraturePointGeometry<TPointType, 2>>(
                        rPoints,
                        rShapeFunctionContainer,
                        pGeometryParent);
            else if (WorkingSpaceDimension == 3 && LocalSpaceDimension == 2)
                return Kratos::make_shared<
                    QuadraturePointGeometry<TPointType, 3, 2>>(
                        rPoints,
                        rShapeFunctionContainer,
                        pGeometryParent);
            else if (WorkingSpaceDimension == 3 && LocalSpaceDimension == 3)
                return Kratos::make_shared<
                    QuadraturePointGeometry<TPointType, 3>>(
                        rPoints,
                        rShapeFunctionContainer,
                        pGeometryParent);
            else{
                KRATOS_ERROR << "Working/Local space dimension combinations are "
                    << "not provided for QuadraturePointGeometry. WorkingSpaceDimension: "
                    << WorkingSpaceDimension << ", LocalSpaceDimension: " << LocalSpaceDimension
                    <<  std::endl;
            }
        }

        static GeometryPointerType CreateQuadraturePoint(
            SizeType WorkingSpaceDimension,
            SizeType LocalSpaceDimension,
            GeometryShapeFunctionContainer<GeometryData::IntegrationMethod>& rShapeFunctionContainer,
            PointsArrayType rPoints)
        {
            if (WorkingSpaceDimension == 1 && LocalSpaceDimension == 1)
                return Kratos::make_shared<
                QuadraturePointGeometry<TPointType, 1>>(
                    rPoints,
                    rShapeFunctionContainer);
            else if (WorkingSpaceDimension == 2 && LocalSpaceDimension == 1)
                return Kratos::make_shared<
                QuadraturePointGeometry<TPointType, 2, 1>>(
                    rPoints,
                    rShapeFunctionContainer);
<<<<<<< HEAD
=======
            else if (WorkingSpaceDimension == 3 && LocalSpaceDimension == 1)
                return Kratos::make_shared<
                QuadraturePointGeometry<TPointType, 3, 1>>(
                    rPoints,
                    rShapeFunctionContainer);
>>>>>>> 2691b8ec
            else if (WorkingSpaceDimension == 2 && LocalSpaceDimension == 2)
                return Kratos::make_shared<
                QuadraturePointGeometry<TPointType, 2>>(
                    rPoints,
                    rShapeFunctionContainer);
            else if (WorkingSpaceDimension == 3 && LocalSpaceDimension == 2)
                return Kratos::make_shared<
                QuadraturePointGeometry<TPointType, 3, 2>>(
                    rPoints,
                    rShapeFunctionContainer);
            else if (WorkingSpaceDimension == 3 && LocalSpaceDimension == 3)
                return Kratos::make_shared<
                QuadraturePointGeometry<TPointType, 3>>(
                    rPoints,
                    rShapeFunctionContainer);
            else {
                KRATOS_ERROR << "Working/Local space dimension combinations are "
                    << "not provided for QuadraturePointGeometry. WorkingSpaceDimension: "
                    << WorkingSpaceDimension << ", LocalSpaceDimension: " << LocalSpaceDimension
                    << std::endl;
            }
        }

        static std::vector<GeometryPointerType> Create(
            GeometryPointerType pGeometry) {
            KRATOS_TRY;

            auto integration_points = pGeometry->IntegrationPoints();
            auto default_method = pGeometry->GetDefaultIntegrationMethod();
            auto r_N = pGeometry->ShapeFunctionsValues();

            std::vector<GeometryPointerType> geometry_pointer_vector(integration_points.size());

            for (IndexType i = 0; i < integration_points.size(); ++i)
            {
                Matrix N_i = ZeroMatrix(1, pGeometry->size());
                for (IndexType j = 0; j < pGeometry->size(); ++j)
                {
                    N_i(0, j) = r_N(i, j);
                }

                GeometryShapeFunctionContainer<GeometryData::IntegrationMethod> data_container(
                    default_method,
                    integration_points[i],
                    N_i,
                    pGeometry->ShapeFunctionLocalGradient(i));

                geometry_pointer_vector[i] = CreateQuadraturePoint(
                    pGeometry->WorkingSpaceDimension(), pGeometry->LocalSpaceDimension(),
                    data_container, pGeometry->Points(), pGeometry.get());
            }
            return geometry_pointer_vector;

            KRATOS_CATCH("");
        }

        static std::vector<GeometryPointerType> Create(
            GeometryPointerType pGeometry,
            GeometryData::IntegrationMethod ThisIntegrationMethod) {
            KRATOS_TRY;

            auto integration_points = pGeometry->IntegrationPoints(ThisIntegrationMethod);
            auto r_N = pGeometry->ShapeFunctionsValues(ThisIntegrationMethod);

            std::vector<GeometryPointerType> geometry_pointer_vector(integration_points.size());

            for (IndexType i = 0; i < integration_points.size(); ++i)
            {
                Matrix N_i = ZeroMatrix(1, pGeometry->size());
                for (IndexType j = 0; j < pGeometry->size(); ++j)
                {
                    N_i(0, j) = r_N(i, j);
                }

                GeometryShapeFunctionContainer<GeometryData::IntegrationMethod> data_container(
                    ThisIntegrationMethod,
                    integration_points[i],
                    N_i,
                    pGeometry->ShapeFunctionLocalGradient(i, ThisIntegrationMethod));

                geometry_pointer_vector[i] = CreateQuadraturePoint(
                    pGeometry->WorkingSpaceDimension(), pGeometry->LocalSpaceDimension(),
                    data_container, pGeometry->Points(), pGeometry.get());
            }
            return geometry_pointer_vector;

            KRATOS_CATCH("");
        }

        /// creates a quadrature point geometry on a provided location.
        static void Create(
            GeometryType& rGeometry,
            typename GeometryType::GeometriesArrayType& rResultGeometries,
            typename GeometryType::IntegrationPointsArrayType& rIntegrationPoints,
            SizeType NumberOfShapeFunctionDerivatives)
        {
            KRATOS_ERROR_IF(NumberOfShapeFunctionDerivatives > 1)
                << "Create can only compute shape functions up to an derivative order of 1. "
                << "Demanded derivative order: " << NumberOfShapeFunctionDerivatives << std::endl;

            // Resize containers.
            if (rResultGeometries.size() != rIntegrationPoints.size())
                rResultGeometries.resize(rIntegrationPoints.size());

            auto default_method = rGeometry.GetDefaultIntegrationMethod();

            Vector N;
            Matrix DN_De;
            for (IndexType i = 0; i < rIntegrationPoints.size(); ++i)
            {
                rGeometry.ShapeFunctionsValues(N, rIntegrationPoints[i]);

                Matrix N_matrix = ZeroMatrix(1, N.size());
                if (NumberOfShapeFunctionDerivatives >= 0) {
                    for (IndexType j = 0; j < N.size(); ++j)
                    {
                        N_matrix(0, j) = N[j];
                    }
                }

                /// Get Shape Function Derivatives DN_De, ...
                if (NumberOfShapeFunctionDerivatives > 0) {
                    rGeometry.ShapeFunctionsLocalGradients(DN_De, rIntegrationPoints[i]);
                }

                GeometryShapeFunctionContainer<GeometryData::IntegrationMethod> data_container(
                    default_method, rIntegrationPoints[i],
                    N_matrix, DN_De);

                rResultGeometries(i) = CreateQuadraturePointsUtility<TPointType>::CreateQuadraturePoint(
                    rGeometry.WorkingSpaceDimension(), rGeometry.LocalSpaceDimension(),
                    data_container, rGeometry);
            }
        }

        ///@}
        ///@name Update functions
        ///@{

        /* @brief This function updates the location of the respective
        *         QuadraturePointGeometry and resets the point vector and the parent.
         */
        static void UpdateFromLocalCoordinates(
            typename GeometryType::Pointer pGeometry,
            const array_1d<double, 3>& rLocalCoordinates,
            const double rIntegrationWeight,
            GeometryType& rParentGeometry)
        {
            pGeometry->SetGeometryParent(&rParentGeometry);
            pGeometry->Points() = rParentGeometry.Points();

            IntegrationPoint<3> int_p(rLocalCoordinates, rIntegrationWeight);

            Vector N;
            pGeometry->ShapeFunctionsValues(N, rLocalCoordinates);
            Matrix N_matrix(1, N.size());
            for (IndexType i = 0; i < N.size(); ++i) {
                N_matrix(0, i) = N[i];
            }

            Matrix DN_De;
            pGeometry->ShapeFunctionsLocalGradients(DN_De, rLocalCoordinates);

            GeometryShapeFunctionContainer<GeometryData::IntegrationMethod> data_container(
                pGeometry->GetDefaultIntegrationMethod(), int_p, N_matrix, DN_De);

            pGeometry->SetGeometryShapeFunctionContainer(data_container);
        }

    };
    ///@} // Kratos Classes
} // namespace Kratos.

#endif // KRATOS_QUADRATURE_POINTS_UTILITY_H_INCLUDED defined<|MERGE_RESOLUTION|>--- conflicted
+++ resolved
@@ -58,12 +58,6 @@
             array_1d<double, 3> local_coordinates;
             pGeometry->PointLocalCoordinates(local_coordinates, rCoordinates);
 
-<<<<<<< HEAD
-            IntegrationPoint<3> int_p(local_coordinates, integration_weight);
-
-            Vector N;
-            pGeometry->ShapeFunctionsValues(N, local_coordinates);
-=======
             return CreateFromLocalCoordinates(*(pGeometry.get()), local_coordinates, integration_weight);
 
             KRATOS_CATCH("");
@@ -79,7 +73,6 @@
             IntegrationPoint<3> int_p(rLocalCoordinates, integration_weight);
             Vector N;
             rGeometry.ShapeFunctionsValues(N, rLocalCoordinates);
->>>>>>> 2691b8ec
             Matrix N_matrix(1, N.size());
             for (IndexType i = 0; i < N.size(); ++i)
             {
@@ -87,44 +80,25 @@
             }
 
             Matrix DN_De;
-<<<<<<< HEAD
-            pGeometry->ShapeFunctionsLocalGradients(DN_De, local_coordinates);
-
-            GeometryShapeFunctionContainer<GeometryData::IntegrationMethod> data_container(
-                pGeometry->GetDefaultIntegrationMethod(),
-=======
             rGeometry.ShapeFunctionsLocalGradients(DN_De, rLocalCoordinates);
 
             GeometryShapeFunctionContainer<GeometryData::IntegrationMethod> data_container(
                 rGeometry.GetDefaultIntegrationMethod(),
->>>>>>> 2691b8ec
                 int_p,
                 N_matrix,
                 DN_De);
 
             return CreateQuadraturePoint(
-<<<<<<< HEAD
-                pGeometry->WorkingSpaceDimension(),
-                pGeometry->LocalSpaceDimension(),
-                data_container,
-                pGeometry->Points(),
-                pGeometry.get());
-=======
                 rGeometry.WorkingSpaceDimension(),
                 rGeometry.LocalSpaceDimension(),
                 data_container,
                 rGeometry.Points(),
                 &rGeometry);
->>>>>>> 2691b8ec
 
             KRATOS_CATCH("");
         }
 
 
-<<<<<<< HEAD
-
-=======
->>>>>>> 2691b8ec
         static GeometryPointerType CreateQuadraturePointCurveOnSurface(
             GeometryShapeFunctionContainer<GeometryData::IntegrationMethod>& rShapeFunctionContainer,
             PointsArrayType rPoints,
@@ -174,15 +148,12 @@
                         rPoints,
                         rShapeFunctionContainer,
                         pGeometryParent);
-<<<<<<< HEAD
-=======
             else if (WorkingSpaceDimension == 3 && LocalSpaceDimension == 1)
                 return Kratos::make_shared<
                     QuadraturePointGeometry<TPointType, 3, 1>>(
                         rPoints,
                         rShapeFunctionContainer,
                         pGeometryParent);
->>>>>>> 2691b8ec
             else if (WorkingSpaceDimension == 2 && LocalSpaceDimension == 2)
                 return Kratos::make_shared<
                     QuadraturePointGeometry<TPointType, 2>>(
@@ -225,14 +196,11 @@
                 QuadraturePointGeometry<TPointType, 2, 1>>(
                     rPoints,
                     rShapeFunctionContainer);
-<<<<<<< HEAD
-=======
             else if (WorkingSpaceDimension == 3 && LocalSpaceDimension == 1)
                 return Kratos::make_shared<
                 QuadraturePointGeometry<TPointType, 3, 1>>(
                     rPoints,
                     rShapeFunctionContainer);
->>>>>>> 2691b8ec
             else if (WorkingSpaceDimension == 2 && LocalSpaceDimension == 2)
                 return Kratos::make_shared<
                 QuadraturePointGeometry<TPointType, 2>>(
