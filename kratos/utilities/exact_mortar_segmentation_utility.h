//
//    |  /           |
//    ' /   __| _` | __|  _ \   __|
//    . \  |   (   | |   (   |\__ `
//   _|\_\_|  \__,_|\__|\___/ ____/
//                   Multi-Physics
//
//  License:		 BSD License
//					 Kratos default license: kratos/license.txt
//
//  Main authors:    Vicente Mataix Ferrandiz
//
#if !defined(KRATOS_EXACT_MORTAR_INTEGRATION_UTILITY_H_INCLUDED)
#define KRATOS_EXACT_MORTAR_INTEGRATION_UTILITY_H_INCLUDED

// System includes
#include <iostream>
#include <iomanip>
#include <math.h>

// External includes

// Project includes
#include "includes/mortar_classes.h"

// The geometry of the triangle for the "tessellation"
/* LINES */
#include "geometries/line_2d_2.h"
/* TRIANGLES */
#include "geometries/triangle_3d_3.h"
/* QUADRILATERALS */
#include "geometries/quadrilateral_3d_4.h"

// /* The integration points (we clip triangles in 3D, so with line and triangle is enought)*/
// #include "integration/line_gauss_legendre_integration_points.h"
#include "integration/triangle_gauss_legendre_integration_points.h"

/* Utilities */
#include "utilities/math_utils.h"
#include "utilities/mortar_utilities.h"

namespace Kratos {
///@name Kratos Globals
///@{

///@}
///@name Type Definitions
///@{

typedef Point PointType;
typedef Node<3> NodeType;
typedef Geometry<NodeType> GeometryNodeType;
typedef Geometry<PointType> GeometryPointType;

///Type definition for integration methods
typedef GeometryData::IntegrationMethod IntegrationMethod;
typedef IntegrationPoint<2> IntegrationPointType;
typedef GeometryNodeType::IntegrationPointsArrayType IntegrationPointsType;

///@}
///@name  Enum's
///@{

///@}
///@name  Functions
///@{

///@}
///@name Kratos Classes
///@{

/** \brief ExactMortarIntegrationUtility 
 * This utility calculates the exact integration necessary for the Mortar Conditions
 */
template <unsigned int TDim, unsigned int TNumNodes, bool TBelong = false>
class KRATOS_API(KRATOS_CORE) ExactMortarIntegrationUtility {
   public:
    ///@name Type Definitions
    ///@{

    typedef typename std::conditional<TNumNodes == 2, PointBelongsLine2D2N,
        typename std::conditional<TNumNodes == 3, PointBelongsTriangle3D3N,
            PointBelongsQuadrilateral3D4N>::type>::type BelongType;

    typedef std::vector<array_1d<PointBelong<TNumNodes>, TDim>>
        VectorArrayPointsBelong;

    typedef std::vector<array_1d<PointType, TDim>> VectorArrayPoints;

    typedef typename std::conditional<TBelong, VectorArrayPointsBelong,
        VectorArrayPoints>::type ConditionArrayListType;

    typedef std::vector<PointBelong<TNumNodes>> VectorPointsBelong;

    typedef std::vector<PointType> VectorPoints;

    typedef typename std::conditional<TBelong, VectorPointsBelong,
        VectorPoints>::type PointListType;

    typedef array_1d<PointBelong<TNumNodes>, 3> ArrayPointsBelong;

    typedef array_1d<PointType, 3> ArrayPoints;

    typedef
        typename std::conditional<TBelong, ArrayPointsBelong, ArrayPoints>::type
            ArrayTriangleType;

    typedef Line2D2<Point> LineType;

    typedef Triangle3D3<Point> TriangleType;

    typedef typename std::conditional<TDim == 2, LineType, TriangleType>::type
        DecompositionType;

    /// Pointer definition of ExactMortarIntegrationUtility
    KRATOS_CLASS_POINTER_DEFINITION(ExactMortarIntegrationUtility);

    ///@}
    ///@name Life Cycle
    ///@{

    /// Constructor

    /**
     * This is the default constructor
     * @param IntegrationOrder The integration order to consider
     */

    ExactMortarIntegrationUtility(const unsigned int IntegrationOrder = 0,
        const bool DebugGeometries = false)
        : mIntegrationOrder(IntegrationOrder),
          mDebugGeometries(DebugGeometries) {
        GetIntegrationMethod();
    }

    /// Destructor.
    virtual ~ExactMortarIntegrationUtility() = default;

    ///@}
    ///@name Operators
    ///@{

    ///@}
    ///@name Operations
    ///@{

    /**
     * This utility computes the exact integration of the mortar condition (just the points, not the whole integration points)
     * @param OriginalSlaveGeometry The geometry of the slave condition
     * @param SlaveNormal The normal of the slave condition
     * @param OriginalMasterGeometry The geometry of the master condition
     * @param MasterNormal The normal of the master condition
     * @param ConditionsPointsSlave The points that perform the exact integration
     * @return True if there is a common area (the geometries intersect), false otherwise
     */

    bool GetExactIntegration(GeometryNodeType& OriginalSlaveGeometry,
        const array_1d<double, 3>& SlaveNormal,
        GeometryNodeType& OriginalMasterGeometry,
        const array_1d<double, 3>& MasterNormal,
        ConditionArrayListType& ConditionsPointsSlave);

    /**
     * This utility computes the exact integration of the mortar condition
     * @param OriginalSlaveGeometry The geometry of the slave condition
     * @param SlaveNormal The normal of the slave condition
     * @param OriginalMasterGeometry The geometry of the master condition
     * @param MasterNormal The normal of the master condition
     * @param IntegrationPointsSlave The integrations points that belong to the slave
     * @return True if there is a common area (the geometries intersect), false otherwise
     */

    bool GetExactIntegration(GeometryNodeType& OriginalSlaveGeometry,
        const array_1d<double, 3>& SlaveNormal,
        GeometryNodeType& OriginalMasterGeometry,
        const array_1d<double, 3>& MasterNormal,
        IntegrationPointsType& IntegrationPointsSlave);

    /**
     * This utility computes the exact integration of the mortar condition and returns the area
     * @param OriginalSlaveGeometry The geometry of the slave condition
     * @param SlaveNormal The normal of the slave condition
     * @param OriginalMasterGeometry The geometry of the master condition
     * @param MasterNormal The normal of the master condition
     * @param rArea The total area integrated
     * @return True if there is a common area (the geometries intersect), false otherwise
     */

    bool GetExactAreaIntegration(GeometryNodeType& OriginalSlaveGeometry,
        const array_1d<double, 3>& SlaveNormal,
        GeometryNodeType& OriginalMasterGeometry,
        const array_1d<double, 3>& MasterNormal, double& rArea);

    /**
     * It returns the total area inside the integration area
     * @param ConditionsPointsSlave The points that perform the exact integration
     * @param rArea The total area integrated
     */

    void GetTotalArea(GeometryNodeType& OriginalSlaveGeometry,
        ConditionArrayListType& ConditionsPointsSlave, double& rArea);

    /**
     * This utility computes the exact integration of the mortar condition
     * @param SlaveCond The slave condition
     * @param MasterCond The master condition
     * @param CustomSolution The matrix containing the integrations points that belong to the slave
     * @return True if there is a common area (the geometries intersect), false otherwise
     */

    bool TestGetExactIntegration(Condition::Pointer& SlaveCond,
        Condition::Pointer& MasterCond, Matrix& CustomSolution);

    /**
     * This utility computes the exact integration of the mortar condition and returns the area
     * @param SlaveCond The slave condition
     * @return The total area integrated
     */

    double TestGetExactAreaIntegration(Condition::Pointer& SlaveCond);

    /**
    * This method is used for debugging purposes
    * @param IndexSlave The index of the slave geometry
    * @param SlaveGeometry The slave geometry
    * @param IndexMaster The index of the master geometry
    * @param MasterGeometry The master geometry
    * @param ConditionsPointSlave The triangular decomposition
    */

    static inline void MathematicaDebug(const unsigned int IndexSlave,
        GeometryType& SlaveGeometry, const unsigned int IndexMaster,
        GeometryType& MasterGeometry,
        std::vector<array_1d<PointBelong<TNumNodes>, 3>>&
            ConditionsPointSlave) {
        typedef Triangle3D3<PointType> TriangleType;

        std::cout << "\nGraphics3D[{EdgeForm[{Thick,Dashed,Red}],FaceForm[],"
                     "Polygon[{{";

        for (unsigned int i = 0; i < TNumNodes; ++i) {
            std::cout << SlaveGeometry[i].X() << "," << SlaveGeometry[i].Y()
                      << "," << SlaveGeometry[i].Z();

            if (i < TNumNodes - 1)
                std::cout << "},{";
        }
        std::cout << "}}],Text[Style[" << IndexSlave << ", Tiny],{"
                  << SlaveGeometry.Center().X() << ","
                  << SlaveGeometry.Center().Y() << ","
                  << SlaveGeometry.Center().Z() << "}]}],";  // << std::endl;

        std::cout << "\nGraphics3D[{EdgeForm[{Thick,Dashed,Blue}],FaceForm[],"
                     "Polygon[{{";

        for (unsigned int i = 0; i < TNumNodes; ++i) {
            std::cout << MasterGeometry[i].X() << "," << MasterGeometry[i].Y()
                      << "," << MasterGeometry[i].Z();

            if (i < TNumNodes - 1)
                std::cout << "},{";
        }

        std::cout << "}}],Text[Style[" << IndexMaster << ", Tiny],{"
                  << MasterGeometry.Center().X() << ","
                  << MasterGeometry.Center().Y() << ","
                  << MasterGeometry.Center().Z() << "}]}],";  // << std::endl;

        for (unsigned int i_geom = 0; i_geom < ConditionsPointSlave.size();
             ++i_geom) {
            std::vector<PointType::Pointer> points_array(
                3);  // The points are stored as local coordinates, we calculate the global coordinates of this points
            for (unsigned int i_node = 0; i_node < 3; ++i_node) {
                PointType global_point;
                SlaveGeometry.GlobalCoordinates(
                    global_point, ConditionsPointSlave[i_geom][i_node]);
                points_array[i_node] =
                    boost::make_shared<PointType>(global_point);
            }

            TriangleType decomp_geom(points_array);

            std::cout << "\nGraphics3D[{Opacity[.3],Triangle[{{";
            for (unsigned int i = 0; i < 3; ++i) {
                std::cout << std::setprecision(16) << decomp_geom[i].X() << ","
                          << decomp_geom[i].Y() << "," << decomp_geom[i].Z();

                if (i < 2)
                    std::cout << "},{";
            }
            std::cout << "}}]}],";  // << std::endl;
        }

        std::cout << std::endl;
    }

   protected:
    ///@name Protected static Member Variables
    ///@{

    ///@}
    ///@name Protected member Variables
    ///@{

    ///@}
    ///@name Protected Operators
    ///@{

    ///@}
    ///@name Protected Operations
    ///@{

    /**
     * Get the integration method to consider
     */

    void GetIntegrationMethod();

    /**
     * Get the integration method to consider
     */

    GeometryNodeType::IntegrationPointsArrayType GetIntegrationTriangle();

    /**
     * This function divides the triangles to enhance the integration 
     * @param ConditionsPointsSlave The list of points from the decomposition 
     */

    static inline void EnhanceTriangulation(
        ConditionArrayListType& ConditionsPointsSlave) {
        ConditionArrayListType aux_conditions_points_slave =
            ConditionsPointsSlave;

        ConditionsPointsSlave.clear();

        for (unsigned int i_geom = 0;
             i_geom < aux_conditions_points_slave.size(); i_geom++) {
            PointType& point1 = aux_conditions_points_slave[i_geom][0];
            PointType& point2 = aux_conditions_points_slave[i_geom][1];
            PointType& point3 = aux_conditions_points_slave[i_geom][2];

            // Aux info
            std::vector<PointType::Pointer> points_array(3);
            points_array[0] = boost::make_shared<PointType>(point1);
            points_array[1] = boost::make_shared<PointType>(point2);
            points_array[2] = boost::make_shared<PointType>(point3);
            TriangleType aux_triangle = TriangleType(points_array);
            Vector N_aux;
            array_1d<double, 3> aux_coords = ZeroVector(3);

            // Compute intermediate points
            // Point 4
            aux_coords[0] = 0.5;
            N_aux = aux_triangle.ShapeFunctionsValues(N_aux, aux_coords);
            PointType point4;
            point4.Coordinates() = N_aux[0] * point1.Coordinates() +
                                   N_aux[1] * point2.Coordinates();

            // Point 5
            aux_coords[1] = 0.5;
            N_aux = aux_triangle.ShapeFunctionsValues(N_aux, aux_coords);
            PointType point5;
            point5.Coordinates() = N_aux[1] * point2.Coordinates() +
                                   N_aux[2] * point3.Coordinates();

            // Point 6
            aux_coords[0] = 0.0;
            N_aux = aux_triangle.ShapeFunctionsValues(N_aux, aux_coords);
            PointType point6;
            point6.Coordinates() = N_aux[2] * point3.Coordinates() +
                                   N_aux[0] * point1.Coordinates();

            // New triangles
            array_1d<PointType, 3> aux_new_triangle;

            // Triangle 1
            aux_new_triangle[0] = point1;
            aux_new_triangle[1] = point4;
            aux_new_triangle[2] = point6;
            ConditionsPointsSlave.push_back(aux_new_triangle);

            // Triangle 2
            aux_new_triangle[0] = point4;
            aux_new_triangle[1] = point2;
            aux_new_triangle[2] = point5;
            ConditionsPointsSlave.push_back(aux_new_triangle);

            // Triangle 3
            aux_new_triangle[0] = point6;
            aux_new_triangle[1] = point4;
            aux_new_triangle[2] = point5;
            ConditionsPointsSlave.push_back(aux_new_triangle);

            // Triangle 4
            aux_new_triangle[0] = point6;
            aux_new_triangle[1] = point5;
            aux_new_triangle[2] = point3;
            ConditionsPointsSlave.push_back(aux_new_triangle);
        }
    }

    /**
     * This method checks if the whole array is true
     * @param AllInside The nodes that are inside or not the geometry
     * @return True if all the nodes are inside, false otherwise
     */

    static inline bool CheckAllInside(
        const array_1d<bool, TNumNodes>& AllInside) {
        for (unsigned int i_node = 0; i_node < TNumNodes; ++i_node)
            if (!AllInside[i_node])
                return false;

        return true;
    }

    /**
     * This function intersects two lines in a 2D plane
     * @param PointOrig1 The first point from the origin geometry
     * @param PointOrig2 The second point from the origin geometry
     * @param PointDest1 The first point in the destination geometry
     * @param PointDest2 The second point in the destination geometry
     * @param PointIntersection The intersection point if there is any
     * @return True if there is a intersection point, false otherwise
     */
<<<<<<< HEAD
    
    static inline bool Clipping2D(
        PointType& PointIntersection, 
        const PointType& PointOrig1,
        const PointType& PointOrig2,
        const PointType& PointDest1,
        const PointType& PointDest2
        )
    {
        const double s_orig1_orig2_x = PointOrig2.X() - PointOrig1.X();
        const double s_orig1_orig2_y = PointOrig2.Y() - PointOrig1.Y();
        const double s_dest1_dest2_x = PointDest2.X() - PointDest1.X();
        const double s_dest1_dest2_y = PointDest2.Y() - PointDest1.Y();
        
        const double denom = s_orig1_orig2_x * s_dest1_dest2_y - s_dest1_dest2_x * s_orig1_orig2_y;
    
=======

    static inline bool Clipping2D(PointType& PointIntersection,
        const PointType& PointOrig1, const PointType& PointOrig2,
        const PointType& PointDest1, const PointType& PointDest2) {
        const double s_orig1_orig2_x =
            PointOrig2.Coordinate(1) - PointOrig1.Coordinate(1);
        const double s_orig1_orig2_y =
            PointOrig2.Coordinate(2) - PointOrig1.Coordinate(2);
        const double s_dest1_dest2_x =
            PointDest2.Coordinate(1) - PointDest1.Coordinate(1);
        const double s_dest1_dest2_y =
            PointDest2.Coordinate(2) - PointDest1.Coordinate(2);

        const double denom = s_orig1_orig2_x * s_dest1_dest2_y -
                             s_dest1_dest2_x * s_orig1_orig2_y;

>>>>>>> 1d82ac0c
        const double tolerance = 1.0e-12;
        //         const double tolerance = std::numeric_limits<double>::epsilon();

        if (std::abs(denom) < tolerance)  // NOTE: Collinear
        {
            return false;
        }
<<<<<<< HEAD
        
        const double s_orig1_dest1_x = PointOrig1.X() - PointDest1.X();
        const double s_orig1_dest1_y = PointOrig1.Y() - PointDest1.Y();
        
        const double s = (s_orig1_orig2_x * s_orig1_dest1_y - s_orig1_orig2_y * s_orig1_dest1_x)/denom;
        
        const double t = (s_dest1_dest2_x * s_orig1_dest1_y - s_dest1_dest2_y * s_orig1_dest1_x)/denom;
        
        if (s >= -tolerance && s <= (1.0 + tolerance) && t >= -tolerance && t <= (1.0 + tolerance))
        {
            PointIntersection.X() = PointOrig1.X() + t * s_orig1_orig2_x; 
            PointIntersection.Y() = PointOrig1.Y() + t * s_orig1_orig2_y; 
            
=======

        const double s_orig1_dest1_x =
            PointOrig1.Coordinate(1) - PointDest1.Coordinate(1);
        const double s_orig1_dest1_y =
            PointOrig1.Coordinate(2) - PointDest1.Coordinate(2);

        const double s = (s_orig1_orig2_x * s_orig1_dest1_y -
                             s_orig1_orig2_y * s_orig1_dest1_x) /
                         denom;

        const double t = (s_dest1_dest2_x * s_orig1_dest1_y -
                             s_dest1_dest2_y * s_orig1_dest1_x) /
                         denom;

        if (s >= -tolerance && s <= (1.0 + tolerance) && t >= -tolerance &&
            t <= (1.0 + tolerance)) {
            PointIntersection.Coordinate(1) =
                PointOrig1.Coordinate(1) + t * s_orig1_orig2_x;
            PointIntersection.Coordinate(2) =
                PointOrig1.Coordinate(2) + t * s_orig1_orig2_y;

>>>>>>> 1d82ac0c
            return true;
        } else {
            return false;
        }
    }

    /**
     * This function calculates in 2D the normal vector to a given one
     * @param v The vector to compute the normal 
     * @return n The normal vector
     */

    static inline array_1d<double, 3> GetNormalVector2D(
        const array_1d<double, 3>& v) {
        array_1d<double, 3> n;

        n[0] = -v[1];
        n[1] = v[0];
        n[2] = 0.0;

        return n;
    }

    /**
     * This function calculates in 2D the angle between two points
     * @param PointOrig1 The points from the origin geometry
     * @param PointOrig2 The points in the destination geometry
     * @param Axis1 The axis respect the angle is calculated
     * @param Axis2 The normal to the previous axis
     * @return angle The angle formed
     */

    static inline double AnglePoints(const PointType& PointOrig1,
        const PointType& PointOrig2, const array_1d<double, 3>& Axis1,
        const array_1d<double, 3>& Axis2) {
        array_1d<double, 3> local_edge =
            PointOrig2.Coordinates() - PointOrig1.Coordinates();
        if (norm_2(local_edge) > 0.0) {
            local_edge /= norm_2(local_edge);
        }

        const double xi = inner_prod(Axis1, local_edge);
        const double eta = inner_prod(Axis2, local_edge);

        return (std::atan2(eta, xi));
    }

    /**
     * This function checks if two points are the same one
     * @param PointOrig The points from the origin geometry
     * @param PointDest The points in the destination geometry
     * @return check The check done
     */

    static inline bool CheckPoints(
        const PointType& PointOrig, const PointType& PointDest) {
        const double tolerance = std::numeric_limits<double>::epsilon();

        return (norm_2(PointDest.Coordinates() - PointOrig.Coordinates()) <
                   tolerance)
                   ? true
                   : false;
    }

    /**
     * This functions calculates the determinant of a 2D triangle (using points) to check if invert the order
     * @param PointOrig1 First point
     * @param PointOrig2 Second point
     * @param PointOrig3 Third point
     * @return The DetJ
     */

    static inline double FastTriagleCheck2D(const PointType& PointOrig1,
        const PointType& PointOrig2, const PointType& PointOrig3) {
        const double x10 = PointOrig2.X() - PointOrig1.X();
        const double y10 = PointOrig2.Y() - PointOrig1.Y();

        const double x20 = PointOrig3.X() - PointOrig1.X();
        const double y20 = PointOrig3.Y() - PointOrig1.Y();

        //Jacobian is calculated:
        //  |dx/dxi  dx/deta|	|x1-x0   x2-x0|
        //J=|	            |=	|	          |
        //  |dy/dxi  dy/deta|	|y1-y0   y2-y0|

        return x10 * y20 - y10 * x20;
    }

    /**
     * This function push backs the points that are inside
     * @param PointList The intersection points
     * @param AllInside The nodes that are already known as inside the other geometry
     * @param ThisGeometry The geometry considered
     */

    inline void PushBackPoints(VectorPoints& PointList,
        const array_1d<bool, TNumNodes>& AllInside,
        GeometryPointType& ThisGeometry);

    /**
     * This function push backs the points that are inside
     * @param PointList The intersection points
     * @param AllInside The nodes that are already known as inside the other geometry
     * @param ThisGeometry The geometry considered
     */

    inline void PushBackPoints(VectorPointsBelong& PointList,
        const array_1d<bool, TNumNodes>& AllInside,
        GeometryPointType& ThisGeometry, const PointBelongs& ThisBelongs);

    /**
     * This function checks if the points of Geometry2 are inside Geometry1
     * @param AllInside The nodes that are inside or not the geometry
     * @param Geometry1 The geometry where the points are checked
     * @param Geometry2 The geometry to check
     */

    inline void CheckInside(array_1d<bool, TNumNodes>& AllInside,
        GeometryPointType& Geometry1, GeometryPointType& Geometry2,
        const double Tolerance);

    /**
     * This function computes the angles indexes
     * @param PointList The intersection points
     */

    inline std::vector<std::size_t> ComputeAnglesIndexes(
        PointListType& PointList) const;

    /**
     * This function computes the angles indexes
     * @param PointList The intersection points
     * @param Geometry1 The first geometry studied (projected)
     * @param Geometry2 The second geometry studied (projected)
     * @param RefCenter The reference point to rotate
     */

    inline void ComputeClippingIntersections(PointListType& PointList,
        GeometryPointType& Geometry1, GeometryPointType& Geometry2,
        const PointType& RefCenter);

    /**
     * This function calculates the triangles intersections (this is a module, that can be used directly in the respective function)
     * @param ConditionsPointsSlave The final solution vector, containing all the nodes
     * @param PointList The intersection points
     * @param Geometry1 The first geometry studied (projected)
     * @param Geometry2 The second geometry studied (projected)
     * @param SlaveTangentXi The first vector used as base to rotate
     * @param SlaveTangentEta The second vector used as base to rotate
     * @param RefCenter The reference point to rotate
     * @param IsAllInside To simplify and consider the point_list directly
     * @return If there is intersection or not (true/false)
     */

    template <class TGeometryType = GeometryNodeType>
    inline bool TriangleIntersections(
        ConditionArrayListType& ConditionsPointsSlave, PointListType& PointList,
        TGeometryType& OriginalSlaveGeometry, GeometryPointType& Geometry1,
        GeometryPointType& Geometry2, const array_1d<double, 3>& SlaveTangentXi,
        const array_1d<double, 3>& SlaveTangentEta, const PointType& RefCenter,
        const bool IsAllInside = false);

    ///@}
    ///@name Protected  Access
    ///@{

    ///@}
    ///@name Protected Inquiry
    ///@{

    ///@}
    ///@name Protected LifeCycle
    ///@{
    ///@}
   private:
    ///@name Static Member Variables
    ///@{
    ///@}
    ///@name Member Variables
    ///@{

    const unsigned int mIntegrationOrder;  // The integration order to consider
    IntegrationMethod
        mAuxIntegrationMethod;  // The auxiliar list of Gauss Points taken from the geometry

    // NOTE: Just for debug
    const bool mDebugGeometries;  // If the geometry is debugged or not

    ///@}
    ///@name Private Operators
    ///@{

    ///@}
    ///@name Private Operations
    ///@{

    ///@}
    ///@name Private  Access
    ///@{
    ///@}

    ///@}
    ///@name Serialization
    ///@{

    ///@name Private Inquiry
    ///@{
    ///@}

    ///@name Unaccessible methods
    ///@{
    ///@}
};  // Class ExactMortarIntegrationUtility
}
#endif /* KRATOS_EXACT_MORTAR_INTEGRATION_UTILITY_H_INCLUDED defined */<|MERGE_RESOLUTION|>--- conflicted
+++ resolved
@@ -424,41 +424,18 @@
      * @param PointIntersection The intersection point if there is any
      * @return True if there is a intersection point, false otherwise
      */
-<<<<<<< HEAD
-    
-    static inline bool Clipping2D(
-        PointType& PointIntersection, 
-        const PointType& PointOrig1,
-        const PointType& PointOrig2,
-        const PointType& PointDest1,
-        const PointType& PointDest2
-        )
-    {
+
+    static inline bool Clipping2D(PointType& PointIntersection,
+        const PointType& PointOrig1, const PointType& PointOrig2,
+        const PointType& PointDest1, const PointType& PointDest2) {
         const double s_orig1_orig2_x = PointOrig2.X() - PointOrig1.X();
         const double s_orig1_orig2_y = PointOrig2.Y() - PointOrig1.Y();
         const double s_dest1_dest2_x = PointDest2.X() - PointDest1.X();
         const double s_dest1_dest2_y = PointDest2.Y() - PointDest1.Y();
-        
-        const double denom = s_orig1_orig2_x * s_dest1_dest2_y - s_dest1_dest2_x * s_orig1_orig2_y;
-    
-=======
-
-    static inline bool Clipping2D(PointType& PointIntersection,
-        const PointType& PointOrig1, const PointType& PointOrig2,
-        const PointType& PointDest1, const PointType& PointDest2) {
-        const double s_orig1_orig2_x =
-            PointOrig2.Coordinate(1) - PointOrig1.Coordinate(1);
-        const double s_orig1_orig2_y =
-            PointOrig2.Coordinate(2) - PointOrig1.Coordinate(2);
-        const double s_dest1_dest2_x =
-            PointDest2.Coordinate(1) - PointDest1.Coordinate(1);
-        const double s_dest1_dest2_y =
-            PointDest2.Coordinate(2) - PointDest1.Coordinate(2);
 
         const double denom = s_orig1_orig2_x * s_dest1_dest2_y -
                              s_dest1_dest2_x * s_orig1_orig2_y;
 
->>>>>>> 1d82ac0c
         const double tolerance = 1.0e-12;
         //         const double tolerance = std::numeric_limits<double>::epsilon();
 
@@ -466,26 +443,9 @@
         {
             return false;
         }
-<<<<<<< HEAD
-        
+
         const double s_orig1_dest1_x = PointOrig1.X() - PointDest1.X();
         const double s_orig1_dest1_y = PointOrig1.Y() - PointDest1.Y();
-        
-        const double s = (s_orig1_orig2_x * s_orig1_dest1_y - s_orig1_orig2_y * s_orig1_dest1_x)/denom;
-        
-        const double t = (s_dest1_dest2_x * s_orig1_dest1_y - s_dest1_dest2_y * s_orig1_dest1_x)/denom;
-        
-        if (s >= -tolerance && s <= (1.0 + tolerance) && t >= -tolerance && t <= (1.0 + tolerance))
-        {
-            PointIntersection.X() = PointOrig1.X() + t * s_orig1_orig2_x; 
-            PointIntersection.Y() = PointOrig1.Y() + t * s_orig1_orig2_y; 
-            
-=======
-
-        const double s_orig1_dest1_x =
-            PointOrig1.Coordinate(1) - PointDest1.Coordinate(1);
-        const double s_orig1_dest1_y =
-            PointOrig1.Coordinate(2) - PointDest1.Coordinate(2);
 
         const double s = (s_orig1_orig2_x * s_orig1_dest1_y -
                              s_orig1_orig2_y * s_orig1_dest1_x) /
@@ -497,12 +457,9 @@
 
         if (s >= -tolerance && s <= (1.0 + tolerance) && t >= -tolerance &&
             t <= (1.0 + tolerance)) {
-            PointIntersection.Coordinate(1) =
-                PointOrig1.Coordinate(1) + t * s_orig1_orig2_x;
-            PointIntersection.Coordinate(2) =
-                PointOrig1.Coordinate(2) + t * s_orig1_orig2_y;
-
->>>>>>> 1d82ac0c
+            PointIntersection.X() = PointOrig1.X() + t * s_orig1_orig2_x;
+            PointIntersection.Y() = PointOrig1.Y() + t * s_orig1_orig2_y;
+
             return true;
         } else {
             return false;
