//    |  /           |
//    ' /   __| _` | __|  _ \   __|
//    . \  |   (   | |   (   |\__ `
//   _|\_\_|  \__,_|\__|\___/ ____/
//                   Multi-Physics
//
//  License:		 BSD License
//					 Kratos default license: kratos/license.txt
//
//  Main authors:    Vicente Mataix Ferrandiz
//
//

#pragma once

// System includes

// External includes

// Project includes
#include "includes/model_part.h"
#include "utilities/parallel_utilities.h"

namespace Kratos
{
///@name Kratos Globals
///@{

///@}
///@name Type Definitions
///@{

    /// The index type definition
    typedef std::size_t IndexType;

///@}
///@name  Enum's
///@{

enum class DataLocation {
    NodeHistorical,
    NodeNonHistorical,
    Element,
    Condition,
    ModelPart,
    ProcessInfo
};

///@}
///@name  Functions
///@{

/**
 * @class AuxiliarModelPartUtilities
 * @ingroup KratosCore
 * @brief This utility includes auxiliar methods not included in the model part to avoid increase more than necessary the API
 * @todo Typo, Auxiliar is not English, it is Auxiliary, please replace it.
 * @author Vicente Mataix Ferrandiz
 */
class KRATOS_API(KRATOS_CORE) AuxiliarModelPartUtilities
{
public:
    ///@name Type Definitions
    ///@{

    /// Counted pointer of AuxiliarModelPartUtilities
    KRATOS_CLASS_POINTER_DEFINITION( AuxiliarModelPartUtilities );

    ///@}
    ///@name Life Cycle
    ///@{

    /**
     * The default constructor
     */
    AuxiliarModelPartUtilities(ModelPart& rModelPart):
        mrModelPart(rModelPart)
    {
    }

    virtual ~AuxiliarModelPartUtilities()= default;

    ///@}
    ///@name Access
    ///@{

    ///@}
    ///@name Inquiry
    ///@{

    ///@}
    ///@name Input and output
    ///@{

    ///@}
    ///@name Friends
    ///@{

    ///@}
    ///@name Operations
    ///@{

    /**
     * @brief This method copies the structure of submodelparts
     * @param rModelPartToCopyFromIt The model part to copy from it
     * @param rModelPartToCopyIntoIt The model part where to copy the structure of the submodelparts
     */
    static void CopySubModelPartStructure(const ModelPart& rModelPartToCopyFromIt, ModelPart& rModelPartToCopyIntoIt);

    /**
     * @brief This method ensured that the properties of elements and conditions are on the model part (it does recursively in all model parts)
     * @param RemovePreviousProperties If we clear previous properties and ensure only the properties existing in the elements and conditions (true by default)
     */
    void RecursiveEnsureModelPartOwnsProperties(const bool RemovePreviousProperties = true);

    /**
     * @brief This method ensured that the properties of elements and conditions are on the model part
     * @param RemovePreviousProperties If we clear previous properties and ensure only the properties existing in the elements and conditions (true by default)
     */
    void EnsureModelPartOwnsProperties(const bool RemovePreviousProperties = true);

    /**
     * @brief Remove the element with given Id from mesh with ThisIndex in this modelpart and all its subs.
     * @details This method removes belonging entities too.
     * This means that if the element has nodes defining a condition, and the nodes defining that condition are removed the condition is removed too
     * Basically the method checks that when removing the nodes doesn't affect to other entities
     * @param ElementId The id of the element to remove
     * @param IdentifierFlag The flag that identifies the entities to remove
     * @param ThisIndex The index of the mesh where remove the entity
     */
    void RemoveElementAndBelongings(IndexType ElementId, Flags IdentifierFlag = TO_ERASE, IndexType ThisIndex = 0);

    /**
     * @brief Remove given element from mesh with ThisIndex in this modelpart and all its subs.
     * @details This method removes belonging entities too.
     * This means that if the element has nodes defining a condition, and the nodes defining that condition are removed the condition is removed too
     * Basically the method checks that when removing the nodes doesn't affect to other entities
     * @param rThisElement The reference of the element
     * @param IdentifierFlag The flag that identifies the entities to remove
     * @param ThisIndex The index of the mesh where remove the entity
     */
    void RemoveElementAndBelongings(Element& rThisElement, const Flags IdentifierFlag = TO_ERASE, IndexType ThisIndex = 0);

    /**
     * @brief Remove given element from mesh with ThisIndex in this modelpart and all its subs.
     * @details This method removes belonging entities too.
     * This means that if the element has nodes defining a condition, and the nodes defining that condition are removed the condition is removed too
     * Basically the method checks that when removing the nodes doesn't affect to other entities
     * @param pThisElement The pointer to the element to remove
     * @param IdentifierFlag The flag that identifies the entities to remove
     * @param ThisIndex The index of the mesh where remove the entity
     */
    void RemoveElementAndBelongings(Element::Pointer pThisElement, const Flags IdentifierFlag = TO_ERASE, IndexType ThisIndex = 0);

    /**
     * @brief Remove the element with given Id from mesh with ThisIndex in parents, itself and children.
     * @details This method removes belonging entities too.
     * This means that if the element has nodes defining a condition, and the nodes defining that condition are removed the condition is removed too
     * Basically the method checks that when removing the nodes doesn't affect to other entities
     * @param ElementId The id of the element to remove
     * @param IdentifierFlag The flag that identifies the entities to remove
     * @param ThisIndex The index of the mesh where remove the entity
     */
    void RemoveElementAndBelongingsFromAllLevels(IndexType ElementId, const Flags IdentifierFlag = TO_ERASE, IndexType ThisIndex = 0);

    /**
     * @brief Remove given element from mesh with ThisIndex in parents, itself and children.
     * @details This method removes belonging entities too.
     * This means that if the element has nodes defining a condition, and the nodes defining that condition are removed the condition is removed too
     * Basically the method checks that when removing the nodes doesn't affect to other entities
     * @param rThisElement The reference of the element
     * @param IdentifierFlag The flag that identifies the entities to remove
     * @param ThisIndex The index of the mesh where remove the entity
     */
    void RemoveElementAndBelongingsFromAllLevels(Element& rThisElement, const Flags IdentifierFlag = TO_ERASE, IndexType ThisIndex = 0);

    /**
     * @brief Remove given element from mesh with ThisIndex in parents, itself and children.
     * @details This method removes belonging entities too.
     * This means that if the element has nodes defining a condition, and the nodes defining that condition are removed the condition is removed too
     * Basically the method checks that when removing the nodes doesn't affect to other entities
     * @param pThisElement The pointer to the element to remove
     * @param IdentifierFlag The flag that identifies the entities to remove
     * @param ThisIndex The index of the mesh where remove the entity
     */
    void RemoveElementAndBelongingsFromAllLevels(Element::Pointer pThisElement, const Flags IdentifierFlag = TO_ERASE, IndexType ThisIndex = 0);

    /**
     * @brief  It erases all elements identified by "IdentifierFlag" by removing the pointer.
     * @details This method removes belonging entities too.
     * This means that if the element has nodes defining a condition, and the nodes defining that condition are removed the condition is removed too
     * Basically the method checks that when removing the nodes doesn't affect to other entities
     * Pointers are erased from this level downwards nodes will be automatically destructured when no pointer is left to them
     * @param IdentifierFlag The flag that identifies the entities to remove
     */
    void RemoveElementsAndBelongings(Flags IdentifierFlag = TO_ERASE);

    /**
     * @brief It erases all elements identified by "IdentifierFlag" by removing the pointer.
     * @details This method removes belonging entities too.
     * This means that if the element has nodes defining a condition, and the nodes defining that condition are removed the condition is removed too
     * Basically the method checks that when removing the nodes doesn't affect to other entities
     * Pointers are erased from this level downwards nodes will be automatically destructured when no pointer is left to them
     * @param IdentifierFlag The flag that identifies the entities to remove
     */
    void RemoveElementsAndBelongingsFromAllLevels(const Flags IdentifierFlag = TO_ERASE);

    /**
     * @brief Remove the condition with given Id from mesh with ThisIndex in this modelpart and all its subs.
     * @details This method removes belonging entities too.
     * This means that if the condition has nodes defining an element, and the nodes defining that element are removed the element is removed too
     * Basically the method checks that when removing the nodes doesn't affect to other entities
     * @param ConditionId The ID of the condition to remove
     * @param IdentifierFlag The flag that identifies the entities to removeentities too
     * @param ThisIndex The index of the mesh where remove the entity
     */
    void RemoveConditionAndBelongings(IndexType ConditionId, Flags IdentifierFlag = TO_ERASE, IndexType ThisIndex = 0);

    /**
     * @brief Remove given condition from mesh with ThisIndex in this modelpart and all its subs.
     * @details This method removes belonging entities too.
     * This means that if the condition has nodes defining an element, and the nodes defining that element are removed the element is removed too
     * Basically the method checks that when removing the nodes doesn't affect to other entities
     * @param rThisCondition The reference to the condition to remove
     * @param IdentifierFlag The flag that identifies the entities to remove
     * @param ThisIndex The index of the mesh where remove the entity
     */
    void RemoveConditionAndBelongings(Condition& ThisCondition, const Flags IdentifierFlag = TO_ERASE, IndexType ThisIndex = 0);

    /**
     * @brief Remove given condition from mesh with ThisIndex in this modelpart and all its subs. This method removes belonging entities too
     * @details The method check that when removing the nodes doesn't affect to other entities
     * @param pThisCondition The pointer to the condition to remove
     * @param IdentifierFlag The flag that identifies the entities to remove
     * @param ThisIndex The index of the mesh where remove the entity
     */
    void RemoveConditionAndBelongings(Condition::Pointer pThisCondition, const Flags IdentifierFlag = TO_ERASE, IndexType ThisIndex = 0);

    /**
     * @brief Remove the condition with given Id from mesh with ThisIndex in parents, itself and children.
     * @details This method removes belonging entities too.
     * This means that if the condition has nodes defining an element, and the nodes defining that element are removed the element is removed too
     * Basically the method checks that when removing the nodes doesn't affect to other entities
     * @param ConditionId The ID of the condition to remove
     * @param IdentifierFlag The flag that identifies the entities to remove
     * @param ThisIndex The index of the mesh where remove the entity
     */
    void RemoveConditionAndBelongingsFromAllLevels(IndexType ConditionId, const Flags IdentifierFlag = TO_ERASE, IndexType ThisIndex = 0);

    /**
     * @brief Remove given condition from mesh with ThisIndex in parents, itself and children.
     * @details This method removes belonging entities too.
     * This means that if the condition has nodes defining an element, and the nodes defining that element are removed the element is removed too
     * Basically the method checks that when removing the nodes doesn't affect to other entities
     * @param rThisCondition The reference to the condition to remove
     * @param IdentifierFlag The flag that identifies the entities to remove
     * @param ThisIndex The index of the mesh where remove the entity
     */
    void RemoveConditionAndBelongingsFromAllLevels(Condition& rThisCondition, const Flags IdentifierFlag = TO_ERASE, IndexType ThisIndex = 0);

    /**
     * @brief Remove given condition from mesh with ThisIndex in parents, itself and children.
     * @details This method removes belonging entities too.
     * This means that if the condition has nodes defining an element, and the nodes defining that element are removed the element is removed too
     * Basically the method checks that when removing the nodes doesn't affect to other entities
     * @param pThisCondition The pointer to the condition to remove
     * @param IdentifierFlag The flag that identifies the entities to remove
     * @param ThisIndex The index of the mesh where remove the entity
     */
    void RemoveConditionAndBelongingsFromAllLevels(Condition::Pointer pThisCondition, const Flags IdentifierFlag = TO_ERASE, IndexType ThisIndex = 0);

    /**
     * @brief It erases all conditions identified by "IdentifierFlag" by removing the pointer.
     * @details This method removes belonging entities too.
     * This means that if the condition has nodes defining an element, and the nodes defining that element are removed the element is removed too
     * Basically the method checks that when removing the nodes doesn't affect to other entities
     * Pointers are erased from this level downwards nodes will be automatically destructured when no pointer is left to them
     * @param IdentifierFlag The flag that identifies the entities to remove
     */
    void RemoveConditionsAndBelongings(Flags IdentifierFlag = TO_ERASE);

    /**
     * @brief It erases all conditions identified by "IdentifierFlag" by removing the pointer.
     * @details This method removes belonging entities too.
     * This means that if the condition has nodes defining an element, and the nodes defining that element are removed the element is removed too
     * Basically the method checks that when removing the nodes doesn't affect to other entities
     * Pointers are erased from this level downwards nodes will be automatically destructured when no pointer is left to them
     * @param IdentifierFlag The flag that identifies the entities to remove
     */
    void RemoveConditionsAndBelongingsFromAllLevels(const Flags IdentifierFlag = TO_ERASE);


    /// To Export a Scalar data (Double/int/...)
    template<class TContainerType>
    void GetScalarData(
        const Variable<typename TContainerType::value_type>& rVariable,
        const DataLocation DataLoc,
        TContainerType& data) const
    {
        KRATOS_TRY

        switch (DataLoc)
        {
        case (DataLocation::NodeHistorical):{
            data.resize(mrModelPart.NumberOfNodes());

            auto inodebegin = mrModelPart.NodesBegin();

            IndexPartition<IndexType>(mrModelPart.NumberOfNodes()).for_each([&](IndexType Index){
                auto inode = inodebegin + Index;

                data[Index] = inode->FastGetSolutionStepValue(rVariable);
            });

            break;
        }
        case (DataLocation::NodeNonHistorical):{
            data.resize(mrModelPart.NumberOfNodes());

            GetScalarDataFromContainer(mrModelPart.Nodes(), rVariable, data);
            break;
        }
        case (DataLocation::Element):{
            data.resize(mrModelPart.NumberOfElements());

            GetScalarDataFromContainer(mrModelPart.Elements(), rVariable, data);
            break;
        }
        case (DataLocation::Condition):{
            data.resize(mrModelPart.NumberOfConditions());

            GetScalarDataFromContainer(mrModelPart.Conditions(), rVariable, data);
            break;
        }
        case (DataLocation::ModelPart):{
            data.resize(1);
            data[0] = mrModelPart[rVariable];
            break;
        }
        case (DataLocation::ProcessInfo):{
            data.resize(1);
            data[0] = mrModelPart.GetProcessInfo()[rVariable];
            break;
        }
        default:{
            KRATOS_ERROR << "unknown Datalocation" << std::endl;
            break;
        }
        }

        KRATOS_CATCH("")
    }

    /// To Export a Vector data (std::vector/array/..)
    template<class TContainerType, class TVarType>
    void GetVectorData(
        const Variable<TVarType>& rVariable,
        const DataLocation DataLoc,
        TContainerType& data) const
    {
        KRATOS_TRY

        switch (DataLoc)
        {
        case (DataLocation::NodeHistorical):{
            unsigned int TSize = mrModelPart.NumberOfNodes() > 0 ? mrModelPart.NodesBegin()->FastGetSolutionStepValue(rVariable).size() : 0;

            TSize = mrModelPart.GetCommunicator().GetDataCommunicator().MaxAll(TSize);
            data.resize(mrModelPart.NumberOfNodes()*TSize);

            auto inodebegin = mrModelPart.NodesBegin();

            IndexPartition<IndexType>(mrModelPart.NumberOfNodes()).for_each([&](IndexType Index){
                auto inode = inodebegin + Index;

                const auto& r_val = inode->FastGetSolutionStepValue(rVariable);
                for(std::size_t dim = 0 ; dim < TSize ; dim++){
                    data[(Index*TSize) + dim] = r_val[dim];
                }
            });

            break;
        }
        case (DataLocation::NodeNonHistorical):{
            unsigned int TSize = mrModelPart.NumberOfNodes() > 0 ? mrModelPart.NodesBegin()->GetValue(rVariable).size() : 0;

            TSize = mrModelPart.GetCommunicator().GetDataCommunicator().MaxAll(TSize);

            data.resize(mrModelPart.NumberOfNodes()*TSize);

            GetVectorDataFromContainer(mrModelPart.Nodes(), TSize, rVariable, data);
            break;
        }
        case (DataLocation::Element):{
            unsigned int TSize = mrModelPart.NumberOfElements() > 0 ? mrModelPart.ElementsBegin()->GetValue(rVariable).size() : 0;

            TSize = mrModelPart.GetCommunicator().GetDataCommunicator().MaxAll(TSize);

            data.resize(mrModelPart.NumberOfElements()*TSize);

            GetVectorDataFromContainer(mrModelPart.Elements(), TSize, rVariable, data);
            break;
        }
        case (DataLocation::Condition):{
            unsigned int TSize = mrModelPart.NumberOfConditions() > 0 ? mrModelPart.ConditionsBegin()->GetValue(rVariable).size() : 0;

            TSize = mrModelPart.GetCommunicator().GetDataCommunicator().MaxAll(TSize);

            data.resize(mrModelPart.NumberOfConditions()*TSize);

            GetVectorDataFromContainer(mrModelPart.Conditions(), TSize, rVariable, data);
            break;
        }
        case (DataLocation::ModelPart):{
            std::size_t TSize = mrModelPart[rVariable].size();
            data.resize(TSize);

            IndexType counter = 0;
            auto& r_val = mrModelPart[rVariable];
            for(std::size_t dim = 0 ; dim < TSize ; dim++){
                    data[counter++] = r_val[dim];
                }
            break;
        }
        case (DataLocation::ProcessInfo):{
            const std::size_t TSize = mrModelPart.GetProcessInfo()[rVariable].size();
            data.resize(TSize);

            IndexType counter = 0;
            auto& r_val = mrModelPart.GetProcessInfo()[rVariable];
            for(std::size_t dim = 0 ; dim < TSize ; dim++){
                    data[counter++] = r_val[dim];
                }
            break;
        }
        default:{
            KRATOS_ERROR << "unknown Datalocation" << std::endl;
            break;
        }
        }

        KRATOS_CATCH("")
    }

    /// To Import a Scalar data (Double/int/...)
    template<class TContainerType>
    void SetScalarData(
        const Variable<typename TContainerType::value_type>& rVariable,
        const DataLocation DataLoc,
        const TContainerType& rData)
    {
        KRATOS_TRY

        switch (DataLoc)
        {
        case (DataLocation::NodeHistorical):{
            auto inodebegin = mrModelPart.NodesBegin();
            IndexPartition<IndexType>(mrModelPart.NumberOfNodes()).for_each([&](IndexType Index){
                auto inode = inodebegin + Index;

                auto& r_val = inode->FastGetSolutionStepValue(rVariable);
                r_val = rData[Index];
            });

            break;
        }
        case (DataLocation::NodeNonHistorical):{
            SetScalarDataFromContainer(mrModelPart.Nodes(), rVariable, rData);
            break;
        }
        case (DataLocation::Element):{
            SetScalarDataFromContainer(mrModelPart.Elements(), rVariable, rData);
            break;
        }
        case (DataLocation::Condition):{
            SetScalarDataFromContainer(mrModelPart.Conditions(), rVariable, rData);
            break;
        }
        case (DataLocation::ModelPart):{
            mrModelPart[rVariable]= rData[0];
            break;
        }
        case (DataLocation::ProcessInfo):{
            mrModelPart.GetProcessInfo()[rVariable] = rData[0] ;
            break;
        }
        default:{
            KRATOS_ERROR << "unknown Datalocation" << std::endl;
            break;
        }
        }

        KRATOS_CATCH("")
    }

    /// To Import a Vector data (std::vector/array/..)
    template<class TContainerType, class TVarType>
    void SetVectorData(
        const Variable<TVarType>& rVariable,
        const DataLocation DataLoc,
        const TContainerType& rData)
    {
        KRATOS_TRY

        switch (DataLoc)
        {
        case (DataLocation::NodeHistorical):{
            unsigned int size = mrModelPart.NumberOfNodes() > 0 ? mrModelPart.NodesBegin()->FastGetSolutionStepValue(rVariable).size() : 0;

            size = mrModelPart.GetCommunicator().GetDataCommunicator().MaxAll(size);

            auto inodebegin = mrModelPart.NodesBegin();
            IndexPartition<IndexType>(mrModelPart.NumberOfNodes()).for_each([&](IndexType Index){
                auto inode = inodebegin + Index;
                auto& r_val = inode->FastGetSolutionStepValue(rVariable);

                KRATOS_DEBUG_ERROR_IF(r_val.size() != size) << "mismatch in size!" << std::endl;

                for(std::size_t dim = 0 ; dim < size ; dim++){
                    r_val[dim] = rData[(Index*size) + dim];
                }
            });

            break;
        }
        case (DataLocation::NodeNonHistorical):{
            unsigned int size = mrModelPart.NumberOfNodes() > 0 ? mrModelPart.NodesBegin()->GetValue(rVariable).size() : 0;

            size = mrModelPart.GetCommunicator().GetDataCommunicator().MaxAll(size);

            SetVectorDataFromContainer(mrModelPart.Nodes(), size, rVariable, rData);
            break;
        }
        case (DataLocation::Element):{
            unsigned int size = mrModelPart.NumberOfElements() > 0 ? mrModelPart.ElementsBegin()->GetValue(rVariable).size() : 0;

            size = mrModelPart.GetCommunicator().GetDataCommunicator().MaxAll(size);

            SetVectorDataFromContainer(mrModelPart.Elements(), size, rVariable, rData);
            break;
        }
        case (DataLocation::Condition):{
            unsigned int size = mrModelPart.NumberOfConditions() > 0 ? mrModelPart.ConditionsBegin()->GetValue(rVariable).size() : 0;

            size = mrModelPart.GetCommunicator().GetDataCommunicator().MaxAll(size);

            SetVectorDataFromContainer(mrModelPart.Conditions(), size, rVariable, rData);
            break;
        }
        case (DataLocation::ModelPart):{
            const std::size_t size = mrModelPart[rVariable].size();

            IndexType counter = 0;
            auto& r_val = mrModelPart[rVariable];
                for(std::size_t dim = 0 ; dim < size ; dim++){
                    r_val[dim] = rData[counter++];
                }
            break;
            }
        case (DataLocation::ProcessInfo):{
            const std::size_t size = mrModelPart.GetProcessInfo()[rVariable].size();

            IndexType counter = 0;
            auto& r_val = mrModelPart.GetProcessInfo()[rVariable];
            for(std::size_t dim = 0 ; dim < size ; dim++){
                    r_val[dim] = rData[counter++];
                }
            break;
        }
        default:{
            KRATOS_ERROR << "unknown Datalocation" << std::endl;
            break;
        }

        }

        KRATOS_CATCH("")
    }

    /**
     * @brief This method deep copies a whole model part
     * @details When a pointer to Model is provided the provided Model will be considered for the copy, otherwise the Model of the current ModelPart will be considered. The last is the default behaviour.
     * This is deep copy, meaning that every entity is deep copied, so created from scratch. The only thing that would be equal will be the Model if not custom Model is provided
     * @param rNewModelPartName The name of the new model part
     * @param pModel The pointer to the Model that will host the new ModelPart, if nullptr, the current Model will be used.
     * @return The deep copied model part
     */
    ModelPart& DeepCopyModelPart(
        const std::string& rNewModelPartName,
        Model* pModel = nullptr
        );

    /**
     * @brief This method deep copies a entities
     * @details Only works with Element and Condition due to the lack of consistency of the entities Clone methods
     * @param rModelPart The model part to copy the entities
     * @param rEntities The entities to be copied
     * @param rReferenceEntities The entities to be copied
     * @param rGeometryPointerDatabase The database of geometries
     * @tparam TClassContainer rEntities type
     * @tparam TReferenceClassContainer rReferenceEntities type
     */
    template<class TClassContainer, class TReferenceClassContainer>
    void DeepCopyEntities(
        ModelPart& rModelPart,
        TClassContainer& rEntities,
        TReferenceClassContainer& rReferenceEntities,
        std::unordered_map<Geometry<Node<3>>::Pointer,Geometry<Node<3>>::Pointer>& rGeometryPointerDatabase
        )
    {
        KRATOS_TRY

        auto& r_properties= rModelPart.rProperties();
        rEntities.SetMaxBufferSize(rReferenceEntities.GetMaxBufferSize());
        rEntities.SetSortedPartSize(rReferenceEntities.GetSortedPartSize());
        const auto& r_reference_entities_container = rReferenceEntities.GetContainer();
        auto& r_entities_container = rEntities.GetContainer();
        const IndexType number_entities = r_reference_entities_container.size();
        r_entities_container.resize(number_entities);
        const auto it_ent_begin = r_reference_entities_container.begin();
        IndexPartition<std::size_t>(number_entities).for_each([&it_ent_begin,&r_entities_container,&rGeometryPointerDatabase,&r_properties](std::size_t i) {
            auto it_ent = it_ent_begin + i;
            auto& p_old_ent = (*it_ent);
            auto p_new_ent = p_old_ent->Create(p_old_ent->Id(), rGeometryPointerDatabase[p_old_ent->pGetGeometry()], r_properties(p_old_ent->pGetProperties()->Id()));
            p_new_ent->SetData(p_old_ent->GetData());
            p_new_ent->Set(Flags(*p_old_ent));
            r_entities_container[i] = p_new_ent;
        });

        KRATOS_CATCH("")
    }

    /**
     * @brief This method deep copies a whole model part
     * @details When a pointer to Model is provided the provided Model will be considered for the copy, otherwise the Model of the current ModelPart will be considered. The last is the default behaviour. 
     * This is deep copy, meaning that every entity is deep copied, so created from scratch. The only thing that would be equal will be the Model if not custom Model is provided
     * @param rNewModelPartName The name of the new model part
     * @param pModel The pointer to the Model that will host the new ModelPart, if nullptr, the current Model will be used.
     * @return The deep copied model part
     */
    ModelPart& DeepCopyModelPart(
        const std::string& rNewModelPartName, 
        Model* pModel = nullptr
        );

    /**
     * @brief This method deep copies a entities
     * @details Only works with Element and Condition due to the lack of consistency of the entities Clone methods
     * @param rModelPart The model part to copy the entities
     * @param rEntities The entities to be copied
     * @param rReferenceEntities The entities to be copied
     * @param rGeometryPointerDatabase The database of geometries
     * @tparam TClassContainer rEntities type
     * @tparam TReferenceClassContainer rReferenceEntities type
     */
    template<class TClassContainer, class TReferenceClassContainer>
    void DeepCopyEntities(
        ModelPart& rModelPart,
        TClassContainer& rEntities,
        TReferenceClassContainer& rReferenceEntities,
        std::unordered_map<Geometry<Node<3>>::Pointer,Geometry<Node<3>>::Pointer>& rGeometryPointerDatabase
        )
    {   
        auto& r_properties= rModelPart.rProperties();
        rEntities.SetMaxBufferSize(rReferenceEntities.GetMaxBufferSize());
        rEntities.SetSortedPartSize(rReferenceEntities.GetSortedPartSize());
        const auto& r_reference_entities_container = rReferenceEntities.GetContainer();
        auto& r_entities_container = rEntities.GetContainer();
        const IndexType number_entities = r_reference_entities_container.size();
        r_entities_container.resize(number_entities);
        const auto it_ent_begin = r_reference_entities_container.begin();
        IndexPartition<std::size_t>(number_entities).for_each([&it_ent_begin,&r_entities_container,&rGeometryPointerDatabase,&r_properties](std::size_t i) {
            auto it_ent = it_ent_begin + i;
            auto& p_old_ent = (*it_ent);
            auto p_new_ent = p_old_ent->Create(p_old_ent->Id(), rGeometryPointerDatabase[p_old_ent->pGetGeometry()], r_properties(p_old_ent->pGetProperties()->Id()));
            p_new_ent->SetData(p_old_ent->GetData());
            p_new_ent->Set(Flags(*p_old_ent));
            r_entities_container[i] = p_new_ent;
        });
    }

    /// Turn back information as a string.
    virtual std::string Info() const
    {
        return "AuxiliarModelPartUtilities";
    }

    /// Print information about this object.
    virtual void PrintInfo(std::ostream& rOStream) const
    {
        rOStream << Info() << std::endl;
    }

    /// Print object's data.
    virtual void PrintData(std::ostream& rOStream) const
    {
        rOStream << Info() << std::endl;
    }

protected:

    ///@name Protected static Member Variables
    ///@{

    ///@}
    ///@name Protected member Variables
    ///@{

    ///@}
    ///@name Protected Operators
    ///@{

    ///@}
    ///@name Protected Operations
    ///@{

    ///@}
    ///@name Protected  Access
    ///@{

    ///@}
    ///@name Protected Inquiry
    ///@{

    ///@}
    ///@name Protected LifeCycle
    ///@{
    ///@}

private:
    ///@name Static Member Variables
    ///@{
    ///@}
    ///@name Member Variables
    ///@{

    ModelPart& mrModelPart;

    ///@}
    ///@name Private Operators
    ///@{

    ///@}
    ///@name Private Operations
    ///@{

    template<typename TDataType, class TContainerType, class TDataContainerType>
    void GetScalarDataFromContainer(
        const TContainerType& rContainer,
        const Variable<TDataType>& rVariable,
        TDataContainerType& data) const
    {
        KRATOS_TRY

        DataSizeCheck(rContainer.size(), data.size());

        IndexPartition<std::size_t>(rContainer.size()).for_each([&](std::size_t index){
            const auto& r_entity = *(rContainer.begin() + index);
            data[index] = r_entity.GetValue(rVariable);
        });

        KRATOS_CATCH("")
    }

    template<typename TDataType, class TContainerType, class TDataContainerType>
    void GetVectorDataFromContainer(
        const TContainerType& rContainer,
        const std::size_t VectorSize,
        const Variable<TDataType>& rVariable,
        TDataContainerType& data) const
    {
        KRATOS_TRY

        DataSizeCheck(rContainer.size()*VectorSize, data.size());

        IndexPartition<std::size_t>(rContainer.size()).for_each([&](std::size_t index){
            const auto& r_entity = *(rContainer.begin() + index);
            const auto& r_val = r_entity.GetValue(rVariable);
            for(std::size_t dim = 0 ; dim < VectorSize ; dim++){
                data[(VectorSize*index) + dim] = r_val[dim];
            }
        });

        KRATOS_CATCH("")
    }

    template<typename TDataType, class TContainerType, class TDataContainerType>
    void SetScalarDataFromContainer(
        TContainerType& rContainer,
        const Variable<TDataType>& rVariable,
        const TDataContainerType& rData) const
    {
        KRATOS_TRY

        DataSizeCheck(rContainer.size(), rData.size());

        IndexPartition<std::size_t>(rContainer.size()).for_each([&](std::size_t index){
            auto& r_entity = *(rContainer.begin() + index);
            r_entity.SetValue(rVariable, rData[index]);
        });

        KRATOS_CATCH("")
    }

    template<typename TDataType, class TContainerType, class TDataContainerType>
    void SetVectorDataFromContainer(
        TContainerType& rContainer,
        const std::size_t VectorSize,
        const Variable<TDataType>& rVariable,
        const TDataContainerType& rData) const
    {
        KRATOS_TRY

        DataSizeCheck(rContainer.size()*VectorSize, rData.size());

        IndexPartition<std::size_t>(rContainer.size()).for_each([&](std::size_t index){
            auto& r_entity = *(rContainer.begin() + index);
            TDataType aux;
            KRATOS_DEBUG_ERROR_IF(aux.size() != VectorSize) << "mismatch in size!" << std::endl;
            for(std::size_t dim = 0 ; dim < VectorSize ; dim++){
                aux[dim] = rData[(VectorSize*index) + dim];
            }
            r_entity.SetValue(rVariable, aux);
        });

        KRATOS_CATCH("")
    }

    void DataSizeCheck(
        const std::size_t ContainerSize,
        const std::size_t DataSize) const
    {
        KRATOS_ERROR_IF(ContainerSize != DataSize) << "Mismatch in size! Container size: " << ContainerSize << " | Data size: " << DataSize << std::endl;
    }

    /**
     * @brief This method copies the submodelpart structure from the original model part to the new one.
     * @details This method is called recursively
     * @param rOriginalModelPart The original model part
     * @param rNewModelPart The new model part
     */
    void DeepCopySubModelPart(
<<<<<<< HEAD
        const ModelPart& rOldModelPart, 
=======
        const ModelPart& rOldModelPart,
>>>>>>> e93d743a
        ModelPart& rNewModelPart
        );

    ///@}
    ///@name Private  Access
    ///@{
    ///@}

    ///@}

    ///@name Private Inquiry
    ///@{
    ///@}

    ///@name Unaccessible methods
    ///@{
    ///@}
};// class AuxiliarModelPartUtilities

///@}
///@name Type Definitions
///@{


///@}
///@name Input and output
///@{

///@}

}  // namespace Kratos.<|MERGE_RESOLUTION|>--- conflicted
+++ resolved
@@ -630,55 +630,6 @@
         KRATOS_CATCH("")
     }
 
-    /**
-     * @brief This method deep copies a whole model part
-     * @details When a pointer to Model is provided the provided Model will be considered for the copy, otherwise the Model of the current ModelPart will be considered. The last is the default behaviour. 
-     * This is deep copy, meaning that every entity is deep copied, so created from scratch. The only thing that would be equal will be the Model if not custom Model is provided
-     * @param rNewModelPartName The name of the new model part
-     * @param pModel The pointer to the Model that will host the new ModelPart, if nullptr, the current Model will be used.
-     * @return The deep copied model part
-     */
-    ModelPart& DeepCopyModelPart(
-        const std::string& rNewModelPartName, 
-        Model* pModel = nullptr
-        );
-
-    /**
-     * @brief This method deep copies a entities
-     * @details Only works with Element and Condition due to the lack of consistency of the entities Clone methods
-     * @param rModelPart The model part to copy the entities
-     * @param rEntities The entities to be copied
-     * @param rReferenceEntities The entities to be copied
-     * @param rGeometryPointerDatabase The database of geometries
-     * @tparam TClassContainer rEntities type
-     * @tparam TReferenceClassContainer rReferenceEntities type
-     */
-    template<class TClassContainer, class TReferenceClassContainer>
-    void DeepCopyEntities(
-        ModelPart& rModelPart,
-        TClassContainer& rEntities,
-        TReferenceClassContainer& rReferenceEntities,
-        std::unordered_map<Geometry<Node<3>>::Pointer,Geometry<Node<3>>::Pointer>& rGeometryPointerDatabase
-        )
-    {   
-        auto& r_properties= rModelPart.rProperties();
-        rEntities.SetMaxBufferSize(rReferenceEntities.GetMaxBufferSize());
-        rEntities.SetSortedPartSize(rReferenceEntities.GetSortedPartSize());
-        const auto& r_reference_entities_container = rReferenceEntities.GetContainer();
-        auto& r_entities_container = rEntities.GetContainer();
-        const IndexType number_entities = r_reference_entities_container.size();
-        r_entities_container.resize(number_entities);
-        const auto it_ent_begin = r_reference_entities_container.begin();
-        IndexPartition<std::size_t>(number_entities).for_each([&it_ent_begin,&r_entities_container,&rGeometryPointerDatabase,&r_properties](std::size_t i) {
-            auto it_ent = it_ent_begin + i;
-            auto& p_old_ent = (*it_ent);
-            auto p_new_ent = p_old_ent->Create(p_old_ent->Id(), rGeometryPointerDatabase[p_old_ent->pGetGeometry()], r_properties(p_old_ent->pGetProperties()->Id()));
-            p_new_ent->SetData(p_old_ent->GetData());
-            p_new_ent->Set(Flags(*p_old_ent));
-            r_entities_container[i] = p_new_ent;
-        });
-    }
-
     /// Turn back information as a string.
     virtual std::string Info() const
     {
@@ -840,11 +791,7 @@
      * @param rNewModelPart The new model part
      */
     void DeepCopySubModelPart(
-<<<<<<< HEAD
-        const ModelPart& rOldModelPart, 
-=======
         const ModelPart& rOldModelPart,
->>>>>>> e93d743a
         ModelPart& rNewModelPart
         );
 
