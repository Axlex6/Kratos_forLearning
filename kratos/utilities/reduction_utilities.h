--- conflicted
+++ resolved
@@ -146,11 +146,6 @@
     /// THREADSAFE (needs some sort of lock guard) reduction, to be used to sync threads
     void ThreadSafeReduce(const MaxReduction<TDataType, TReturnType>& rOther)
     {
-<<<<<<< HEAD
-        KRATOS_CRITICAL_SECTION(
-            mValue = std::max(mValue,rOther.mValue);
-        )
-=======
         const std::lock_guard<LockObject> scope_lock(ParallelUtilities::GetGlobalLock());
         LocalReduce(rOther.mValue);
     }
@@ -184,7 +179,6 @@
     {
         const std::lock_guard<LockObject> scope_lock(ParallelUtilities::GetGlobalLock());
         LocalReduce(rOther.mValue);
->>>>>>> 1fc9bede
     }
 };
 
@@ -214,11 +208,6 @@
     /// THREADSAFE (needs some sort of lock guard) reduction, to be used to sync threads
     void ThreadSafeReduce(const MinReduction<TDataType, TReturnType>& rOther)
     {
-<<<<<<< HEAD
-        KRATOS_CRITICAL_SECTION(
-            mValue = std::min(mValue,rOther.mValue);
-        )
-=======
         const std::lock_guard<LockObject> scope_lock(ParallelUtilities::GetGlobalLock());
         LocalReduce(rOther.mValue);
     }
@@ -254,7 +243,6 @@
     {
         const std::lock_guard<LockObject> scope_lock(ParallelUtilities::GetGlobalLock());
         LocalReduce(rOther.mValue);
->>>>>>> 1fc9bede
     }
 };
 
