from __future__ import print_function, absolute_import, division

from KratosMultiphysics import *
import KratosMultiphysics.KratosUnittest as UnitTest

import KratosMultiphysics.kratos_utilities as kratos_utils

try:
    from KratosMultiphysics.FluidDynamicsApplication import *
    have_fluid_dynamics = True
except ImportError:
    have_fluid_dynamics = False

import testing_utilities as test_utils

import filecmp
import os

class WorkFolderScope(object):
    '''Auxiliary class to define a work folder for the tests.'''
    def __init__(self, work_folder):
        self.currentPath = os.getcwd()
        self.scope = os.path.abspath(os.path.join(os.path.dirname(os.path.realpath(__file__)),work_folder))

    def __enter__(self):
        os.chdir(self.scope)

    def __exit__(self, exc_type, exc_value, traceback):
        os.chdir(self.currentPath)

@UnitTest.skipUnless(have_fluid_dynamics,"Missing required application: FluidDynamicsApplication")
class TestGiDIOGaussPoints(UnitTest.TestCase):
    '''Tests related to GiD I/O Gauss point results printing.'''

    def setUp(self):
        self.setModelPart()
        self.workFolder = "gid_io"

    def tearDown(self):
        with WorkFolderScope(self.workFolder):
            for suffix in ['_0.post.res', '_0.post.msh']:
<<<<<<< HEAD
                test_utils.DeleteFileIfExisting(self.output_file_name+suffix)
=======
                kratos_utils.DeleteFileIfExisting(self.output_file_name+suffix)
>>>>>>> a1da8b92


    def setModelPart(self):
        modelPart = ModelPart("Test ModelPart")

        modelPart.AddNodalSolutionStepVariable(DISTANCE)
        modelPart.AddNodalSolutionStepVariable(VELOCITY)

        nodes = list()
        nodes.append( modelPart.CreateNewNode(1, 0.0, 0.0, 0.0) )
        nodes.append( modelPart.CreateNewNode(2, 1.0, 0.0, 0.0) )
        nodes.append( modelPart.CreateNewNode(3, 1.0, 1.0, 0.0) )
        nodes.append( modelPart.CreateNewNode(4, 0.0, 1.0, 0.0) )
        nodes.append( modelPart.CreateNewNode(5, 0.5, 0.5, 1.0) )

        for node in nodes:
            rx = node.X - 0.5
            rz = node.Z - 0.5
            r = (rx**2 + rz**2)**0.5
            vel = Array3()
            vel[0] = - rz/r
            vel[1] = 0.0
            vel[2] = rx/r
            node.SetSolutionStepValue(VELOCITY,0,vel)
            node.SetSolutionStepValue(DISTANCE,0,r)

        properties = modelPart.GetProperties()[0]

        modelPart.CreateNewElement("VMS3D",1,[1,2,4,5],properties)
        modelPart.CreateNewElement("VMS3D",2,[2,3,4,5],properties)

        modelPart.CreateNewCondition("MonolithicWallCondition3D",1,[1,5,4],properties)
        modelPart.CreateNewCondition("MonolithicWallCondition3D",2,[1,2,5],properties)
        modelPart.CreateNewCondition("MonolithicWallCondition3D",3,[2,3,5],properties)
        modelPart.CreateNewCondition("MonolithicWallCondition3D",4,[3,4,5],properties)

        modelPart.SetBufferSize(2)

        self.modelPart = modelPart

    def deactivateSome(self):
        for elem in self.modelPart.Elements:
            if elem.Id % 2 == 0:
                elem.Set(ACTIVE,False)

        for cond in self.modelPart.Conditions:
            if cond.Id % 2 == 0:
                cond.Set(ACTIVE,False)

    def initializeOutputFile(self):
        self.gid_io = GidIO(
            self.output_file_name,
            self.post_mode,
            MultiFileFlag.SingleFile,
            WriteDeformedMeshFlag.WriteUndeformed,
            WriteConditionsFlag.WriteConditions)

        self.gid_io.InitializeMesh(0)
        self.gid_io.WriteMesh(self.modelPart.GetMesh())
        self.gid_io.FinalizeMesh()

        self.gid_io.InitializeResults(0.0, self.modelPart.GetMesh())

    def writeResults(self,label):
        self.gid_io.WriteNodalResults(VELOCITY, self.modelPart.Nodes, label, 0)
        self.gid_io.PrintOnGaussPoints(VORTICITY, self.modelPart, label)
        self.gid_io.PrintOnGaussPoints(NORMAL, self.modelPart, label)


    def finalizeOutputFile(self):
        self.gid_io.FinalizeResults()

    def outputMatchesReferenceSolution(self):
        msh_file_matches = filecmp.cmp(self.reference_file_name+'_0.post.msh',self.output_file_name+'_0.post.msh')
        res_file_matches = filecmp.cmp(self.reference_file_name+'_0.post.res',self.output_file_name+'_0.post.res')
        return msh_file_matches and res_file_matches


    def test_write_active_only(self):

        self.post_mode = GiDPostMode.GiD_PostAscii
        self.output_file_name = "test_gid_io_gp_active_only"
        self.reference_file_name = "ref_gid_io_gp_active_only"

        self.deactivateSome()

        with WorkFolderScope(self.workFolder):
            self.initializeOutputFile()
            self.writeResults(0.0)
            self.finalizeOutputFile()

            self.assertTrue(self.outputMatchesReferenceSolution())

    def test_write_dynamic_deactivation(self):

        self.post_mode = GiDPostMode.GiD_PostAscii
        self.output_file_name = "test_gid_io_gp_dynamic_deactivation"
        self.reference_file_name = "ref_gid_io_gp_dynamic_deactivation"

        with WorkFolderScope(self.workFolder):
            self.initializeOutputFile()
            self.writeResults(0.0)

            self.deactivateSome()

            self.writeResults(1.0)
            self.finalizeOutputFile()

            self.assertTrue(self.outputMatchesReferenceSolution())


if __name__ == '__main__':
    test = TestGiDIOGaussPoints()
    test.setUp()
    #test.test_write_active_only()
    test.test_write_dynamic_deactivation()
    test.tearDown()<|MERGE_RESOLUTION|>--- conflicted
+++ resolved
@@ -10,8 +10,6 @@
     have_fluid_dynamics = True
 except ImportError:
     have_fluid_dynamics = False
-
-import testing_utilities as test_utils
 
 import filecmp
 import os
@@ -39,11 +37,7 @@
     def tearDown(self):
         with WorkFolderScope(self.workFolder):
             for suffix in ['_0.post.res', '_0.post.msh']:
-<<<<<<< HEAD
-                test_utils.DeleteFileIfExisting(self.output_file_name+suffix)
-=======
                 kratos_utils.DeleteFileIfExisting(self.output_file_name+suffix)
->>>>>>> a1da8b92
 
 
     def setModelPart(self):
