//    |  /           |
//    ' /   __| _` | __|  _ \   __|
//    . \  |   (   | |   (   |\__ `
//   _|\_\_|  \__,_|\__|\___/ ____/
//                   Multi-Physics
//
//  License:         BSD License
//                     Kratos default license: kratos/license.txt
//
//  Main authors:    Pooyan Dadvand
//                   Philipp Bucher
//                   Vicente Mataix Ferrandiz
//

// Project includes
#include "containers/model.h"
#include "testing/testing.h"
#include "includes/model_part.h"
#include "utilities/auxiliar_model_part_utilities.h"

namespace Kratos {
<<<<<<< HEAD
    namespace Testing {

    typedef Node<3> NodeType;

    void GenerateGenericModelPart(ModelPart& rModelPart)
    {
        Properties::Pointer p_elem_prop = rModelPart.pGetProperties(0);

        // First we create the nodes
        NodeType::Pointer p_node_1 = rModelPart.CreateNewNode(1, 0.0 , 0.0 , 0.0);
        NodeType::Pointer p_node_2 = rModelPart.CreateNewNode(2, 1.0 , 0.0 , 0.0);
        NodeType::Pointer p_node_3 = rModelPart.CreateNewNode(3, 1.0 , 1.0 , 0.0);
        NodeType::Pointer p_node_4 = rModelPart.CreateNewNode(4, 0.0 , 1.0 , 0.0);
        NodeType::Pointer p_node_5 = rModelPart.CreateNewNode(5, 2.0 , 0.0 , 0.0);
        NodeType::Pointer p_node_6 = rModelPart.CreateNewNode(6, 2.0 , 1.0 , 0.0);

        // Now we create the "conditions"
        std::vector<NodeType::Pointer> condition_nodes_0 (2);
        condition_nodes_0[0] = p_node_1;
        condition_nodes_0[1] = p_node_2;

        std::vector<NodeType::Pointer> condition_nodes_1 (2);
        condition_nodes_1[0] = p_node_1;
        condition_nodes_1[1] = p_node_4;

        std::vector<NodeType::Pointer> condition_nodes_2 (2);
        condition_nodes_2[0] = p_node_2;
        condition_nodes_2[1] = p_node_5;

        std::vector<NodeType::Pointer> condition_nodes_3 (2);
        condition_nodes_3[0] = p_node_5;
        condition_nodes_3[1] = p_node_6;

        Condition::Pointer p_cond_0 = rModelPart.CreateNewCondition("Condition2D2N", 1, PointerVector<NodeType>{condition_nodes_0}, p_elem_prop);
        Condition::Pointer p_cond_1 = rModelPart.CreateNewCondition("Condition2D2N", 2, PointerVector<NodeType>{condition_nodes_1}, p_elem_prop);
        Condition::Pointer p_cond_2 = rModelPart.CreateNewCondition("Condition2D2N", 3, PointerVector<NodeType>{condition_nodes_2}, p_elem_prop);
        Condition::Pointer p_cond_3 = rModelPart.CreateNewCondition("Condition2D2N", 4, PointerVector<NodeType>{condition_nodes_3}, p_elem_prop);

        // Now we create the "elements"
        std::vector<NodeType::Pointer> element_nodes_0 (3);
        element_nodes_0[0] = p_node_1;
        element_nodes_0[1] = p_node_2;
        element_nodes_0[2] = p_node_3;

        std::vector<NodeType::Pointer> element_nodes_1 (3);
        element_nodes_1[0] = p_node_1;
        element_nodes_1[1] = p_node_3;
        element_nodes_1[2] = p_node_4;

        std::vector<NodeType::Pointer> element_nodes_2 (3);
        element_nodes_2[0] = p_node_2;
        element_nodes_2[1] = p_node_5;
        element_nodes_2[2] = p_node_3;

        std::vector<NodeType::Pointer> element_nodes_3 (3);
        element_nodes_3[0] = p_node_5;
        element_nodes_3[1] = p_node_6;
        element_nodes_3[2] = p_node_3;

        Element::Pointer p_elem_0 = rModelPart.CreateNewElement("Element2D3N", 1, PointerVector<NodeType>{element_nodes_0}, p_elem_prop);
        Element::Pointer p_elem_1 = rModelPart.CreateNewElement("Element2D3N", 2, PointerVector<NodeType>{element_nodes_1}, p_elem_prop);
        Element::Pointer p_elem_2 = rModelPart.CreateNewElement("Element2D3N", 3, PointerVector<NodeType>{element_nodes_2}, p_elem_prop);
        Element::Pointer p_elem_3 = rModelPart.CreateNewElement("Element2D3N", 4, PointerVector<NodeType>{element_nodes_3}, p_elem_prop);
    }

    KRATOS_TEST_CASE_IN_SUITE(ModelPartSubModelPartsIterator, KratosCoreFastSuite)
    {
        Model current_model;

        ModelPart& r_model_part = current_model.CreateModelPart("Main");

        r_model_part.CreateSubModelPart("Inlet1");
        r_model_part.CreateSubModelPart("Inlet2");
        r_model_part.CreateSubModelPart("Outlet");
        r_model_part.CreateSubModelPart("AnotherOutlet");

        std::size_t id = 1;
        for(auto i_SubModelPart = r_model_part.SubModelPartsBegin() ; i_SubModelPart != r_model_part.SubModelPartsEnd() ; i_SubModelPart++){
            i_SubModelPart->CreateNewNode(id++, 0.00,0.00,0.00);
        }

        KRATOS_CHECK_EQUAL(r_model_part.NumberOfNodes(), 4);
        KRATOS_CHECK_EQUAL(r_model_part.GetSubModelPart("Inlet1").NumberOfNodes(), 1);
        KRATOS_CHECK_EQUAL(r_model_part.GetSubModelPart("Outlet").NumberOfNodes(), 1);
    }

    KRATOS_TEST_CASE_IN_SUITE(ModelPartAddNodalSolutionStepVariable, KratosCoreFastSuite)
    {
        Model current_model;

        ModelPart& r_model_part = current_model.CreateModelPart("Main");

        r_model_part.AddNodalSolutionStepVariable(VELOCITY);

        r_model_part.CreateNewNode(123, 0.00,0.00,0.00);

        KRATOS_CHECK_EXCEPTION_IS_THROWN(r_model_part.AddNodalSolutionStepVariable(PRESSURE),
            "Error: Attempting to add the variable \"PRESSURE\" to the model part with name \"Main\" which is not empty");

        r_model_part.AddNodalSolutionStepVariable(VELOCITY); // Adding the same Variable twice is fine bcs it wont do anything
    }

    KRATOS_TEST_CASE_IN_SUITE(ModelPartHasNodalSolutionStepVariable, KratosCoreFastSuite)
    {
        Model current_model;
        ModelPart& r_model_part = current_model.CreateModelPart("Main");


        r_model_part.AddNodalSolutionStepVariable(VELOCITY);

        KRATOS_CHECK(r_model_part.HasNodalSolutionStepVariable(VELOCITY));
        KRATOS_CHECK_IS_FALSE(r_model_part.HasNodalSolutionStepVariable(PRESSURE));
    }

    KRATOS_TEST_CASE_IN_SUITE(ModelPartRemoveElements, KratosCoreFastSuite)
    {
        Model current_model;

        ModelPart& r_model_part = current_model.CreateModelPart("Main");

        // Fill model part
        GenerateGenericModelPart(r_model_part);

        // Set flags
        r_model_part.pGetElement(1)->Set(TO_ERASE, true);
        r_model_part.pGetElement(2)->Set(TO_ERASE, true);

        // Call method
        r_model_part.RemoveElements(TO_ERASE);

        // Check results
        KRATOS_CHECK(r_model_part.NumberOfNodes() == 6);
        KRATOS_CHECK(r_model_part.NumberOfElements() == 2);
        KRATOS_CHECK(r_model_part.NumberOfConditions() == 4);
    }

    KRATOS_TEST_CASE_IN_SUITE(ModelPartRemoveElementsAndBelongings, KratosCoreFastSuite)
    {
        Model current_model;

        ModelPart& r_model_part = current_model.CreateModelPart("Main");

        // Fill model part
        GenerateGenericModelPart(r_model_part);

        // Set flags
        r_model_part.pGetElement(1)->Set(TO_ERASE, true);
        r_model_part.pGetElement(2)->Set(TO_ERASE, true);

        // Call method
        auto aux_util = AuxiliarModelPartUtilities(r_model_part);
        aux_util.RemoveElementsAndBelongings(TO_ERASE);

        // Check results
        KRATOS_CHECK(r_model_part.NumberOfNodes() == 4);
        KRATOS_CHECK(r_model_part.NumberOfElements() == 2);
        KRATOS_CHECK(r_model_part.NumberOfConditions() == 2);
    }

    KRATOS_TEST_CASE_IN_SUITE(ModelPartRemoveConditions, KratosCoreFastSuite)
    {
        Model current_model;

        ModelPart& r_model_part = current_model.CreateModelPart("Main");

        // Fill model part
        GenerateGenericModelPart(r_model_part);

        // Set flags
        r_model_part.pGetCondition(1)->Set(TO_ERASE, true);
        r_model_part.pGetCondition(2)->Set(TO_ERASE, true);

        // Call method
        r_model_part.RemoveConditions(TO_ERASE);

        // Check results
        KRATOS_CHECK(r_model_part.NumberOfNodes() == 6);
        KRATOS_CHECK(r_model_part.NumberOfConditions() == 2);
        KRATOS_CHECK(r_model_part.NumberOfElements() == 4);
    }

    KRATOS_TEST_CASE_IN_SUITE(ModelPartRemoveConditionsAndBelongings, KratosCoreFastSuite)
    {
        Model current_model;

        ModelPart& r_model_part = current_model.CreateModelPart("Main");

        // Fill model part
        GenerateGenericModelPart(r_model_part);

        // Set flags
        r_model_part.pGetCondition(1)->Set(TO_ERASE, true);
        r_model_part.pGetCondition(2)->Set(TO_ERASE, true);

        // Call method
        auto aux_util = AuxiliarModelPartUtilities(r_model_part);
        aux_util.RemoveConditionsAndBelongings(TO_ERASE);

        // Check results
        KRATOS_CHECK(r_model_part.NumberOfNodes() == 3);
        KRATOS_CHECK(r_model_part.NumberOfConditions() == 2);
        KRATOS_CHECK(r_model_part.NumberOfElements() == 2);
    }
}  // namespace Testing.
=======
namespace Testing {

KRATOS_TEST_CASE_IN_SUITE(ModelPartSubModelPartsIterator, KratosCoreFastSuite)
{
    Model current_model;

    ModelPart& model_part = current_model.CreateModelPart("Main");

    model_part.CreateSubModelPart("Inlet1");
    model_part.CreateSubModelPart("Inlet2");
    model_part.CreateSubModelPart("Outlet");
    model_part.CreateSubModelPart("AnotherOutlet");

    std::size_t id = 1;
    for(auto i_SubModelPart = model_part.SubModelPartsBegin() ; i_SubModelPart != model_part.SubModelPartsEnd() ; i_SubModelPart++){
        i_SubModelPart->CreateNewNode(id++, 0.00,0.00,0.00);
    }

    KRATOS_CHECK_EQUAL(model_part.NumberOfNodes(), 4);
    KRATOS_CHECK_EQUAL(model_part.GetSubModelPart("Inlet1").NumberOfNodes(), 1);
    KRATOS_CHECK_EQUAL(model_part.GetSubModelPart("Outlet").NumberOfNodes(), 1);
}

KRATOS_TEST_CASE_IN_SUITE(ModelPartAddNodalSolutionStepVariable, KratosCoreFastSuite)
{
    Model current_model;

    ModelPart& model_part = current_model.CreateModelPart("Main");

    model_part.AddNodalSolutionStepVariable(VELOCITY);

    model_part.CreateNewNode(123, 0.00,0.00,0.00);

    KRATOS_CHECK_EXCEPTION_IS_THROWN(model_part.AddNodalSolutionStepVariable(PRESSURE),
        "Error: Attempting to add the variable \"PRESSURE\" to the model part with name \"Main\" which is not empty");

    model_part.AddNodalSolutionStepVariable(VELOCITY); // Adding the same Variable twice is fine bcs it wont do anything
}

KRATOS_TEST_CASE_IN_SUITE(ModelPartHasNodalSolutionStepVariable, KratosCoreFastSuite)
{
    Model current_model;
    ModelPart& model_part = current_model.CreateModelPart("Main");

    model_part.AddNodalSolutionStepVariable(VELOCITY);

    KRATOS_CHECK(model_part.HasNodalSolutionStepVariable(VELOCITY));
    KRATOS_CHECK_IS_FALSE(model_part.HasNodalSolutionStepVariable(PRESSURE));
}

KRATOS_TEST_CASE_IN_SUITE(ModelPartEmptyName, KratosCoreFastSuite)
{
    Model current_model;

    // Constructor with name
    KRATOS_CHECK_EXCEPTION_IS_THROWN(current_model.CreateModelPart(""),
        "Error: Please don't use empty names (\"\") when creating a ModelPart");

    // Constructor with name and bufferSize
    KRATOS_CHECK_EXCEPTION_IS_THROWN(current_model.CreateModelPart("", 2),
        "Error: Please don't use empty names (\"\") when creating a ModelPart");
}

KRATOS_TEST_CASE_IN_SUITE(ModelPartNameContainingPoint, KratosCoreFastSuite)
{
    Model current_model;

    // Constructor with name
    KRATOS_CHECK_EXCEPTION_IS_THROWN(current_model.CreateModelPart("name.other"),
        "Error: Please don't use names containing (\".\") when creating a ModelPart");

    // Constructor with name and bufferSize
    KRATOS_CHECK_EXCEPTION_IS_THROWN(current_model.CreateModelPart("name.other", 2),
        "Error: Please don't use names containing (\".\") when creating a ModelPart");
}
}
>>>>>>> 0c3cc3d5
}  // namespace Kratos.<|MERGE_RESOLUTION|>--- conflicted
+++ resolved
@@ -19,8 +19,7 @@
 #include "utilities/auxiliar_model_part_utilities.h"
 
 namespace Kratos {
-<<<<<<< HEAD
-    namespace Testing {
+  namespace Testing {
 
     typedef Node<3> NodeType;
 
@@ -134,6 +133,33 @@
         KRATOS_CHECK_IS_FALSE(r_model_part.HasNodalSolutionStepVariable(PRESSURE));
     }
 
+
+    KRATOS_TEST_CASE_IN_SUITE(ModelPartEmptyName, KratosCoreFastSuite)
+    {
+        Model current_model;
+
+        // Constructor with name
+        KRATOS_CHECK_EXCEPTION_IS_THROWN(current_model.CreateModelPart(""),
+            "Error: Please don't use empty names (\"\") when creating a ModelPart");
+
+        // Constructor with name and bufferSize
+        KRATOS_CHECK_EXCEPTION_IS_THROWN(current_model.CreateModelPart("", 2),
+            "Error: Please don't use empty names (\"\") when creating a ModelPart");
+    }
+
+    KRATOS_TEST_CASE_IN_SUITE(ModelPartNameContainingPoint, KratosCoreFastSuite)
+    {
+        Model current_model;
+
+        // Constructor with name
+        KRATOS_CHECK_EXCEPTION_IS_THROWN(current_model.CreateModelPart("name.other"),
+            "Error: Please don't use names containing (\".\") when creating a ModelPart");
+
+        // Constructor with name and bufferSize
+        KRATOS_CHECK_EXCEPTION_IS_THROWN(current_model.CreateModelPart("name.other", 2),
+            "Error: Please don't use names containing (\".\") when creating a ModelPart");
+    }
+
     KRATOS_TEST_CASE_IN_SUITE(ModelPartRemoveElements, KratosCoreFastSuite)
     {
         Model current_model;
@@ -223,83 +249,5 @@
         KRATOS_CHECK(r_model_part.NumberOfConditions() == 2);
         KRATOS_CHECK(r_model_part.NumberOfElements() == 2);
     }
-}  // namespace Testing.
-=======
-namespace Testing {
-
-KRATOS_TEST_CASE_IN_SUITE(ModelPartSubModelPartsIterator, KratosCoreFastSuite)
-{
-    Model current_model;
-
-    ModelPart& model_part = current_model.CreateModelPart("Main");
-
-    model_part.CreateSubModelPart("Inlet1");
-    model_part.CreateSubModelPart("Inlet2");
-    model_part.CreateSubModelPart("Outlet");
-    model_part.CreateSubModelPart("AnotherOutlet");
-
-    std::size_t id = 1;
-    for(auto i_SubModelPart = model_part.SubModelPartsBegin() ; i_SubModelPart != model_part.SubModelPartsEnd() ; i_SubModelPart++){
-        i_SubModelPart->CreateNewNode(id++, 0.00,0.00,0.00);
-    }
-
-    KRATOS_CHECK_EQUAL(model_part.NumberOfNodes(), 4);
-    KRATOS_CHECK_EQUAL(model_part.GetSubModelPart("Inlet1").NumberOfNodes(), 1);
-    KRATOS_CHECK_EQUAL(model_part.GetSubModelPart("Outlet").NumberOfNodes(), 1);
-}
-
-KRATOS_TEST_CASE_IN_SUITE(ModelPartAddNodalSolutionStepVariable, KratosCoreFastSuite)
-{
-    Model current_model;
-
-    ModelPart& model_part = current_model.CreateModelPart("Main");
-
-    model_part.AddNodalSolutionStepVariable(VELOCITY);
-
-    model_part.CreateNewNode(123, 0.00,0.00,0.00);
-
-    KRATOS_CHECK_EXCEPTION_IS_THROWN(model_part.AddNodalSolutionStepVariable(PRESSURE),
-        "Error: Attempting to add the variable \"PRESSURE\" to the model part with name \"Main\" which is not empty");
-
-    model_part.AddNodalSolutionStepVariable(VELOCITY); // Adding the same Variable twice is fine bcs it wont do anything
-}
-
-KRATOS_TEST_CASE_IN_SUITE(ModelPartHasNodalSolutionStepVariable, KratosCoreFastSuite)
-{
-    Model current_model;
-    ModelPart& model_part = current_model.CreateModelPart("Main");
-
-    model_part.AddNodalSolutionStepVariable(VELOCITY);
-
-    KRATOS_CHECK(model_part.HasNodalSolutionStepVariable(VELOCITY));
-    KRATOS_CHECK_IS_FALSE(model_part.HasNodalSolutionStepVariable(PRESSURE));
-}
-
-KRATOS_TEST_CASE_IN_SUITE(ModelPartEmptyName, KratosCoreFastSuite)
-{
-    Model current_model;
-
-    // Constructor with name
-    KRATOS_CHECK_EXCEPTION_IS_THROWN(current_model.CreateModelPart(""),
-        "Error: Please don't use empty names (\"\") when creating a ModelPart");
-
-    // Constructor with name and bufferSize
-    KRATOS_CHECK_EXCEPTION_IS_THROWN(current_model.CreateModelPart("", 2),
-        "Error: Please don't use empty names (\"\") when creating a ModelPart");
-}
-
-KRATOS_TEST_CASE_IN_SUITE(ModelPartNameContainingPoint, KratosCoreFastSuite)
-{
-    Model current_model;
-
-    // Constructor with name
-    KRATOS_CHECK_EXCEPTION_IS_THROWN(current_model.CreateModelPart("name.other"),
-        "Error: Please don't use names containing (\".\") when creating a ModelPart");
-
-    // Constructor with name and bufferSize
-    KRATOS_CHECK_EXCEPTION_IS_THROWN(current_model.CreateModelPart("name.other", 2),
-        "Error: Please don't use names containing (\".\") when creating a ModelPart");
-}
-}
->>>>>>> 0c3cc3d5
+  }  // namespace Testing.
 }  // namespace Kratos.