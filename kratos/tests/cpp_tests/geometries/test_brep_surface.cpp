--- conflicted
+++ resolved
@@ -201,14 +201,9 @@
         auto p_surface = GenerateReferenceNodeSurfaceHalfCirclePointer();
 
         using BrepSurfaceType = BrepSurface<PointerVector<Node>, true, PointerVector<Point>>;
-<<<<<<< HEAD
         using BrepCurveOnSurfaceType = typename BrepSurfaceType::BrepCurveOnSurfaceType;
         using BrepCurveOnSurfaceLoopArrayType = typename BrepSurfaceType::BrepCurveOnSurfaceLoopArrayType;
 
-=======
-        using BrepCurveOnSurfaceType = BrepCurveOnSurface<PointerVector<Node>, true, PointerVector<Point>>;
-        using BrepCurveOnSurfaceLoopArrayType = DenseVector<DenseVector<typename BrepCurveOnSurfaceType::Pointer>>;
->>>>>>> ca02c707
         using GeometrySurrogateArrayType = typename BrepSurfaceType::GeometrySurrogateArrayType;
         
 
