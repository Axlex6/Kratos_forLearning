--- conflicted
+++ resolved
@@ -38,21 +38,12 @@
     KRATOS_CHECK_STRING_EQUAL(text, "textstuff");
 }
 
-<<<<<<< HEAD
-KRATOS_TEST_CASE_IN_SUITE(SearchPartialString, KratosCoreFastSuite)
-{
-    const std::string text_with_stuff = "textwithstuff";
-    bool found = StringUtilities::SearchPartialString(text_with_stuff, "withstuff");
-    KRATOS_CHECK_EQUAL(found, true);
-    found = StringUtilities::SearchPartialString(text_with_stuff, "daleatucuerpoalegriamacarena");
-=======
 KRATOS_TEST_CASE_IN_SUITE(ContainsPartialString, KratosCoreFastSuite)
 {
     const std::string text_with_stuff = "textwithstuff";
     bool found = StringUtilities::ContainsPartialString(text_with_stuff, "withstuff");
     KRATOS_CHECK_EQUAL(found, true);
     found = StringUtilities::ContainsPartialString(text_with_stuff, "daleatucuerpoalegriamacarena");
->>>>>>> c0e1fdd9
     KRATOS_CHECK_EQUAL(found, false);
 }
 
