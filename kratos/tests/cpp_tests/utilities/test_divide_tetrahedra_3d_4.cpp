--- conflicted
+++ resolved
@@ -82,11 +82,7 @@
     const double tolerance = 1e-10;
 
     // Check general splitting values
-<<<<<<< HEAD
-    KRATOS_CHECK(tetrahedra_splitter.mIsSplit);
-=======
     KRATOS_EXPECT_TRUE(tetrahedra_splitter.mIsSplit);
->>>>>>> b1a09f24
     KRATOS_EXPECT_EQ(tetrahedra_splitter.mDivisionsNumber, 4);
     KRATOS_EXPECT_EQ(tetrahedra_splitter.mSplitEdgesNumber, 3);
 
@@ -193,10 +189,6 @@
     KRATOS_EXPECT_NEAR((*neg_ext_faces[0])[2].X(), 0.0, tolerance);
     KRATOS_EXPECT_NEAR((*neg_ext_faces[0])[2].Y(), 1.0, tolerance);
     KRATOS_EXPECT_NEAR((*neg_ext_faces[0])[2].Z(), 0.0, tolerance);
-<<<<<<< HEAD
-=======
-
->>>>>>> b1a09f24
 }
 
 KRATOS_TEST_CASE_IN_SUITE(DivideGeometryTetrahedra3D4Oblique, KratosCoreFastSuite)
@@ -261,11 +253,7 @@
     const double tolerance = 1e-10;
 
     // Check general splitting values
-<<<<<<< HEAD
-    KRATOS_CHECK(tetrahedra_splitter.mIsSplit);
-=======
     KRATOS_EXPECT_TRUE(tetrahedra_splitter.mIsSplit);
->>>>>>> b1a09f24
     KRATOS_EXPECT_EQ(tetrahedra_splitter.mDivisionsNumber, 6);
     KRATOS_EXPECT_EQ(tetrahedra_splitter.mSplitEdgesNumber, 4);
 
@@ -441,11 +429,7 @@
     tetrahedra_splitter.GenerateDivision();
 
     // Check general splitting values
-<<<<<<< HEAD
-    KRATOS_CHECK_IS_FALSE(tetrahedra_splitter.mIsSplit);
-=======
     KRATOS_EXPECT_FALSE(tetrahedra_splitter.mIsSplit);
->>>>>>> b1a09f24
     KRATOS_EXPECT_EQ(tetrahedra_splitter.mDivisionsNumber, 1);
     KRATOS_EXPECT_EQ(tetrahedra_splitter.mSplitEdgesNumber, 0);
 
@@ -513,11 +497,7 @@
     const double tolerance = 1e-10;
 
     // Check general splitting values
-<<<<<<< HEAD
-    KRATOS_CHECK(tetrahedra_splitter.mIsSplit);
-=======
     KRATOS_EXPECT_TRUE(tetrahedra_splitter.mIsSplit);
->>>>>>> b1a09f24
     KRATOS_EXPECT_EQ(tetrahedra_splitter.mDivisionsNumber, 2);
     KRATOS_EXPECT_EQ(tetrahedra_splitter.mSplitEdgesNumber, 1);
 
