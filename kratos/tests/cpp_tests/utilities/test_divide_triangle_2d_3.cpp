--- conflicted
+++ resolved
@@ -80,11 +80,7 @@
     const double tolerance = 1e-10;
 
     // Check general splitting values
-<<<<<<< HEAD
-    KRATOS_CHECK(triangle_splitter.mIsSplit);
-=======
     KRATOS_EXPECT_TRUE(triangle_splitter.mIsSplit);
->>>>>>> b1a09f24
     KRATOS_EXPECT_EQ(triangle_splitter.mDivisionsNumber, 3);
     KRATOS_EXPECT_EQ(triangle_splitter.mSplitEdgesNumber, 2);
 
@@ -234,11 +230,7 @@
     const double tolerance = 1e-10;
 
     // Check general splitting values
-<<<<<<< HEAD
-    KRATOS_CHECK(triangle_splitter.mIsSplit);
-=======
     KRATOS_EXPECT_TRUE(triangle_splitter.mIsSplit);
->>>>>>> b1a09f24
     KRATOS_EXPECT_EQ(triangle_splitter.mDivisionsNumber, 3);
     KRATOS_EXPECT_EQ(triangle_splitter.mSplitEdgesNumber, 2);
 
@@ -366,11 +358,7 @@
     triangle_splitter.GenerateDivision();
 
     // Check general splitting values
-<<<<<<< HEAD
-    KRATOS_CHECK_IS_FALSE(triangle_splitter.mIsSplit);
-=======
     KRATOS_EXPECT_FALSE(triangle_splitter.mIsSplit);
->>>>>>> b1a09f24
     KRATOS_EXPECT_EQ(triangle_splitter.mDivisionsNumber, 1);
     KRATOS_EXPECT_EQ(triangle_splitter.mSplitEdgesNumber, 0);
 
@@ -428,11 +416,7 @@
     auto divider_one_negative = DivideTriangle2D3<Node>(p_elem->GetGeometry(), nodal_distances);
     divider_one_negative.GenerateDivision();
 
-<<<<<<< HEAD
-    KRATOS_CHECK_IS_FALSE(divider_one_negative.mIsSplit);
-=======
     KRATOS_EXPECT_FALSE(divider_one_negative.mIsSplit);
->>>>>>> b1a09f24
     KRATOS_EXPECT_EQ(divider_one_negative.mDivisionsNumber, 1);
     KRATOS_EXPECT_EQ(divider_one_negative.mSplitEdgesNumber, 0);
 
@@ -440,11 +424,7 @@
     auto divider_one_positive = DivideTriangle2D3<Node>(p_elem->GetGeometry(), nodal_distances);
     divider_one_positive.GenerateDivision();
 
-<<<<<<< HEAD
-    KRATOS_CHECK_IS_FALSE(divider_one_positive.mIsSplit);
-=======
     KRATOS_EXPECT_FALSE(divider_one_positive.mIsSplit);
->>>>>>> b1a09f24
     KRATOS_EXPECT_EQ(divider_one_positive.mDivisionsNumber, 1);
     KRATOS_EXPECT_EQ(divider_one_positive.mSplitEdgesNumber, 0);
 }
