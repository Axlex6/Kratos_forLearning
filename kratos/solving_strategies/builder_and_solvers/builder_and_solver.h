--- conflicted
+++ resolved
@@ -432,8 +432,6 @@
     }
 
     /**
-<<<<<<< HEAD
-=======
             applies the constraints
      */
     virtual void ApplyConstraints(
@@ -445,7 +443,6 @@
     }
 
     /**
->>>>>>> f25f45ec
             Builds the list of the DofSets involved in the problem by "asking" to each element
             and condition its Dofs.
             The list of dofs is stores insde the BuilderAndSolver as it is closely connected to the
