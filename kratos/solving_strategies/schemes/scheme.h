--- conflicted
+++ resolved
@@ -545,30 +545,6 @@
         const ProcessInfo& r_current_process_info = rModelPart.GetProcessInfo();
 
         // Checks for all of the elements
-<<<<<<< HEAD
-        #pragma omp parallel for
-        for(int i=0; i<static_cast<int>(rModelPart.NumberOfElements()); i++) {
-            auto it_elem = rModelPart.ElementsBegin() + i;
-            const auto& r_elem = *it_elem;
-            r_elem.Check(r_current_process_info);
-        }
-
-        // Checks for all of the conditions
-        #pragma omp parallel for
-        for(int i=0; i<static_cast<int>(rModelPart.NumberOfConditions()); i++) {
-            auto it_cond = rModelPart.ConditionsBegin() + i;
-            const auto& r_cond = *it_cond;
-            r_cond.Check(r_current_process_info);
-        }
-
-        // Checks for all of the constraints
-        #pragma omp parallel for
-        for(int i=0; i<static_cast<int>(rModelPart.NumberOfMasterSlaveConstraints()); i++) {
-            auto it_constraint = rModelPart.MasterSlaveConstraintsBegin() + i;
-            const auto& r_constraint = *it_constraint;
-            r_constraint.Check(r_current_process_info);
-        }
-=======
         BlockPartition<const ModelPart::ElementsContainerType>(rModelPart.Elements(), num_threads).for_each([&r_current_process_info](const Element& rElement){
             rElement.Check(r_current_process_info);
         });
@@ -582,7 +558,6 @@
         BlockPartition<const ModelPart::MasterSlaveConstraintContainerType>(rModelPart.MasterSlaveConstraints(), num_threads).for_each([&r_current_process_info](const MasterSlaveConstraint& rConstraint){
             rConstraint.Check(r_current_process_info);
         });
->>>>>>> 77633dd7
 
         return 0;
         KRATOS_CATCH("");
@@ -613,33 +588,7 @@
         const ProcessInfo& rCurrentProcessInfo
         )
     {
-<<<<<<< HEAD
-        KRATOS_START_IGNORING_DEPRECATED_FUNCTION_WARNING
-        this->CalculateSystemContributions(
-            Element::Pointer(&rElement),
-            LHS_Contribution,
-            RHS_Contribution,
-            rEquationIdVector,
-            const_cast<ProcessInfo&>(rCurrentProcessInfo)
-        ); // TODO remove this after the transition period and uncomment the following
-        KRATOS_STOP_IGNORING_DEPRECATED_FUNCTION_WARNING
-        // rElement.CalculateLocalSystem(LHS_Contribution, RHS_Contribution, rCurrentProcessInfo);
-    }
-    KRATOS_DEPRECATED_MESSAGE("This is legacy version, please use the other overload of this function")
-    virtual void CalculateSystemContributions(
-        Element::Pointer pCurrentElement,
-        LocalSystemMatrixType& LHS_Contribution,
-        LocalSystemVectorType& RHS_Contribution,
-        Element::EquationIdVectorType& EquationId,
-        ProcessInfo& rCurrentProcessInfo
-        )
-    {
-        KRATOS_START_IGNORING_DEPRECATED_FUNCTION_WARNING
-        pCurrentElement->CalculateLocalSystem(LHS_Contribution, RHS_Contribution, rCurrentProcessInfo);
-        KRATOS_STOP_IGNORING_DEPRECATED_FUNCTION_WARNING
-=======
         rElement.CalculateLocalSystem(LHS_Contribution, RHS_Contribution, rCurrentProcessInfo);
->>>>>>> 77633dd7
     }
 
     /**
@@ -658,33 +607,7 @@
         const ProcessInfo& rCurrentProcessInfo
         )
     {
-<<<<<<< HEAD
-        KRATOS_START_IGNORING_DEPRECATED_FUNCTION_WARNING
-        this->Condition_CalculateSystemContributions(
-            Condition::Pointer(&rCondition),
-            LHS_Contribution,
-            RHS_Contribution,
-            rEquationIdVector,
-            const_cast<ProcessInfo&>(rCurrentProcessInfo)
-        ); // TODO remove this after the transition period and uncomment the following
-        KRATOS_STOP_IGNORING_DEPRECATED_FUNCTION_WARNING
-        // rCondition.CalculateLocalSystem(LHS_Contribution, RHS_Contribution, rCurrentProcessInfo);
-    }
-    KRATOS_DEPRECATED_MESSAGE("This is legacy version, please use the other overload of this function")
-    virtual void Condition_CalculateSystemContributions(
-        Condition::Pointer pCurrentCondition,
-        LocalSystemMatrixType& LHS_Contribution,
-        LocalSystemVectorType& RHS_Contribution,
-        Element::EquationIdVectorType& EquationId,
-        ProcessInfo& rCurrentProcessInfo
-        )
-    {
-        KRATOS_START_IGNORING_DEPRECATED_FUNCTION_WARNING
-        pCurrentCondition->CalculateLocalSystem(LHS_Contribution, RHS_Contribution, rCurrentProcessInfo);
-        KRATOS_STOP_IGNORING_DEPRECATED_FUNCTION_WARNING
-=======
         rCondition.CalculateLocalSystem(LHS_Contribution, RHS_Contribution, rCurrentProcessInfo);
->>>>>>> 77633dd7
     }
 
     /**
@@ -701,31 +624,7 @@
         const ProcessInfo& rCurrentProcessInfo
         )
     {
-<<<<<<< HEAD
-        KRATOS_START_IGNORING_DEPRECATED_FUNCTION_WARNING
-        this->Calculate_RHS_Contribution(
-            Element::Pointer(&rElement),
-            RHS_Contribution,
-            rEquationIdVector,
-            const_cast<ProcessInfo&>(rCurrentProcessInfo)
-        ); // TODO remove this after the transition period and uncomment the following
-        KRATOS_STOP_IGNORING_DEPRECATED_FUNCTION_WARNING
-        // rElement.CalculateRightHandSide(RHS_Contribution, rCurrentProcessInfo);
-    }
-    KRATOS_DEPRECATED_MESSAGE("This is legacy version, please use the other overload of this function")
-    virtual void Calculate_RHS_Contribution(
-        Element::Pointer pCurrentElement,
-        LocalSystemVectorType& RHS_Contribution,
-        Element::EquationIdVectorType& EquationId,
-        ProcessInfo& rCurrentProcessInfo
-        )
-    {
-        KRATOS_START_IGNORING_DEPRECATED_FUNCTION_WARNING
-        pCurrentElement->CalculateRightHandSide(RHS_Contribution, rCurrentProcessInfo);
-        KRATOS_STOP_IGNORING_DEPRECATED_FUNCTION_WARNING
-=======
         rElement.CalculateRightHandSide(RHS_Contribution, rCurrentProcessInfo);
->>>>>>> 77633dd7
     }
 
     /**
@@ -742,31 +641,7 @@
         const ProcessInfo& rCurrentProcessInfo
         )
     {
-<<<<<<< HEAD
-        KRATOS_START_IGNORING_DEPRECATED_FUNCTION_WARNING
-        this->Condition_Calculate_RHS_Contribution(
-            Condition::Pointer(&rCondition),
-            RHS_Contribution,
-            rEquationIdVector,
-            const_cast<ProcessInfo&>(rCurrentProcessInfo)
-        ); // TODO remove this after the transition period and uncomment the following
-        KRATOS_STOP_IGNORING_DEPRECATED_FUNCTION_WARNING
-        // rCondition.CalculateRightHandSide(RHS_Contribution, rCurrentProcessInfo);
-    }
-    KRATOS_DEPRECATED_MESSAGE("This is legacy version, please use the other overload of this function")
-    virtual void Condition_Calculate_RHS_Contribution(
-        Condition::Pointer pCurrentCondition,
-        LocalSystemVectorType& RHS_Contribution,
-        Element::EquationIdVectorType& EquationId,
-        ProcessInfo& rCurrentProcessInfo
-        )
-    {
-        KRATOS_START_IGNORING_DEPRECATED_FUNCTION_WARNING
-        pCurrentCondition->CalculateRightHandSide(RHS_Contribution, rCurrentProcessInfo);
-        KRATOS_STOP_IGNORING_DEPRECATED_FUNCTION_WARNING
-=======
         rCondition.CalculateRightHandSide(RHS_Contribution, rCurrentProcessInfo);
->>>>>>> 77633dd7
     }
 
     /**
@@ -783,31 +658,7 @@
         const ProcessInfo& rCurrentProcessInfo
         )
     {
-<<<<<<< HEAD
-        KRATOS_START_IGNORING_DEPRECATED_FUNCTION_WARNING
-        this->Calculate_LHS_Contribution(
-            Element::Pointer(&rElement),
-            LHS_Contribution,
-            rEquationIdVector,
-            const_cast<ProcessInfo&>(rCurrentProcessInfo)
-        ); // TODO remove this after the transition period and uncomment the following
-        KRATOS_STOP_IGNORING_DEPRECATED_FUNCTION_WARNING
-        // rElement.CalculateLeftHandSide(LHS_Contribution, rCurrentProcessInfo);
-    }
-    KRATOS_DEPRECATED_MESSAGE("This is legacy version, please use the other overload of this function")
-    virtual void Calculate_LHS_Contribution(
-        Element::Pointer pCurrentElement,
-        LocalSystemMatrixType& LHS_Contribution,
-        Element::EquationIdVectorType& EquationId,
-        ProcessInfo& rCurrentProcessInfo
-        )
-    {
-        KRATOS_START_IGNORING_DEPRECATED_FUNCTION_WARNING
-        pCurrentElement->CalculateLeftHandSide(LHS_Contribution, rCurrentProcessInfo);
-        KRATOS_STOP_IGNORING_DEPRECATED_FUNCTION_WARNING
-=======
         rElement.CalculateLeftHandSide(LHS_Contribution, rCurrentProcessInfo);
->>>>>>> 77633dd7
     }
 
     /**
@@ -824,31 +675,7 @@
         const ProcessInfo& rCurrentProcessInfo
         )
     {
-<<<<<<< HEAD
-        KRATOS_START_IGNORING_DEPRECATED_FUNCTION_WARNING
-        this->Condition_Calculate_LHS_Contribution(
-            Condition::Pointer(&rCondition),
-            LHS_Contribution,
-            rEquationIdVector,
-            const_cast<ProcessInfo&>(rCurrentProcessInfo)
-        ); // TODO remove this after the transition period and uncomment the following
-        KRATOS_STOP_IGNORING_DEPRECATED_FUNCTION_WARNING
-        // rCondition.CalculateLeftHandSide(LHS_Contribution, rCurrentProcessInfo);
-    }
-    KRATOS_DEPRECATED_MESSAGE("This is legacy version, please use the other overload of this function")
-    virtual void Condition_Calculate_LHS_Contribution(
-        Condition::Pointer pCurrentCondition,
-        LocalSystemMatrixType& LHS_Contribution,
-        Element::EquationIdVectorType& EquationId,
-        ProcessInfo& rCurrentProcessInfo
-        )
-    {
-        KRATOS_START_IGNORING_DEPRECATED_FUNCTION_WARNING
-        pCurrentCondition->CalculateLeftHandSide(LHS_Contribution, rCurrentProcessInfo);
-        KRATOS_STOP_IGNORING_DEPRECATED_FUNCTION_WARNING
-=======
         rCondition.CalculateLeftHandSide(LHS_Contribution, rCurrentProcessInfo);
->>>>>>> 77633dd7
     }
 
     /**
@@ -865,20 +692,6 @@
     {
         rElement.EquationIdVector(rEquationId, rCurrentProcessInfo);
     }
-<<<<<<< HEAD
-    KRATOS_DEPRECATED_MESSAGE("This is legacy version, please use the other overload of this function")
-    virtual void EquationId(
-        Element::Pointer pCurrentElement,
-        Element::EquationIdVectorType& EquationId,
-        ProcessInfo& rCurrentProcessInfo
-        )
-    {
-        KRATOS_START_IGNORING_DEPRECATED_FUNCTION_WARNING
-        (pCurrentElement)->EquationIdVector(EquationId, rCurrentProcessInfo);
-        KRATOS_STOP_IGNORING_DEPRECATED_FUNCTION_WARNING
-    }
-=======
->>>>>>> 77633dd7
 
     /**
      * @brief Functions totally analogous to the precedent but applied to the "condition" objects
@@ -894,20 +707,6 @@
     {
         rCondition.EquationIdVector(rEquationId, rCurrentProcessInfo);
     }
-<<<<<<< HEAD
-    KRATOS_DEPRECATED_MESSAGE("This is legacy version, please use the other overload of this function")
-    virtual void Condition_EquationId(
-        Condition::Pointer pCurrentCondition,
-        Element::EquationIdVectorType& EquationId,
-        ProcessInfo& rCurrentProcessInfo
-        )
-    {
-        KRATOS_START_IGNORING_DEPRECATED_FUNCTION_WARNING
-        (pCurrentCondition)->EquationIdVector(EquationId, rCurrentProcessInfo);
-        KRATOS_STOP_IGNORING_DEPRECATED_FUNCTION_WARNING
-    }
-=======
->>>>>>> 77633dd7
 
     /**
      * @brief Function that returns the list of Degrees of freedom to be assembled in the system for a Given element
@@ -923,20 +722,6 @@
     {
         rElement.GetDofList(rDofList, rCurrentProcessInfo);
     }
-<<<<<<< HEAD
-    KRATOS_DEPRECATED_MESSAGE("This is legacy version, please use the other overload of this function")
-    virtual void GetElementalDofList(
-        Element::Pointer pCurrentElement,
-        Element::DofsVectorType& ElementalDofList,
-        ProcessInfo& rCurrentProcessInfo
-        )
-    {
-        KRATOS_START_IGNORING_DEPRECATED_FUNCTION_WARNING
-        pCurrentElement->GetDofList(ElementalDofList, rCurrentProcessInfo);
-        KRATOS_STOP_IGNORING_DEPRECATED_FUNCTION_WARNING
-    }
-=======
->>>>>>> 77633dd7
 
     /**
      * @brief Function that returns the list of Degrees of freedom to be assembled in the system for a Given condition
@@ -952,20 +737,6 @@
     {
         rCondition.GetDofList(rDofList, rCurrentProcessInfo);
     }
-<<<<<<< HEAD
-    KRATOS_DEPRECATED_MESSAGE("This is legacy version, please use the other overload of this function")
-    virtual void GetConditionDofList(
-        Condition::Pointer pCurrentCondition,
-        Element::DofsVectorType& ConditionDofList,
-        ProcessInfo& rCurrentProcessInfo
-        )
-    {
-        KRATOS_START_IGNORING_DEPRECATED_FUNCTION_WARNING
-        pCurrentCondition->GetDofList(ConditionDofList, rCurrentProcessInfo);
-        KRATOS_STOP_IGNORING_DEPRECATED_FUNCTION_WARNING
-    }
-=======
->>>>>>> 77633dd7
 
     /**
      * @brief This method provides the defaults parameters to avoid conflicts between the different constructors
