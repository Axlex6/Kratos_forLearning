--- conflicted
+++ resolved
@@ -28,11 +28,7 @@
 #include "includes/process_info.h"
 #include "containers/data_value_container.h"
 #include "includes/mesh.h"
-<<<<<<< HEAD
-#include "includes/geometry_container.h"
-=======
 #include "containers/geometry_container.h"
->>>>>>> 318c5443
 #include "includes/element.h"
 #include "includes/condition.h"
 #include "includes/communicator.h"
@@ -129,8 +125,6 @@
     typedef Properties PropertiesType;
     typedef Element ElementType;
     typedef Condition ConditionType;
-
-    typedef GeometryContainer<NodeType> GeometryContainerType;
 
     typedef Mesh<NodeType, PropertiesType, ElementType, ConditionType> MeshType;
 
@@ -1351,10 +1345,6 @@
     }
 
     ///@}
-<<<<<<< HEAD
-    ///@name Geometries
-    ///@{
-=======
     ///@name Geometry Container
     ///@{
 
@@ -1452,7 +1442,6 @@
     //GeometryConstantIterator GeometriesEnd() const {
     //    return mGeometries.GeometriesEnd();
     //}
->>>>>>> 318c5443
 
     ///@}
     ///@name Sub model parts
@@ -1761,11 +1750,7 @@
 
     MeshesContainerType mMeshes; /// The container of all meshes
 
-<<<<<<< HEAD
-    GeometryContainerType mGeometryContainer;
-=======
     GeometryContainerType mGeometries; /// The container of geometries
->>>>>>> 318c5443
 
     VariablesList::Pointer mpVariablesList; /// The variable list
 
