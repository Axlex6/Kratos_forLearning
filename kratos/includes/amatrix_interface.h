--- conflicted
+++ resolved
@@ -607,7 +607,7 @@
     return AMatrix::SubVector<TExpressionType>(TheExpression.expression(), From,To - From);
 }
 
-<<<<<<< HEAD
+
 	template <typename TExpressionType, std::size_t TCategory>
 	typename TExpressionType::data_type sum(
 		AMatrix::MatrixExpression<TExpressionType, TCategory> const& TheExpression) {
@@ -620,18 +620,6 @@
 		return result;
 	}
 
-	template <typename TExpressionType, std::size_t TCategory>
-	typename TExpressionType::data_type norm_frobenius(
-		AMatrix::MatrixExpression<TExpressionType, TCategory> const& TheExpression) {
-		using data_type = typename TExpressionType::data_type;
-		auto& the_expression = TheExpression.expression();
-		data_type result = data_type();
-		for (std::size_t i = 0; i < the_expression.size(); ++i) {
-			result += the_expression[i] * the_expression[i];
-		}
-		return std::sqrt(result);
-	}
-=======
 template <typename TExpressionType, std::size_t TCategory>
     typename TExpressionType::data_type norm_frobenius(
     AMatrix::MatrixExpression<TExpressionType, TCategory> const& TheExpression) {
@@ -643,7 +631,7 @@
         }
     return std::sqrt(result);
 }
->>>>>>> 68f2be58
+
 
 	template <typename TDataType>
 	class scalar_matrix
