//    |  /           |
//    ' /   __| _` | __|  _ \   __|
//    . \  |   (   | |   (   |\__ \.
//   _|\_\_|  \__,_|\__|\___/ ____/
//                   Multi-Physics
//
//  License:		 BSD License
//					 Kratos default license: kratos/license.txt
//
//  Main authors:    Pooyan Dadvand
//                   Riccardo Rossi
//

#if !defined(KRATOS_KRATOS_APPLICATION_H_INCLUDED)
#define KRATOS_KRATOS_APPLICATION_H_INCLUDED

// System includes
#include <string>
#include <iostream>

// Project includes
#include "includes/define.h"
#include "includes/kratos_components.h"
#include "includes/element.h"
#include "elements/mesh_element.h"
#include "includes/condition.h"
#include "conditions/mesh_condition.h"
#include "includes/periodic_condition.h"
#include "utilities/quaternion.h"
#include "includes/master_slave_constraint.h"
#include "includes/linear_master_slave_constraint.h"

namespace Kratos {
///@name Kratos Classes
///@{

/// This class defines the interface with kernel for all applications in Kratos.
/** The application class defines the interface necessary for providing the information
    needed by Kernel in order to configure the whole sistem correctly.

*/

class KRATOS_API(KRATOS_CORE) KratosApplication {
   public:
    ///@name Type Definitions
    ///@{

    /// Pointer definition of KratosApplication
    KRATOS_CLASS_POINTER_DEFINITION(KratosApplication);

    ///@}
    ///@name Life Cycle
    ///@{

    /// Default constructor.
    explicit KratosApplication(const std::string ApplicationName);

    KratosApplication() = delete;

    /// Copy constructor.
    KratosApplication(KratosApplication const& rOther)
        : mpVariableData(rOther.mpVariableData),
          mpIntVariables(rOther.mpIntVariables),
          mpUnsignedIntVariables(rOther.mpUnsignedIntVariables),
          mpDoubleVariables(rOther.mpDoubleVariables),
          mpArray1DVariables(rOther.mpArray1DVariables),
          mpArray1D4Variables(rOther.mpArray1D4Variables),
          mpArray1D6Variables(rOther.mpArray1D6Variables),
          mpArray1D9Variables(rOther.mpArray1D9Variables),
          mpVectorVariables(rOther.mpVectorVariables),
          mpMatrixVariables(rOther.mpMatrixVariables),
          mpArray1DVariableComponents(rOther.mpArray1DVariableComponents),
          mpArray1D4VariableComponents(rOther.mpArray1D4VariableComponents),
          mpArray1D6VariableComponents(rOther.mpArray1D6VariableComponents),
          mpArray1D9VariableComponents(rOther.mpArray1D9VariableComponents),
          mpElements(rOther.mpElements),
          mpConditions(rOther.mpConditions),
          mpMasterSlaveConstraints(rOther.mpMasterSlaveConstraints) {}

    /// Destructor.
    virtual ~KratosApplication() {}

    ///@}
    ///@name Operations
    ///@{

    virtual void Register()
    {
        RegisterKratosCore();
    }

    void RegisterKratosCore();

    ///////////////////////////////////////////////////////////////////
    void RegisterVariables();  // This contains the whole list of common variables in the Kratos Core
    void RegisterDeprecatedVariables();  //TODO: remove, this variables should not be there
    void RegisterC2CVariables();                  //TODO: move to application
    void RegisterCFDVariables();                  //TODO: move to application
    void RegisterALEVariables();                  //TODO: move to application
    void RegisterMappingVariables();              //TODO: move to application
    void RegisterDEMVariables();                  //TODO: move to application
    void RegisterFSIVariables();                  //TODO: move to application
    void RegisterMATVariables();                  //TODO: move to application
    void RegisterLegacyStructuralAppVariables();  //TODO: move to application
<<<<<<< HEAD
    void RegisterGlobalPointerVariables();  
=======
    void RegisterGlobalPointerVariables();
>>>>>>> d7823010

    const std::string& Name() const { return mApplicationName; }

    ///@}
    ///@name Access
    ///@{

    //	template<class TComponentType>
    //		typename KratosComponents<TComponentType>::ComponentsContainerType& GetComponents(TComponentType const& rComponentType)
    //	{
    //		return KratosComponents<TComponentType>::GetComponents();
    //	}

    // I have to see why the above version is not working for multi thread ...
    // Anyway its working with these functions.Pooyan.
    KratosComponents<Variable<int> >::ComponentsContainerType& GetComponents(
        Variable<int> const& rComponentType) {
        return *mpIntVariables;
    }

    KratosComponents<Variable<unsigned int> >::ComponentsContainerType&
    GetComponents(Variable<unsigned int> const& rComponentType) {
        return *mpUnsignedIntVariables;
    }

    KratosComponents<Variable<double> >::ComponentsContainerType& GetComponents(
        Variable<double> const& rComponentType) {
        return *mpDoubleVariables;
    }

    KratosComponents<Variable<array_1d<double, 3> > >::ComponentsContainerType&
    GetComponents(Variable<array_1d<double, 3> > const& rComponentType) {
        return *mpArray1DVariables;
    }

    KratosComponents<Variable<array_1d<double, 4> > >::ComponentsContainerType&
    GetComponents(Variable<array_1d<double, 4> > const& rComponentType) {
        return *mpArray1D4Variables;
    }

    KratosComponents<Variable<array_1d<double, 6> > >::ComponentsContainerType&
    GetComponents(Variable<array_1d<double, 6> > const& rComponentType) {
        return *mpArray1D6Variables;
    }

    KratosComponents<Variable<array_1d<double, 9> > >::ComponentsContainerType&
    GetComponents(Variable<array_1d<double, 9> > const& rComponentType) {
        return *mpArray1D9Variables;
    }

    KratosComponents<Variable<Quaternion<double> > >::ComponentsContainerType&
    GetComponents(Variable<Quaternion<double> > const& rComponentType) {
        return *mpQuaternionVariables;
    }

    KratosComponents<Variable<Vector> >::ComponentsContainerType& GetComponents(
        Variable<Vector> const& rComponentType) {
        return *mpVectorVariables;
    }

    KratosComponents<Variable<Matrix> >::ComponentsContainerType& GetComponents(
        Variable<Matrix> const& rComponentType) {
        return *mpMatrixVariables;
    }

    KratosComponents<VariableComponent<VectorComponentAdaptor< array_1d<double, 3> > > >::ComponentsContainerType& GetComponents(
        VariableComponent<VectorComponentAdaptor<array_1d<double, 3> > > const& rComponentType) {
        return *mpArray1DVariableComponents;
    }

    KratosComponents<VariableComponent<VectorComponentAdaptor< array_1d<double, 4> > > >::ComponentsContainerType& GetComponents(
        VariableComponent<VectorComponentAdaptor<array_1d<double, 4> > > const& rComponentType) {
        return *mpArray1D4VariableComponents;
    }

    KratosComponents<VariableComponent<VectorComponentAdaptor< array_1d<double, 6> > > >::ComponentsContainerType& GetComponents(
        VariableComponent<VectorComponentAdaptor<array_1d<double, 6> > > const& rComponentType) {
        return *mpArray1D6VariableComponents;
    }

    KratosComponents<VariableComponent<VectorComponentAdaptor< array_1d<double, 9> > > >::ComponentsContainerType& GetComponents(
        VariableComponent<VectorComponentAdaptor<array_1d<double, 9> > > const& rComponentType) {
        return *mpArray1D9VariableComponents;
    }

    KratosComponents<VariableData>::ComponentsContainerType& GetVariables() {
        return *mpVariableData;
    }

    KratosComponents<Element>::ComponentsContainerType& GetElements() {
        return *mpElements;
    }

    KratosComponents<Condition>::ComponentsContainerType& GetConditions() {
        return *mpConditions;
    }

    KratosComponents<MasterSlaveConstraint>::ComponentsContainerType& GetMasterSlaveConstraints() {
        return *mpMasterSlaveConstraints;
    }

    void SetComponents(
        KratosComponents<VariableData>::ComponentsContainerType const&
            VariableDataComponents)

    {
        for (KratosComponents<VariableData>::ComponentsContainerType::iterator
                 i = mpVariableData->begin();

             i != mpVariableData->end(); i++)

        {
            std::string const& variable_name = i->second->Name();
            KratosComponents<VariableData>::ComponentsContainerType::
                const_iterator i_variable =
                    VariableDataComponents.find(variable_name);

            if (i_variable == VariableDataComponents.end())

                KRATOS_THROW_ERROR(std::logic_error,
                    "This variable is not registered in Kernel : ",
                    *(i_variable->second));

            unsigned int variable_key = i_variable->second->Key();

            if (variable_key == 0)

                KRATOS_THROW_ERROR(std::logic_error,
                    "This variable is not initialized in Kernel : ",
                    *(i_variable->second));

            //			KRATOS_WATCH(i_variable->second.get());

            //			KRATOS_WATCH(i->second.get().Key());

            //			KRATOS_WATCH(variable_key);

            i->second->SetKey(variable_key);
        }

        //			KRATOS_WATCH("!!!!!!!!!!!!!!!!!!!!! END SETTING COMPONENETS !!!!!!!!!!!!!!!!!!!!!!!!!!!!!!!!!!!")
    }

    void SetComponents(KratosComponents<Element>::ComponentsContainerType const&
            ElementComponents)

    {
        // It's better to make a loop over new components and add them if they are NOT already exist in application. Or make an ERROR for incompatibility between applications.

        mpElements->insert(ElementComponents.begin(), ElementComponents.end());
    }

    void SetComponents(KratosComponents<MasterSlaveConstraint>::ComponentsContainerType const&
            MasterSlaveConstraintComponents)

    {
        mpMasterSlaveConstraints->insert(MasterSlaveConstraintComponents.begin(), MasterSlaveConstraintComponents.end());
    }

    void SetComponents(
        KratosComponents<Condition>::ComponentsContainerType const&
            ConditionComponents)

    {
        mpConditions->insert(
            ConditionComponents.begin(), ConditionComponents.end());
    }

    Serializer::RegisteredObjectsContainerType& GetRegisteredObjects() {
        return *mpRegisteredObjects;
    }

    Serializer::RegisteredObjectsNameContainerType& GetRegisteredObjectsName() {
        return *mpRegisteredObjectsName;
    }

    ///@}

    ///@name Inquiry

    ///@{

    ///@}

    ///@name Input and output

    ///@{

    /// Turn back information as a string.

    virtual std::string Info() const

    {
        return "KratosApplication";
    }

    /// Print information about this object.

    virtual void PrintInfo(std::ostream& rOStream) const

    {
        rOStream << Info();
    }

    /// Print object's data.

    virtual void PrintData(std::ostream& rOStream) const

    {
        rOStream << "Variables:" << std::endl;

        KratosComponents<VariableData>().PrintData(rOStream);

        rOStream << std::endl;

        rOStream << "Elements:" << std::endl;

        KratosComponents<Element>().PrintData(rOStream);

        rOStream << std::endl;

        rOStream << "Conditions:" << std::endl;

        KratosComponents<Condition>().PrintData(rOStream);

        rOStream << std::endl;

        rOStream << "MasterSlaveConstraints:" << std::endl;

        KratosComponents<MasterSlaveConstraint>().PrintData(rOStream);
    }

    ///@}

    ///@name Friends

    ///@{

    ///@}

   protected:
    ///@name Protected static Member Variables

    ///@{

    ///@}

    ///@name Protected member Variables

    ///@{
    std::string mApplicationName;

    // General conditions must be defined

    // Point conditions
    const MeshCondition mPointCondition2D1N;
    const MeshCondition mPointCondition3D1N;
    // Line conditions
    const MeshCondition mLineCondition2D2N;
    const MeshCondition mLineCondition2D3N;
    const MeshCondition mLineCondition3D2N;
    const MeshCondition mLineCondition3D3N;
    // Surface conditions
    const MeshCondition mSurfaceCondition3D3N;
    const MeshCondition mSurfaceCondition3D6N;
    const MeshCondition mSurfaceCondition3D4N;
    const MeshCondition mSurfaceCondition3D8N;
    const MeshCondition mSurfaceCondition3D9N;

    // Master-Slave base constraint
    const MasterSlaveConstraint mMasterSlaveConstraint;
    const LinearMasterSlaveConstraint mLinearMasterSlaveConstraint;

    // BEGIN Deprecated conditions
    const MeshCondition mCondition;
    const MeshCondition mCondition2D;
    const MeshCondition mCondition2D2N;
    const MeshCondition mCondition2D3N;
    const MeshCondition mCondition3D;
    const MeshCondition mCondition3D2N;
    const MeshCondition mCondition3D3N;
    const MeshCondition mCondition3D6N;
    const MeshCondition mCondition3D4N;
    const MeshCondition mCondition3D8N;
    const MeshCondition mCondition3D9N;
    // END Deprecated conditions

    // Periodic Condition
    const PeriodicCondition mPeriodicCondition;
    const PeriodicCondition mPeriodicConditionEdge;
    const PeriodicCondition mPeriodicConditionCorner;

    // General elements must be defined
    const MeshElement mElement;
    const MeshElement mElement2D2N;
    const MeshElement mElement2D3N;
    const MeshElement mElement2D4N;

    const MeshElement mElement3D2N;
    const MeshElement mElement3D3N;
    const MeshElement mElement3D4N;
    const MeshElement mElement3D6N;
    const MeshElement mElement3D8N;
    const MeshElement mElement3D10N;

    // Base constitutive law definition
    const ConstitutiveLaw mConstitutiveLaw;

    // KratosComponents definition
    KratosComponents<VariableData>::ComponentsContainerType* mpVariableData;

    KratosComponents<Variable<int> >::ComponentsContainerType* mpIntVariables;

    KratosComponents<Variable<unsigned int> >::ComponentsContainerType* mpUnsignedIntVariables;

    KratosComponents<Variable<double> >::ComponentsContainerType* mpDoubleVariables;

    KratosComponents<Variable<array_1d<double, 3> > >::ComponentsContainerType* mpArray1DVariables;

    KratosComponents<Variable<array_1d<double, 4> > >::ComponentsContainerType* mpArray1D4Variables;

    KratosComponents<Variable<array_1d<double, 6> > >::ComponentsContainerType* mpArray1D6Variables;

    KratosComponents<Variable<array_1d<double, 9> > >::ComponentsContainerType* mpArray1D9Variables;

    KratosComponents<Variable<Quaternion<double> > >::ComponentsContainerType* mpQuaternionVariables;

    KratosComponents<Variable<Vector> >::ComponentsContainerType* mpVectorVariables;

    KratosComponents<Variable<Matrix> >::ComponentsContainerType* mpMatrixVariables;

    KratosComponents<VariableComponent<VectorComponentAdaptor<array_1d<double, 3> > > >::ComponentsContainerType* mpArray1DVariableComponents;

    KratosComponents<VariableComponent<VectorComponentAdaptor<array_1d<double, 4> > > >::ComponentsContainerType* mpArray1D4VariableComponents;

    KratosComponents<VariableComponent<VectorComponentAdaptor<array_1d<double, 6> > > >::ComponentsContainerType* mpArray1D6VariableComponents;

    KratosComponents<VariableComponent<VectorComponentAdaptor<array_1d<double, 9> > > >::ComponentsContainerType* mpArray1D9VariableComponents;

    KratosComponents<Element>::ComponentsContainerType* mpElements;

    KratosComponents<Condition>::ComponentsContainerType* mpConditions;

    KratosComponents<MasterSlaveConstraint>::ComponentsContainerType* mpMasterSlaveConstraints;

    // Serialization
    Serializer::RegisteredObjectsContainerType* mpRegisteredObjects;

    Serializer::RegisteredObjectsNameContainerType* mpRegisteredObjectsName;

    ///@}

    ///@name Protected Operators

    ///@{

    ///@}

    ///@name Protected Operations

    ///@{

    ///@}

    ///@name Protected  Access

    ///@{

    ///@}

    ///@name Protected Inquiry

    ///@{

    ///@}

    ///@name Protected LifeCycle

    ///@{

    ///@}

   private:
    ///@name Static Member Variables

    ///@{

    ///@}

    ///@name Member Variables

    ///@{

    ///@}

    ///@name Private Operators

    ///@{

    ///@}

    ///@name Private Operations

    ///@{

    ///@}

    ///@name Private  Access

    ///@{

    ///@}

    ///@name Private Inquiry

    ///@{

    ///@}

    ///@name Un accessible methods

    ///@{

    /// Assignment operator.

    KratosApplication& operator=(KratosApplication const& rOther);

    ///@}

};  // Class KratosApplication

///@}

///@name Type Definitions

///@{

///@}

///@name Input and output

///@{

/// input stream function

inline std::istream& operator>>(std::istream& rIStream,

    KratosApplication& rThis);

/// output stream function

inline std::ostream& operator<<(std::ostream& rOStream,

    const KratosApplication& rThis)

{
    rThis.PrintInfo(rOStream);

    rOStream << std::endl;

    rThis.PrintData(rOStream);

    return rOStream;
}

///@}

}  // namespace Kratos.

#endif  // KRATOS_KRATOS_APPLICATION_H_INCLUDED  defined<|MERGE_RESOLUTION|>--- conflicted
+++ resolved
@@ -102,11 +102,7 @@
     void RegisterFSIVariables();                  //TODO: move to application
     void RegisterMATVariables();                  //TODO: move to application
     void RegisterLegacyStructuralAppVariables();  //TODO: move to application
-<<<<<<< HEAD
-    void RegisterGlobalPointerVariables();  
-=======
     void RegisterGlobalPointerVariables();
->>>>>>> d7823010
 
     const std::string& Name() const { return mApplicationName; }
 
