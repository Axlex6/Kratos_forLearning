--- conflicted
+++ resolved
@@ -573,13 +573,9 @@
 
     void ReadSubModelPartConditionsBlock(ModelPart& rMainModelPart, ModelPart& rSubModelPart);
 
-<<<<<<< HEAD
-    void ReadSubModelPartGeometriesBlock(ModelPart &rMainModelPart, ModelPart &rSubModelPart);
-=======
     void ReadSubModelPartGeometriesBlock(
         ModelPart &rMainModelPart,
         ModelPart &rSubModelPart);
->>>>>>> f44ddd17
 
     void DivideInputToPartitionsImpl(
         OutputFilesContainerType& rOutputFiles,
