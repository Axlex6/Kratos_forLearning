--- conflicted
+++ resolved
@@ -165,15 +165,11 @@
         return mspRootRegistryItem->end();
     }
 
-<<<<<<< HEAD
     /**
      * @brief The end iterator of the registry (const version)
      * @return A const iterator to the end of the registry
      */
-    static auto const cend()
-=======
     static auto cend()
->>>>>>> e3207cba
     {
         return mspRootRegistryItem->cend();
     }
