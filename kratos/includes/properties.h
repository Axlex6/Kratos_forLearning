//    |  /           |
//    ' /   __| _` | __|  _ \   __|
//    . \  |   (   | |   (   |\__ \.
//   _|\_\_|  \__,_|\__|\___/ ____/
//                   Multi-Physics
//
//  License:         BSD License
//                     Kratos default license: kratos/license.txt
//
//  Main authors:    Pooyan Dadvand
//                   Riccardo Rossi
//


#if !defined(KRATOS_PROPERTIES_H_INCLUDED )
#define  KRATOS_PROPERTIES_H_INCLUDED

// System includes
#include <string>
#include <iostream>
#include <cstddef>
#include <unordered_map>

// External includes

// Project includes
#include "includes/define.h"
#include "includes/node.h"
#include "containers/data_value_container.h"
#include "includes/process_info.h"
#include "includes/table.h"

namespace Kratos
{

///@name Kratos Globals
///@{

///@}
///@name Type Definitions
///@{

///@}
///@name  Enum's
///@{

///@}
///@name  Functions
///@{

///@}
///@name Kratos Classes
///@{

/// Properties encapsulates data shared by different Elements or Conditions
/**
 * Properties encapsulates data shared by different Elements or Conditions. It can store any type of data and provides a variable base access to them.
 *  These are all parameters that can be shared between Element. Usually material parameters are common for a set of element, so this category of data is referred as properties.
 * But in general it can be any common parameter for a group of Elements. Sharing these data as properties reduces the memory used by the application and also helps updating them if necessary.
 * As mentioned before Properties is a shared data container between Elements or Conditions. In finite element problems there are several parameters which are the same for a set of elements and conditions.
 * Thermal conductivity, elasticity of the material and viscosity of the fluid are examples of these parameters. Properties holds these data and is shared by elements or Conditions. This eliminates memory overhead due to redundant copies of these data for each element and Condition. Properties also can be used to access nodal data if it is necessary.
 * It is important to mention that accessing the nodal data via Properties is not the same as accessing it via Node. When user asks Properties for a variable data in a Node, the process starts with finding the variable in the Properties data container and if it does not exist then get it from Node.
 * This means that the priority of data is with the one stored in Properties and then in Node.
 */
class Properties : public IndexedObject
{
public:
    ///@name Type Definitions
    ///@{

    /// Pointer definition of Properties
    KRATOS_CLASS_POINTER_DEFINITION(Properties);

#ifdef  _WIN32 // work around for windows int64_t error
    typedef __int64 int64_t;
#endif
    typedef IndexedObject BaseType;

    typedef DataValueContainer ContainerType;

    typedef Node<3> NodeType;

    typedef NodeType::IndexType IndexType;

    typedef Table<double> TableType;

    typedef std::unordered_map<std::size_t, TableType> TablesContainerType; // This is a provisional implmentation and should be changed to hash. Pooyan.

    /// Properties container. A vector set of properties with their Id's as key.
    typedef PointerVectorSet<Properties, IndexedObject> PropertiesContainerType;

    /** Iterator over the properties. This iterator is an indirect
    iterator over Properties::Pointer which turn back a reference to
    properties by * operator and not a pointer for more convenient
    usage. */
    typedef typename PropertiesContainerType::iterator PropertiesIterator;

    /** Const iterator over the properties. This iterator is an indirect
    iterator over Properties::Pointer which turn back a reference to
    properties by * operator and not a pointer for more convenient
    usage. */
    typedef typename PropertiesContainerType::const_iterator PropertiesConstantIterator;

    ///@}
    ///@name Life Cycle
    ///@{

    /// Default constructor.
    Properties(IndexType NewId = 0) : BaseType(NewId), mData(), mTables(), mSubPropertiesList() {}

    /// Default of properties with subproperties
<<<<<<< HEAD
    Properties(IndexType NewId, PropertiesContainerType SubPropetiesList) : BaseType(NewId), mData(), mTables(), mSubPropertiesList(SubPropetiesList) {}
=======
    Properties(IndexType NewId, PropertiesContainerType SubPropertiesList) : BaseType(NewId), mData(), mTables(), mSubPropertiesList(SubPropertiesList) {}
>>>>>>> 5a37e49d

    /// Copy constructor.
    Properties(const Properties& rOther) : BaseType(rOther), mData(rOther.mData), mTables(rOther.mTables), mSubPropertiesList(rOther.mSubPropertiesList) {}

    /// Destructor.
    ~Properties() override {}


    ///@}
    ///@name Operators
    ///@{

    /// Assignment operator.
    Properties& operator=(const Properties& rOther)
    {
        BaseType::operator=(rOther);
        mData = rOther.mData;
        mSubPropertiesList = rOther.mSubPropertiesList;
        return *this;
    }

    template<class TVariableType>
    typename TVariableType::Type& operator()(const TVariableType& rV)
    {
        return GetValue(rV);
    }

    template<class TVariableType>
    typename TVariableType::Type const& operator()(const TVariableType& rV) const
    {
        return GetValue(rV);
    }

    template<class TVariableType>
    typename TVariableType::Type& operator[](const TVariableType& rV)
    {
        return GetValue(rV);
    }

    template<class TVariableType>
    typename TVariableType::Type const& operator[](const TVariableType& rV) const
    {
        return GetValue(rV);
    }

    template<class TVariableType>
    typename TVariableType::Type& operator()(const TVariableType& rV, NodeType& rThisNode)
    {
        return GetValue(rV, rThisNode);
    }

    template<class TVariableType>
    typename TVariableType::Type const& operator()(const TVariableType& rV, NodeType const& rThisNode) const
    {
        return GetValue(rV, rThisNode);
    }

    template<class TVariableType>
    typename TVariableType::Type& operator()(const TVariableType& rV, NodeType& rThisNode, IndexType SolutionStepIndex)
    {
        return GetValue(rV, rThisNode, SolutionStepIndex);
    }

    template<class TVariableType>
    typename TVariableType::Type const& operator()(const TVariableType& rV, NodeType const& rThisNode, IndexType SolutionStepIndex) const
    {
        return GetValue(rV, rThisNode, SolutionStepIndex);
    }

    template<class TVariableType>
    typename TVariableType::Type& operator()(const TVariableType& rV, NodeType& rThisNode, ProcessInfo const& rCurrentProcessInfo)
    {
        return GetValue(rV, rThisNode, rCurrentProcessInfo.GetSolutionStepIndex());
    }

    template<class TVariableType>
    typename TVariableType::Type const& operator()(const TVariableType& rV, NodeType const& rThisNode, ProcessInfo const& rCurrentProcessInfo) const
    {
        return GetValue(rV, rThisNode, rCurrentProcessInfo.GetSolutionStepIndex());
    }

    ///@}
    ///@name Operations
    ///@{

    template<class TVariableType>
    typename TVariableType::Type& GetValue(const TVariableType& rV)
    {
        return mData.GetValue(rV);
    }

    template<class TVariableType>
    typename TVariableType::Type const& GetValue(const TVariableType& rV) const
    {
        return mData.GetValue(rV);
    }

    template<class TVariableType>
    typename TVariableType::Type& GetValue(const TVariableType& rV, NodeType& rThisNode)
    {
        if(mData.Has(rV))
            return mData.GetValue(rV);

        return rThisNode.GetValue(rV);
    }

    template<class TVariableType>
    typename TVariableType::Type const& GetValue(const TVariableType& rV, NodeType const& rThisNode) const
    {
        if(mData.Has(rV))
            return mData.GetValue(rV);

        return rThisNode.GetValue(rV);
    }

    template<class TVariableType>
    typename TVariableType::Type& GetValue(const TVariableType& rV, NodeType& rThisNode, IndexType SolutionStepIndex)
    {
        if(mData.Has(rV))
            return mData.GetValue(rV);

        return rThisNode.GetValue(rV, SolutionStepIndex);
    }

    template<class TVariableType>
    typename TVariableType::Type const& GetValue(const TVariableType& rV, NodeType const& rThisNode, IndexType SolutionStepIndex) const
    {
        if(mData.Has(rV))
            return mData.GetValue(rV);

        return rThisNode.GetValue(rV, SolutionStepIndex);
    }

    template<class TVariableType>
    void SetValue(TVariableType const& rV, typename TVariableType::Type const& rValue)
    {
        mData.SetValue(rV, rValue);
    }

    bool HasVariables() const
    {
        return !mData.IsEmpty();
    }

    template<class TXVariableType, class TYVariableType>
    TableType& GetTable(const TXVariableType& XVariable, const TYVariableType& YVariable)
    {
        return mTables[Key(XVariable.Key(), YVariable.Key())];
    }

    template<class TXVariableType, class TYVariableType>
    TableType const& GetTable(const TXVariableType& XVariable, const TYVariableType& YVariable) const
    {
        return mTables.at(Key(XVariable.Key(), YVariable.Key()));
    }

    template<class TXVariableType, class TYVariableType>
    void SetTable(const TXVariableType& XVariable, const TYVariableType& YVariable, TableType const& rThisTable)
    {
        mTables[Key(XVariable.Key(), YVariable.Key())] = rThisTable;
    }

    bool HasTables() const
    {
        return !mTables.empty();
    }

    bool IsEmpty() const
    {
        return !( HasVariables() || HasTables() );
    }

    int64_t Key(std::size_t XKey, std::size_t YKey) const
    {
        int64_t result_key = XKey;
        result_key = result_key << 32;
        result_key |= YKey; // I know that the key is less than 2^32 so I don't need zeroing the upper part
        return result_key;
    }

    /**
     * @brief This method returns the number of subproperties
     * @return The current number of subproperties
     */
    std::size_t NumberOfSubproperties()
    {
        return mSubPropertiesList.size();
    }

    /**
     * @brief This method insert a new property into the list of subproperties
     * @param pNewSubProperty The new property to be added
     */
    void AddSubProperty(Properties::Pointer pNewSubProperty)
    {
        mSubPropertiesList.insert(mSubPropertiesList.begin(), pNewSubProperty);
    }

    /**
     * @brief This method gets the subproperty from the index corresponding to the property id
     * @param SubPropertyIndex The index of the subproperty to be get
     * @return The pointer to the subproperty of interest
     */
    Properties::Pointer pGetSubProperty(IndexType SubPropertyIndex)
    {
        return mSubPropertiesList(SubPropertyIndex);
    }

    /**
     * @brief This method gets the subproperty from the index corresponding to the property id
     * @param SubPropertyIndex The index of the subproperty to be get
     * @return The reference to the subproperty of interest
     */
    Properties& GetSubProperty(IndexType SubPropertyIndex)
    {
        return *(mSubPropertiesList(SubPropertyIndex));
    }

    /**
     * @brief This method gets the subproperty from the index corresponding to the property id
     * @param SubPropertyIndex The index of the subproperty to be get
     * @return The reference to the subproperty of interest
     */
    Properties& GetSubProperty(IndexType SubPropertyIndex) const
    {
        return *(mSubPropertiesList.find(SubPropertyIndex));
    }

    /**
     * @brief This method returns the whole list of subproperties
     * @return The whole lis of subproperties
     */
    PropertiesContainerType& GetSubProperties()
    {
<<<<<<< HEAD
        return SubPropetiesList();
=======
        return SubPropertiesList();
>>>>>>> 5a37e49d
    }

    /**
     * @brief This method returns the whole list of subproperties
     * @return The whole lis of subproperties
     */
    PropertiesContainerType const& GetSubProperties() const
    {
<<<<<<< HEAD
        return SubPropetiesList();
=======
        return SubPropertiesList();
>>>>>>> 5a37e49d
    }

    /**
     * @brief This method set the whole list of subproperties
<<<<<<< HEAD
     * @param rSubPropetiesList The list of subproperties
     */
    void SetSubProperties(PropertiesContainerType& rSubPropetiesList)
    {
        mSubPropertiesList = rSubPropetiesList;
=======
     * @param rSubPropertiesList The list of subproperties
     */
    void SetSubProperties(PropertiesContainerType& rSubPropertiesList)
    {
        mSubPropertiesList = rSubPropertiesList;
>>>>>>> 5a37e49d
    }

    ///@}
    ///@name Access
    ///@{

    /**
     * @brief This method returns the whole data container
     * @return Data container
     */
    ContainerType& Data()
    {
        return mData;
    }

    /**
     * @brief This method returns the whole data container (constant)
     * @return Data container
     */
    ContainerType const& Data() const
    {
        return mData;
    }

    /**
     * @brief This method returns the whole list of subproperties (constant)
     * @return The whole lis of subproperties
     */
<<<<<<< HEAD
    PropertiesContainerType& SubPropetiesList()
=======
    PropertiesContainerType& SubPropertiesList()
>>>>>>> 5a37e49d
    {
        return mSubPropertiesList;
    }
    
    /**
     * @brief This method returns the tables
     * @return The whole lis of tables
     */
    TablesContainerType& Tables()
    {
        return mTables;
    }

    /**
     * @brief This method returns the tables (constant)
     * @return The whole lis of tables
     */
    TablesContainerType const& Tables() const
    {
        return mTables;
    }

    /**
     * @brief This method returns the whole list of subproperties (constant)
     * @return The whole lis of subproperties
     */
<<<<<<< HEAD
    PropertiesContainerType const& SubPropetiesList() const
=======
    PropertiesContainerType const& SubPropertiesList() const
>>>>>>> 5a37e49d
    {
        return mSubPropertiesList;
    }

    ///@}
    ///@name Inquiry
    ///@{

    template<class TVariableType>
    bool Has(TVariableType const& rThisVariable) const
    {
        return mData.Has(rThisVariable);
    }

    template<class TXVariableType, class TYVariableType>
    bool HasTable(const TXVariableType& XVariable, const TYVariableType& YVariable) const
    {
        return (mTables.find(Key(XVariable.Key(), YVariable.Key())) != mTables.end());
    }


    ///@}
    ///@name Input and output
    ///@{

    /// Turn back information as a string.
    std::string Info() const override
    {
        return "Properties";
    }

    /// Print information about this object.
    void PrintInfo(std::ostream& rOStream) const override
    {
        rOStream <<  "Properties";
    }

    /// Print object's data.
    void PrintData(std::ostream& rOStream) const override
    {
        mData.PrintData(rOStream);
        rOStream << "This properties contains " << mTables.size() << " tables";
        if (mSubPropertiesList.size() > 0) {
            rOStream << "\nThis properties contains the following subproperties " << mSubPropertiesList.size() << " subproperties" << std::endl;
            for (auto& subprop : mSubPropertiesList) {
                subprop.PrintData(rOStream);
            }
        }
    }


    ///@}
    ///@name Friends
    ///@{


    ///@}

protected:
    ///@name Protected static Member Variables
    ///@{


    ///@}
    ///@name Protected member Variables
    ///@{


    ///@}
    ///@name Protected Operators
    ///@{


    ///@}
    ///@name Protected Operations
    ///@{


    ///@}
    ///@name Protected  Access
    ///@{


    ///@}
    ///@name Protected Inquiry
    ///@{


    ///@}
    ///@name Protected LifeCycle
    ///@{


    ///@}

private:
    ///@name Static Member Variables
    ///@{


    ///@}
    ///@name Member Variables
    ///@{

    ContainerType mData;
    TablesContainerType mTables;

    PropertiesContainerType mSubPropertiesList; /// The vector containing the list of subproperties

    ///@}
    ///@name Private Operators
    ///@{


    ///@}
    ///@name Private Operations
    ///@{


    ///@}
    ///@name Serialization
    ///@{

    friend class Serializer;

    void save(Serializer& rSerializer) const override
    {
        KRATOS_SERIALIZE_SAVE_BASE_CLASS(rSerializer, IndexedObject );
        rSerializer.save("Data", mData);
        rSerializer.save("Tables", mTables);
<<<<<<< HEAD
        rSerializer.save("SubPropetiesList", mSubPropertiesList);
=======
        rSerializer.save("SubPropertiesList", mSubPropertiesList);
>>>>>>> 5a37e49d
    }

    void load(Serializer& rSerializer) override
    {
        KRATOS_SERIALIZE_LOAD_BASE_CLASS(rSerializer, IndexedObject );
        rSerializer.load("Data", mData);
        rSerializer.load("Tables", mTables);
<<<<<<< HEAD
        rSerializer.load("SubPropetiesList", mSubPropertiesList);
=======
        rSerializer.load("SubPropertiesList", mSubPropertiesList);
>>>>>>> 5a37e49d
    }

    ///@}
    ///@name Private  Access
    ///@{


    ///@}
    ///@name Private Inquiry
    ///@{


    ///@}
    ///@name Un accessible methods
    ///@{


    ///@}

}; // Class Properties

///@}

///@name Type Definitions
///@{


///@}
///@name Input and output
///@{


/// input stream function
inline std::istream& operator >> (std::istream& rIStream,
                                  Properties& rThis);

/// output stream function
inline std::ostream& operator << (std::ostream& rOStream,
                                  const Properties& rThis)
{
    rThis.PrintInfo(rOStream);
    rOStream << std::endl;
    rThis.PrintData(rOStream);

    return rOStream;
}
///@}


}  // namespace Kratos.

#endif // KRATOS_PROPERTIES_H_INCLUDED  defined<|MERGE_RESOLUTION|>--- conflicted
+++ resolved
@@ -109,11 +109,7 @@
     Properties(IndexType NewId = 0) : BaseType(NewId), mData(), mTables(), mSubPropertiesList() {}
 
     /// Default of properties with subproperties
-<<<<<<< HEAD
-    Properties(IndexType NewId, PropertiesContainerType SubPropetiesList) : BaseType(NewId), mData(), mTables(), mSubPropertiesList(SubPropetiesList) {}
-=======
     Properties(IndexType NewId, PropertiesContainerType SubPropertiesList) : BaseType(NewId), mData(), mTables(), mSubPropertiesList(SubPropertiesList) {}
->>>>>>> 5a37e49d
 
     /// Copy constructor.
     Properties(const Properties& rOther) : BaseType(rOther), mData(rOther.mData), mTables(rOther.mTables), mSubPropertiesList(rOther.mSubPropertiesList) {}
@@ -348,11 +344,7 @@
      */
     PropertiesContainerType& GetSubProperties()
     {
-<<<<<<< HEAD
-        return SubPropetiesList();
-=======
         return SubPropertiesList();
->>>>>>> 5a37e49d
     }
 
     /**
@@ -361,28 +353,16 @@
      */
     PropertiesContainerType const& GetSubProperties() const
     {
-<<<<<<< HEAD
-        return SubPropetiesList();
-=======
         return SubPropertiesList();
->>>>>>> 5a37e49d
     }
 
     /**
      * @brief This method set the whole list of subproperties
-<<<<<<< HEAD
-     * @param rSubPropetiesList The list of subproperties
-     */
-    void SetSubProperties(PropertiesContainerType& rSubPropetiesList)
-    {
-        mSubPropertiesList = rSubPropetiesList;
-=======
      * @param rSubPropertiesList The list of subproperties
      */
     void SetSubProperties(PropertiesContainerType& rSubPropertiesList)
     {
         mSubPropertiesList = rSubPropertiesList;
->>>>>>> 5a37e49d
     }
 
     ///@}
@@ -411,11 +391,7 @@
      * @brief This method returns the whole list of subproperties (constant)
      * @return The whole lis of subproperties
      */
-<<<<<<< HEAD
-    PropertiesContainerType& SubPropetiesList()
-=======
     PropertiesContainerType& SubPropertiesList()
->>>>>>> 5a37e49d
     {
         return mSubPropertiesList;
     }
@@ -442,11 +418,7 @@
      * @brief This method returns the whole list of subproperties (constant)
      * @return The whole lis of subproperties
      */
-<<<<<<< HEAD
-    PropertiesContainerType const& SubPropetiesList() const
-=======
     PropertiesContainerType const& SubPropertiesList() const
->>>>>>> 5a37e49d
     {
         return mSubPropertiesList;
     }
@@ -577,11 +549,7 @@
         KRATOS_SERIALIZE_SAVE_BASE_CLASS(rSerializer, IndexedObject );
         rSerializer.save("Data", mData);
         rSerializer.save("Tables", mTables);
-<<<<<<< HEAD
-        rSerializer.save("SubPropetiesList", mSubPropertiesList);
-=======
         rSerializer.save("SubPropertiesList", mSubPropertiesList);
->>>>>>> 5a37e49d
     }
 
     void load(Serializer& rSerializer) override
@@ -589,11 +557,7 @@
         KRATOS_SERIALIZE_LOAD_BASE_CLASS(rSerializer, IndexedObject );
         rSerializer.load("Data", mData);
         rSerializer.load("Tables", mTables);
-<<<<<<< HEAD
-        rSerializer.load("SubPropetiesList", mSubPropertiesList);
-=======
         rSerializer.load("SubPropertiesList", mSubPropertiesList);
->>>>>>> 5a37e49d
     }
 
     ///@}
