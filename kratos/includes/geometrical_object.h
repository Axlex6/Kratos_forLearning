--- conflicted
+++ resolved
@@ -54,10 +54,6 @@
  * @details Derives from IndexedObject, so it has an ID, and from Flags
  * @author Pooyan Dadvand
 */
-<<<<<<< HEAD
-
-=======
->>>>>>> 6c74b319
 class GeometricalObject : public IndexedObject, public Flags, public std::intrusive_base<GeometricalObject>
 {
 public:
@@ -65,13 +61,7 @@
     ///@{
 
     /// Pointer definition of GeometricalObject
-<<<<<<< HEAD
     KRATOS_CLASS_INTRUSIVE_POINTER_DEFINITION(GeometricalObject);
-=======
-    typedef Kratos::intrusive_ptr<GeometricalObject> Pointer;
-    typedef Kratos::intrusive_weak_ptr<GeometricalObject> WeakPointer;
-    typedef Kratos::unique_ptr<GeometricalObject> UniquePointer;
->>>>>>> 6c74b319
 
     /// Definition of the node type
     typedef Node <3> NodeType;
