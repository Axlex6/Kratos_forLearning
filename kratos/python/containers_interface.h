--- conflicted
+++ resolved
@@ -54,38 +54,17 @@
 };
 
 template< class TContainerType >
-<<<<<<< HEAD
 class PointerVectorPythonInterface
 {
     public:
 
     PointerVectorPythonInterface(){};
     virtual ~PointerVectorPythonInterface(){};
-=======
-class MapInterface
-{
-    public:
-
-    MapInterface(){};
-    virtual ~MapInterface(){};
->>>>>>> 60938818
-
+   
     void CreateInterface(pybind11::module& m, std::string ContainerName)
     {
         py::class_<TContainerType, typename TContainerType::Pointer  >(m,ContainerName.c_str())
         .def(py::init<>())
-<<<<<<< HEAD
-        .def("__len__",     [](TContainerType& self){return self.size();} )
-        .def("__setitem__", [](TContainerType& self, unsigned int i, typename TContainerType::value_type& value){self[i] = value;} )
-        .def("__getitem__", [](TContainerType& self, unsigned int i){return self(i);} )
-        .def("__iter__",    [](TContainerType& self){return py::make_iterator(self.begin(), self.end());},  py::keep_alive<0,1>())
-        .def("append",    [](TContainerType& self, typename TContainerType::value_type& value){self.push_back(&value);}  )
-        ;
-    }
-};
-
-
-=======
         .def("__len__",      [](TContainerType& self){return self.size();} )
         .def("__contains__", [](TContainerType& self, const typename TContainerType::value_type& value){return (self.find(value.Id()) != self.end());} )
         .def("__contains__", [](TContainerType& self, unsigned int i){return (self.find(i) != self.end());} )
@@ -96,8 +75,28 @@
         ;
     }
 };
+  
+template< class TContainerType >
+class MapInterface
+{
+    public:
 
->>>>>>> 60938818
+    MapInterface(){};
+    virtual ~MapInterface(){};
+
+    void CreateInterface(pybind11::module& m, std::string ContainerName)
+    {
+        py::class_<TContainerType, typename TContainerType::Pointer  >(m,ContainerName.c_str())
+        .def(py::init<>())
+        .def("__len__",     [](TContainerType& self){return self.size();} )
+        .def("__setitem__", [](TContainerType& self, unsigned int i, typename TContainerType::value_type& value){self[i] = value;} )
+        .def("__getitem__", [](TContainerType& self, unsigned int i){return self(i);} )
+        .def("__iter__",    [](TContainerType& self){return py::make_iterator(self.begin(), self.end());},  py::keep_alive<0,1>())
+        .def("append",    [](TContainerType& self, typename TContainerType::value_type& value){self.push_back(&value);}  )
+        ;
+    }
+};
+
 template< class TContainerType >
 class PointerVectorSetPythonInterface
 {
