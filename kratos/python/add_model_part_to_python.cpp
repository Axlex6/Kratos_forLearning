--- conflicted
+++ resolved
@@ -875,19 +875,11 @@
         .def("OverwriteSolutionStepData", &ModelPart::OverwriteSolutionStepData)
         .def("CreateNewNode", ModelPartCreateNewNode)
         .def("CreateNewElement", ModelPartCreateNewElement)
-<<<<<<< HEAD
-        .def("CreateNewElement", [](ModelPart& rModelPart, const std::string ElementName, ModelPart::IndexType Id,
-            ModelPart::GeometryType::Pointer pGeometry, ModelPart::PropertiesType::Pointer pProperties)
-            {return rModelPart.CreateNewElement(ElementName, Id, pGeometry, pProperties);})
-        .def("CreateNewCondition", ModelPartCreateNewCondition)
-        .def("CreateNewCondition", [](ModelPart& rModelPart, const std::string ConditionName, ModelPart::IndexType Id, 
-=======
         .def("CreateNewElement", [](ModelPart& rModelPart, const std::string& ElementName, ModelPart::IndexType Id,
             ModelPart::GeometryType::Pointer pGeometry, ModelPart::PropertiesType::Pointer pProperties)
             {return rModelPart.CreateNewElement(ElementName, Id, pGeometry, pProperties);})
         .def("CreateNewCondition", ModelPartCreateNewCondition)
         .def("CreateNewCondition", [](ModelPart& rModelPart, const std::string& ConditionName, ModelPart::IndexType Id, 
->>>>>>> d1e786f8
             ModelPart::GeometryType::Pointer pGeometry, ModelPart::PropertiesType::Pointer pProperties)
             {return rModelPart.CreateNewCondition(ConditionName, Id, pGeometry, pProperties);})
         .def("GetCommunicator", ModelPartGetCommunicator, py::return_value_policy::reference_internal)
