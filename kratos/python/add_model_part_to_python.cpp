//    |  /           |
//    ' /   __| _` | __|  _ \   __|
//    . \  |   (   | |   (   |\__ `
//   _|\_\_|  \__,_|\__|\___/ ____/
//                   Multi-Physics
//
//  License:         BSD License
//                     Kratos default license: kratos/license.txt
//
//  Main authors:    Pooyan Dadvand
//
//


// System includes

// External includes
#include <pybind11/stl.h>


// Project includes
#include "includes/define_python.h"
#include "containers/model.h"
#include "includes/model_part.h"
#include "python/add_model_part_to_python.h"
#include "includes/process_info.h"
#include "utilities/quaternion.h"
#include "python/containers_interface.h"

namespace Kratos
{

namespace Python
{

template<class TDataType>
void AddNodalSolutionStepVariable(ModelPart& rModelPart, Variable<TDataType> const& rThisVariable)
{
    rModelPart.AddNodalSolutionStepVariable(rThisVariable);
}

template<class TDataType>
bool HasNodalSolutionStepVariable(ModelPart& rModelPart, Variable<TDataType> const& rThisVariable)
{
    return rModelPart.HasNodalSolutionStepVariable(rThisVariable);
}

void SetModelPartName(ModelPart& rModelPart, std::string const& NewName)
{
    rModelPart.Name() = NewName;
}

const std::string GetModelPartName(ModelPart const& rModelPart)
{
    return rModelPart.Name();
}

ProcessInfo& GetProcessInfo(ModelPart& rModelPart)
{
    return rModelPart.GetProcessInfo();
}

void SetProcessInfo(ModelPart& rModelPart, ProcessInfo& NewProcessInfo)
{
    rModelPart.SetProcessInfo(NewProcessInfo);
}

ModelPart::MeshType::Pointer ModelPartGetMesh(ModelPart& rModelPart)
{
    return rModelPart.pGetMesh();
}

ModelPart::MeshType::Pointer ModelPartGetMesh2(ModelPart& rModelPart, ModelPart::IndexType MeshIndex)
{
    ModelPart::IndexType number_of_meshes = rModelPart.NumberOfMeshes();
    // adding necessary meshes to the model part.
    ModelPart::MeshType empty_mesh;
    for(ModelPart::IndexType i = number_of_meshes ; i < MeshIndex + 1 ; i++)
        rModelPart.GetMeshes().push_back(Kratos::make_shared<ModelPart::MeshType>(empty_mesh.Clone()));

    return rModelPart.pGetMesh(MeshIndex);
}

Node < 3 > ::Pointer ModelPartCreateNewNode(ModelPart& rModelPart, int Id, double x, double y, double z)
{
    return rModelPart.CreateNewNode(Id, x, y, z);
}

Element::Pointer ModelPartCreateNewElement(ModelPart& rModelPart, const std::string ElementName, ModelPart::IndexType Id, std::vector< ModelPart::IndexType >& NodeIdList, ModelPart::PropertiesType::Pointer pProperties)
{
    Geometry< Node < 3 > >::PointsArrayType pElementNodeList;

    for(unsigned int i = 0; i < NodeIdList.size(); i++) {
        pElementNodeList.push_back(rModelPart.pGetNode(NodeIdList[i]));
    }

    return rModelPart.CreateNewElement(ElementName, Id, pElementNodeList, pProperties);
}

Condition::Pointer ModelPartCreateNewCondition(ModelPart& rModelPart, const std::string ConditionName, ModelPart::IndexType Id, std::vector< ModelPart::IndexType >& NodeIdList, ModelPart::PropertiesType::Pointer pProperties)
{
    Geometry< Node < 3 > >::PointsArrayType pConditionNodeList;

    for(unsigned int i = 0; i <NodeIdList.size(); i++) {
        pConditionNodeList.push_back(rModelPart.pGetNode(NodeIdList[i]));
    }

    return rModelPart.CreateNewCondition(ConditionName, Id, pConditionNodeList, pProperties);
}


// Nodes

ModelPart::SizeType ModelPartNumberOfNodes1(ModelPart& rModelPart)
{
    return rModelPart.NumberOfNodes();
}

ModelPart::NodesContainerType::Pointer ModelPartGetNodes1(ModelPart& rModelPart)
{
    return rModelPart.pNodes();
}

ModelPart::NodesContainerType::Pointer ModelPartGetNodes2(ModelPart& rModelPart, ModelPart::IndexType ThisIndex)
{
    return rModelPart.pNodes(ThisIndex);
}

void ModelPartSetNodes1(ModelPart& rModelPart, ModelPart::NodesContainerType::Pointer pOtherNodes)
{
    rModelPart.SetNodes(pOtherNodes);
}

void ModelPartSetNodes2(ModelPart& rModelPart, ModelPart::NodesContainerType::Pointer pOtherNodes, ModelPart::IndexType ThisIndex)
{
    rModelPart.SetNodes(pOtherNodes, ThisIndex);
}

ModelPart::NodeType::Pointer ModelPartGetNode1(ModelPart& rModelPart, ModelPart::IndexType NodeId)
{
    return rModelPart.pGetNode(NodeId);
}

ModelPart::NodeType::Pointer ModelPartGetNode2(ModelPart& rModelPart, ModelPart::IndexType NodeId, ModelPart::IndexType ThisIndex)
{
    return rModelPart.pGetNode(NodeId, ThisIndex);
}

void ModelPartRemoveNode1(ModelPart& rModelPart, ModelPart::IndexType NodeId)
{
    rModelPart.RemoveNode(NodeId);
}

void ModelPartRemoveNode2(ModelPart& rModelPart, ModelPart::IndexType NodeId, ModelPart::IndexType ThisIndex)
{
    rModelPart.RemoveNode(NodeId, ThisIndex);
}

void ModelPartRemoveNode3(ModelPart& rModelPart, ModelPart::NodeType::Pointer pThisNode)
{
    rModelPart.RemoveNode(pThisNode);
}

void ModelPartRemoveNode4(ModelPart& rModelPart, ModelPart::NodeType::Pointer pThisNode, ModelPart::IndexType ThisIndex)
{
    rModelPart.RemoveNode(pThisNode, ThisIndex);
}

void ModelPartRemoveNodeFromAllLevels1(ModelPart& rModelPart, ModelPart::IndexType NodeId)
{
    rModelPart.RemoveNodeFromAllLevels(NodeId);
}

void ModelPartRemoveNodeFromAllLevels2(ModelPart& rModelPart, ModelPart::IndexType NodeId, ModelPart::IndexType ThisIndex)
{
    rModelPart.RemoveNodeFromAllLevels(NodeId, ThisIndex);
}

void ModelPartRemoveNodeFromAllLevels3(ModelPart& rModelPart, ModelPart::NodeType::Pointer pThisNode)
{
    rModelPart.RemoveNodeFromAllLevels(pThisNode);
}

void ModelPartRemoveNodeFromAllLevels4(ModelPart& rModelPart, ModelPart::NodeType::Pointer pThisNode, ModelPart::IndexType ThisIndex)
{
    rModelPart.RemoveNodeFromAllLevels(pThisNode, ThisIndex);
}

void ModelPartRemoveNodesFromAllLevels(ModelPart& rModelPart, Flags identifier_flag)
{
    rModelPart.RemoveNodesFromAllLevels(identifier_flag);
}


// Properties

ModelPart::SizeType  ModelPartNumberOfProperties1(ModelPart& rModelPart)
{
    return rModelPart.NumberOfProperties();
}

void ModelPartAddProperties1(ModelPart& rModelPart, Properties::Pointer pNewProperties)
{
    rModelPart.AddProperties(pNewProperties);
}

void ModelPartAddProperties2(ModelPart& rModelPart, Properties::Pointer pNewProperties, ModelPart::IndexType ThisIndex)
{
    rModelPart.AddProperties(pNewProperties, ThisIndex);
}

Properties::Pointer ModelPartGetPropertiesById(ModelPart& rModelPart, unsigned int property_id, unsigned int mesh_id)
{
    return rModelPart.pGetProperties(property_id, mesh_id);
}

ModelPart::PropertiesContainerType::Pointer ModelPartGetProperties1(ModelPart& rModelPart)
{
    return rModelPart.pProperties();
}

ModelPart::PropertiesContainerType::Pointer ModelPartGetProperties2(ModelPart& rModelPart, ModelPart::IndexType ThisIndex)
{
    return rModelPart.pProperties(ThisIndex);
}

void ModelPartSetProperties1(ModelPart& rModelPart, ModelPart::PropertiesContainerType::Pointer pOtherProperties)
{
    rModelPart.SetProperties(pOtherProperties);
}

void ModelPartSetProperties2(ModelPart& rModelPart, ModelPart::PropertiesContainerType::Pointer pOtherProperties, ModelPart::IndexType ThisIndex)
{
    rModelPart.SetProperties(pOtherProperties, ThisIndex);
}

void ModelPartRemoveProperties1(ModelPart& rModelPart, ModelPart::IndexType PropertiesId)
{
    rModelPart.RemoveProperties(PropertiesId);
}

void ModelPartRemoveProperties2(ModelPart& rModelPart, ModelPart::IndexType PropertiesId, ModelPart::IndexType ThisIndex)
{
    rModelPart.RemoveProperties(PropertiesId, ThisIndex);
}

void ModelPartRemoveProperties3(ModelPart& rModelPart, ModelPart::PropertiesType::Pointer pThisProperties)
{
    rModelPart.RemoveProperties(pThisProperties);
}

void ModelPartRemoveProperties4(ModelPart& rModelPart, ModelPart::PropertiesType::Pointer pThisProperties, ModelPart::IndexType ThisIndex)
{
    rModelPart.RemoveProperties(pThisProperties, ThisIndex);
}


void ModelPartRemovePropertiesFromAllLevels1(ModelPart& rModelPart, ModelPart::IndexType PropertiesId)
{
    rModelPart.RemovePropertiesFromAllLevels(PropertiesId);
}

void ModelPartRemovePropertiesFromAllLevels2(ModelPart& rModelPart, ModelPart::IndexType PropertiesId, ModelPart::IndexType ThisIndex)
{
    rModelPart.RemovePropertiesFromAllLevels(PropertiesId, ThisIndex);
}

void ModelPartRemovePropertiesFromAllLevels3(ModelPart& rModelPart, ModelPart::PropertiesType::Pointer pThisProperties)
{
    rModelPart.RemovePropertiesFromAllLevels(pThisProperties);
}

void ModelPartRemovePropertiesFromAllLevels4(ModelPart& rModelPart, ModelPart::PropertiesType::Pointer pThisProperties, ModelPart::IndexType ThisIndex)
{
    rModelPart.RemovePropertiesFromAllLevels(pThisProperties, ThisIndex);
}

// Elements

ModelPart::SizeType ModelPartNumberOfElements1(ModelPart& rModelPart)
{
    return rModelPart.NumberOfElements();
}

ModelPart::ElementsContainerType::Pointer ModelPartGetElements1(ModelPart& rModelPart)
{
    return rModelPart.pElements();
}

ModelPart::ElementsContainerType::Pointer ModelPartGetElements2(ModelPart& rModelPart, ModelPart::IndexType ThisIndex)
{
    return rModelPart.pElements(ThisIndex);
}

void ModelPartSetElements1(ModelPart& rModelPart, ModelPart::ElementsContainerType::Pointer pOtherElements)
{
    rModelPart.SetElements(pOtherElements);
}

void ModelPartSetElements2(ModelPart& rModelPart, ModelPart::ElementsContainerType::Pointer pOtherElements, ModelPart::IndexType ThisIndex)
{
    rModelPart.SetElements(pOtherElements, ThisIndex);
}

ModelPart::ElementType::Pointer ModelPartGetElement1(ModelPart& rModelPart, ModelPart::IndexType ElementId)
{
    return rModelPart.pGetElement(ElementId);
}

ModelPart::ElementType::Pointer ModelPartGetElement2(ModelPart& rModelPart, ModelPart::IndexType ElementId, ModelPart::IndexType ThisIndex)
{
    return rModelPart.pGetElement(ElementId, ThisIndex);
}

void ModelPartRemoveElement1(ModelPart& rModelPart, ModelPart::IndexType ElementId)
{
    rModelPart.RemoveElement(ElementId);
}

void ModelPartRemoveElement2(ModelPart& rModelPart, ModelPart::IndexType ElementId, ModelPart::IndexType ThisIndex)
{
    rModelPart.RemoveElement(ElementId, ThisIndex);
}

void ModelPartRemoveElement3(ModelPart& rModelPart, ModelPart::ElementType::Pointer pThisElement)
{
    rModelPart.RemoveElement(pThisElement);
}

void ModelPartRemoveElement4(ModelPart& rModelPart, ModelPart::ElementType::Pointer pThisElement, ModelPart::IndexType ThisIndex)
{
    rModelPart.RemoveElement(pThisElement, ThisIndex);
}

void ModelPartRemoveElementFromAllLevels1(ModelPart& rModelPart, ModelPart::IndexType ElementId)
{
    rModelPart.RemoveElementFromAllLevels(ElementId);
}

void ModelPartRemoveElementFromAllLevels2(ModelPart& rModelPart, ModelPart::IndexType ElementId, ModelPart::IndexType ThisIndex)
{
    rModelPart.RemoveElementFromAllLevels(ElementId, ThisIndex);
}

void ModelPartRemoveElementFromAllLevels3(ModelPart& rModelPart, ModelPart::ElementType::Pointer pThisElement)
{
    rModelPart.RemoveElementFromAllLevels(pThisElement);
}

void ModelPartRemoveElementFromAllLevels4(ModelPart& rModelPart, ModelPart::ElementType::Pointer pThisElement, ModelPart::IndexType ThisIndex)
{
    rModelPart.RemoveElementFromAllLevels(pThisElement, ThisIndex);
}

void ModelPartRemoveElementsFromAllLevels(ModelPart& rModelPart, Flags identifier_flag)
{
    rModelPart.RemoveElementsFromAllLevels(identifier_flag);
}
// Conditions

ModelPart::SizeType ModelPartNumberOfConditions1(ModelPart& rModelPart)
{
    return rModelPart.NumberOfConditions();
}

ModelPart::ConditionsContainerType::Pointer ModelPartGetConditions1(ModelPart& rModelPart)
{
    return rModelPart.pConditions();
}

ModelPart::ConditionsContainerType::Pointer ModelPartGetConditions2(ModelPart& rModelPart, ModelPart::IndexType ThisIndex)
{
    return rModelPart.pConditions(ThisIndex);
}

void ModelPartSetConditions1(ModelPart& rModelPart, ModelPart::ConditionsContainerType::Pointer pOtherConditions)
{
    rModelPart.SetConditions(pOtherConditions);
}

void ModelPartSetConditions2(ModelPart& rModelPart, ModelPart::ConditionsContainerType::Pointer pOtherConditions, ModelPart::IndexType ThisIndex)
{
    rModelPart.SetConditions(pOtherConditions, ThisIndex);
}

void ModelPartAddCondition1(ModelPart& rModelPart, Condition::Pointer newCondition)
{
    rModelPart.AddCondition( newCondition );
}

void ModelPartAddCondition2(ModelPart& rModelPart, Condition::Pointer newCondition, unsigned int ThisIndex)
{
    rModelPart.AddCondition( newCondition, ThisIndex );
}

ModelPart::ConditionType::Pointer ModelPartGetCondition1(ModelPart& rModelPart, ModelPart::IndexType ConditionId)
{
    return rModelPart.pGetCondition(ConditionId);
}

ModelPart::ConditionType::Pointer ModelPartGetCondition2(ModelPart& rModelPart, ModelPart::IndexType ConditionId, ModelPart::IndexType ThisIndex)
{
    return rModelPart.pGetCondition(ConditionId, ThisIndex);
}

void ModelPartRemoveCondition1(ModelPart& rModelPart, ModelPart::IndexType ConditionId)
{
    rModelPart.RemoveCondition(ConditionId);
}

void ModelPartRemoveCondition2(ModelPart& rModelPart, ModelPart::IndexType ConditionId, ModelPart::IndexType ThisIndex)
{
    rModelPart.RemoveCondition(ConditionId, ThisIndex);
}

void ModelPartRemoveCondition3(ModelPart& rModelPart, ModelPart::ConditionType::Pointer pThisCondition)
{
    rModelPart.RemoveCondition(pThisCondition);
}

void ModelPartRemoveCondition4(ModelPart& rModelPart, ModelPart::ConditionType::Pointer pThisCondition, ModelPart::IndexType ThisIndex)
{
    rModelPart.RemoveCondition(pThisCondition, ThisIndex);
}

void ModelPartRemoveConditionFromAllLevels1(ModelPart& rModelPart, ModelPart::IndexType ConditionId)
{
    rModelPart.RemoveConditionFromAllLevels(ConditionId);
}

void ModelPartRemoveConditionFromAllLevels2(ModelPart& rModelPart, ModelPart::IndexType ConditionId, ModelPart::IndexType ThisIndex)
{
    rModelPart.RemoveConditionFromAllLevels(ConditionId, ThisIndex);
}

void ModelPartRemoveConditionFromAllLevels3(ModelPart& rModelPart, ModelPart::ConditionType::Pointer pThisCondition)
{
    rModelPart.RemoveConditionFromAllLevels(pThisCondition);
}

void ModelPartRemoveConditionFromAllLevels4(ModelPart& rModelPart, ModelPart::ConditionType::Pointer pThisCondition, ModelPart::IndexType ThisIndex)
{
    rModelPart.RemoveConditionFromAllLevels(pThisCondition, ThisIndex);
}

void ModelPartRemoveConditionsFromAllLevels(ModelPart& rModelPart, Flags identifier_flag)
{
    rModelPart.RemoveConditionsFromAllLevels(identifier_flag);
}


// Master slave constraints
/* // Try with perfect forwarding
template <typename ... Args>
ModelPart::MasterSlaveConstraintType::Pointer CreateNewMasterSlaveConstraint(ModelPart& rModelPart, Args&& ... args)
{
    return rModelPart.CreateNewMasterSlaveConstraint(std::forward<Args>(args) ...);
}*/

ModelPart::MasterSlaveConstraintType::Pointer CreateNewMasterSlaveConstraint1(ModelPart& rModelPart,
                                                                              std::string ConstraintName,
                                                                              ModelPart::IndexType Id,
                                                                              ModelPart::DofsVectorType& rMasterDofsVector,
                                                                              ModelPart::DofsVectorType& rSlaveDofsVector,
                                                                              ModelPart::MatrixType RelationMatrix,
                                                                              ModelPart::VectorType ConstantVector)
{
    return rModelPart.CreateNewMasterSlaveConstraint(ConstraintName, Id, rMasterDofsVector, rSlaveDofsVector, RelationMatrix, ConstantVector);
}

// Master slave constraints

ModelPart::MasterSlaveConstraintType::Pointer CreateNewMasterSlaveConstraint2(ModelPart& rModelPart,
                                                                              std::string ConstraintName,
                                                                              ModelPart::IndexType Id,
                                                                              ModelPart::NodeType& rMasterNode,
                                                                              ModelPart::DoubleVariableType& rMasterVariable,
                                                                              ModelPart::NodeType& rSlaveNode,
                                                                              ModelPart::DoubleVariableType& rSlaveVariable,
                                                                              double Weight,
                                                                              double Constant)
{
    return rModelPart.CreateNewMasterSlaveConstraint(ConstraintName, Id, rMasterNode, rMasterVariable, rSlaveNode, rSlaveVariable, Weight, Constant);
}

// Master slave constraints
ModelPart::MasterSlaveConstraintType::Pointer CreateNewMasterSlaveConstraint3(ModelPart& rModelPart,
                                                                              std::string ConstraintName,
                                                                              ModelPart::IndexType Id,
                                                                              ModelPart::NodeType& rMasterNode,
                                                                              ModelPart::VariableComponentType& rMasterVariable,
                                                                              ModelPart::NodeType& rSlaveNode,
                                                                              ModelPart::VariableComponentType& rSlaveVariable,
                                                                              double Weight,
                                                                              double Constant)
{
    return rModelPart.CreateNewMasterSlaveConstraint(ConstraintName, Id, rMasterNode, rMasterVariable, rSlaveNode, rSlaveVariable, Weight, Constant);
}

void ModelPartAddMasterSlaveConstraint(ModelPart& rModelPart, ModelPart::MasterSlaveConstraintType::Pointer pMasterSlaveConstraint)
{
    rModelPart.AddMasterSlaveConstraint(pMasterSlaveConstraint);
}

void AddMasterSlaveConstraintsByIds(ModelPart& rModelPart, std::vector< ModelPart::IndexType >& ConstraintIds )
{
    rModelPart.AddMasterSlaveConstraints(ConstraintIds);
}


const ModelPart::MasterSlaveConstraintContainerType& ModelPartGetMasterSlaveConstraints1(ModelPart& rModelPart)
{
    return rModelPart.MasterSlaveConstraints();
}

ModelPart::SizeType ModelPartNumberOfMasterSlaveConstraints1(ModelPart& rModelPart)
{
    return rModelPart.NumberOfMasterSlaveConstraints();
}

ModelPart::MasterSlaveConstraintType::Pointer ModelPartGetMasterSlaveConstraint1(ModelPart& rModelPart, ModelPart::IndexType MasterSlaveConstraintId)
{
    return rModelPart.pGetMasterSlaveConstraint(MasterSlaveConstraintId);
}

void ModelPartRemoveMasterSlaveConstraint1(ModelPart& rModelPart, ModelPart::IndexType MasterSlaveConstraintId)
{
    rModelPart.RemoveMasterSlaveConstraint(MasterSlaveConstraintId);
}

void ModelPartRemoveMasterSlaveConstraint2(ModelPart& rModelPart, ModelPart::MasterSlaveConstraintType& rOtherMasterSlaveConstraint)
{
    rModelPart.RemoveMasterSlaveConstraint(rOtherMasterSlaveConstraint);
}

void ModelPartRemoveMasterSlaveConstraintFromAllLevels1(ModelPart& rModelPart, ModelPart::IndexType MasterSlaveConstraintId)
{
    rModelPart.RemoveMasterSlaveConstraintFromAllLevels(MasterSlaveConstraintId);
}

void ModelPartRemoveMasterSlaveConstraintFromAllLevels2(ModelPart& rModelPart, ModelPart::MasterSlaveConstraintType& rMasterSlaveConstraint)
{
    rModelPart.RemoveMasterSlaveConstraintFromAllLevels(rMasterSlaveConstraint);
}



// Communicator

ModelPart::MeshType& CommunicatorGetLocalMesh(Communicator& rCommunicator)
{
    return rCommunicator.LocalMesh();
}


ModelPart::MeshType& CommunicatorGetLocalMeshWithIndex(Communicator& rCommunicator, Communicator::IndexType Index)
{
    return rCommunicator.LocalMesh(Index);
}

ModelPart::MeshType& CommunicatorGetGhostMesh(Communicator& rCommunicator)
{
    return rCommunicator.GhostMesh();
}

ModelPart::MeshType& CommunicatorGetGhostMeshWithIndex(Communicator& rCommunicator, Communicator::IndexType Index)
{
    return rCommunicator.GhostMesh(Index);
}

ModelPart::MeshType& CommunicatorGetInterfaceMesh(Communicator& rCommunicator)
{
    return rCommunicator.InterfaceMesh();
}

ModelPart::MeshType& CommunicatorGetInterfaceMeshWithIndex(Communicator& rCommunicator, Communicator::IndexType Index)
{
    return rCommunicator.InterfaceMesh(Index);
}

Communicator::NeighbourIndicesContainerType const&  NeighbourIndicesConst(Communicator& rCommunicator)
{
    return rCommunicator.NeighbourIndices();
}

Communicator&  ModelPartGetCommunicator(ModelPart& rModelPart)
{
    return rModelPart.GetCommunicator();
}

void RemoveSubModelPart1(ModelPart& rModelPart, std::string const& ThisSubModelPartName)
{
    rModelPart.RemoveSubModelPart(ThisSubModelPartName);
}

void RemoveSubModelPart2(ModelPart& rModelPart, ModelPart& ThisSubModelPart)
{
    rModelPart.RemoveSubModelPart(ThisSubModelPart);
}

void AddNodesByIds(ModelPart& rModelPart, std::vector< ModelPart::IndexType >& NodesIds )
{
    rModelPart.AddNodes(NodesIds);
}

void AddConditionsByIds(ModelPart& rModelPart,std::vector< ModelPart::IndexType >& ConditionsIds )
{
    rModelPart.AddConditions(ConditionsIds);
}

void AddElementsByIds(ModelPart& rModelPart, std::vector< ModelPart::IndexType >& ElementsIds )
{
    rModelPart.AddElements(ElementsIds);
}

const ModelPart::SubModelPartIterator GetSubModelPartBegin(ModelPart& rModelPart)
{
    return rModelPart.SubModelPartsBegin();
}

const ModelPart::SubModelPartIterator GetSubModelPartEnd(ModelPart& rModelPart)
{
    return rModelPart.SubModelPartsEnd();
}

template<class TDataType>
bool CommunicatorAssembleCurrentData(Communicator& rCommunicator, Variable<TDataType> const& ThisVariable)
{
    return rCommunicator.AssembleCurrentData(ThisVariable);
}

template<class TDataType>
bool CommunicatorAssembleNonHistoricalData(Communicator& rCommunicator, Variable<TDataType> const& ThisVariable)
{
    return rCommunicator.AssembleNonHistoricalData(ThisVariable);
}

template<class TDataType>
TDataType CommunicatorSumAll(Communicator& rCommunicator, const TDataType& rValue)
{
    TDataType Value = rValue;
    rCommunicator.SumAll(Value);
    return Value;
}

template<class TDataType>
TDataType CommunicatorMinAll(Communicator& rCommunicator, const TDataType& rValue)
{
    TDataType Value = rValue;
    rCommunicator.MinAll(Value);
    return Value;
}

template<class TDataType>
TDataType CommunicatorMaxAll(Communicator& rCommunicator, const TDataType& rValue)
{
    TDataType Value = rValue;
    rCommunicator.MaxAll(Value);
    return Value;
}

template<class TDataType>
TDataType CommunicatorScanSum(Communicator& rCommunicator, const TDataType rSendPartial, TDataType rReceiveAccumulated)
{
    TDataType SendPartial = rSendPartial;
    TDataType ReceiveAccumulated = rReceiveAccumulated;
    rCommunicator.ScanSum(SendPartial, ReceiveAccumulated);
    return ReceiveAccumulated;
}




void AddModelPartToPython(pybind11::module& m)
{

    ModelPart::IndexType(ModelPart::*pointer_to_clone_time_step_1)(void) = &ModelPart::CloneTimeStep;
    ModelPart::IndexType(ModelPart::*pointer_to_clone_time_step_2)(double) = &ModelPart::CloneTimeStep;
    ProcessInfo::Pointer(ModelPart::*pointer_to_get_process_info)(void) = &ModelPart::pGetProcessInfo;
    void (ModelPart::*pointer_to_set_process_info)(ProcessInfo::Pointer) = &ModelPart::SetProcessInfo;
    // ModelPart::MeshType::Pointer (ModelPart::*pointer_to_get_mesh)() = &ModelPart::pGetMesh;
    //      std::string& (ModelPart::*pointer_to_name)(void) = &ModelPart::Name;


    namespace py = pybind11;

    py::class_<Communicator > (m,"Communicator")
        .def(py::init<>())
        .def("MyPID", &Communicator::MyPID)
        .def("Barrier", &Communicator::Barrier)
        .def("TotalProcesses", &Communicator::TotalProcesses)
        .def("GetNumberOfColors", &Communicator::GetNumberOfColors)
        .def("NeighbourIndices", NeighbourIndicesConst, py::return_value_policy::reference_internal)
        .def("SynchronizeNodalSolutionStepsData", &Communicator::SynchronizeNodalSolutionStepsData)
        .def("SynchronizeDofs", &Communicator::SynchronizeDofs)
        .def("LocalMesh", CommunicatorGetLocalMesh, py::return_value_policy::reference_internal )
        .def("LocalMesh", CommunicatorGetLocalMeshWithIndex, py::return_value_policy::reference_internal )
        .def("GhostMesh", CommunicatorGetGhostMesh, py::return_value_policy::reference_internal )
        .def("GhostMesh", CommunicatorGetGhostMeshWithIndex, py::return_value_policy::reference_internal )
        .def("InterfaceMesh", CommunicatorGetInterfaceMesh, py::return_value_policy::reference_internal )
        .def("InterfaceMesh", CommunicatorGetInterfaceMeshWithIndex, py::return_value_policy::reference_internal )
        .def("SumAll", CommunicatorSumAll<int> )
        .def("SumAll", CommunicatorSumAll<double> )
        .def("SumAll", CommunicatorSumAll<array_1d<double,3> > )
        .def("MinAll", CommunicatorMinAll<int> )
        .def("MinAll", CommunicatorMinAll<double> )
        .def("MaxAll", CommunicatorMaxAll<int> )
        .def("MaxAll", CommunicatorMaxAll<double> )
        .def("ScanSum", CommunicatorScanSum<int> )
        .def("ScanSum", CommunicatorScanSum<double> )
        .def("AssembleCurrentData", CommunicatorAssembleCurrentData<int> )
        .def("AssembleCurrentData", CommunicatorAssembleCurrentData<double> )
        .def("AssembleCurrentData", CommunicatorAssembleCurrentData<array_1d<double,3> > )
        .def("AssembleCurrentData", CommunicatorAssembleCurrentData<Vector> )
        .def("AssembleCurrentData", CommunicatorAssembleCurrentData<Matrix> )
        .def("AssembleNonHistoricalData", CommunicatorAssembleNonHistoricalData<int> )
        .def("AssembleNonHistoricalData", CommunicatorAssembleNonHistoricalData<double> )
        .def("AssembleNonHistoricalData", CommunicatorAssembleNonHistoricalData<array_1d<double,3> > )
        .def("AssembleNonHistoricalData", CommunicatorAssembleNonHistoricalData<Vector> )
        .def("AssembleNonHistoricalData", CommunicatorAssembleNonHistoricalData<Matrix> )
        ;

        py::class_<typename ModelPart::SubModelPartsContainerType >(m, "SubModelPartsContainerType")
        .def("__iter__", [](typename ModelPart::SubModelPartsContainerType& self){ return py::make_iterator(self.begin(), self.end());},  py::keep_alive<0,1>())
        ;

    PointerVectorSetPythonInterface<ModelPart::MasterSlaveConstraintContainerType>().CreateInterface(m,"MasterSlaveConstraintsArray");

    py::class_<ModelPart, Kratos::shared_ptr<ModelPart>, DataValueContainer, Flags >(m,"ModelPart")
        .def(py::init([](const std::string& name) {
                    KRATOS_WARNING("DEPRECATION") << "************************************************************" << std::endl;
                    KRATOS_WARNING("DEPRECATION") << "USING OLD DEPRECATED CONSTRUCTOR OF MODELPART" << std::endl;
                    KRATOS_WARNING("DEPRECATION") << "THIS WILL BE REMOVED ON NOV 1 2018" << std::endl;
                    KRATOS_WARNING("DEPRECATION") << "the call to ModelPart(" << name << " ) " << std::endl;
                    KRATOS_WARNING("DEPRECATION") << "should be substituted by current_model.CreateModelPart(" << name << ") " << std::endl;
                    KRATOS_WARNING("DEPRECATION") << "************************************************************" << std::endl;
                    static Model static_model; //NOT NICE! to be removed!!
                    return std::make_shared<ModelPart>(name, static_model);
                }
            )
        ) //TODO: REMOVE! THIS IS JUST UNTIL NOV 1 2018
        .def_property("Name", GetModelPartName, SetModelPartName)
        //  .def_property("ProcessInfo", GetProcessInfo, SetProcessInfo)
        .def_property("ProcessInfo", pointer_to_get_process_info, pointer_to_set_process_info)
        .def("CreateSolutionStep", &ModelPart::CreateSolutionStep)
        .def("CloneSolutionStep", &ModelPart::CloneSolutionStep)
        .def("CreateTimeStep", &ModelPart::CreateTimeStep)
        .def("ReduceTimeStep", &ModelPart::ReduceTimeStep)
        .def("CloneTimeStep", pointer_to_clone_time_step_1)
        .def("CloneTimeStep", pointer_to_clone_time_step_2)
        //       .def("CopySolutionStepData",&ModelPart::CopySolutionStepData)
        .def("NumberOfNodes", &ModelPart::NumberOfNodes)
        .def("NumberOfNodes", ModelPartNumberOfNodes1)
        .def("SetBufferSize", &ModelPart::SetBufferSize)
        .def("GetBufferSize", &ModelPart::GetBufferSize)
        .def("NumberOfElements", ModelPartNumberOfElements1)
        .def("NumberOfElements", &ModelPart::NumberOfElements)
        .def("NumberOfConditions", ModelPartNumberOfConditions1)
        .def("NumberOfConditions", &ModelPart::NumberOfConditions)
        .def("NumberOfMasterSlaveConstraints", ModelPartNumberOfMasterSlaveConstraints1)
        .def("NumberOfMasterSlaveConstraints", &ModelPart::NumberOfMasterSlaveConstraints)
        .def("NumberOfMeshes", &ModelPart::NumberOfMeshes)
        .def("NumberOfProperties", &ModelPart::NumberOfProperties)
        .def("NumberOfProperties", ModelPartNumberOfProperties1)
        .def("GetMesh", ModelPartGetMesh)
        .def("GetMesh", ModelPartGetMesh2)
        .def_property("Nodes", ModelPartGetNodes1, ModelPartSetNodes1)
        .def("GetNode", ModelPartGetNode1)
        .def("GetNode", ModelPartGetNode2)
        .def("GetNodes", ModelPartGetNodes1)
        .def("SetNodes", ModelPartSetNodes1)
        .def("GetNodes", ModelPartGetNodes2)
        .def("SetNodes", ModelPartSetNodes2)
        .def("RemoveNode", ModelPartRemoveNode1)
        .def("RemoveNode", ModelPartRemoveNode2)
        .def("RemoveNode", ModelPartRemoveNode3)
        .def("RemoveNode", ModelPartRemoveNode4)
        .def("RemoveNodeFromAllLevels", ModelPartRemoveNodeFromAllLevels1)
        .def("RemoveNodeFromAllLevels", ModelPartRemoveNodeFromAllLevels2)
        .def("RemoveNodeFromAllLevels", ModelPartRemoveNodeFromAllLevels3)
        .def("RemoveNodeFromAllLevels", ModelPartRemoveNodeFromAllLevels4)
        .def("RemoveNodesFromAllLevels", ModelPartRemoveNodesFromAllLevels)
        .def("NodesArray", &ModelPart::NodesArray, py::return_value_policy::reference_internal)
        .def("NumberOfTables", &ModelPart::NumberOfTables)
        .def("AddTable", &ModelPart::AddTable)
        .def("GetTable", &ModelPart::pGetTable)
        .def("GetProperties", ModelPartGetPropertiesById) //new method where one asks for one specific property on one given mesh
        .def_property("Properties", ModelPartGetProperties1, ModelPartSetProperties1)
        .def("AddProperties", ModelPartAddProperties1)
        .def("AddProperties", ModelPartAddProperties2)
        .def("GetProperties", ModelPartGetProperties1)
        .def("SetProperties", ModelPartSetProperties1)
        .def("GetProperties", ModelPartGetProperties2)
        .def("SetProperties", ModelPartSetProperties2)
        .def("RemoveProperties", ModelPartRemoveProperties1)
        .def("RemoveProperties", ModelPartRemoveProperties2)
        .def("RemoveProperties", ModelPartRemoveProperties3)
        .def("RemoveProperties", ModelPartRemoveProperties4)
        .def("RemovePropertiesFromAllLevels", ModelPartRemovePropertiesFromAllLevels1)
        .def("RemovePropertiesFromAllLevels", ModelPartRemovePropertiesFromAllLevels2)
        .def("RemovePropertiesFromAllLevels", ModelPartRemovePropertiesFromAllLevels3)
        .def("RemovePropertiesFromAllLevels", ModelPartRemovePropertiesFromAllLevels4)
        .def("PropertiesArray", &ModelPart::PropertiesArray, py::return_value_policy::reference_internal)
        .def_property("Elements", ModelPartGetElements1, ModelPartSetElements1)
        .def("GetElement", ModelPartGetElement1)
        .def("GetElement", ModelPartGetElement2)
        .def("GetElements", ModelPartGetElements1)
        .def("SetElements", ModelPartSetElements1)
        .def("GetElements", ModelPartGetElements2)
        .def("SetElements", ModelPartSetElements2)
        .def("RemoveElement", ModelPartRemoveElement1)
        .def("RemoveElement", ModelPartRemoveElement2)
        .def("RemoveElement", ModelPartRemoveElement3)
        .def("RemoveElement", ModelPartRemoveElement4)
        .def("RemoveElements", &ModelPart::RemoveElements)
        .def("RemoveElementFromAllLevels", ModelPartRemoveElementFromAllLevels1)
        .def("RemoveElementFromAllLevels", ModelPartRemoveElementFromAllLevels2)
        .def("RemoveElementFromAllLevels", ModelPartRemoveElementFromAllLevels3)
        .def("RemoveElementFromAllLevels", ModelPartRemoveElementFromAllLevels4)
        .def("RemoveElementsFromAllLevels", ModelPartRemoveElementsFromAllLevels)
        .def("ElementsArray", &ModelPart::ElementsArray, py::return_value_policy::reference_internal)
        .def_property("Conditions", ModelPartGetConditions1, ModelPartSetConditions1)
        .def("GetCondition", ModelPartGetCondition1)
        .def("GetCondition", ModelPartGetCondition2)
        .def("GetConditions", ModelPartGetConditions1)
        .def("SetConditions", ModelPartSetConditions1)
        .def("GetConditions", ModelPartGetConditions2)
        .def("SetConditions", ModelPartSetConditions2)
        .def("AddCondition", ModelPartAddCondition1)
        .def("AddCondition", ModelPartAddCondition2)
        .def("RemoveCondition", ModelPartRemoveCondition1)
        .def("RemoveCondition", ModelPartRemoveCondition2)
        .def("RemoveCondition", ModelPartRemoveCondition3)
        .def("RemoveCondition", ModelPartRemoveCondition4)
        .def("RemoveConditions", &ModelPart::RemoveConditions)
        .def("RemoveConditionFromAllLevels", ModelPartRemoveConditionFromAllLevels1)
        .def("RemoveConditionFromAllLevels", ModelPartRemoveConditionFromAllLevels2)
        .def("RemoveConditionFromAllLevels", ModelPartRemoveConditionFromAllLevels3)
        .def("RemoveConditionFromAllLevels", ModelPartRemoveConditionFromAllLevels4)
        .def("RemoveConditionsFromAllLevels", ModelPartRemoveConditionsFromAllLevels)
        .def("CreateSubModelPart", &ModelPart::CreateSubModelPart, py::return_value_policy::reference_internal)
        .def("NumberOfSubModelParts", &ModelPart::NumberOfSubModelParts)
        .def("GetSubModelPart", &ModelPart::GetSubModelPart, py::return_value_policy::reference_internal)
        .def("RemoveSubModelPart", RemoveSubModelPart1)
        .def("RemoveSubModelPart", RemoveSubModelPart2)
        .def("HasSubModelPart", &ModelPart::HasSubModelPart)
        .def("ConditionsArray", &ModelPart::ConditionsArray, py::return_value_policy::reference_internal)
        .def("AddNodalSolutionStepVariable", AddNodalSolutionStepVariable<bool>)
        .def("AddNodalSolutionStepVariable", AddNodalSolutionStepVariable<int>)
        .def("AddNodalSolutionStepVariable", AddNodalSolutionStepVariable<double>)
        .def("AddNodalSolutionStepVariable", AddNodalSolutionStepVariable<array_1d<double, 3 > >)
        .def("AddNodalSolutionStepVariable", AddNodalSolutionStepVariable<Vector>)
        .def("AddNodalSolutionStepVariable", AddNodalSolutionStepVariable<Matrix>)
        .def("AddNodalSolutionStepVariable", AddNodalSolutionStepVariable<Quaternion<double> >)
        .def("HasNodalSolutionStepVariable", HasNodalSolutionStepVariable<bool>)
        .def("HasNodalSolutionStepVariable", HasNodalSolutionStepVariable<int>)
        .def("HasNodalSolutionStepVariable", HasNodalSolutionStepVariable<double>)
        .def("HasNodalSolutionStepVariable", HasNodalSolutionStepVariable<array_1d<double, 3 > >)
        .def("HasNodalSolutionStepVariable", HasNodalSolutionStepVariable<Vector>)
        .def("HasNodalSolutionStepVariable", HasNodalSolutionStepVariable<Matrix>)
        .def("HasNodalSolutionStepVariable", HasNodalSolutionStepVariable<Quaternion<double> >)
        .def("GetNodalSolutionStepDataSize", &ModelPart::GetNodalSolutionStepDataSize)
        .def("GetNodalSolutionStepTotalDataSize", &ModelPart::GetNodalSolutionStepTotalDataSize)
        .def("OverwriteSolutionStepData", &ModelPart::OverwriteSolutionStepData)
        .def("CreateNewNode", ModelPartCreateNewNode)
        .def("CreateNewElement", ModelPartCreateNewElement)
        .def("CreateNewCondition", ModelPartCreateNewCondition)
        .def("GetCommunicator", ModelPartGetCommunicator, py::return_value_policy::reference_internal)
        .def("Check", &ModelPart::Check)
        .def("IsSubModelPart", &ModelPart::IsSubModelPart)
        .def("AddNode", &ModelPart::AddNode)
        .def("AddNodes",AddNodesByIds)
        .def("AddCondition", &ModelPart::AddCondition)
        .def("AddConditions",AddConditionsByIds)
        .def("AddElement", &ModelPart::AddElement)
        .def("AddElements",AddElementsByIds)
<<<<<<< HEAD
        .def("GetParentModelPart", &ModelPart::GetParentModelPart, return_value_policy::reference_internal)
        .def("GetRootModelPart", &ModelPart::GetRootModelPart, return_value_policy::reference_internal)
=======
        .def("GetParentModelPart", &ModelPart::GetParentModelPart, py::return_value_policy::reference_internal)
        .def("GetRootModelPart", &ModelPart::GetRootModelPart, py::return_value_policy::reference_internal)
        .def("GetModel", &ModelPart::GetModel, py::return_value_policy::reference_internal)
>>>>>>> 2dc24041
        .def_property("SubModelParts",  [](ModelPart& self){ return self.SubModelParts(); },
                                        [](ModelPart& self, ModelPart::SubModelPartsContainerType& subs){ KRATOS_ERROR << "setting submodelparts is not allowed"; })

        .def_property_readonly("MasterSlaveConstraints", ModelPartGetMasterSlaveConstraints1)
        .def("GetMasterSlaveConstraint", ModelPartGetMasterSlaveConstraint1)
        .def("GetMasterSlaveConstraints", ModelPartGetMasterSlaveConstraints1)
        .def("RemoveMasterSlaveConstraint", ModelPartRemoveMasterSlaveConstraint1)
        .def("RemoveMasterSlaveConstraint", ModelPartRemoveMasterSlaveConstraint2)
        .def("RemoveMasterSlaveConstraintFromAllLevels", ModelPartRemoveMasterSlaveConstraintFromAllLevels1)
        .def("RemoveMasterSlaveConstraintFromAllLevels", ModelPartRemoveMasterSlaveConstraintFromAllLevels2)
        .def("RemoveMasterSlaveConstraints", &ModelPart::RemoveMasterSlaveConstraints)
        .def("RemoveMasterSlaveConstraintsFromAllLevels", &ModelPart::RemoveMasterSlaveConstraintsFromAllLevels)
        .def("AddMasterSlaveConstraint", ModelPartAddMasterSlaveConstraint)
        .def("AddMasterSlaveConstraints", AddMasterSlaveConstraintsByIds)
        .def("CreateNewMasterSlaveConstraint",CreateNewMasterSlaveConstraint1, py::return_value_policy::reference_internal)
        .def("CreateNewMasterSlaveConstraint",CreateNewMasterSlaveConstraint2, py::return_value_policy::reference_internal)
        .def("CreateNewMasterSlaveConstraint",CreateNewMasterSlaveConstraint3, py::return_value_policy::reference_internal)
        .def("__str__", PrintObject<ModelPart>)
        ;
}

} // namespace Python.

} // Namespace Kratos<|MERGE_RESOLUTION|>--- conflicted
+++ resolved
@@ -874,14 +874,9 @@
         .def("AddConditions",AddConditionsByIds)
         .def("AddElement", &ModelPart::AddElement)
         .def("AddElements",AddElementsByIds)
-<<<<<<< HEAD
-        .def("GetParentModelPart", &ModelPart::GetParentModelPart, return_value_policy::reference_internal)
-        .def("GetRootModelPart", &ModelPart::GetRootModelPart, return_value_policy::reference_internal)
-=======
         .def("GetParentModelPart", &ModelPart::GetParentModelPart, py::return_value_policy::reference_internal)
         .def("GetRootModelPart", &ModelPart::GetRootModelPart, py::return_value_policy::reference_internal)
         .def("GetModel", &ModelPart::GetModel, py::return_value_policy::reference_internal)
->>>>>>> 2dc24041
         .def_property("SubModelParts",  [](ModelPart& self){ return self.SubModelParts(); },
                                         [](ModelPart& self, ModelPart::SubModelPartsContainerType& subs){ KRATOS_ERROR << "setting submodelparts is not allowed"; })
 
