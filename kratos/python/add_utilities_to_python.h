<<<<<<< HEAD
//
//    |  /           |
//    ' /   __| _` | __|  _ \   __|
//    . \  |   (   | |   (   |\__ `
//   _|\_\_|  \__,_|\__|\___/ ____/
//                   Multi-Physics
//
//  License:		 BSD License
//					 Kratos default license: kratos/license.txt
//
//  Main authors:    Riccardo Rossi
//
=======
//    |  /           |
//    ' /   __| _` | __|  _ \   __|
//    . \  |   (   | |   (   |\__ `
//   _|\_\_|  \__,_|\__|\___/ ____/
//                   Multi-Physics
//
//  License:		 BSD License
//					 Kratos default license: kratos/license.txt
//
//  Main authors:    Pooyan Dadvand
//                   Riccardo Rossi
//

>>>>>>> 9d00aa60

#if !defined(KRATOS_ADD_UTILITIES_TO_PYTHON_H_INCLUDED )
#define  KRATOS_ADD_UTILITIES_TO_PYTHON_H_INCLUDED



// System includes


// External includes


// Project includes
#include "includes/define.h"


namespace Kratos
{

namespace Python
{

void  AddUtilitiesToPython();

}  // namespace Python.

}  // namespace Kratos.

#endif // KRATOS_ADD_UTILITIES_TO_PYTHON_H_INCLUDED  defined <|MERGE_RESOLUTION|>--- conflicted
+++ resolved
@@ -1,17 +1,3 @@
-<<<<<<< HEAD
-//
-//    |  /           |
-//    ' /   __| _` | __|  _ \   __|
-//    . \  |   (   | |   (   |\__ `
-//   _|\_\_|  \__,_|\__|\___/ ____/
-//                   Multi-Physics
-//
-//  License:		 BSD License
-//					 Kratos default license: kratos/license.txt
-//
-//  Main authors:    Riccardo Rossi
-//
-=======
 //    |  /           |
 //    ' /   __| _` | __|  _ \   __|
 //    . \  |   (   | |   (   |\__ `
@@ -24,8 +10,6 @@
 //  Main authors:    Pooyan Dadvand
 //                   Riccardo Rossi
 //
-
->>>>>>> 9d00aa60
 
 #if !defined(KRATOS_ADD_UTILITIES_TO_PYTHON_H_INCLUDED )
 #define  KRATOS_ADD_UTILITIES_TO_PYTHON_H_INCLUDED
