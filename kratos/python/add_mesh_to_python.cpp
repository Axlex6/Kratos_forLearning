//    |  /           |
//    ' /   __| _` | __|  _ \   __|
//    . \  |   (   | |   (   |\__ `
//   _|\_\_|  \__,_|\__|\___/ ____/
//                   Multi-Physics
//
//  License:         BSD License
//                     Kratos default license: kratos/license.txt
//
//  Main authors:    Pooyan Dadvand
//

// System includes

// External includes
#include <pybind11/pybind11.h>
#include <pybind11/stl.h>

// Project includes
#include "includes/define_python.h"
#include "includes/model_part.h"
#include "includes/mesh.h"
#include "includes/properties.h"
#include "includes/element.h"
#include "includes/condition.h"
#include "python/add_mesh_to_python.h"
#include "python/containers_interface.h"

namespace Kratos
{
namespace Python
{
using namespace pybind11;

template< class TContainerType, class TVariableType >
bool HasHelperFunction(TContainerType& el, const TVariableType& rVar)
{
    return el.Has(rVar);
}

template< class TContainerType, class TVariableType >
void SetValueHelperFunction(TContainerType& el, const TVariableType& rVar,const typename TVariableType::Type& Data)
{
    el.SetValue(rVar,Data);
}

template< class TContainerType, class TVariableType >
typename TVariableType::Type GetValueHelperFunction(TContainerType& el, const TVariableType& rVar)
{
    return el.GetValue(rVar);
}

typedef Mesh<Node<3>, Properties, Element, Condition> MeshType;
typedef MeshType::NodeType NodeType;
typedef MeshType::NodesContainerType NodesContainerType;
typedef Geometry<Node<3> > GeometryType;
typedef GeometryType::PointsArrayType NodesArrayType;
typedef GeometryType::IntegrationPointsArrayType IntegrationPointsArrayType;
typedef Point::CoordinatesArrayType CoordinatesArrayType;

array_1d<double,3> GetNormalFromCondition(
    Condition& dummy,
    CoordinatesArrayType& LocalCoords
    )
{
    KRATOS_WARNING_FIRST_N("Condition-Python Interface", 10) << "\"GetNormal\" is deprecated, please "
        << "replace this call with \"GetGeometry().UnitNormal()\"" << std::endl;
    return( dummy.GetGeometry().UnitNormal(LocalCoords) );
}

array_1d<double,3> FastGetNormalFromCondition(Condition& dummy)
{
    KRATOS_WARNING_FIRST_N("Condition-Python Interface", 10) << "\"GetNormal\" is deprecated, please "
        << "replace this call with \"GetGeometry().UnitNormal()\"" << std::endl;
    CoordinatesArrayType LocalCoords;
    LocalCoords.clear();
    return( dummy.GetGeometry().UnitNormal(LocalCoords) );
}

double GetAreaFromCondition( Condition& dummy )
{
    KRATOS_WARNING_FIRST_N("Condition-Python Interface", 10) << "\"GetArea\" is deprecated, please "
        << "replace this call with \"GetGeometry().Area()\"" << std::endl;
    return( dummy.GetGeometry().Area() );
}

double GetAreaFromElement( Element& dummy )
{
    KRATOS_WARNING_FIRST_N("Element-Python Interface", 10) << "\"GetArea\" is deprecated, please "
        << "replace this call with \"GetGeometry().Area()\"" << std::endl;
    return( dummy.GetGeometry().Area() );
}

Properties::Pointer GetPropertiesFromElement( Element& pelem )
{
    return( pelem.pGetProperties() );
}
void SetPropertiesFromElement( Element& pelem, Properties::Pointer pProperties )
{
     pelem.SetProperties(pProperties) ;
}

Properties::Pointer GetPropertiesFromCondition( Condition& pcond )
{
    return( pcond.pGetProperties() );
}
void SetPropertiesFromCondition( Condition& pcond, Properties::Pointer pProperties )
{
     pcond.SetProperties(pProperties) ;
}

template <class T>
const GeometryType& GetGeometryFromObject( T& rObject )
{
    return rObject.GetGeometry();
}

NodeType::Pointer GetNodeFromElement( Element& dummy, unsigned int index )
{
    return( dummy.GetGeometry().pGetPoint(index) );
}

list GetNodesFromElement( Element& dummy )
{
    pybind11::list nodes_list;
    for( unsigned int i=0; i<dummy.GetGeometry().size(); i++ )
    {
        nodes_list.append( dummy.GetGeometry().pGetPoint(i) );
    }
    return( nodes_list );
}

NodeType::Pointer GetNodeFromCondition( Condition& dummy, unsigned int index )
{
    return( dummy.GetGeometry().pGetPoint(index) );
}

void ConditionCalculateLocalSystemStandard( Condition& dummy,
                                                Matrix& rLeftHandSideMatrix,
                                                Vector& rRightHandSideVector,
                                                ProcessInfo& rCurrentProcessInfo)
{
    dummy.CalculateLocalSystem(rLeftHandSideMatrix,rRightHandSideVector,rCurrentProcessInfo);
}


list GetNodesFromCondition( Condition& dummy )
{
    pybind11::list nodes_list;
    for( unsigned int i=0; i<dummy.GetGeometry().size(); i++ )
    {
        nodes_list.append( dummy.GetGeometry().pGetPoint(i) );
    }
    return( nodes_list );
}

list GetIntegrationPointsFromElement( Element& dummy )
{
    pybind11::list integration_points_list;
    IntegrationPointsArrayType integration_points = dummy.GetGeometry().IntegrationPoints(
                dummy.GetIntegrationMethod() );
    for( unsigned int i=0; i< integration_points.size(); i++ )
    {
        pybind11::list item;
        Point point;
        dummy.GetGeometry().GlobalCoordinates(point, integration_points[i]);
        for( unsigned int j=0; j<3; j++ )
            item.append( point[j] );
        integration_points_list.append( item );
    }
    return( integration_points_list );
}

pybind11::list CalculateOnIntegrationPointsDouble(
        Element& dummy, const Variable<double>& rVariable, ProcessInfo& rProcessInfo )
{
    std::vector<double> Output;
    dummy.CalculateOnIntegrationPoints( rVariable, Output, rProcessInfo);
    pybind11::list result;
    for( unsigned int j=0; j<Output.size(); j++ )
    {
        result.append( Output[j] );
    }
    return result;
}

pybind11::list CalculateOnIntegrationPointsArray1d(
        Element& dummy, const Variable<array_1d<double, 3>>& rVariable, ProcessInfo& rProcessInfo )
{
    std::vector<array_1d<double, 3>> Output;
    dummy.CalculateOnIntegrationPoints( rVariable, Output, rProcessInfo);
    pybind11::list result;
    for( unsigned int j=0; j<Output.size(); j++ )
    {
        result.append( Output[j] );
    }
    return result;
}

pybind11::list CalculateOnIntegrationPointsVector(
        Element& dummy, const Variable<Vector>& rVariable, ProcessInfo& rProcessInfo )
{
    std::vector<Vector> Output;
    dummy.CalculateOnIntegrationPoints( rVariable, Output, rProcessInfo);
    pybind11::list result;
    for( unsigned int j=0; j<Output.size(); j++ )
    {
        result.append( Output[j] );
    }
    return result;
}

pybind11::list CalculateOnIntegrationPointsMatrix(
        Element& dummy, const Variable<Matrix>& rVariable, ProcessInfo& rProcessInfo )
{
    std::vector<Matrix> Output;
    dummy.CalculateOnIntegrationPoints( rVariable, Output,rProcessInfo );
    pybind11::list result;
    for( unsigned int j=0; j<Output.size(); j++ )
        result.append( Output[j] );
    return result;
}

template< class TObject >
pybind11::list GetValuesOnIntegrationPointsBool( TObject& dummy,
        const Variable<bool>& rVariable, const ProcessInfo& rCurrentProcessInfo )
{
    pybind11::list values_list;
    IntegrationPointsArrayType integration_points = dummy.GetGeometry().IntegrationPoints(
                dummy.GetIntegrationMethod() );
    std::vector<bool> values( integration_points.size() );
    dummy.CalculateOnIntegrationPoints( rVariable, values, rCurrentProcessInfo );
    for( unsigned int i=0; i<values.size(); i++ )
    {
        pybind11::list integration_point_value;
        integration_point_value.append( bool(values[i]) );
        values_list.append( integration_point_value );
    }
    return( values_list );
}

template< class TObject >
pybind11::list GetValuesOnIntegrationPointsDouble( TObject& dummy,
        const Variable<double>& rVariable, const ProcessInfo& rCurrentProcessInfo )
{
    pybind11::list values_list;
    IntegrationPointsArrayType integration_points = dummy.GetGeometry().IntegrationPoints(
                dummy.GetIntegrationMethod() );
    std::vector<double> values( integration_points.size() );
    dummy.CalculateOnIntegrationPoints( rVariable, values, rCurrentProcessInfo );
    for( unsigned int i=0; i<values.size(); i++ )
    {
        pybind11::list integration_point_value;
        integration_point_value.append( values[i] );
        values_list.append( integration_point_value );
    }
    return( values_list );
}

template< class TObject >
void SetValuesOnIntegrationPointsDouble( TObject& dummy, const Variable<double>& rVariable, std::vector<double> values,  const ProcessInfo& rCurrentProcessInfo )
{
    IntegrationPointsArrayType integration_points = dummy.GetGeometry().IntegrationPoints(
                dummy.GetIntegrationMethod() );

    if(values.size() != integration_points.size())
        KRATOS_ERROR << "size of values is : " << values.size() << " while the integration points size is " << integration_points.size() << std::endl;

    dummy.SetValueOnIntegrationPoints( rVariable, values, rCurrentProcessInfo );
}


template< class TObject >
pybind11::list GetValuesOnIntegrationPointsArray1d( TObject& dummy,
        const Variable<array_1d<double,3> >& rVariable, const ProcessInfo& rCurrentProcessInfo )
{
    pybind11::list values_list;
    IntegrationPointsArrayType integration_points = dummy.GetGeometry().IntegrationPoints(
                dummy.GetIntegrationMethod() );
    std::vector<array_1d<double,3> > values( integration_points.size() );
    dummy.CalculateOnIntegrationPoints( rVariable, values, rCurrentProcessInfo );
    for( unsigned int i=0; i<values.size(); i++ )
    {
        pybind11::list integration_point_value;
        for( int j=0; j<3; j++ )
            integration_point_value.append( values[i][j] );
        values_list.append( integration_point_value );
    }
    return( values_list );
}

template< class TObject >
void SetValuesOnIntegrationPointsArray1d( TObject& dummy, const Variable< array_1d<double,3> >& rVariable, pybind11::list values_list,  const ProcessInfo& rCurrentProcessInfo )
{
    IntegrationPointsArrayType integration_points = dummy.GetGeometry().IntegrationPoints(
                dummy.GetIntegrationMethod() );
    std::vector< array_1d<double,3> > values( integration_points.size() );
    for( unsigned int i=0; i<integration_points.size(); i++ )
    {
        if(isinstance<array_1d<double,3> >(values_list[i]))
            values[i] = (values_list[i]).cast<array_1d<double,3> >();
        else
            KRATOS_ERROR << "expecting a list of array_1d<double,3> ";
    }
    dummy.SetValueOnIntegrationPoints( rVariable, values, rCurrentProcessInfo );
}

template< class TObject >
pybind11::list GetValuesOnIntegrationPointsVector( TObject& dummy,
        const Variable<Vector>& rVariable, const ProcessInfo& rCurrentProcessInfo )
{
    pybind11::list values_list;
    IntegrationPointsArrayType integration_points = dummy.GetGeometry().IntegrationPoints(
                dummy.GetIntegrationMethod() );
    std::vector<Vector> values( integration_points.size() );
    dummy.CalculateOnIntegrationPoints( rVariable, values, rCurrentProcessInfo );
    for( unsigned int i=0; i<values.size(); i++ )
    {
        pybind11::list integration_point_value;
        for( unsigned int j=0; j<values[i].size(); j++ )
            integration_point_value.append( values[i][j] );
        values_list.append( integration_point_value );
    }
    return( values_list );
}

template< class TObject >
void SetValuesOnIntegrationPointsVector( TObject& dummy,
        const Variable<Vector>& rVariable, pybind11::list values_list, unsigned int len_values_list_item, const ProcessInfo& rCurrentProcessInfo )
{
    IntegrationPointsArrayType integration_points = dummy.GetGeometry().IntegrationPoints(
                dummy.GetIntegrationMethod() );
    std::vector<Vector> values( integration_points.size() );
    for( unsigned int i=0; i<integration_points.size(); i++ )
    {
        if(isinstance<Vector>(values_list[i]))
            values[i] = (values_list[i]).cast<Vector>();
        else
            KRATOS_ERROR << "expecting a list of vectors";
    }
    dummy.SetValueOnIntegrationPoints( rVariable, values, rCurrentProcessInfo );
}


template< class TObject >
pybind11::list GetValuesOnIntegrationPointsMatrix( TObject& dummy,
        const Variable<Matrix>& rVariable, const ProcessInfo& rCurrentProcessInfo )
{
    pybind11::list values_list;
    IntegrationPointsArrayType integration_points = dummy.GetGeometry().IntegrationPoints(
                dummy.GetIntegrationMethod() );
    std::vector<Matrix> values( integration_points.size() );
    dummy.CalculateOnIntegrationPoints( rVariable, values, rCurrentProcessInfo );
    for( unsigned int i=0; i<values.size(); i++ )
    {
        pybind11::list integration_point_value;
        for( unsigned int j=0; j<values[i].size1(); j++ )
            for( unsigned int k=0; k<values[i].size2(); k++ )
                integration_point_value.append( values[i](j,k) );
        values_list.append( integration_point_value );
    }
    return( values_list );
}

template< class TDataType >
TDataType ElementCalculateInterface(Element& dummy, Variable<TDataType>& rVariable, ProcessInfo& rCurrentProcessInfo)
{
    TDataType aux;
    dummy.Calculate(rVariable, aux, rCurrentProcessInfo);
    return aux;
}

void SetValuesOnIntegrationPointsConstitutiveLaw( Element& dummy, const Variable<ConstitutiveLaw::Pointer>& rVariable, pybind11::list values_list, const ProcessInfo& rCurrentProcessInfo )
{
    IntegrationPointsArrayType integration_points = dummy.GetGeometry().IntegrationPoints(
                dummy.GetIntegrationMethod() );
    std::vector<ConstitutiveLaw::Pointer> values( integration_points.size() );
    for( unsigned int i=0; i<integration_points.size(); i++ )
    {
        if(isinstance<ConstitutiveLaw::Pointer>(values_list[i]))
            values[i] = (values_list[i]).cast<ConstitutiveLaw::Pointer>();
        else
            KRATOS_ERROR << "expecting a list of ConstitutiveLaw::Pointer";
     }
    dummy.SetValueOnIntegrationPoints( rVariable, values, rCurrentProcessInfo );
}

void ElementCalculateLocalSystem1(Element& dummy,
        Matrix& rLeftHandSideMatrix,
        Vector& rRightHandSideVector,
        ProcessInfo& rCurrentProcessInfo)
{
    dummy.CalculateLocalSystem(rLeftHandSideMatrix,rRightHandSideVector,rCurrentProcessInfo);
}

template<class TDataType>
void ElementCalculateSensitivityMatrix(Element& dummy,
        const Variable<TDataType>& rDesignVariable,
        Matrix& rOutput,
        const ProcessInfo& rCurrentProcessInfo)
{
    dummy.CalculateSensitivityMatrix(rDesignVariable,rOutput,rCurrentProcessInfo);
}

void ElementGetFirstDerivativesVector1(Element& dummy,
        Vector& rOutput)
{
    dummy.GetFirstDerivativesVector(rOutput,0);
}

void ElementGetFirstDerivativesVector2(Element& dummy,
        Vector& rOutput,
        int step)
{
    dummy.GetFirstDerivativesVector(rOutput,step);
}

void ElementGetSecondDerivativesVector1(Element& dummy,
        Vector& rOutput)
{
    dummy.GetSecondDerivativesVector(rOutput,0);
}

void ElementGetSecondDerivativesVector2(Element& dummy,
        Vector& rOutput,
        int step)
{
    dummy.GetSecondDerivativesVector(rOutput,step);
}


void  AddMeshToPython(pybind11::module& m)
{
//             typedef Mesh<Node<3>, Properties, Element, Condition> MeshType;
//             typedef MeshType::NodeType NodeType;

    //     class_<Dof, Dof::Pointer>("Dof", init<int, const Dof::VariableType&,  optional<const Dof::VariableType&, const Dof::VariableType&, const Dof::VariableType&> >())
    //.def("GetVariable", &Dof::GetVariable, return_value_policy::reference_internal)
    //.def("GetReaction", &Dof::GetReaction, return_value_policy::reference_internal)
    //.def("GetTimeDerivative", &Dof::GetTimeDerivative, return_value_policy::reference_internal)
    //.def("GetSecondTimeDerivative", &Dof::GetSecondTimeDerivative, return_value_policy::reference_internal)
    //.def("NodeIndex", &Dof::NodeIndex)
    //.def_property("EquationId", &Dof::EquationId, &Dof::SetEquationId)
    //.def("Fix", &Dof::FixDof)
    //.def("Free", &Dof::FreeDof)
    //.def("IsFixed", &Dof::IsFixed)
    //.def("HasTimeDerivative", &Dof::HasTimeDerivative)
    //.def("HasSecondTimeDerivative", &Dof::HasSecondTimeDerivative)
    //.def(self_ns::str(self))
    //      ;

    class_<GeometricalObject, GeometricalObject::Pointer, GeometricalObject::BaseType/*, Flags*/  >(m,"GeometricalObject")
    .def(init<Kratos::GeometricalObject::IndexType>())
    ;

    class_<Element, Element::Pointer, Element::BaseType, Flags  >(m,"Element")
    .def(init<Kratos::Element::IndexType>())
    .def_property("Properties", GetPropertiesFromElement, SetPropertiesFromElement)
    .def("GetGeometry", GetGeometryFromObject<Element>, return_value_policy::reference_internal)

    .def("__setitem__", SetValueHelperFunction< Element, Variable< array_1d<double, 3>  > >)
    .def("__getitem__", GetValueHelperFunction< Element, Variable< array_1d<double, 3>  > >)
    .def("Has", HasHelperFunction< Element, Variable< array_1d<double, 3>  > >)
    .def("SetValue", SetValueHelperFunction< Element, Variable< array_1d<double, 3>  > >)
    .def("GetValue", GetValueHelperFunction< Element, Variable< array_1d<double, 3>  > >)

    .def("__setitem__", SetValueHelperFunction< Element, Variable< array_1d<double, 4>  > >)
    .def("__getitem__", GetValueHelperFunction< Element, Variable< array_1d<double, 4>  > >)
    .def("Has", HasHelperFunction< Element, Variable< array_1d<double, 4>  > >)
    .def("SetValue", SetValueHelperFunction< Element, Variable< array_1d<double, 4>  > >)
    .def("GetValue", GetValueHelperFunction< Element, Variable< array_1d<double, 4>  > >)

    .def("__setitem__", SetValueHelperFunction< Element, Variable< array_1d<double, 6>  > >)
    .def("__getitem__", GetValueHelperFunction< Element, Variable< array_1d<double, 6>  > >)
    .def("Has", HasHelperFunction< Element, Variable< array_1d<double, 6>  > >)
    .def("SetValue", SetValueHelperFunction< Element, Variable< array_1d<double, 6>  > >)
    .def("GetValue", GetValueHelperFunction< Element, Variable< array_1d<double, 6>  > >)

    .def("__setitem__", SetValueHelperFunction< Element, Variable< array_1d<double, 9>  > >)
    .def("__getitem__", GetValueHelperFunction< Element, Variable< array_1d<double, 9>  > >)
    .def("Has", HasHelperFunction< Element, Variable< array_1d<double, 9>  > >)
    .def("SetValue", SetValueHelperFunction< Element, Variable< array_1d<double, 9>  > >)
    .def("GetValue", GetValueHelperFunction< Element, Variable< array_1d<double, 9>  > >)

    .def("__setitem__", SetValueHelperFunction< Element, Variable< Vector > >)
    .def("__getitem__", GetValueHelperFunction< Element, Variable< Vector > >)
    .def("Has", HasHelperFunction< Element, Variable< Vector > >)
    .def("SetValue", SetValueHelperFunction< Element, Variable< Vector > >)
    .def("GetValue", GetValueHelperFunction< Element, Variable< Vector > >)

    .def("__setitem__", SetValueHelperFunction< Element, Variable< DenseVector<int> > >)
    .def("__getitem__", GetValueHelperFunction< Element, Variable< DenseVector<int> > >)
    .def("Has", HasHelperFunction< Element, Variable< DenseVector<int> > >)
    .def("SetValue", SetValueHelperFunction< Element, Variable< DenseVector<int> > >)
    .def("GetValue", GetValueHelperFunction< Element, Variable< DenseVector<int> > >)

    .def("__setitem__", SetValueHelperFunction< Element, Variable< Matrix > >)
    .def("__getitem__", GetValueHelperFunction< Element, Variable< Matrix > >)
    .def("Has", HasHelperFunction< Element, Variable< Matrix > >)
    .def("SetValue", SetValueHelperFunction< Element, Variable< Matrix > >)
    .def("GetValue", GetValueHelperFunction< Element, Variable< Matrix > >)

    .def("__setitem__", SetValueHelperFunction< Element, Variable< int > >)
    .def("__getitem__", GetValueHelperFunction< Element, Variable< int > >)
    .def("Has", HasHelperFunction< Element, Variable< int > >)
    .def("SetValue", SetValueHelperFunction< Element, Variable< int > >)
    .def("GetValue", GetValueHelperFunction< Element, Variable< int > >)

    .def("__setitem__", SetValueHelperFunction< Element, Variable< double > >)
    .def("__getitem__", GetValueHelperFunction< Element, Variable< double > >)
    .def("Has", HasHelperFunction< Element, Variable< double > >)
    .def("SetValue", SetValueHelperFunction< Element, Variable< double > >)
    .def("GetValue", GetValueHelperFunction< Element, Variable< double > >)

    .def("__setitem__", SetValueHelperFunction< Element, Variable< bool > >)
    .def("__getitem__", GetValueHelperFunction< Element, Variable< bool > >)
    .def("Has", HasHelperFunction< Element, Variable< bool > >)
    .def("SetValue", SetValueHelperFunction< Element, Variable< bool > >)
    .def("GetValue", GetValueHelperFunction< Element, Variable< bool > >)

<<<<<<< HEAD
    .def("GetArea", GetAreaFromElement ) // deprecated, to be removed (see warning in function)
=======
    .def("__setitem__", SetValueHelperFunction< Element, Variable< std::string > >)
    .def("__getitem__", GetValueHelperFunction< Element, Variable< std::string > >)
    .def("Has", HasHelperFunction< Element, Variable< std::string > >)
    .def("SetValue", SetValueHelperFunction< Element, Variable< std::string > >)
    .def("GetValue", GetValueHelperFunction< Element, Variable< std::string > >)

    .def("GetArea", GetAreaFromElement )
>>>>>>> 2f9dcf75
    .def("GetNode", GetNodeFromElement )
    .def("GetNodes", GetNodesFromElement )
    .def("GetIntegrationPoints", GetIntegrationPointsFromElement )
    .def("CalculateOnIntegrationPoints", CalculateOnIntegrationPointsDouble)
    .def("CalculateOnIntegrationPoints", CalculateOnIntegrationPointsArray1d)
    .def("CalculateOnIntegrationPoints", CalculateOnIntegrationPointsVector)
    .def("CalculateOnIntegrationPoints", CalculateOnIntegrationPointsMatrix)
    .def("GetValuesOnIntegrationPoints", GetValuesOnIntegrationPointsBool<Element>)
    .def("GetValuesOnIntegrationPoints", GetValuesOnIntegrationPointsDouble<Element>)
    .def("GetValuesOnIntegrationPoints", GetValuesOnIntegrationPointsArray1d<Element>)
    .def("GetValuesOnIntegrationPoints", GetValuesOnIntegrationPointsVector<Element>)
    .def("GetValuesOnIntegrationPoints", GetValuesOnIntegrationPointsMatrix<Element>)
    .def("SetValuesOnIntegrationPoints", SetValuesOnIntegrationPointsVector<Element>)
    .def("SetValuesOnIntegrationPoints", SetValuesOnIntegrationPointsConstitutiveLaw)
    .def("SetValuesOnIntegrationPoints", SetValuesOnIntegrationPointsDouble<Element>)
    .def("SetValuesOnIntegrationPoints", SetValuesOnIntegrationPointsArray1d<Element>)
    .def("ResetConstitutiveLaw", &Element::ResetConstitutiveLaw)
    .def("Calculate", &ElementCalculateInterface<double>)
    .def("Calculate", &ElementCalculateInterface<array_1d<double,3> >)
    .def("Calculate", &ElementCalculateInterface<Vector >)
    .def("Calculate", &ElementCalculateInterface<Matrix >)
    .def("CalculateMassMatrix", &Element::CalculateMassMatrix)
    .def("CalculateDampingMatrix", &Element::CalculateDampingMatrix)
    .def("CalculateLocalSystem", &ElementCalculateLocalSystem1)
    .def("CalculateFirstDerivativesLHS", &Element::CalculateFirstDerivativesLHS)
    .def("CalculateSecondDerivativesLHS", &Element::CalculateSecondDerivativesLHS)
    .def("CalculateLocalVelocityContribution", &Element::CalculateLocalVelocityContribution)
    .def("GetFirstDerivativesVector", &ElementGetFirstDerivativesVector1)
    .def("GetFirstDerivativesVector", &ElementGetFirstDerivativesVector2)
    .def("GetSecondDerivativesVector", &ElementGetSecondDerivativesVector1)
    .def("GetSecondDerivativesVector", &ElementGetSecondDerivativesVector2)
    .def("CalculateSensitivityMatrix", &ElementCalculateSensitivityMatrix<double>)
    .def("CalculateSensitivityMatrix", &ElementCalculateSensitivityMatrix<array_1d<double,3> >)
    //.def("__setitem__", SetValueHelperFunction< Element, Variable< VectorComponentAdaptor< array_1d<double, 3>  > > >)
    //.def("__getitem__", GetValueHelperFunction< Element, Variable< VectorComponentAdaptor< array_1d<double, 3>  > > >)
    //.def("SetValue", SetValueHelperFunction< Element, Variable< VectorComponentAdaptor< array_1d<double, 3>  > > >)
    //.def("GetValue", GetValueHelperFunction< Element, Variable< VectorComponentAdaptor< array_1d<double, 3>  > > >)

//     .def(VariableIndexingPython<Element, Variable<int> >())
//     .def(VariableIndexingPython<Element, Variable<double> >())
//     .def(VariableIndexingPython<Element, Variable<array_1d<double, 3> > >())
//     .def(VariableIndexingPython<Element, Variable< Vector > >())
//     .def(VariableIndexingPython<Element, Variable< Matrix > >())
//     .def(VariableIndexingPython<Element, VariableComponent<VectorComponentAdaptor<array_1d<double, 3> > > >())
//     .def(SolutionStepVariableIndexingPython<Element, Variable<int> >())
//     .def(SolutionStepVariableIndexingPython<Element, Variable<double> >())
//     .def(SolutionStepVariableIndexingPython<Element, Variable<array_1d<double, 3> > >())
//     .def(SolutionStepVariableIndexingPython<Element, Variable<vector<double> > >())
//     .def(SolutionStepVariableIndexingPython<Element, Variable<DenseMatrix<double> > >())
//     .def(SolutionStepVariableIndexingPython<Element, VariableComponent<VectorComponentAdaptor<array_1d<double, 3> > > >())
    .def("Initialize", &Element::Initialize)
    //.def("CalculateLocalSystem", &Element::CalculateLocalSystem)
    .def("__repr__", &Element::Info) //self_ns::str(self))
    ;

    PointerVectorSetPythonInterface<MeshType::ElementsContainerType>().CreateInterface(m,"ElementsArray")
    ;

    class_<Condition, Condition::Pointer, Condition::BaseType, Flags  >(m,"Condition")
    .def(init<Kratos::Condition::IndexType>())
    .def_property("Properties", GetPropertiesFromCondition, SetPropertiesFromCondition)
    .def("GetGeometry", GetGeometryFromObject<Condition>, return_value_policy::reference_internal)

    .def("__setitem__", SetValueHelperFunction< Condition, Variable< array_1d<double, 3>  > >)
    .def("__getitem__", GetValueHelperFunction< Condition, Variable< array_1d<double, 3>  > >)
    .def("Has", HasHelperFunction< Condition, Variable< array_1d<double, 3>  > >)
    .def("SetValue", SetValueHelperFunction< Condition, Variable< array_1d<double, 3>  > >)
    .def("GetValue", GetValueHelperFunction< Condition, Variable< array_1d<double, 3>  > >)

    .def("__setitem__", SetValueHelperFunction< Condition, Variable< array_1d<double, 4>  > >)
    .def("__getitem__", GetValueHelperFunction< Condition, Variable< array_1d<double, 4>  > >)
    .def("Has", HasHelperFunction< Condition, Variable< array_1d<double, 4>  > >)
    .def("SetValue", SetValueHelperFunction< Condition, Variable< array_1d<double, 4>  > >)
    .def("GetValue", GetValueHelperFunction< Condition, Variable< array_1d<double, 4>  > >)

    .def("__setitem__", SetValueHelperFunction< Condition, Variable< array_1d<double, 6>  > >)
    .def("__getitem__", GetValueHelperFunction< Condition, Variable< array_1d<double, 6>  > >)
    .def("Has", HasHelperFunction< Condition, Variable< array_1d<double, 6>  > >)
    .def("SetValue", SetValueHelperFunction< Condition, Variable< array_1d<double, 6>  > >)
    .def("GetValue", GetValueHelperFunction< Condition, Variable< array_1d<double, 6>  > >)

    .def("__setitem__", SetValueHelperFunction< Condition, Variable< array_1d<double, 9>  > >)
    .def("__getitem__", GetValueHelperFunction< Condition, Variable< array_1d<double, 9>  > >)
    .def("Has", HasHelperFunction< Condition, Variable< array_1d<double, 9>  > >)
    .def("SetValue", SetValueHelperFunction< Condition, Variable< array_1d<double, 9>  > >)
    .def("GetValue", GetValueHelperFunction< Condition, Variable< array_1d<double, 9>  > >)

    .def("__setitem__", SetValueHelperFunction< Condition, Variable< Vector > >)
    .def("__getitem__", GetValueHelperFunction< Condition, Variable< Vector > >)
    .def("Has", HasHelperFunction< Condition, Variable< Vector > >)
    .def("SetValue", SetValueHelperFunction< Condition, Variable< Vector > >)
    .def("GetValue", GetValueHelperFunction< Condition, Variable< Vector > >)

    .def("__setitem__", SetValueHelperFunction< Condition, Variable< DenseVector<int> > >)
    .def("__getitem__", GetValueHelperFunction< Condition, Variable< DenseVector<int> > >)
    .def("Has", HasHelperFunction< Condition, Variable< DenseVector<int> > >)
    .def("SetValue", SetValueHelperFunction< Condition, Variable< DenseVector<int> > >)
    .def("GetValue", GetValueHelperFunction< Condition, Variable< DenseVector<int> > >)

    .def("__setitem__", SetValueHelperFunction< Condition, Variable< Matrix > >)
    .def("__getitem__", GetValueHelperFunction< Condition, Variable< Matrix > >)
    .def("Has", HasHelperFunction< Condition, Variable< Matrix > >)
    .def("SetValue", SetValueHelperFunction< Condition, Variable< Matrix > >)
    .def("GetValue", GetValueHelperFunction< Condition, Variable< Matrix > >)

    .def("__setitem__", SetValueHelperFunction< Condition, Variable< int > >)
    .def("__getitem__", GetValueHelperFunction< Condition, Variable< int > >)
    .def("Has", HasHelperFunction< Condition, Variable< int > >)
    .def("SetValue", SetValueHelperFunction< Condition, Variable< int > >)
    .def("GetValue", GetValueHelperFunction< Condition, Variable< int > >)

    .def("__setitem__", SetValueHelperFunction< Condition, Variable< double > >)
    .def("__getitem__", GetValueHelperFunction< Condition, Variable< double > >)
    .def("Has", HasHelperFunction< Condition, Variable< double > >)
    .def("SetValue", SetValueHelperFunction< Condition, Variable< double > >)
    .def("GetValue", GetValueHelperFunction< Condition, Variable< double > >)

    .def("__setitem__", SetValueHelperFunction< Condition, Variable< bool > >)
    .def("__getitem__", GetValueHelperFunction< Condition, Variable< bool > >)
    .def("Has", HasHelperFunction< Condition, Variable< bool > >)
    .def("SetValue", SetValueHelperFunction< Condition, Variable< bool > >)
    .def("GetValue", GetValueHelperFunction< Condition, Variable< bool > >)

    .def("__setitem__", SetValueHelperFunction< Condition, Variable< std::string > >)
    .def("__getitem__", GetValueHelperFunction< Condition, Variable< std::string > >)
    .def("Has", HasHelperFunction< Condition, Variable< std::string > >)
    .def("SetValue", SetValueHelperFunction< Condition, Variable< std::string > >)
    .def("GetValue", GetValueHelperFunction< Condition, Variable< std::string > >)

    .def("GetNode", GetNodeFromCondition )
    .def("GetNodes", GetNodesFromCondition )

    .def("GetValuesOnIntegrationPoints", GetValuesOnIntegrationPointsDouble<Condition>)
    .def("GetValuesOnIntegrationPoints", GetValuesOnIntegrationPointsArray1d<Condition>)
    .def("GetValuesOnIntegrationPoints", GetValuesOnIntegrationPointsVector<Condition>)
    .def("GetValuesOnIntegrationPoints", GetValuesOnIntegrationPointsMatrix<Condition>)
    .def("SetValuesOnIntegrationPoints", SetValuesOnIntegrationPointsVector<Condition>)
    //.def("SetValuesOnIntegrationPoints", SetValuesOnIntegrationPointsConstitutiveLaw)
    .def("SetValuesOnIntegrationPoints", SetValuesOnIntegrationPointsDouble<Condition>)
    .def("SetValuesOnIntegrationPoints", SetValuesOnIntegrationPointsArray1d<Condition>)
    .def("GetNormal",GetNormalFromCondition) // deprecated, to be removed (see warning in function)
    .def("GetNormal",FastGetNormalFromCondition) // deprecated, to be removed (see warning in function)
    .def("GetArea",GetAreaFromCondition) // deprecated, to be removed (see warning in function)

//     .def(VariableIndexingPython<Condition, Variable<int> >())
//     .def(VariableIndexingPython<Condition, Variable<double> >())
//     .def(VariableIndexingPython<Condition, Variable<array_1d<double, 3> > >())
//     .def(VariableIndexingPython<Condition, Variable< Vector > >())
//     .def(VariableIndexingPython<Condition, Variable< Matrix > >())
//     .def(VariableIndexingPython<Condition, VariableComponent<VectorComponentAdaptor<array_1d<double, 3> > > >())
//     .def(SolutionStepVariableIndexingPython<Condition, Variable<int> >())
//     .def(SolutionStepVariableIndexingPython<Condition, Variable<double> >())
//     .def(SolutionStepVariableIndexingPython<Condition, Variable<array_1d<double, 3> > >())
//     .def(SolutionStepVariableIndexingPython<Condition, Variable<vector<double> > >())
//     .def(SolutionStepVariableIndexingPython<Condition, Variable<DenseMatrix<double> > >())
//     .def(SolutionStepVariableIndexingPython<Condition, VariableComponent<VectorComponentAdaptor<array_1d<double, 3> > > >())


    .def("Initialize", &Condition::Initialize)
    .def("CalculateLocalSystem", &ConditionCalculateLocalSystemStandard)
    .def("Info", &Condition::Info)
    .def("__repr__", &Condition::Info ) // self_ns::str(self))
    ;

    PointerVectorSetPythonInterface<MeshType::ConditionsContainerType>().CreateInterface(m,"ConditionsArray")
    ;

    class_<MeshType, MeshType::Pointer, DataValueContainer, Flags >(m,"Mesh")
    .def_property("Nodes", &MeshType::pNodes,&MeshType::SetNodes)
    .def("NodesArray", &MeshType::NodesArray, return_value_policy::reference_internal)
    .def_property("Elements", &MeshType::pElements,&MeshType::SetElements)
    .def("ElementsArray", &MeshType::ElementsArray, return_value_policy::reference_internal)
    .def_property("Conditions", &MeshType::pConditions,&MeshType::SetConditions)
    .def("ConditionsArray", &MeshType::ConditionsArray, return_value_policy::reference_internal)
    .def_property("Properties", &MeshType::pProperties,&MeshType::SetProperties)
    .def("PropertiesArray", &MeshType::PropertiesArray, return_value_policy::reference_internal)
    .def("HasNode", &MeshType::HasNode)
    .def("HasProperties", &MeshType::HasProperties)
    .def("HasElement", &MeshType::HasElement)
    .def("HasCondition", &MeshType::HasCondition)
    .def("__repr__", &MeshType::Info)
    ;
}
}  // namespace Python.
} // Namespace Kratos<|MERGE_RESOLUTION|>--- conflicted
+++ resolved
@@ -518,17 +518,13 @@
     .def("SetValue", SetValueHelperFunction< Element, Variable< bool > >)
     .def("GetValue", GetValueHelperFunction< Element, Variable< bool > >)
 
-<<<<<<< HEAD
-    .def("GetArea", GetAreaFromElement ) // deprecated, to be removed (see warning in function)
-=======
     .def("__setitem__", SetValueHelperFunction< Element, Variable< std::string > >)
     .def("__getitem__", GetValueHelperFunction< Element, Variable< std::string > >)
     .def("Has", HasHelperFunction< Element, Variable< std::string > >)
     .def("SetValue", SetValueHelperFunction< Element, Variable< std::string > >)
     .def("GetValue", GetValueHelperFunction< Element, Variable< std::string > >)
 
-    .def("GetArea", GetAreaFromElement )
->>>>>>> 2f9dcf75
+    .def("GetArea", GetAreaFromElement ) // deprecated, to be removed (see warning in function)
     .def("GetNode", GetNodeFromElement )
     .def("GetNodes", GetNodesFromElement )
     .def("GetIntegrationPoints", GetIntegrationPointsFromElement )
