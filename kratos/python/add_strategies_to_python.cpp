--- conflicted
+++ resolved
@@ -246,28 +246,6 @@
             typedef ResidualBasedBDFCustomScheme< SparseSpaceType, LocalSpaceType > ResidualBasedBDFCustomSchemeType;
 
             py::class_< BaseSchemeType, typename BaseSchemeType::Pointer >(m,"Scheme")
-<<<<<<< HEAD
-            .def(py::init< >())
-                    .def("Initialize", &BaseSchemeType::Initialize)
-                    .def("SchemeIsInitialized", &BaseSchemeType::SchemeIsInitialized)
-                    .def("ElementsAreInitialized", &BaseSchemeType::ElementsAreInitialized)
-                    .def("ConditionsAreInitialized", &BaseSchemeType::ConditionsAreInitialized)
-                    .def("InitializeElements", &BaseSchemeType::InitializeElements)
-                    .def("InitializeConditions", &BaseSchemeType::InitializeConditions)
-                    .def("InitializeSolutionStep", &BaseSchemeType::InitializeSolutionStep)
-                    .def("FinalizeSolutionStep", &BaseSchemeType::FinalizeSolutionStep)
-                    .def("InitializeNonLinIteration", &BaseSchemeType::InitializeNonLinIteration)
-                    .def("FinalizeNonLinIteration", &BaseSchemeType::FinalizeNonLinIteration)
-                    .def("Predict", &BaseSchemeType::Predict)
-                    .def("Update", &BaseSchemeType::Update)
-                    .def("CalculateOutputData", &BaseSchemeType::CalculateOutputData)
-                    .def("Clean", &BaseSchemeType::Clean)
-                    .def("Clear",&BaseSchemeType::Clear)
-                    .def("MoveMesh", MoveMesh)
-                    .def("Check", &BaseSchemeType::Check)
-                    .def("Info", &BaseSchemeType::Info)
-                    ;
-=======
                 .def(py::init< >())
                 .def("Initialize", &BaseSchemeType::Initialize)
                 .def("SchemeIsInitialized", &BaseSchemeType::SchemeIsInitialized)
@@ -286,8 +264,8 @@
                 .def("Clear",&BaseSchemeType::Clear)
                 .def("MoveMesh", MoveMesh)
                 .def("Check", [](const BaseSchemeType& self, const ModelPart& rModelPart){ return self.Check(rModelPart); })
-                ;
->>>>>>> d2413c6c
+                .def("Info", &BaseSchemeType::Info)
+                ;
 
             py::class_< ResidualBasedIncrementalUpdateStaticScheme< SparseSpaceType, LocalSpaceType>,
                     typename ResidualBasedIncrementalUpdateStaticScheme< SparseSpaceType, LocalSpaceType>::Pointer,
