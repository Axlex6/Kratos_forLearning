//    |  /           |
//    ' /   __| _` | __|  _ \   __|
//    . \  |   (   | |   (   |\__ `
//   _|\_\_|  \__,_|\__|\___/ ____/
//                   Multi-Physics
//
//  License:         BSD License
//                   Kratos default license: kratos/license.txt
//
//  Main authors:    Pooyan Dadvand
//                   Riccardo Rossi
//                   Janosch Stascheit
//                   Felix Nagel
//  contributors:    Hoang Giang Bui
//                   Josep Maria Carbonell
//                   Carlos Roig
//                   Vicente Mataix Ferrandiz
//

#if !defined(KRATOS_GEOMETRY_H_INCLUDED )
#define  KRATOS_GEOMETRY_H_INCLUDED

// System includes
#include <typeinfo>

// External includes

// Project includes
#include "geometries/geometry_data.h"
#include "geometries/point.h"
#include "containers/pointer_vector.h"
#include "containers/data_value_container.h"
#include "utilities/math_utils.h"
#include "input_output/logger.h"
#include "integration/integration_info.h"

namespace Kratos
{
///@name Kratos Globals
///@{
///@}
///@name Type Definitions
///@{
///@}
///@name  Enum's
///@{
///@}
///@name  Functions
///@{
///@}
///@name Kratos Classes
///@{

///Geometry base class.
/** As a base class Geometry has all the common
 * interface of Kratos' geometries. Also it contains array of
 * pointers to its points, reference to shape functions values in
 * all integrations points and also local gradients of shape
 * functions evaluated in all integrations points.
 *
 * Geometry is a template class with just one template parameter:
 * - TPointType which reperesent the type of the point this geometry
 * type contain and build on.
 *
 * @see Point
 * @see Node
 * @see Formulation
 * @see GeometryAndFormulationElement
 */
template<class TPointType>
class Geometry
{
public:
    ///@}
    ///@name Type Definitions
    ///@{

    /// This Geometry type.
    typedef Geometry<TPointType> GeometryType;

    /// Pointer definition of Geometry
    KRATOS_CLASS_POINTER_DEFINITION( Geometry );

    /** Different criteria to evaluate the quality of a geometry.
     * Different criteria to evaluate the quality of a geometry.
     */
    enum class QualityCriteria {
      INRADIUS_TO_CIRCUMRADIUS,
      AREA_TO_LENGTH,
      SHORTEST_ALTITUDE_TO_LENGTH,
      INRADIUS_TO_LONGEST_EDGE,
      SHORTEST_TO_LONGEST_EDGE,
      REGULARITY,
      VOLUME_TO_SURFACE_AREA,
      VOLUME_TO_EDGE_LENGTH,
      VOLUME_TO_AVERAGE_EDGE_LENGTH,
      VOLUME_TO_RMS_EDGE_LENGTH,
      MIN_DIHEDRAL_ANGLE,
      MAX_DIHEDRAL_ANGLE,
      MIN_SOLID_ANGLE
    };

    /**
     * @brief This defines the different methods to compute the lumping methods
     * @details The three methods available are:
     *      - The row sum method
     *      - Diagonal scaling
     *      - Evaluation of M using a quadrature involving only the nodal points and thus automatically yielding a diagonal matrix for standard element shape function
     */
    enum class LumpingMethods {
        ROW_SUM,
        DIAGONAL_SCALING,
        QUADRATURE_ON_NODES
    };

    /** Array of counted pointers to point. This type used to hold
    geometry's points.
    */
    typedef PointerVector<TPointType> PointsArrayType;

    /** Integration methods implemented in geometry.
    */
    typedef GeometryData::IntegrationMethod IntegrationMethod;

    /** A Vector of counted pointers to Geometries. Used for
    returning edges of the geometry.
     */
    typedef PointerVector<GeometryType> GeometriesArrayType;

    /** Redefinition of geometry template parameter TPointType as this geometry point type.
     */
    typedef TPointType PointType;

    /** Type used for indexing in geometry class.std::size_t used for indexing
    point or integration point access methods and also all other
    methods which need point or integration point index.
    */
    typedef std::size_t IndexType;


    /** This typed used to return size or dimension in
    geometry. Dimension, WorkingDimension, PointsNumber and
    ... return this type as their results.
    */
    typedef std::size_t SizeType;


    typedef typename PointType::CoordinatesArrayType CoordinatesArrayType;


    /** This type used for representing an integration point in
    geometry. This integration point is a point with an
    additional weight component.
    */
    typedef IntegrationPoint<3> IntegrationPointType;

    /** A Vector of IntegrationPointType which used to hold
    integration points related to an integration
    method. IntegrationPoints functions used this type to return
    their results.
    */
    typedef std::vector<IntegrationPointType> IntegrationPointsArrayType;

    /** A Vector of IntegrationPointsArrayType which used to hold
    integration points related to different integration method
    implemented in geometry.
    */
    typedef std::array<IntegrationPointsArrayType, GeometryData::NumberOfIntegrationMethods> IntegrationPointsContainerType;

    /** A third order tensor used as shape functions' values
    continer.
    */
    typedef std::array<Matrix, GeometryData::NumberOfIntegrationMethods> ShapeFunctionsValuesContainerType;

    /** A fourth order tensor used as shape functions' local
    gradients container in geometry.
    */
    typedef GeometryData::ShapeFunctionsLocalGradientsContainerType ShapeFunctionsLocalGradientsContainerType;

    /** A third order tensor to hold jacobian matrices evaluated at
    integration points. Jacobian and InverseOfJacobian functions
    return this type as their result.
    */
    typedef DenseVector<Matrix > JacobiansType;

    /** A third order tensor to hold shape functions'  gradients.
    ShapefunctionsGradients function return this
    type as its result.
    */
    typedef GeometryData::ShapeFunctionsGradientsType ShapeFunctionsGradientsType;

    /** A third order tensor to hold shape functions' local second derivatives.
    ShapefunctionsLocalGradients function return this
    type as its result.
    */
    typedef GeometryData::ShapeFunctionsSecondDerivativesType ShapeFunctionsSecondDerivativesType;

    /** A fourth order tensor to hold shape functions' local third order derivatives
     */
    typedef GeometryData::ShapeFunctionsThirdDerivativesType ShapeFunctionsThirdDerivativesType;

    /** Type of the normal vector used for normal to edges in geomety.
     */
    typedef DenseVector<double> NormalType;

    /// data type stores in this container.
    typedef typename PointType::Pointer PointPointerType;
    typedef const PointPointerType ConstPointPointerType;
    typedef TPointType& PointReferenceType;
    typedef const TPointType& ConstPointReferenceType;
    typedef std::vector<PointPointerType> PointPointerContainerType;

    /// PointsArrayType typedefs
    typedef typename PointsArrayType::iterator iterator;
    typedef typename PointsArrayType::const_iterator const_iterator;

    typedef typename PointsArrayType::ptr_iterator ptr_iterator;
    typedef typename PointsArrayType::ptr_const_iterator ptr_const_iterator;
    typedef typename PointsArrayType::difference_type difference_type;

    static constexpr IndexType BACKGROUND_GEOMETRY_INDEX = std::numeric_limits<IndexType>::max();

    ///@}
    ///@name Life Cycle
    ///@{

    /// Standard Constructor. Generates self assigned id.
    Geometry()
        : mId(GenerateSelfAssignedId())
        , mpGeometryData(&GeometryDataInstance())
    {
    }

    /// Standard Constructor with a geometry Id
    Geometry(IndexType GeomertyId)
        : mpGeometryData(&GeometryDataInstance())
    {
        SetId(GeomertyId);
    }

    /// Standard Constructor with a Name
    Geometry(std::string GeometryName)
        : mId(GenerateId(GeometryName))
        , mpGeometryData(&GeometryDataInstance())
    {
    }

    /** Complete argument constructor. This constructor gives a
    complete set of arguments to pass all the initial value of
    all the member variables of geometry class. Also it has
    default value for integration variables to make it usefull
    in the case of constructing new geometry without mapping and
    integrating properties.

    @param ThisPoints Vector of pointers to points which this
    geometry constructing on them. Points must have dimension
    equal or greater than working space dimension though there
    is no control on it.

    @param ThisDefaultMethod Default integration method. Its
    default value is gaussian integration with orden one which
    make no deference while in this condition there is no shape
    function database exist and integrating is not possible
    including by default method.

    @param ThisIntegrationPoints All the integration points in
    all methods. This is a Vector of IntegrationPointsArrayType
    and It must have at least four component correspounding to
    four integration method defined now. If there is some
    geometry which don't have all this method implemented
    related points Vector must exist but with zero size. For
    example if a geometry don't have gaussian orden one
    ThisIntegrationPoints[GI_GAUSS_1] must be an empty
    IntegrationPointsArrayType.

    @param ThisShapeFunctionsValues Values of all the shape
    functions evaluated in all integrations points of all
    integration methods. It's a three dimensional array \f$
    F_{ijk} \f$ where i = GI_GAUSS_1,..., GI_GAUSS_4 and j is
    the integration point index and k is the shape function
    index. In the other word component \f$ f_{ijk} \f$ is the
    value of the shape function related to node k evaluated in
    integration point j of i integration method point set. Again
    if there is some integration method unsupported an empty
    Matrix must assigned to related place. For example if a
    geometry don't have gaussian orden four
    ThisShapeFunctionsValues[GI_GAUSS_4] must be an empty
    Matrix.

    @param ThisShapeFunctionsLocalGradients Values of local
    gradients respected to all local coordinates of all the
    shape functions evaluated in all integrations points of all
    integration methods. It's a four dimensional array \f$
    F_{ijkh} \f$ where i = GI_GAUSS_1,..., GI_GAUSS_4 and j is
    the integration point index and k is the shape function
    index and h is local coordinate index. In the other word
    component \f$ f_{ijkh} \f$ is the value of h'th component of
    local gradient of the shape function related to node k
    evaluated in integration point j of i integration method
    point set. Again if there is some integration method
    unsupported an empty ShapeFunctionsGradientsType must
    assigned to related place. For example if a geometry don't
    have gaussian orden two ThisShapeFunctionsValues[GI_GAUSS_2]
    must be an empty ShapeFunctionsGradientsType.
    */
    Geometry(
        const PointsArrayType &ThisPoints,
        GeometryData const *pThisGeometryData = &GeometryDataInstance())
        : mId(GenerateSelfAssignedId())
        , mpGeometryData(pThisGeometryData)
        , mPoints(ThisPoints)
    {
    }

    Geometry(
        IndexType GeometryId,
        const PointsArrayType& ThisPoints,
        GeometryData const* pThisGeometryData = &GeometryDataInstance())
        : mpGeometryData(pThisGeometryData)
        , mPoints(ThisPoints)
    {
        SetId(GeometryId);
    }

    Geometry(
        std::string GeometryName,
        const PointsArrayType& ThisPoints,
        GeometryData const* pThisGeometryData = &GeometryDataInstance())
        : mId(GenerateId(GeometryName))
        , mpGeometryData(pThisGeometryData)
        , mPoints(ThisPoints)
    {
    }

    /**
    * @brief Copy constructor
    *
    * @note Does not copy the points but shares same points with
    *       the original geometry. Any change to the points of the
    *       copied geometry affect point of original geometry, too.
    * @note Copied geometry shares the same Id as the
    *       original geometry.
    */
    Geometry( const Geometry& rOther )
        : mId(rOther.mId),
          mpGeometryData(rOther.mpGeometryData),
          mPoints(rOther.mPoints),
          mData(rOther.mData)
    {
    }

    /**
    * @brief Copy constructor with TOtherPointType
    *
    *        Copies geometry with a different type of points.
    *        TOtherPointType* must be implicity convertible
    *        to TPointType of the original geometry.
    *
    * @note Does not copy the points but shares same points with
    *       the original geometry. Any change to the points of the
    *       copied geometry affect point of original geometry, too.
    * @note Copied geometry shares the same Id as the
    *       original geometry.
    */
    template<class TOtherPointType>
    Geometry( Geometry<TOtherPointType> const & rOther )
        : mId(rOther.mId),
          mpGeometryData(rOther.mpGeometryData),
          mData(rOther.mData)
    {
        mPoints = new PointsArrayType(rOther.begin(), rOther.end());
    }

    /// Destructor. Do nothing!!!
    virtual ~Geometry() {}

    virtual GeometryData::KratosGeometryFamily GetGeometryFamily() const
    {
        return GeometryData::Kratos_generic_family;
    }

    virtual GeometryData::KratosGeometryType GetGeometryType() const
    {
        return GeometryData::Kratos_generic_type;
    }

    ///@}
    ///@name Operators
    ///@{

    /** Assignment operator.

    @note This operator don't copy the points and this
    geometry shares points with given source geometry. It's
    obvious that any change to this geometry's point affect
    source geometry's points too.

    @see Clone
    @see ClonePoints
    */
    Geometry& operator=( const Geometry& rOther )
    {
        mpGeometryData = rOther.mpGeometryData;
        mPoints = rOther.mPoints;
        mData = rOther.mData;

        return *this;
    }

    /** Assignment operator for geometries with different point type.

    @note This operator don't copy the points and this
    geometry shares points with given source geometry. It's
    obvious that any change to this geometry's point affect
    source geometry's points too.

    @see Clone
    @see ClonePoints
    */
    template<class TOtherPointType>
    Geometry& operator=( Geometry<TOtherPointType> const & rOther )
    {
        this->clear();

        for ( typename Geometry<TOtherPointType>::ptr_const_iterator i = rOther.ptr_begin() ; i != rOther.ptr_end() ; ++i )
            push_back( typename PointType::Pointer( new PointType( **i ) ) );

        mpGeometryData = rOther.mpGeometryData;

        return *this;
    }

     operator PointsArrayType&()
    {
        return mPoints;
    }

    ///@}
    ///@name PointerVector Operators
    ///@{

    TPointType& operator[](const SizeType& i)
    {
        return mPoints[i];
    }

    TPointType const& operator[](const SizeType& i) const
    {
        return mPoints[i];
    }

    PointPointerType& operator()(const SizeType& i)
    {
        return mPoints(i);
    }

    ConstPointPointerType& operator()(const SizeType& i) const
    {
        return mPoints(i);
    }

    ///@}
    ///@name PointerVector Operations
    ///@{

    iterator                   begin()
    {
        return iterator(mPoints.begin());
    }
    const_iterator             begin() const
    {
        return const_iterator(mPoints.begin());
    }
    iterator                   end()
    {
        return iterator(mPoints.end());
    }
    const_iterator             end() const
    {
        return const_iterator(mPoints.end());
    }
    ptr_iterator               ptr_begin()
    {
        return mPoints.ptr_begin();
    }
    ptr_const_iterator         ptr_begin() const
    {
        return mPoints.ptr_begin();
    }
    ptr_iterator               ptr_end()
    {
        return mPoints.ptr_end();
    }
    ptr_const_iterator         ptr_end() const
    {
        return mPoints.ptr_end();
    }
    PointReferenceType        front()       /* nothrow */
    {
        assert(!empty());
        return mPoints.front();
    }
    ConstPointReferenceType  front() const /* nothrow */
    {
        assert(!empty());
        return mPoints.front();
    }
    PointReferenceType        back()        /* nothrow */
    {
        assert(!empty());
        return mPoints.back();
    }
    ConstPointReferenceType  back() const  /* nothrow */
    {
        assert(!empty());
        return mPoints.back();
    }

    SizeType size() const
    {
        return mPoints.size();
    }

    /**
    * @detail Returns the number of the points/ nodes
    *         belonging to this geometry.
    * @return Number of points/ nodes.
    */
    SizeType PointsNumber() const {
        return this->size();
    }

    /// Returns number of points per direction.
    virtual SizeType PointsNumberInDirection(IndexType LocalDirectionIndex) const
    {
        KRATOS_ERROR << "Trying to access PointsNumberInDirection from geometry base class." << std::endl;
    }

    SizeType max_size() const
    {
        return mPoints.max_size();
    }

    void swap(GeometryType& rOther)
    {
        mPoints.swap(rOther.mPoints);
    }

    void push_back(PointPointerType x)
    {
        mPoints.push_back(x);
    }

    void clear()
    {
        mPoints.clear();
    }

    void reserve(int dim)
    {
        mPoints.reserve(dim);
    }

    int capacity()
    {
        return mPoints.capacity();
    }

    /////@}
    /////@name Access
    /////@{

    ///** Gives a reference to underly normal container. */
    PointPointerContainerType& GetContainer()
    {
        return mPoints.GetContainer();
    }

    /** Gives a constant reference to underly normal container. */
    const PointPointerContainerType& GetContainer() const
    {
        return mPoints.GetContainer();
    }

    ///@}
    ///@name Data Container
    ///@{

    /**
     * Access Data:
     */
    DataValueContainer& GetData()
    {
      return mData;
    }

    DataValueContainer const& GetData() const
    {
      return mData;
    }

    void SetData(DataValueContainer const& rThisData)
    {
      mData = rThisData;
    }

    /**
     * Check if the Data exists with Has(..) methods:
     */
    template<class TDataType> bool Has(const Variable<TDataType>& rThisVariable) const
    {
        return mData.Has(rThisVariable);
    }

    /**
     * Set Data with SetValue and the Variable to set:
     */
    template<class TVariableType> void SetValue(
        const TVariableType& rThisVariable,
        typename TVariableType::Type const& rValue)
    {
        mData.SetValue(rThisVariable, rValue);
    }

    /**
     * Get Data with GetValue and the Variable to get:
     */
    template<class TVariableType> typename TVariableType::Type& GetValue(
        const TVariableType& rThisVariable)
    {
        return mData.GetValue(rThisVariable);
    }

    template<class TVariableType> typename TVariableType::Type const& GetValue(
        const TVariableType& rThisVariable) const
    {
        return mData.GetValue(rThisVariable);
    }

    ///@}
    ///@name Dynamic access to internals
    ///@{

    /* Assigns a value to the geometry,
     * according to a variable.
     * Allows dynamic interfaces with each respective geometry.
     */

    /// Assign with bool
    virtual void Assign(
        const Variable<bool>& rVariable,
        const bool Input) {}

    /// Assign with int
    virtual void Assign(
        const Variable<int>& rVariable,
        const int Input) {}

    /// Assign with double
    virtual void Assign(
        const Variable<double>& rVariable,
        const double Input) {}

    /// Assign with array_1d<double, 2>
    virtual void Assign(
        const Variable<array_1d<double, 2>>& rVariable,
        const array_1d<double, 2>& rInput) {}

    /// Assign with array_1d<double, 3>
    virtual void Assign(
        const Variable<array_1d<double, 3>>& rVariable,
        const array_1d<double, 3>& rInput) {}

    /// Assign with array_1d<double, 6>
    virtual void Assign(
        const Variable<array_1d<double, 6>>& rVariable,
        const array_1d<double, 6>& rInput) {}

    /// Assign with Vector
    virtual void Assign(
        const Variable<Vector>& rVariable,
        const Vector& rInput) {}

    /// Assign with Matrix
    virtual void Assign(
        const Variable<Matrix>& rVariable,
        const Matrix& rInput) {}

    /* Calculate either provides, gets or calculates a certain value,
     * according to a variable.
     */

    /// Calculate with bool
    virtual void Calculate(
        const Variable<bool>& rVariable,
        bool& rOutput) const {}

    /// Calculate with int
    virtual void Calculate(
        const Variable<int>& rVariable,
        int& rOutput) const {}

    /// Calculate with double
    virtual void Calculate(
        const Variable<double>& rVariable,
        double& rOutput) const {}

    /// Calculate with array_1d<double, 2>
    virtual void Calculate(
        const Variable<array_1d<double, 2>>& rVariable,
        array_1d<double, 2>& rOutput) const {}

    /// Calculate with array_1d<double, 3>
    virtual void Calculate(
        const Variable<array_1d<double, 3>>& rVariable,
        array_1d<double, 3>& rOutput) const {}

    /// Calculate with array_1d<double, 6>
    virtual void Calculate(
        const Variable<array_1d<double, 6>>& rVariable,
        array_1d<double, 6>& rOutput) const {}

    /// Calculate with Vector
    virtual void Calculate(
        const Variable<Vector>& rVariable,
        Vector& rOutput) const {}

    /// Calculate with Matrix
    virtual void Calculate(
        const Variable<Matrix>& rVariable,
        Matrix& rOutput) const {}

    ///@}
    ///@name Inquiry
    ///@{

<<<<<<< HEAD
    /**
     * @brief Checks if two GeometryType have the same type
     * @return True if the objects are the same type, false otherwise
     */
    inline static bool HasSameType(const GeometryType& rLHS, const GeometryType& rRHS) {
        return (typeid(rLHS) == typeid(rRHS));
    }

    /**
     * @brief Checks if two GeometryType have the same type (pointer version)
     * @return True if the objects are the same type, false otherwise
     */
    inline static bool HasSameType(const GeometryType * rLHS, const GeometryType* rRHS) {
        return GeometryType::HasSameType(*rLHS, *rRHS);
    }

    /**
     * @brief Checks if two GeometryType have the same geometry type
     * @return True if the geometries are the same type, false otherwise
     */
    inline static bool HasSameGeometryType(const GeometryType& rLHS, const GeometryType& rRHS) {
        return (rLHS.GetGeometryType() == rRHS.GetGeometryType());
    }

    /**
     * @brief Checks if two GeometryType have the same geometry type (pointer version)
     * @return True if the geometries are the same type, false otherwise
     */
    inline static bool HasSameGeometryType(const GeometryType* rLHS, const GeometryType* rRHS) {
        return GeometryType::HasSameGeometryType(*rLHS, *rRHS);
    }

    /**
     * @brief Checks if two GeometryType are the same
     * @return True if the object is the same, false otherwise
     */
    inline static bool IsSame(const GeometryType& rLHS, const GeometryType& rRHS) {
        return GeometryType::HasSameType(rLHS, rRHS) && GeometryType::HasSameGeometryType(rLHS, rRHS);
    }

    /**
     * @brief Checks if two GeometryType are the same (pointer version)
     * @return True if the object is the same, false otherwise
     */
    inline static bool IsSame(const GeometryType* rLHS, const GeometryType* rRHS) {
        return GeometryType::HasSameType(*rLHS, *rRHS) && GeometryType::HasSameGeometryType(*rLHS, *rRHS);
    }

    virtual bool empty() const
=======
    bool empty() const
>>>>>>> f9d403b6
    {
        return mPoints.empty();
    }

    ///@}
    ///@name Operations
    ///@{

    /**
     * @brief Creates a new geometry pointer
     * @param rThisPoints the nodes of the new geometry
     * @return Pointer to the new geometry
     */
    virtual Pointer Create(
        PointsArrayType const& rThisPoints
    ) const
    {
        // Create geometry
        auto p_geom = this->Create(0, rThisPoints);

        // Generate Id
        IndexType id = reinterpret_cast<IndexType>(p_geom.get());

        // Sets second bit to zero.
        p_geom->SetIdSelfAssigned(id);

        // Sets first bit to zero.
        p_geom->SetIdNotGeneratedFromString(id);

        // Sets Id
        p_geom->SetIdWithoutCheck(id);

        return p_geom;
    }

    /**
     * @brief Creates a new geometry pointer
     * @param NewGeometryId the ID of the new geometry
     * @param rThisPoints the nodes of the new geometry
     * @return Pointer to the new geometry
     */
    virtual Pointer Create(
        const IndexType NewGeometryId,
        PointsArrayType const& rThisPoints
    ) const
    {
        return Pointer( new Geometry( NewGeometryId, rThisPoints, mpGeometryData));
    }

    /**
     * @brief Creates a new geometry pointer
     * @param rNewGeometryName the name of the new geometry
     * @param rThisPoints the nodes of the new geometry
     * @return Pointer to the new geometry
     */
    Pointer Create(
        const std::string& rNewGeometryName,
        PointsArrayType const& rThisPoints
        ) const
    {
        auto p_geom = this->Create(0, rThisPoints);
        p_geom->SetId(rNewGeometryName);
        return p_geom;
    }

    /**
     * @brief Creates a new geometry pointer
     * @param rGeometry Reference to an existing geometry
     * @return Pointer to the new geometry
     */
    virtual Pointer Create(
        const GeometryType& rGeometry
    ) const
    {
        // Create geometry
        auto p_geom = this->Create(0, rGeometry);

        // Generate Id
        IndexType id = reinterpret_cast<IndexType>(p_geom.get());

        // Sets second bit to zero.
        p_geom->SetIdSelfAssigned(id);

        // Sets first bit to zero.
        p_geom->SetIdNotGeneratedFromString(id);

        // Sets Id
        p_geom->SetIdWithoutCheck(id);

        return p_geom;
    }

    /**
     * @brief Creates a new geometry pointer
     * @param NewGeometryId the ID of the new geometry
     * @param rGeometry Reference to an existing geometry
     * @return Pointer to the new geometry
     */
    virtual Pointer Create(
        const IndexType NewGeometryId,
        const GeometryType& rGeometry
    ) const
    {
        auto p_geometry = Pointer( new Geometry( NewGeometryId, rGeometry.Points(), mpGeometryData));
        p_geometry->SetData(rGeometry.GetData());
        return p_geometry;
    }

    /**
     * @brief Creates a new geometry pointer
     * @param rNewGeometryName the name of the new geometry
     * @param rGeometry Reference to an existing geometry
     * @return Pointer to the new geometry
     */
    Pointer Create(
        const std::string& rNewGeometryName,
        const GeometryType& rGeometry
        ) const
    {
        auto p_geom = this->Create(0, rGeometry);
        p_geom->SetId(rNewGeometryName);
        return p_geom;
    }

    /** This methods will create a duplicate of all its points and
    substitute them with its points. */
    void ClonePoints()
    {
        for ( ptr_iterator i = this->ptr_begin() ; i != this->ptr_end() ; i++ )
            *i = typename PointType::Pointer( new PointType( **i ) );
    }

    ///@}
    ///@name Geometry Data and Geometry Shape Function Container
    ///@{

    /**
    * @brief GeometryData contains all information about dimensions
    *        and has a set of precomputed values for integration points
    *        and shape functions, including derivatives.
    * @return the geometry data of a certain geometry class.
    */
    GeometryData const& GetGeometryData() const
    {
        return *mpGeometryData;
    }

    /* @brief SetGeometryShapeFunctionContainer updates the GeometryShapeFunctionContainer within
     *        the GeometryData. This function works only for geometries with a non-const GeometryData.
     *        E.g. QuadraturePointGeometries.
     */
    virtual void SetGeometryShapeFunctionContainer(
        const GeometryShapeFunctionContainer<GeometryData::IntegrationMethod>&  rGeometryShapeFunctionContainer)
    {
        KRATOS_ERROR <<
            "Calling SetGeometryShapeFunctionContainer from base geometry class."
            << std::endl;
    }

    ///@}
    ///@name Id
    ///@{

    /// Id of this Geometry
    IndexType const& Id() const
    {
        return mId;
    }

    /// Returns if id was generated from a geometry name
    bool IsIdGeneratedFromString()
    {
        return IsIdGeneratedFromString(mId);
    }

    /// Returns if id was generated by itself
    bool IsIdSelfAssigned()
    {
        return IsIdSelfAssigned(mId);
    }

    /// Sets Id of this Geometry
    void SetId(const IndexType Id)
    {
        // The first bit of the Id is used to detect if Id
        // is int or hash of name. Second bit defines if Id
        // is self assigned or not.
        KRATOS_ERROR_IF(IsIdGeneratedFromString(Id)
            || IsIdSelfAssigned(Id))
            << "Id: " << Id << " out of range. The Id must me lower than 2^62 = 4.61e+18. "
            << "Geometry being recognized as generated from string: " << IsIdGeneratedFromString(Id)
            << ", self assigned: " << IsIdSelfAssigned(Id) << "."
            << std::endl;

        mId = Id;
    }

    /// Sets Id with the use of the name of this geometry
    void SetId(const std::string& rName)
    {
        mId = GenerateId(rName);
    }

    /// Gets the corresponding hash-Id to a string name
    static inline IndexType GenerateId(const std::string& rName)
    {
        // Create id hash from provided name.
        std::hash<std::string> string_hash_generator;
        auto id = string_hash_generator(rName);

        // Sets first bit to one.
        SetIdGeneratedFromString(id);

        // Sets second bit to zero.
        SetIdNotSelfAssigned(id);

        return id;
    }

    ///@}
    ///@name Parent
    ///@{

    /**
    * @brief Some geometries require relations to other geometries. This is the
    *        case for e.g. quadrature points. To reach the parent geometry
    *        this function can be used.
    * @return Parent geometry of this geometry object.
    */
    virtual GeometryType& GetGeometryParent(IndexType Index) const
    {
        KRATOS_ERROR <<
            "Calling GetGeometryParent from base geometry class."
            << std::endl;
    }

    /**
    * @brief Some geometries require relations to other geometries. This is the
    *        case for e.g. quadrature points. To set or change the parent geometry
    *        this function can be used.
    * @param Parent geometry of this geometry object.
    */
    virtual void SetGeometryParent(GeometryType* pGeometryParent)
    {
        KRATOS_ERROR <<
            "Calling SetGeometryParent from base geometry class."
            << std::endl;
    }

    ///@}
    ///@name Geometry part functions
    ///@{

    /**
    * @brief Used for composite geometries. It returns the
    *        the geometry part, corresponding to the Index.
    * @param Index of the geometry part. This index can be used differently
    *        within the derived classes.
    * @return reference to corresponding geometry.
     */
    virtual GeometryType& GetGeometryPart(const IndexType Index)
    {
        return *pGetGeometryPart(Index);
    }

    /**
    * @brief Used for composite geometries. It returns the
    *        the geometry part, corresponding to the Index.
    * @param Index of the geometry part. This index can be used differently
    *        within the derived classes.
    * @return const reference to corresponding geometry.
    */
    virtual const GeometryType& GetGeometryPart(const IndexType Index) const
    {
        return *pGetGeometryPart(Index);
    }

    /**
    * @brief Used for composite geometries. It returns the pointer
    *        of a geometry part, corresponding to the Index.
    * @param Index of the geometry part. This index can be used differently
    *        within the derived classes.
    * @return pointer to corresponding geometry.
    */
    virtual typename GeometryType::Pointer pGetGeometryPart(const IndexType Index)
    {
        KRATOS_ERROR << "Calling base class 'pGetGeometryPart' method instead of derived function."
            << " Please check the definition in the derived class. " << *this << std::endl;
    }

    /**
    * @brief Used for composite geometries. It returns the const pointer
    *        of a geometry part, corresponding to the Index.
    * @details This index is dependent on the derived implementation.
    * @param Index of the geometry part. This index can be used differently
    *        within the derived classes.
    * @return const pointer to corresponding geometry.
    */
    virtual const typename GeometryType::Pointer pGetGeometryPart(const IndexType Index) const
    {
        KRATOS_ERROR << "Calling base class 'pGetGeometryPart' method instead of derived function."
            << " Please check the definition in the derived class. " << *this << std::endl;
    }

    /**
     * @brief Allows to exchange certain geometries.
     * @param Index of the geometry part. 0->Master; 1->Slave
     * @param pGeometry The new geometry to add
     */
    virtual void SetGeometryPart(
        const IndexType Index,
        GeometryType::Pointer pGeometry
        )
    {
        KRATOS_ERROR << "Calling base class 'SetGeometryPart' method instead of derived function."
            << " Please check the definition in the derived class. " << *this << std::endl;
    }

    /**
     * @brief Allows to enhance the coupling geometry, with another geometry.
     * @param pGeometry The new geometry to add
     */
    virtual IndexType AddGeometryPart(GeometryType::Pointer pGeometry)
    {
        KRATOS_ERROR << "Calling base class 'AddGeometryPart' method instead of derived function."
            << " Please check the definition in the derived class. " << *this << std::endl;
    }

    /**
     * @brief Removes a geometry part
     * @param pGeometry The new geometry to remove
     */
    virtual void RemoveGeometryPart(GeometryType::Pointer pGeometry)
    {
        KRATOS_ERROR << "Calling base class 'RemoveGeometryPart' method instead of derived function."
            << " Please check the definition in the derived class. " << *this << std::endl;
    }

    /**
     * @brief Removes a geometry part
     * @param Index of the geometry part.
     */
    virtual void RemoveGeometryPart(const IndexType Index)
    {
        KRATOS_ERROR << "Calling base class 'RemoveGeometryPart' method instead of derived function."
            << " Please check the definition in the derived class. " << *this << std::endl;
    }

    /**
    * @brief Use to check if certain Indexed object is
    *        within the geometry parts of this geometry.
    * @param Index of the geometry part. This index can be used differently
    *        within the derived classes.
    * @return true if has geometry part
    */
    virtual bool HasGeometryPart(const IndexType Index) const
    {
        KRATOS_ERROR << "Calling base class 'HasGeometryPart' method instead of derived function."
            << " Please check the definition in the derived class. " << *this << std::endl;
    }

    /**
    * @return the number of geometry parts that this geometry contains.
    */
    virtual SizeType NumberOfGeometryParts() const
    {
        return 0;
    }

    ///@}
    ///@name Operations
    ///@{

    /**
     * @brief Lumping factors for the calculation of the lumped mass matrix
     * @param rResult Vector containing the lumping factors
     * @param LumpingMethod The lumping method considered. The three methods available are:
     *      - The row sum method
     *      - Diagonal scaling
     *      - Evaluation of M using a quadrature involving only the nodal points and thus automatically yielding a diagonal matrix for standard element shape function
     */
    virtual Vector& LumpingFactors(
        Vector& rResult,
        const LumpingMethods LumpingMethod = LumpingMethods::ROW_SUM
        )  const
    {
        const SizeType number_of_nodes = this->size();
        const SizeType local_space_dimension = this->LocalSpaceDimension();

        // Clear lumping factors
        if (rResult.size() != number_of_nodes)
            rResult.resize(number_of_nodes, false);
        noalias(rResult) = ZeroVector(number_of_nodes);

        if (LumpingMethod == LumpingMethods::ROW_SUM) {
            const IntegrationMethod integration_method = GetDefaultIntegrationMethod();
            const GeometryType::IntegrationPointsArrayType& r_integrations_points = this->IntegrationPoints( integration_method );
            const Matrix& r_Ncontainer = this->ShapeFunctionsValues(integration_method);

            // Vector fo jacobians
            Vector detJ_vector(r_integrations_points.size());
            DeterminantOfJacobian(detJ_vector, integration_method);

            // Iterate over the integration points
            double domain_size = 0.0;
            for ( IndexType point_number = 0; point_number < r_integrations_points.size(); ++point_number ) {
                const double integration_weight = r_integrations_points[point_number].Weight() * detJ_vector[point_number];
                const Vector& rN = row(r_Ncontainer,point_number);

                // Computing domain size
                domain_size += integration_weight;

                for ( IndexType i = 0; i < number_of_nodes; ++i ) {
                    rResult[i] += rN[i] * integration_weight;
                }
            }

            // Divide by the domain size
            for ( IndexType i = 0; i < number_of_nodes; ++i ) {
                rResult[i] /= domain_size;
            }
        } else if (LumpingMethod == LumpingMethods::DIAGONAL_SCALING) {
            IntegrationMethod integration_method = GetDefaultIntegrationMethod();
            integration_method = static_cast<IntegrationMethod>(static_cast<int>(integration_method) + 1);
            const GeometryType::IntegrationPointsArrayType& r_integrations_points = this->IntegrationPoints( integration_method );
            const Matrix& r_Ncontainer = this->ShapeFunctionsValues(integration_method);

            // Vector fo jacobians
            Vector detJ_vector(r_integrations_points.size());
            DeterminantOfJacobian(detJ_vector, integration_method);

            // Iterate over the integration points
            for ( IndexType point_number = 0; point_number < r_integrations_points.size(); ++point_number ) {
                const double detJ = detJ_vector[point_number];
                const double integration_weight = r_integrations_points[point_number].Weight() * detJ;
                const Vector& rN = row(r_Ncontainer,point_number);

                for ( IndexType i = 0; i < number_of_nodes; ++i ) {
                    rResult[i] += std::pow(rN[i], 2) * integration_weight;
                }
            }

            // Computing diagonal scaling coefficient
            double total_value = 0.0;
            for ( IndexType i = 0; i < number_of_nodes; ++i ) {
                total_value += rResult[i];
            }
            for ( IndexType i = 0; i < number_of_nodes; ++i ) {
                rResult[i] /= total_value;
            }
        } else if (LumpingMethod == LumpingMethods::QUADRATURE_ON_NODES) {
            // Divide by the domain size
            const double domain_size = DomainSize();

            // Getting local coordinates
            Matrix local_coordinates(number_of_nodes, local_space_dimension);
            PointsLocalCoordinates(local_coordinates);
            Point local_point(ZeroVector(3));
            array_1d<double, 3>& r_local_coordinates = local_point.Coordinates();

            // Iterate over integration points
            const GeometryType::IntegrationPointsArrayType& r_integrations_points = this->IntegrationPoints( GeometryData::GI_GAUSS_1 ); // First order
            const double weight = r_integrations_points[0].Weight()/static_cast<double>(number_of_nodes);
            for ( IndexType point_number = 0; point_number < number_of_nodes; ++point_number ) {
                for ( IndexType dim = 0; dim < local_space_dimension; ++dim ) {
                    r_local_coordinates[dim] = local_coordinates(point_number, dim);
                }
                const double detJ = DeterminantOfJacobian(local_point);
                rResult[point_number] = weight * detJ/domain_size;
            }
        }

        return rResult;
    }

    ///@}
    ///@name Informations
    ///@{

    /** Dimension of the geometry for example a triangle2d is a 2
    dimensional shape

    @return SizeType, dimension of this geometry.
    @see WorkingSpaceDimension()
    @see LocalSpaceDimension()
    */
    inline SizeType Dimension() const
    {
        return mpGeometryData->Dimension();
    }

    /** Working space dimension. for example a triangle is a 2
    dimensional shape but can be used in 3 dimensional space.

    @return SizeType, working space dimension of this geometry.
    @see Dimension()
    @see LocalSpaceDimension()
    */
    inline SizeType WorkingSpaceDimension() const
    {
        return mpGeometryData->WorkingSpaceDimension();
    }

    /** Local space dimension. for example a triangle is a 2
    dimensional shape but can have 3 dimensional area
    coordinates l1, l2, l3.

    @return SizeType, local space dimension of this geometry.
    @see Dimension()
    @see WorkingSpaceDimension()
    */
    inline SizeType LocalSpaceDimension() const
    {
        return mpGeometryData->LocalSpaceDimension();
    }

    ///@}
    ///@name Mathematical Informations
    ///@{

    /// Return polynomial degree of the geometry in a certain direction
    virtual SizeType PolynomialDegree(IndexType LocalDirectionIndex) const
    {
        KRATOS_ERROR << "Trying to access PolynomialDegree from geometry base class." << std::endl;
    }

    ///@}
    ///@name Geometrical Informations
    ///@{

    /** This method calculate and return Length or charactereistic
     * length of this geometry depending to it's dimension. For one
     * dimensional geometry for example Line it returns length of it
     * and for the other geometries it gives Characteristic length
     * otherwise.
     *
     * @return double value contains length or Characteristic
     * length
     *
     * @see Area()
     * @see Volume()
     * @see DomainSize()
     */
    virtual double Length() const {
      KRATOS_ERROR << "Calling base class 'Length' method instead of derived class one. Please check the definition of derived class. " << *this << std::endl;
      return 0.0;
    }

    /** This method calculate and return area or surface area of
     * this geometry depending to it's dimension. For one dimensional
     * geometry it returns length, for two dimensional it gives area
     * and for three dimensional geometries it gives surface area.
     *
     * @return double value contains area or surface
     * area.
     *
     * @see Length()
     * @see Volume()
     * @see DomainSize()
     */
    virtual double Area() const {
      KRATOS_ERROR << "Calling base class 'Area' method instead of derived class one. Please check the definition of derived class. " << *this << std::endl;
      return 0.0;
    }

    /** This method calculate and return volume of this
     * geometry. For one and two dimensional geometry it returns
     * zero and for three dimensional it gives volume of geometry.
     *
     * @return double value contains volume.
     *
     * @see Length()
     * @see Area()
     * @see DomainSize()
     */
    virtual double Volume() const {
      KRATOS_ERROR << "Calling base class 'Volume' method instead of derived class one. Please check the definition of derived class. " << *this << std::endl;
      return 0.0;
    }

    /** This method calculate and return length, area or volume of
     * this geometry depending to it's dimension. For one dimensional
     * geometry it returns its length, for two dimensional it gives area
     * and for three dimensional geometries it gives its volume.
     *
     * @return double value contains length, area or volume.
     *
     * @see Length()
     * @see Area()
     * @see Volume()
     */
    virtual double DomainSize() const {
      KRATOS_ERROR << "Calling base class 'DomainSize' method instead of derived class one. Please check the definition of derived class. " << *this << std::endl;
      return 0.0;
    }

    /** This method calculates and returns the minimum edge.
     * length of the geometry.
     *
     * @return double value with the minimum edge length.
     *
     * @see MaxEdgeLength()
     * @see AverageEdgeLength()
     */
    virtual double MinEdgeLength() const {
      KRATOS_ERROR << "Calling base class 'MinEdgeLength' method instead of derived class one. Please check the definition of derived class. " << *this << std::endl;
      return 0.0;
    }

    /** This method calculates and returns the maximum edge.
     * length of the geometry.
     *
     * @return double value with the maximum edge length.
     *
     * @see MinEdgeLength()
     * @see AverageEdgeLength()
     */
    virtual double MaxEdgeLength() const {
      KRATOS_ERROR << "Calling base class 'MaxEdgeLength' method instead of derived class one. Please check the definition of derived class. " << *this << std::endl;
      return 0.0;
    }

    /** This method calculates and returns the average edge.
     * length of the geometry.
     *
     * @return double value with the average edge length
     *
     * @see MinEdgeLength()
     * @see MaxEdgeLength()
     */
    virtual double AverageEdgeLength() const {
      KRATOS_ERROR << "Calling base class 'AverageEdgeLength' method instead of derived class one. Please check the definition of derived class. " << *this << std::endl;
      return 0.0;
    }

    /** Calculates the circumradius of the geometry.
     * Calculates the circumradius of the geometry.
     *
     * @return Circumradius of the geometry.
     *
     * @see Inradius()
     */
    virtual double Circumradius() const {
      KRATOS_ERROR << "Calling base class 'Circumradius' method instead of derived class one. Please check the definition of derived class. " << *this << std::endl;
      return 0.0;
    }

    /** Calculates the inradius of the geometry.
     * Calculates the inradius of the geometry.
     *
     * @return Inradius of the geometry.
     *
     * @see Circumradius()
     */
    virtual double Inradius() const {
      KRATOS_ERROR << "Calling base class 'Inradius' method instead of derived class one. Please check the definition of derived class. " << *this << std::endl;
      return 0.0;
    }

    /** Test the intersection with another geometry
     *
     * Test if this geometry intersects with other geometry
     *
     * @param  ThisGeometry Geometry to intersect with
     * @return              True if the geometries intersect, False in any other case.
     */
    virtual bool HasIntersection(const GeometryType& ThisGeometry) {
      KRATOS_ERROR << "Calling base class 'HasIntersection' method instead of derived class one. Please check the definition of derived class. " << *this << std::endl;
      return false;
    }

    /** Test intersection of the geometry with a box
     *
     * Tests the intersection of the geometry with
     * a 3D box defined by rLowPoint and rHighPoint
     *
     * @param  rLowPoint  Lower point of the box to test the intersection
     * @param  rHighPoint Higher point of the box to test the intersection
     * @return            True if the geometry intersects the box, False in any other case.
     */
    virtual bool HasIntersection(const Point& rLowPoint, const Point& rHighPoint) {
      KRATOS_ERROR << "Calling base class 'HasIntersection' method instead of derived class one. Please check the definition of derived class. " << *this << std::endl;
      return false;
    }

    // virtual void BoundingBox(BoundingBoxType& rResult) const
    // {
    //
    //   Bounding_Box(rResult.LowPoint(), rResult.HighPoint());
    // }

    /**
     * @brief Calculates the boundingbox of the geometry.
     * @details Corresponds with the highest and lowest point in space
     * @param rLowPoint  Lower point of the boundingbox.
     * @param rHighPoint Higher point of the boundingbox.
     */
    virtual void BoundingBox(
        TPointType& rLowPoint,
        TPointType& rHighPoint
        ) const
    {
        rHighPoint = this->GetPoint( 0 );
        rLowPoint  = this->GetPoint( 0 );
        const SizeType dim = WorkingSpaceDimension();

        for ( IndexType point = 1; point < PointsNumber(); ++point ) { //The first node is already assigned, so we can start from 1
            const auto& r_point = this->GetPoint( point );
            for ( IndexType i = 0; i < dim; ++i ) {
                rHighPoint[i] = ( rHighPoint[i] < r_point[i] ) ? r_point[i] : rHighPoint[i];
                rLowPoint[i]  = ( rLowPoint[i]  > r_point[i] ) ? r_point[i] : rLowPoint[i];
            }
        }
    }

    /** Calculates center of this geometry by a simple averaging algorithm.
    Each center point component calculated using:
    \f[
    c_i = \sum_j^n(x_i^j) / n
    \f]

    where \f$ c_i \f$ is component i of center point and \f$
    X_i^j \f$ is component i of j'th point of geometry and n is
    number of the points in this geometry.

    @return PointType which is the calculated center of this geometry.
    */
    virtual Point Center() const
    {
        const SizeType points_number = this->size();

        if ( points_number == 0 )
        {
            KRATOS_ERROR << "can not compute the ceneter of a geometry of zero points" << std::endl;
            // return PointType();
        }

        Point result = ( *this )[0];

        for ( IndexType i = 1 ; i < points_number ; i++ )
        {
            result.Coordinates() += ( *this )[i];
        }

        const double temp = 1.0 / double( points_number );

        result.Coordinates() *= temp;

        return result;
    }

    /**
     * @brief It returns a vector that is normal to its corresponding geometry in the given local point
     * @param rPointLocalCoordinates Reference to the local coordinates of the point in where the normal is to be computed
     * @return The normal in the given point
     */
    virtual array_1d<double, 3> Normal(const CoordinatesArrayType& rPointLocalCoordinates) const
    {
        const SizeType local_space_dimension = this->LocalSpaceDimension();
        const SizeType dimension = this->WorkingSpaceDimension();

        KRATOS_ERROR_IF(dimension == local_space_dimension) << "Remember the normal can be computed just in geometries with a local dimension: "<< this->LocalSpaceDimension() << "smaller than the spatial dimension: " << this->WorkingSpaceDimension() << std::endl;

        // We define the normal and tangents
        array_1d<double,3> tangent_xi = ZeroVector(3);
        array_1d<double,3> tangent_eta = ZeroVector(3);

        Matrix j_node = ZeroMatrix( dimension, local_space_dimension );
        this->Jacobian( j_node, rPointLocalCoordinates);

        // Using the Jacobian tangent directions
        if (dimension == 2) {
            tangent_eta[2] = 1.0;
            for (unsigned int i_dim = 0; i_dim < dimension; i_dim++) {
                tangent_xi[i_dim]  = j_node(i_dim, 0);
            }
        } else {
            for (unsigned int i_dim = 0; i_dim < dimension; i_dim++) {
                tangent_xi[i_dim]  = j_node(i_dim, 0);
                tangent_eta[i_dim] = j_node(i_dim, 1);
            }
        }

        array_1d<double, 3> normal;
        MathUtils<double>::CrossProduct(normal, tangent_xi, tangent_eta);
        return normal;
    }

    /**
     * @brief It returns the vector, which is normal to its corresponding
     *        geometry in the given integration point for the default
     *        integration method.
     * @param IntegrationPointIndex index in internal integration point list
     * @return The normal in the given integration point
     */
    virtual array_1d<double, 3> Normal(
        IndexType IntegrationPointIndex) const
    {
        return Normal(IntegrationPointIndex, mpGeometryData->DefaultIntegrationMethod());
    }

    /**
     * @brief It returns the vector, which is normal to its corresponding
     *        geometry in the given integration point.
     * @param IntegrationPointIndex index in internal integration point list
     * @param ThisMethod the integration point is dependent on the used
     *        integration method
     * @return The normal in the given integration point
     */
    virtual array_1d<double, 3> Normal(
        IndexType IntegrationPointIndex,
        IntegrationMethod ThisMethod) const
    {
        const SizeType local_space_dimension = this->LocalSpaceDimension();
        const SizeType dimension = this->WorkingSpaceDimension();

        KRATOS_DEBUG_ERROR_IF(dimension == local_space_dimension)
            << "Remember the normal can be computed just in geometries with a local dimension: "
            << this->LocalSpaceDimension() << "smaller than the spatial dimension: "
            << this->WorkingSpaceDimension() << std::endl;

        // We define the normal and tangents
        array_1d<double, 3> tangent_xi = ZeroVector(3);
        array_1d<double, 3> tangent_eta = ZeroVector(3);

        Matrix j_node = ZeroMatrix(dimension, local_space_dimension);
        this->Jacobian(j_node, IntegrationPointIndex, ThisMethod);

        // Using the Jacobian tangent directions
        if (dimension == 2) {
            tangent_eta[2] = 1.0;
            for (IndexType i_dim = 0; i_dim < dimension; i_dim++) {
                tangent_xi[i_dim] = j_node(i_dim, 0);
            }
        }
        else {
            for (IndexType i_dim = 0; i_dim < dimension; i_dim++) {
                tangent_xi[i_dim] = j_node(i_dim, 0);
                tangent_eta[i_dim] = j_node(i_dim, 1);
            }
        }

        array_1d<double, 3> normal;
        MathUtils<double>::CrossProduct(normal, tangent_xi, tangent_eta);
        return normal;
    }

    /**
     * @brief It computes the unit normal of the geometry in the given local point
     * @param rPointLocalCoordinates Refernce to the local coordinates of the point in where the unit normal is to be computed
     * @return The unit normal in the given point
     */
    virtual array_1d<double, 3> UnitNormal(
        const CoordinatesArrayType& rPointLocalCoordinates) const
    {
        array_1d<double, 3> normal = Normal(rPointLocalCoordinates);
        const double norm_normal = norm_2(normal);
        if (norm_normal > std::numeric_limits<double>::epsilon()) normal /= norm_normal;
        else KRATOS_ERROR << "ERROR: The normal norm is zero or almost zero. Norm. normal: " << norm_normal << std::endl;
        return normal;
    }

    /**
     * @brief It returns the normalized normal vector
     *        in the given integration point.
     * @param IntegrationPointIndex index in internal integration point list
     * @param ThisMethod the integration point is dependent on the used
     *        integration method
     * @return The normal in the given integration point
     */
    virtual array_1d<double, 3> UnitNormal(
        IndexType IntegrationPointIndex) const
    {
        return UnitNormal(IntegrationPointIndex, mpGeometryData->DefaultIntegrationMethod());
    }

    /**
     * @brief It returns the normalized normal vector
     *        in the given integration point.
     * @param IntegrationPointIndex index in internal integration point list
     * @param ThisMethod the integration point is dependent on the used
     *        integration method
     * @return The normal in the given integration point
     */
    virtual array_1d<double, 3> UnitNormal(
        IndexType IntegrationPointIndex,
        IntegrationMethod ThisMethod) const
    {
        array_1d<double, 3> normal_vector = Normal(IntegrationPointIndex, ThisMethod);
        const double norm_normal = norm_2(normal_vector);
        if (norm_normal > std::numeric_limits<double>::epsilon())
            normal_vector /= norm_normal;
        else
            KRATOS_ERROR
            << "ERROR: The normal norm is zero or almost zero: "
            << norm_normal << std::endl;
        return normal_vector;
    }

    ///@}
    ///@name Quality
    ///@{

    /** Calculates the quality of the geometry according to a given criteria.
     *
     * Calculates the quality of the geometry according to a given criteria. In General
     * The quality of the result is normalized being 1.0 for best quality, 0.0 for degenerated elements and -1.0 for
     * inverted elements.
     *
     * Different crtieria can be used to stablish the quality of the geometry.
     *
     * @return double value contains quality of the geometry
     *
     * @see QualityCriteria
     * @see QualityAspectRatio
     * @see QualityAverageEdgeLenght
     */
     double Quality(const QualityCriteria qualityCriteria) const {
       double quality = 0.0f;

       if(qualityCriteria == QualityCriteria::INRADIUS_TO_CIRCUMRADIUS) {
         quality = InradiusToCircumradiusQuality();
       } else if(qualityCriteria == QualityCriteria::AREA_TO_LENGTH) {
         quality = AreaToEdgeLengthRatio();
       } else if(qualityCriteria == QualityCriteria::SHORTEST_ALTITUDE_TO_LENGTH) {
         quality = ShortestAltitudeToEdgeLengthRatio();
       } else if(qualityCriteria == QualityCriteria::INRADIUS_TO_LONGEST_EDGE) {
         quality = InradiusToLongestEdgeQuality();
       } else if(qualityCriteria == QualityCriteria::SHORTEST_TO_LONGEST_EDGE) {
         quality = ShortestToLongestEdgeQuality();
       } else if(qualityCriteria == QualityCriteria::REGULARITY) {
         quality = RegularityQuality();
       } else if(qualityCriteria == QualityCriteria::VOLUME_TO_SURFACE_AREA) {
         quality = VolumeToSurfaceAreaQuality();
       } else if(qualityCriteria == QualityCriteria::VOLUME_TO_EDGE_LENGTH) {
         quality = VolumeToEdgeLengthQuality();
       } else if(qualityCriteria == QualityCriteria::VOLUME_TO_AVERAGE_EDGE_LENGTH) {
         quality = VolumeToAverageEdgeLength();
       } else if(qualityCriteria == QualityCriteria::VOLUME_TO_RMS_EDGE_LENGTH) {
         quality = VolumeToRMSEdgeLength();
       } else if(qualityCriteria == QualityCriteria::MIN_DIHEDRAL_ANGLE) {
         quality = MinDihedralAngle();
       } else if (qualityCriteria == QualityCriteria::MAX_DIHEDRAL_ANGLE) {
         quality = MaxDihedralAngle();
       } else if(qualityCriteria == QualityCriteria::MIN_SOLID_ANGLE) {
         quality = MinSolidAngle();
       }

       return quality;
     }

    /** Calculates the dihedral angles of the geometry.
     * Calculates the dihedral angles of the geometry.
     *
     * @return a vector of dihedral angles of the geometry..
     */
    virtual inline void ComputeDihedralAngles(Vector& rDihedralAngles )  const
    {
        KRATOS_ERROR << "Called the virtual function for ComputeDihedralAngles " << *this << std::endl;
    }

    /** Calculates the solid angles of the geometry.
     * Calculates the solid angles of the geometry.
     *
     * @return a vector of dihedral angles of the geometry..
     */
    virtual inline void ComputeSolidAngles(Vector& rSolidAngles )  const
    {
        KRATOS_ERROR << "Called the virtual function for ComputeDihedralAngles " << *this << std::endl;
    }

    ///@}
    ///@name Access
    ///@{

    /** A constant access method to the Vector of the points stored in
    this geometry.

    @return A constant reference to PointsArrayType contains
    pointers to the points.
    */
    const PointsArrayType& Points() const
    {
        return mPoints;
    }

    /** An access method to the Vector of the points stored in
    this geometry.

    @return A reference to PointsArrayType contains pointers to
    the points.
    */
    PointsArrayType& Points()
    {
        return mPoints;
    }

    /** A constant access method to the i'th points stored in
    this geometry.

    @return A constant counted pointer to i'th point of
    geometry.
    */
    const typename TPointType::Pointer pGetPoint( const int Index ) const
    {
        KRATOS_TRY
        return mPoints( Index );
        KRATOS_CATCH(mPoints)
    }

    /** An access method to the i'th points stored in
    this geometry.

    @return A counted pointer to i'th point of
    geometry.
    */
    typename TPointType::Pointer pGetPoint( const int Index )
    {
        KRATOS_TRY
        return mPoints( Index );
        KRATOS_CATCH(mPoints);
    }

    /** A constant access method to the i'th points stored in
    this geometry.

    @return A constant counted pointer to i'th point of
    geometry.
    */
    TPointType const& GetPoint( const int Index ) const
    {
        KRATOS_TRY
        return mPoints[Index];
        KRATOS_CATCH( mPoints);
    }


    /** An access method to the i'th points stored in
    this geometry.

    @return A counted pointer to i'th point of
    geometry.
    */
    TPointType& GetPoint( const int Index )
    {
        KRATOS_TRY
        return mPoints[Index];
        KRATOS_CATCH(mPoints);
    }

    /**
     * Returns a matrix of the local coordinates of all points
     * @param rResult a Matrix that will be overwritten by the results
     * @return the coordinates of all points of the current geometry
     */
    virtual Matrix& PointsLocalCoordinates( Matrix& rResult ) const
    {
        KRATOS_ERROR << "Calling base class 'PointsLocalCoordinates' method instead of derived class one. Please check the definition of derived class. " << *this << std::endl;
        return rResult;
    }

    /**
     * @brief Returns the local coordinates of a given arbitrary point
     * @param rResult The vector containing the local coordinates of the point
     * @param rPoint The point in global coordinates
     * @return The vector containing the local coordinates of the point
     */
    virtual CoordinatesArrayType& PointLocalCoordinates(
            CoordinatesArrayType& rResult,
            const CoordinatesArrayType& rPoint
            ) const
    {
        KRATOS_ERROR_IF(WorkingSpaceDimension() != LocalSpaceDimension()) << "ERROR:: Attention, the Point Local Coordinates must be specialized for the current geometry" << std::endl;

        Matrix J = ZeroMatrix( WorkingSpaceDimension(), LocalSpaceDimension() );

        rResult.clear();

        Vector DeltaXi = ZeroVector( LocalSpaceDimension() );

        CoordinatesArrayType CurrentGlobalCoords( ZeroVector( 3 ) );

        static constexpr double MaxNormPointLocalCoordinates = 30.0;
        static constexpr std::size_t MaxIteratioNumberPointLocalCoordinates = 1000;
        static constexpr double MaxTolerancePointLocalCoordinates = 1.0e-8;

        //Newton iteration:
        for(std::size_t k = 0; k < MaxIteratioNumberPointLocalCoordinates; k++) {
            CurrentGlobalCoords.clear();
            DeltaXi.clear();

            GlobalCoordinates( CurrentGlobalCoords, rResult );
            noalias( CurrentGlobalCoords ) = rPoint - CurrentGlobalCoords;
            InverseOfJacobian( J, rResult );
            for(unsigned int i = 0; i < WorkingSpaceDimension(); i++) {
                for(unsigned int j = 0; j < WorkingSpaceDimension(); j++) {
                    DeltaXi[i] += J(i,j)*CurrentGlobalCoords[j];
                }
                rResult[i] += DeltaXi[i];
            }

            const double norm2DXi = norm_2(DeltaXi);

            if(norm2DXi > MaxNormPointLocalCoordinates) {
                KRATOS_WARNING("Geometry") << "Computation of local coordinates failed at iteration " << k << std::endl;
                break;
            }

            if(norm2DXi < MaxTolerancePointLocalCoordinates) {
                break;
            }
        }

        return rResult;
    }

    ///@}
    ///@name IsInside
    ///@{

    /**
    * @brief Checks if given point in global space coordinates
    *        is inside the geometry boundaries. This function
    *        computes the local coordinates and checks then if
    *        this point lays within the boundaries.
    * @param rPointGlobalCoordinates the global coordinates of the
    *        external point.
    * @param rResult the local coordinates of the point.
    * @param Tolerance the tolerance to the boundary.
    * @return true if the point is inside, false otherwise
    */
    virtual bool IsInside(
        const CoordinatesArrayType& rPointGlobalCoordinates,
        CoordinatesArrayType& rResult,
        const double Tolerance = std::numeric_limits<double>::epsilon()
        ) const
    {
        PointLocalCoordinates(
            rResult,
            rPointGlobalCoordinates);

        if (IsInsideLocalSpace(rResult, Tolerance) == 0) {
            return false;
        }
        return true;
    }

    /**
    * @brief Checks if given point in local space coordinates of this geometry
    *        is inside the geometry boundaries.
    * @param rPointLocalCoordinates the point on the geometry,
    *        which shall be checked if it lays within
    *        the boundaries.
    * @param Tolerance the tolerance to the boundary.
    * @return -1 -> failed
    *          0 -> outside
    *          1 -> inside
    *          2 -> on the boundary
    */
    virtual int IsInsideLocalSpace(
        const CoordinatesArrayType& rPointLocalCoordinates,
        const double Tolerance = std::numeric_limits<double>::epsilon()
    ) const
    {
        KRATOS_ERROR << "Calling IsInsideLocalSpace from base class."
            << " Please check the definition of derived class. "
            << *this << std::endl;
        return 0;
    }

    ///@}
    ///@name Spans
    ///@{

    /* @brief Provides spans in local paramater coordinates of the geometry
     *        according to its direction from LocalDirectionIndex.
     *        For NurbsSurface this is equivalent to the knot vector per direction,
     *        whereby NurbsCurve also provide its knot vector.
     *        Linear geometries shall provide the delimiters, which might be -1 and 1
     *        in standard cases.
     *        Qudartic geometries, may provide additionally the middle point.
     *
     * @param resulting vector of span intervals.
     * @param LocalDirectionIndex of chosen direction, for curves always 0.
     */
    virtual void SpansLocalSpace(
        std::vector<double>& rSpans,
        IndexType LocalDirectionIndex = 0) const
    {
        KRATOS_ERROR <<
            "Calling SpansLocalSpace of geometry base class. Please check derived definitions. "
            << *this << std::endl;
    }

    ///@}
    ///@name Inquiry
    ///@{

    /** This method confirm you if this geometry has a specific
    integration method or not. This method will be usefull to
    control the geometry before intagrating using a specific
    method. In Geometry class this method controls if the
    integration points vector respecting to this method is empty
    or not.

    @return bool true if this integration method exist and false if this
    method is not imeplemented for this geometry.
    */
    bool HasIntegrationMethod( IntegrationMethod ThisMethod ) const
    {
        return ( mpGeometryData->HasIntegrationMethod( ThisMethod ) );
    }

    /**
    * @return default integration method
    */

    IntegrationMethod GetDefaultIntegrationMethod() const
    {
        return mpGeometryData->DefaultIntegrationMethod();
    }

    /// Provides the default integration per geometry.
    virtual IntegrationInfo GetDefaultIntegrationInfo() const
    {
        return IntegrationInfo(LocalSpaceDimension(), GetDefaultIntegrationMethod());
    }

    /** This method is to know if this geometry is symmetric or
    not.

    @todo Making some method related to symmetry axis and more...

    @return bool true if this geometry is symmetric and false if
    it's not.
    */
    virtual bool IsSymmetric() const
    {
        return false;
    }

    ///@}
    ///@name Boundaries
    ///@{

    /**
     * @brief This method gives you all boundaries entities of this geometry.
     * @details This method will gives you all the boundaries entities
     * @return GeometriesArrayType containes this geometry boundaries entities.
     * @see GeneratePoints()
     * @see GenerateEdges()
     * @see GenerateFaces()
     */
    virtual GeometriesArrayType GenerateBoundariesEntities() const
    {
        const SizeType dimension = this->LocalSpaceDimension();
        if (dimension == 3) {
            return this->GenerateFaces();
        } else if (dimension == 2) {
            return this->GenerateEdges();
        } else { // Let's assume is one
            return this->GeneratePoints();
        }
    }

    ///@}
    ///@name Points
    ///@{

    /**
     * @brief This method gives you all points of this geometry.
     * @details This method will gives you all the points
     * @return GeometriesArrayType containes this geometry points.
     * @see Points()
     */
    virtual GeometriesArrayType GeneratePoints() const
    {
        GeometriesArrayType points;

        const auto& p_points = this->Points();
        for (IndexType i_point = 0; i_point < p_points.size(); ++i_point) {
            PointsArrayType point_array;
            point_array.push_back(p_points(i_point));
            auto p_point_geometry = Kratos::make_shared<Geometry<TPointType>>(point_array);
            points.push_back(p_point_geometry);
        }

        return points;
    }

    ///@}
    ///@name Edge
    ///@{

    /**
     * @brief This method gives you number of all edges of this geometry.
     * @details For example, for a hexahedron, this would be 12
     * @return SizeType containes number of this geometry edges.
     * @see EdgesNumber()
     * @see Edges()
     * @see GenerateEdges()
     * @see FacesNumber()
     * @see Faces()
     * @see GenerateFaces()
     */
    virtual SizeType EdgesNumber() const
    {
        KRATOS_ERROR << "Calling base class EdgesNumber method instead of derived class one. Please check the definition of derived class. " << *this << std::endl;
    }

    /**
     * @brief This method gives you all edges of this geometry.
     * @details This method will gives you all the edges with one dimension less than this geometry.
     * For example a triangle would return three lines as its edges or a tetrahedral would return four triangle as its edges but won't return its six edge lines by this method.
     * @return GeometriesArrayType containes this geometry edges.
     * @deprecated This is legacy version, move to GenerateFaces
     * @see EdgesNumber()
     * @see Edge()
     */
    KRATOS_DEPRECATED_MESSAGE("This is legacy version (use GenerateEdgesInstead)") virtual GeometriesArrayType Edges( void )
    {
        return this->GenerateEdges();
    }

    /**
     * @brief This method gives you all edges of this geometry.
     * @details This method will gives you all the edges with one dimension less than this geometry.
     * For example a triangle would return three lines as its edges or a tetrahedral would return four triangle as its edges but won't return its six edge lines by this method.
     * @return GeometriesArrayType containes this geometry edges.
     * @see EdgesNumber()
     * @see Edge()
     */
    virtual GeometriesArrayType GenerateEdges() const
    {
        KRATOS_ERROR << "Calling base class Edges method instead of derived class one. Please check the definition of derived class. " << *this << std::endl;
    }

    /** This method gives you an edge of this geometry which holds
    given points. This method will gives you an edge with
    dimension related to given points number. for example a
    tetrahedral would return a triangle for given three points or
    return an edge line for given two nodes by this method.

    @return Geometry::Pointer to this geometry specific edge.
    @see EdgesNumber()
    @see Edges()
    */
    // Commented for possible change in Edge interface of geometry. Pooyan. // NOTE: We should rethink this because is aligned with the current PR
//       virtual Pointer Edge(const PointsArrayType& EdgePoints)
//  {
//    KRATOS_ERROR << "Calling base class Edge method instead of derived class one. Please check the definition of derived class." << *this << std::endl;
//
//  }

    ///@}
    ///@name Face
    ///@{

    /**
     * @brief Returns the number of faces of the current geometry.
     * @details This is only implemented for 3D geometries, since 2D geometries only have edges but no faces
     * @see EdgesNumber
     * @see Edges
     * @see Faces
     */
    virtual SizeType FacesNumber() const
    {
        KRATOS_ERROR << "Calling base class FacesNumber method instead of derived class one. Please check the definition of derived class. " << *this << std::endl;
    }

    /**
     * @brief Returns all faces of the current geometry.
     * @details This is only implemented for 3D geometries, since 2D geometries only have edges but no faces
     * @return GeometriesArrayType containes this geometry faces.
     * @deprecated This is legacy version, move to GenerateFaces
     * @see EdgesNumber
     * @see Edges
     * @see FacesNumber
     */
    KRATOS_DEPRECATED_MESSAGE("This is legacy version (use GenerateEdgesInstead)") virtual GeometriesArrayType Faces( void )
    {
        const SizeType dimension = this->LocalSpaceDimension();
        if (dimension == 3) {
            return this->GenerateFaces();
        } else {
            return this->GenerateEdges();
        }
    }

    /**
     * @brief Returns all faces of the current geometry.
     * @details This is only implemented for 3D geometries, since 2D geometries only have edges but no faces
     * @return GeometriesArrayType containes this geometry faces.
     * @see EdgesNumber
     * @see GenerateEdges
     * @see FacesNumber
     */
    virtual GeometriesArrayType GenerateFaces() const
    {
        KRATOS_ERROR << "Calling base class GenerateFaces method instead of derived class one. Please check the definition of derived class. " << *this << std::endl;
    }

    //Connectivities of faces required
    virtual void NumberNodesInFaces (DenseVector<unsigned int>& rNumberNodesInFaces) const
    {
        KRATOS_ERROR << "Calling base class NumberNodesInFaces method instead of derived class one. Please check the definition of derived class. " << *this << std::endl;
    }

    virtual void NodesInFaces (DenseMatrix<unsigned int>& rNodesInFaces) const
    {
        KRATOS_ERROR << "Calling base class NodesInFaces method instead of derived class one. Please check the definition of derived class. " << *this << std::endl;
    }


    /** This method gives you an edge of this geometry related to
    given index. The numbering order of each geometries edges is
    depended to type of that geometry.

    @return Geometry::Pointer to this geometry specific edge.
    @see EdgesNumber()
    @see Edges()
    */
    // Commented for possible change in Edge interface of geometry. Pooyan. // NOTE: We should rethink this because is aligned with the current PR
//       virtual Pointer Edge(IndexType EdgeIndex)
//  {
//    KRATOS_ERROR << "Calling base class Edge method instead of derived class one. Please check the definition of derived class." << *this << std::endl;

//  }

    /** This method gives you normal edge of this geometry which holds
    given points.

    @return NormalType which is normal to this geometry specific edge.
    @see Edge()
    */
    // Commented for possible change in Edge interface of geometry. Pooyan. // NOTE: We should rethink this because is aligned with the current PR
//       virtual NormalType NormalEdge(const PointsArrayType& EdgePoints)
//  {
//    KRATOS_ERROR << "Calling base class NormalEdge method instead of derived class one. Please check the definition of derived class." << *this << std::endl

//    return NormalType();
//  }

    /** This method gives you normal to edge of this geometry related to
    given index. The numbering order of each geometries edges is
    depended to type of that geometry.

    @return NormalType which is normal to this geometry specific edge.
    @see Edge()
    */
    // Commented for possible change in Edge interface of geometry. Pooyan. // NOTE: We should rethink this because is aligned with the current PR
//       virtual NormalType NormalEdge(IndexType EdgeIndex)
//  {
//    KRATOS_ERROR << "Calling base class NormalEdge method instead of derived class one. Please check the definition of derived class." << *this << std::endl;

//    return NormalType();
//  }

    ///@}
    ///@name Integration Points
    ///@{

    /** Number of integtation points for default integration
    method. This method just call IntegrationPointsNumber(enum
    IntegrationMethod ThisMethod) with default integration
    method.

    @return SizeType which is the number of integration points
    for default integrating method.
    */
    SizeType IntegrationPointsNumber() const
    {
        return mpGeometryData->IntegrationPoints().size();
    }

    /** Number of integtation points for given integration
    method. This method use integration points data base to
    obtain size of the integration points Vector respected to
    given method.

    @return SizeType which is the number of integration points
    for given integrating method.
    */
    SizeType IntegrationPointsNumber( IntegrationMethod ThisMethod ) const
    {
        return mpGeometryData->IntegrationPointsNumber( ThisMethod );
    }


    /** Integtation points for default integration
    method. This method just call IntegrationPoints(enum
    IntegrationMethod ThisMethod) with default integration
    method.

    @return const IntegrationPointsArrayType which is Vector of integration points
    for default integrating method.
    */
    const IntegrationPointsArrayType& IntegrationPoints() const
    {
        return mpGeometryData->IntegrationPoints();
    }

    /** Integtation points for given integration
    method. This method use integration points data base to
    obtain integration points Vector respected to
    given method.

    @return const IntegrationPointsArrayType which is Vector of integration points
    for default integrating method.
    */
    const IntegrationPointsArrayType& IntegrationPoints( IntegrationMethod ThisMethod ) const
    {
        return mpGeometryData->IntegrationPoints( ThisMethod );
    }

    /* Creates integration points according to its quadrature rule.
     * @return integration points.
     */
    virtual void CreateIntegrationPoints(
        IntegrationPointsArrayType& rIntegrationPoints,
        IntegrationInfo& rIntegrationInfo) const
    {
        IntegrationMethod integration_method = rIntegrationInfo.GetIntegrationMethod(0);
        for (IndexType i = 1; i < LocalSpaceDimension(); ++i) {
            KRATOS_ERROR_IF(integration_method != rIntegrationInfo.GetIntegrationMethod(i))
                << "Default creation of integration points only valid if integration method is not varying per direction." << std::endl;
        }
        rIntegrationPoints = IntegrationPoints(integration_method);
    }

    ///@}
    ///@name Quadrature Point Geometries
    ///@{

    /* @brief This method creates a list of quadrature point geometries
     *        from a list of integration points.
     *
     * @param rResultGeometries list of quadrature point geometries.
     * @param rIntegrationPoints list of integration points.
     * @param NumberOfShapeFunctionDerivatives the number of evaluated
     *        derivatives of shape functions at the quadrature point geometries.
     *
     * @see quadrature_point_geometry.h
     */
    virtual void CreateQuadraturePointGeometries(
        GeometriesArrayType& rResultGeometries,
        IndexType NumberOfShapeFunctionDerivatives,
        const IntegrationPointsArrayType& rIntegrationPoints,
        IntegrationInfo& rIntegrationInfo)
    {
        KRATOS_ERROR << "Calling CreateQuadraturePointGeometries from geometry base class."
            << " Please check the definition of derived class. "
            << *this << std::endl;
    }

    /* @brief This method creates a list of quadrature point geometries
     *        from a list of integration points. It creates the list of
     *        integration points byitself.
     *
     * @param rResultGeometries list of quadrature point geometries.
     * @param NumberOfShapeFunctionDerivatives the number of evaluated
     *        derivatives of shape functions at the quadrature point geometries.
     *
     * @see quadrature_point_geometry.h
     */
    virtual void CreateQuadraturePointGeometries(
        GeometriesArrayType& rResultGeometries,
        IndexType NumberOfShapeFunctionDerivatives,
        IntegrationInfo& rIntegrationInfo)
    {
        IntegrationPointsArrayType IntegrationPoints;
        CreateIntegrationPoints(IntegrationPoints, rIntegrationInfo);

        this->CreateQuadraturePointGeometries(
            rResultGeometries,
            NumberOfShapeFunctionDerivatives,
            IntegrationPoints,
            rIntegrationInfo);
    }

    ///@}
    ///@name Operation within Global Space
    ///@{

    /** This method provides the global coordinates corresponding to the local coordinates provided
     * @param rResult The array containing the global coordinates corresponding to the local coordinates provided
     * @param LocalCoordinates The local coordinates provided
     * @return An array containing the global coordinates corresponding to the local coordinates provides
     * @see PointLocalCoordinates
     */
    virtual CoordinatesArrayType& GlobalCoordinates(
        CoordinatesArrayType& rResult,
        CoordinatesArrayType const& LocalCoordinates
        ) const
    {
        noalias( rResult ) = ZeroVector( 3 );

        Vector N( this->size() );
        ShapeFunctionsValues( N, LocalCoordinates );

        for ( IndexType i = 0 ; i < this->size() ; i++ )
            noalias( rResult ) += N[i] * (*this)[i];

        return rResult;
    }

    /** This method provides the global coordinates to
    *   the corresponding integration point
    * @param rResult The global coordinates
    * @param IntegrationPointIndex The index of the integration point
    * @return the global coordinates
    */
    void GlobalCoordinates(
        CoordinatesArrayType& rResult,
        IndexType IntegrationPointIndex
    ) const
    {
        noalias(rResult) = ZeroVector(3);

        const Matrix& N = this->ShapeFunctionsValues();

        for (IndexType i = 0; i < this->size(); i++)
            noalias(rResult) += N(IntegrationPointIndex, i) * (*this)[i];
    }

    /** This method provides the global coordinates corresponding to the local coordinates provided, considering additionally a certain increment in the coordinates
     * @param rResult The array containing the global coordinates corresponding to the local coordinates provided
     * @param LocalCoordinates The local coordinates provided
     * @param DeltaPosition The increment of position considered
     * @return An array containing the global coordinates corresponding to the local coordinates provides
     * @see PointLocalCoordinates
     */
    virtual CoordinatesArrayType& GlobalCoordinates(
        CoordinatesArrayType& rResult,
        CoordinatesArrayType const& LocalCoordinates,
        Matrix& DeltaPosition
        ) const
    {
        constexpr std::size_t dimension = 3;
        noalias( rResult ) = ZeroVector( 3 );
        if (DeltaPosition.size2() != 3)
            DeltaPosition.resize(DeltaPosition.size1(), dimension,false);

        Vector N( this->size() );
        ShapeFunctionsValues( N, LocalCoordinates );

        for ( IndexType i = 0 ; i < this->size() ; i++ )
            noalias( rResult ) += N[i] * ((*this)[i] + row(DeltaPosition, i));

        return rResult;
    }

    /**
    * @brief This method maps from dimension space to working space and computes the
    *        number of derivatives at the dimension parameter.
    * @param rGlobalSpaceDerivatives The derivative in global space.
    * @param rLocalCoordinates the local coordinates
    * @param rDerivativeOrder of computed derivatives
    * @return std::vector<array_1d<double, 3>> with the coordinates in working space
    *         The list is structured as following:
    *           [0] - global coordinates
    *           [1 - loc_space_dim] - base vectors (du, dv, dw)
    *           [...] - second order vectors:
    *                       1D: du^2
    *                       2D: du^2, dudv, dv^2
    *                       3D: du^2, dudv, dudw, dv^2, dvdw, dw^2
    *           [...] - third order vectors:
    *                       1D: du^3
    *                       2D: du^3, du^2dv, dudv^2, dv^3
    */
    virtual void GlobalSpaceDerivatives(
        std::vector<CoordinatesArrayType>& rGlobalSpaceDerivatives,
        const CoordinatesArrayType& rLocalCoordinates,
        const SizeType DerivativeOrder) const
    {
        if (DerivativeOrder == 0)
        {
            if (rGlobalSpaceDerivatives.size() != 1)
                rGlobalSpaceDerivatives.resize(1);

            this->GlobalCoordinates(
                rGlobalSpaceDerivatives[0],
                rLocalCoordinates);
        }
        else if (DerivativeOrder == 1)
        {
            const double local_space_dimension = LocalSpaceDimension();
            const SizeType points_number = this->size();

            if (rGlobalSpaceDerivatives.size() != 1 + local_space_dimension)
                rGlobalSpaceDerivatives.resize(1 + local_space_dimension);

            this->GlobalCoordinates(
                rGlobalSpaceDerivatives[0],
                rLocalCoordinates);

            Matrix shape_functions_gradients(points_number, local_space_dimension);
            this->ShapeFunctionsLocalGradients(shape_functions_gradients, rLocalCoordinates);

            for (IndexType i = 0; i < points_number; ++i) {
                const array_1d<double, 3>& r_coordinates = (*this)[i].Coordinates();
                for (IndexType k = 0; k < WorkingSpaceDimension(); ++k) {
                    const double value = r_coordinates[k];
                    for (IndexType m = 0; m < local_space_dimension; ++m) {
                        rGlobalSpaceDerivatives[m + 1][k] += value * shape_functions_gradients(i, m);
                    }
                }
            }

            return;
        }
        else
        {
            KRATOS_ERROR << "Calling GlobalDerivatives within geometry.h."
                << " Please check the definition within derived class. "
                << *this << std::endl;
        }
    }

    /**
    * @brief This method maps from dimension space to working space and computes the
    *        number of derivatives at the dimension parameter.
    * @param IntegrationPointIndex the coordinates of a certain integration point.
    * @param rDerivativeOrder of computed derivatives
    * @return std::vector<array_1d<double, 3>> with the coordinates in working space
    *         The list is structured as following:
    *           [0] - global coordinates
    *           [1 - loc_space_dim] - base vectors
    *           [...] - higher order vectors (2D: du^2, dudv, dv^2)
    */
    virtual void GlobalSpaceDerivatives(
        std::vector<CoordinatesArrayType>& rGlobalSpaceDerivatives,
        IndexType IntegrationPointIndex,
        const SizeType DerivativeOrder) const
    {
        if (DerivativeOrder == 0)
        {
            if (rGlobalSpaceDerivatives.size() != 1)
                rGlobalSpaceDerivatives.resize(1);

            GlobalCoordinates(
                rGlobalSpaceDerivatives[0],
                IntegrationPointIndex);
        }
        else if (DerivativeOrder == 1)
        {
            const double local_space_dimension = LocalSpaceDimension();
            const SizeType points_number = this->size();

            if (rGlobalSpaceDerivatives.size() != 1 + local_space_dimension)
                rGlobalSpaceDerivatives.resize(1 + local_space_dimension);

            this->GlobalCoordinates(
                rGlobalSpaceDerivatives[0],
                IntegrationPointIndex);

            for (IndexType k = 0; k < local_space_dimension; ++k)
            {
                rGlobalSpaceDerivatives[1 + k] = ZeroVector(3);
            }

            const Matrix& r_shape_functions_gradient_in_integration_point = this->ShapeFunctionLocalGradient(IntegrationPointIndex);

            for (IndexType i = 0; i < points_number; ++i) {
                const array_1d<double, 3>& r_coordinates = (*this)[i].Coordinates();
                for (IndexType k = 0; k < WorkingSpaceDimension(); ++k) {
                    const double value = r_coordinates[k];
                    for (IndexType m = 0; m < local_space_dimension; ++m) {
                        rGlobalSpaceDerivatives[m + 1][k] += value * r_shape_functions_gradient_in_integration_point(i, m);
                    }
                }
            }
        }
        else
        {
            KRATOS_ERROR << "Calling GlobalDerivatives within geometry.h."
                << " Please check the definition within derived class. "
                << *this << std::endl;
        }
    }

    ///@}
    ///@name Spatial Operations
    ///@{

    /**
    * @brief Projects a certain point on the geometry, or finds
    *        the closest point, depending on the provided
    *        initial guess. The external point does not necessary
    *        lay on the geometry.
    *        It shall deal as the interface to the mathematical
    *        projection function e.g. the Newton-Raphson.
    *        Thus, the breaking criteria does not necessarily mean
    *        that it found a point on the surface, if it is really
    *        the closest if or not. It shows only if the breaking
    *        criteria, defined by the tolerance is reached.
    *
    *        This function requires an initial guess, provided by
    *        rProjectedPointLocalCoordinates.
    *        This function can be a very costly operation.
    *
    * @param rPointGlobalCoordinates the point to which the
    *        projection has to be found.
    * @param rProjectedPointGlobalCoordinates the location of the
    *        projection in global coordinates.
    * @param rProjectedPointLocalCoordinates the location of the
    *        projection in local coordinates.
    *        The variable is as initial guess!
    * @param Tolerance accepted of orthogonal error to projection.
    * @return It is chosen to take an int as output parameter to
    *         keep more possibilities within the interface.
    *         0 -> failed
    *         1 -> converged
    */
    virtual int ProjectionPoint(
        const CoordinatesArrayType& rPointGlobalCoordinates,
        CoordinatesArrayType& rProjectedPointGlobalCoordinates,
        CoordinatesArrayType& rProjectedPointLocalCoordinates,
        const double Tolerance = std::numeric_limits<double>::epsilon()
    ) const
    {
        KRATOS_ERROR << "Calling ProjectionPoint within geometry base class."
            << " Please check the definition within derived class. "
            << *this << std::endl;
    }

    /**
     * @brief Projects a point onto the geometry
     * Projects a certain point on the geometry, or finds the closest point, depending on the provided initial guess.
     * The external point does not necessary lay on the geometry.
     * It shall deal as the interface to the mathematical projection function e.g. the Newton-Raphson.
     * Thus, the breaking criteria does not necessarily mean that it found a point on the surface, if it is really
     * the closest if or not.
     * It shows only if the breaking criteria, defined by the tolerance is reached.
     * This function requires an initial guess, provided by rProjectionPointLocalCoordinates.
     * This function can be a very costly operation.
     * @param rPointLocalCoordinates Local coordinates of the point to be projected
     * @param rProjectionPointLocalCoordinates Projection point local coordinates. This should be initialized with the initial guess
     * @param Tolerance Accepted orthogonal error
     * @return int 0 -> failed
     *             1 -> converged
     */
    virtual int ProjectionPointLocalToLocalSpace(
        const CoordinatesArrayType& rPointLocalCoordinates,
        CoordinatesArrayType& rProjectionPointLocalCoordinates,
        const double Tolerance = std::numeric_limits<double>::epsilon()
    ) const
    {
        KRATOS_ERROR << "Calling ProjectionPointLocalToLocalSpace within geometry base class."
            << " Please check the definition within derived class. "
            << *this << std::endl;
    }

    /**
     * @brief Projects a point onto the geometry
     * Projects a certain point on the geometry, or finds the closest point, depending on the provided initial guess.
     * The external point does not necessary lay on the geometry.
     * It shall deal as the interface to the mathematical projection function e.g. the Newton-Raphson.
     * Thus, the breaking criteria does not necessarily mean that it found a point on the surface, if it is really
     * the closest if or not.
     * It shows only if the breaking criteria, defined by the tolerance is reached.
     * This function requires an initial guess, provided by rProjectionPointLocalCoordinates.
     * This function can be a very costly operation.
     * @param rPointLocalCoordinates Global coordinates of the point to be projected
     * @param rProjectionPointLocalCoordinates Projection point local coordinates. This should be initialized with the initial guess
     * @param Tolerance Accepted orthogonal error
     * @return int 0 -> failed
     *             1 -> converged
     */
    virtual int ProjectionPointGlobalToLocalSpace(
        const CoordinatesArrayType& rPointGlobalCoordinates,
        CoordinatesArrayType& rProjectionPointLocalCoordinates,
        const double Tolerance = std::numeric_limits<double>::epsilon()
    ) const
    {
        KRATOS_ERROR << "Calling ProjectionPoinGlobalToLocalSpace within geometry base class."
            << " Please check the definition within derived class. "
            << *this << std::endl;
    }

    /**
    * @brief Returns all coordinates of the closest point on
    *        the geometry given to an arbitrary point in global coordinates.
    *        The basic concept is to first do a projection towards
    *        this geometry and second checking if the projection
    *        was successfull or if no point on the geometry was found.
    * @param rPointGlobalCoordinates the point to which the
    *        closest point has to be found.
    * @param rClosestPointGlobalCoordinates the location of the
    *        closest point in global coordinates.
    * @param rClosestPointLocalCoordinates the location of the
    *        closest point in local coordinates.
    *        IMPORTANT: The variable can also be used as initial guess.
    * @param Tolerance accepted orthogonal error.
    * @return -1 -> failed
    *          0 -> outside
    *          1 -> inside
    *          2 -> on the boundary
    */
    virtual int ClosestPoint(
        const CoordinatesArrayType& rPointGlobalCoordinates,
        CoordinatesArrayType& rClosestPointGlobalCoordinates,
        CoordinatesArrayType& rClosestPointLocalCoordinates,
        const double Tolerance = std::numeric_limits<double>::epsilon()
    ) const
    {
        // 1. Make projection on geometry
        if (ProjectionPoint(rPointGlobalCoordinates,
            rClosestPointGlobalCoordinates,
            rClosestPointLocalCoordinates,
            Tolerance) == 1)
        {
            // 2. If projection converged check if solution lays
            // within the boundaries of this geometry
            // Returns either 0, 1 or 2
            // Or -1 if IsInsideLocalSpace failed
            return IsInsideLocalSpace(
                rClosestPointLocalCoordinates,
                Tolerance);
        }
        else
        {
            // Projection failed
            return -1;
        }
    }

    /**
    * @brief Returns global coordinates of the closest point on
    *        the geometry given to an arbitrary point in global coordinates.
    *        The basic concept is to first do a projection towards
    *        this geometry and second checking if the projection
    *        was successfull or if no point on the geometry was found.
    * @param rPointGlobalCoordinates the point to which the
    *        closest point has to be found.
    * @param rClosestPointGlobalCoordinates the location of the
    *        closest point in global coordinates.
    *
    *        WARNING: This function does not provide the possibility
    *                 to use an initial guess!!
    *
    * @param Tolerance accepted orthogonal error.
    * @return -1 -> failed
    *          0 -> outside
    *          1 -> inside
    *          2 -> on the boundary
    */
    virtual int ClosestPoint(
        const CoordinatesArrayType& rPointGlobalCoordinates,
        CoordinatesArrayType& rClosestPointGlobalCoordinates,
        const double Tolerance = std::numeric_limits<double>::epsilon()
    ) const
    {
        CoordinatesArrayType local_coordinates(ZeroVector(3));

        return ClosestPoint(
            rPointGlobalCoordinates,
            rClosestPointGlobalCoordinates,
            local_coordinates,
            Tolerance);
    }

    /**
    * @brief Returns local coordinates of the closest point on
    *        the geometry given to an arbitrary point in global coordinates.
    *        The basic concept is to first do a projection towards
    *        this geometry and second checking if the projection
    *        was successfull or if no point on the geometry was found.
    * @param rPointGlobalCoordinates the point to which the
    *        closest point has to be found.
    * @param rClosestPointLocalCoordinates the location of the
    *        closest point in local coordinates.
    *
    *        IMPORTANT: The rClosestPointLocalCoordinates can
    *                   also be used as initial guess.
    *
    * @param Tolerance accepted orthogonal error.
    * @return -1 -> failed
    *          0 -> outside
    *          1 -> inside
    *          2 -> on the boundary
    */
    virtual int ClosestPointLocalCoordinates(
        const CoordinatesArrayType& rPointGlobalCoordinates,
        CoordinatesArrayType& rClosestPointLocalCoordinates,
        const double Tolerance = std::numeric_limits<double>::epsilon()
    ) const
    {
        CoordinatesArrayType global_coordinates(ZeroVector(3));

        return ClosestPoint(
            rPointGlobalCoordinates,
            global_coordinates,
            rClosestPointLocalCoordinates,
            Tolerance);
    }

    /**
     * @brief Calculates the closes point projection
     * This method calculates the closest point projection of a point in local space coordinates
     * @param rPointLocalCoordinates Input local coordinates
     * @param rClosestPointLocalCoordinates Closest point local coordinates. This should be initialized with the initial guess
     * @param Tolerance Accepted orthogonal error
     * @return int 1 -> failed
     *             0 -> outside
     *             1 -> inside
     *             2 -> on the boundary
     */
    virtual int ClosestPointLocalToLocalSpace(
        const CoordinatesArrayType& rPointLocalCoordinates,
        CoordinatesArrayType& rClosestPointLocalCoordinates,
        const double Tolerance = std::numeric_limits<double>::epsilon()
    ) const
    {
        KRATOS_ERROR << "Calling ClosestPointLocalToLocalSpace from base class."
            << " Please check the definition of derived class. "
            << *this << std::endl;
        return 0;
    }

    /**
     * @brief Calculates the closes point projection
     * This method calculates the closest point projection of a point in global space coordinates
     * @param rPointLocalCoordinates Input global coordinates
     * @param rClosestPointLocalCoordinates Closest point local coordinates. This should be initialized with the initial guess
     * @param Tolerance Accepted orthogonal error
     * @return int 1 -> failed
     *             0 -> outside
     *             1 -> inside
     *             2 -> on the boundary
     */
    virtual int ClosestPointGlobalToLocalSpace(
        const CoordinatesArrayType& rPointGlobalCoordinates,
        CoordinatesArrayType& rClosestPointLocalCoordinates,
        const double Tolerance = std::numeric_limits<double>::epsilon()
    ) const
    {
        KRATOS_ERROR << "Calling ClosestPointGlobalToLocalSpace from base class."
            << " Please check the definition of derived class. "
            << *this << std::endl;
        return 0;
    }

    /**
    * @brief Computes the distance between an point in
    *        global coordinates and the closest point
    *        of this geometry.
    *        If projection fails, double::max will be returned.
    * @param rPointGlobalCoordinates the point to which the
    *        closest point has to be found.
    * @param Tolerance accepted orthogonal error.
    * @return Distance to geometry.
    *         positive -> outside of to the geometry (for 2D and solids)
    *         0        -> on/ in the geometry.
    */
    virtual double CalculateDistance(
        const CoordinatesArrayType& rPointGlobalCoordinates,
        const double Tolerance = std::numeric_limits<double>::epsilon()
    ) const
    {
        CoordinatesArrayType global_coordinates(ZeroVector(3));

        if (ClosestPoint(
            rPointGlobalCoordinates,
            global_coordinates,
            Tolerance) < 1)
        {
            // If projection fails, double::max will be returned
            return std::numeric_limits<double>::max();
        }

        // Distance to projected point
        return norm_2(rPointGlobalCoordinates - global_coordinates);
    }

    ///@}
    ///@name Jacobian
    ///@{

    /** Jacobians for default integration method. This method just
    call Jacobian(enum IntegrationMethod ThisMethod) with
    default integration method.

    @return JacobiansType a Vector of jacobian
    matrices \f$ J_i \f$ where \f$ i=1,2,...,n \f$ is the integration
    point index of default integration method.

    @see DeterminantOfJacobian
    @see InverseOfJacobian
    */
    JacobiansType& Jacobian( JacobiansType& rResult ) const
    {
        Jacobian( rResult, mpGeometryData->DefaultIntegrationMethod() );
        return rResult;
    }

    /** Jacobians for given  method. This method
    calculate jacobians matrices in all integrations points of
    given integration method.

    @param ThisMethod integration method which jacobians has to
    be calculated in its integration points.

    @return JacobiansType a Vector of jacobian
    matrices \f$ J_i \f$ where \f$ i=1,2,...,n \f$ is the integration
    point index of given integration method.

    @see DeterminantOfJacobian
    @see InverseOfJacobian
    */
    virtual JacobiansType& Jacobian( JacobiansType& rResult,
                                     IntegrationMethod ThisMethod ) const
    {
        if( rResult.size() != this->IntegrationPointsNumber( ThisMethod ) )
            rResult.resize( this->IntegrationPointsNumber( ThisMethod ), false );

        for ( unsigned int pnt = 0; pnt < this->IntegrationPointsNumber( ThisMethod ); pnt++ )
        {
            this->Jacobian( rResult[pnt], pnt, ThisMethod);
        }

        return rResult;
    }

    /** Jacobians for given  method. This method
    calculate jacobians matrices in all integrations points of
    given integration method.

    @param ThisMethod integration method which jacobians has to
    be calculated in its integration points.

    @return JacobiansType a Vector of jacobian
    matrices \f$ J_i \f$ where \f$ i=1,2,...,n \f$ is the integration
    point index of given integration method.

    @param DeltaPosition Matrix with the nodes position increment which describes
    the configuration where the jacobian has to be calculated.

    @see DeterminantOfJacobian
    @see InverseOfJacobian
    */
    virtual JacobiansType& Jacobian( JacobiansType& rResult, IntegrationMethod ThisMethod, Matrix & DeltaPosition ) const
    {
        if( rResult.size() != this->IntegrationPointsNumber( ThisMethod ) )
            rResult.resize( this->IntegrationPointsNumber( ThisMethod ), false );

        for ( unsigned int pnt = 0; pnt < this->IntegrationPointsNumber( ThisMethod ); pnt++ )
        {
            this->Jacobian( rResult[pnt], pnt, ThisMethod, DeltaPosition);
        }
        return rResult;
    }

    /** Jacobian in specific integration point of default integration method. This method just
    call Jacobian(IndexType IntegrationPointIndex, enum IntegrationMethod ThisMethod) with
    default integration method.

    @param IntegrationPointIndex index of integration point which jacobians has to
    be calculated in it.

    @return Matrix<double> Jacobian matrix \f$ J_i \f$ where \f$
    i \f$ is the given integration point index of default
    integration method.

    @see DeterminantOfJacobian
    @see InverseOfJacobian
    */
    Matrix& Jacobian( Matrix& rResult, IndexType IntegrationPointIndex ) const
    {
        Jacobian( rResult, IntegrationPointIndex, mpGeometryData->DefaultIntegrationMethod() );
        return rResult;
    }

    /** Jacobian in specific integration point of given integration
    method. This method calculate jacobian matrix in given
    integration point of given integration method.

    @param IntegrationPointIndex index of integration point which jacobians has to
    be calculated in it.

    @param ThisMethod integration method which jacobians has to
    be calculated in its integration points.

    @return Matrix<double> Jacobian matrix \f$ J_i \f$ where \f$
    i \f$ is the given integration point index of given
    integration method.

    @see DeterminantOfJacobian
    @see InverseOfJacobian
    */
    virtual Matrix& Jacobian( Matrix& rResult, IndexType IntegrationPointIndex, IntegrationMethod ThisMethod ) const
    {
        const SizeType working_space_dimension = this->WorkingSpaceDimension();
        const SizeType local_space_dimension = this->LocalSpaceDimension();
        if(rResult.size1() != working_space_dimension || rResult.size2() != local_space_dimension)
            rResult.resize( working_space_dimension, local_space_dimension, false );

        const Matrix& r_shape_functions_gradient_in_integration_point = ShapeFunctionsLocalGradients( ThisMethod )[ IntegrationPointIndex ];

        rResult.clear();
        const SizeType points_number = this->PointsNumber();
        for (IndexType i = 0; i < points_number; ++i ) {
            const array_1d<double, 3>& r_coordinates = (*this)[i].Coordinates();
            for(IndexType k = 0; k< working_space_dimension; ++k) {
                const double value = r_coordinates[k];
                for(IndexType m = 0; m < local_space_dimension; ++m) {
                    rResult(k,m) += value * r_shape_functions_gradient_in_integration_point(i,m);
                }
            }
        }

        return rResult;
    }

    /** Jacobian in specific integration point of given integration
    method. This method calculate jacobian matrix in given
    integration point of given integration method.

    @param IntegrationPointIndex index of integration point which jacobians has to
    be calculated in it.

    @param ThisMethod integration method which jacobians has to
    be calculated in its integration points.

    @param rDeltaPosition Matrix with the nodes position increment which describes
    the configuration where the jacobian has to be calculated.

    @return Matrix<double> Jacobian matrix \f$ J_i \f$ where \f$
    i \f$ is the given integration point index of given
    integration method.

    @see DeterminantOfJacobian
    @see InverseOfJacobian
    */
    virtual Matrix& Jacobian( Matrix& rResult, IndexType IntegrationPointIndex, IntegrationMethod ThisMethod, const Matrix& rDeltaPosition ) const
    {
        const SizeType working_space_dimension = this->WorkingSpaceDimension();
        const SizeType local_space_dimension = this->LocalSpaceDimension();
        if(rResult.size1() != working_space_dimension || rResult.size2() != local_space_dimension)
            rResult.resize( working_space_dimension, local_space_dimension, false );

        const Matrix& r_shape_functions_gradient_in_integration_point = ShapeFunctionsLocalGradients( ThisMethod )[ IntegrationPointIndex ];

        rResult.clear();
        const SizeType points_number = this->PointsNumber();
        for (IndexType i = 0; i < points_number; ++i ) {
            const array_1d<double, 3>& r_coordinates = (*this)[i].Coordinates();
            for(IndexType k = 0; k< working_space_dimension; ++k) {
                const double value = r_coordinates[k] - rDeltaPosition(i,k);
                for(IndexType m = 0; m < local_space_dimension; ++m) {
                    rResult(k,m) += value * r_shape_functions_gradient_in_integration_point(i,m);
                }
            }
        }

        return rResult;
    }

    /** Jacobian in given point. This method calculate jacobian
    matrix in given point.

    @param rCoordinates point which jacobians has to
    be calculated in it.

    @return Matrix of double which is jacobian matrix \f$ J \f$ in given point.

    @see DeterminantOfJacobian
    @see InverseOfJacobian
    */
    virtual Matrix& Jacobian( Matrix& rResult, const CoordinatesArrayType& rCoordinates ) const
    {
        const SizeType working_space_dimension = this->WorkingSpaceDimension();
        const SizeType local_space_dimension = this->LocalSpaceDimension();
        const SizeType points_number = this->PointsNumber();
        if(rResult.size1() != working_space_dimension || rResult.size2() != local_space_dimension)
            rResult.resize( working_space_dimension, local_space_dimension, false );

        Matrix shape_functions_gradients(points_number, local_space_dimension);
        ShapeFunctionsLocalGradients( shape_functions_gradients, rCoordinates );

        rResult.clear();
        for (IndexType i = 0; i < points_number; ++i ) {
            const array_1d<double, 3>& r_coordinates = (*this)[i].Coordinates();
            for(IndexType k = 0; k< working_space_dimension; ++k) {
                const double value = r_coordinates[k];
                for(IndexType m = 0; m < local_space_dimension; ++m) {
                    rResult(k,m) += value * shape_functions_gradients(i,m);
                }
            }
        }

        return rResult;
    }

    /** Jacobian in given point. This method calculate jacobian
    matrix in given point.

    @param rCoordinates point which jacobians has to
    be calculated in it.

    @param rDeltaPosition Matrix with the nodes position increment which describes
    the configuration where the jacobian has to be calculated.

    @return Matrix of double which is jacobian matrix \f$ J \f$ in given point.

    @see DeterminantOfJacobian
    @see InverseOfJacobian
    */

    virtual Matrix& Jacobian( Matrix& rResult, const CoordinatesArrayType& rCoordinates, Matrix& rDeltaPosition ) const
    {
        const SizeType working_space_dimension = this->WorkingSpaceDimension();
        const SizeType local_space_dimension = this->LocalSpaceDimension();
        const SizeType points_number = this->PointsNumber();
        if(rResult.size1() != working_space_dimension || rResult.size2() != local_space_dimension)
            rResult.resize( working_space_dimension, local_space_dimension, false );

        Matrix shape_functions_gradients(points_number, local_space_dimension);
        ShapeFunctionsLocalGradients( shape_functions_gradients, rCoordinates );

        rResult.clear();
        for (IndexType i = 0; i < points_number; ++i ) {
            const array_1d<double, 3>& r_coordinates = (*this)[i].Coordinates();
            for(IndexType k = 0; k< working_space_dimension; ++k) {
                const double value = r_coordinates[k] - rDeltaPosition(i,k);
                for(IndexType m = 0; m < local_space_dimension; ++m) {
                    rResult(k,m) += value * shape_functions_gradients(i,m);
                }
            }
        }

        return rResult;
    }

    /** Determinant of jacobians for default integration method. This method just
    call DeterminantOfJacobian(enum IntegrationMethod ThisMethod) with
    default integration method.

    @return Vector of double which is vector of determinants of
    jacobians \f$ |J|_i \f$ where \f$ i=1,2,...,n \f$ is the
    integration point index of default integration method.

    @see Jacobian
    @see InverseOfJacobian
    */
    Vector& DeterminantOfJacobian( Vector& rResult ) const
    {
        DeterminantOfJacobian( rResult, mpGeometryData->DefaultIntegrationMethod() );
        return rResult;
    }

    /** Determinant of jacobians for given integration method. This
    method calculate determinant of jacobian in all
    integrations points of given integration method.

    @return Vector of double which is vector of determinants of
    jacobians \f$ |J|_i \f$ where \f$ i=1,2,...,n \f$ is the
    integration point index of given integration method.

    @see Jacobian
    @see InverseOfJacobian
    */
    virtual Vector& DeterminantOfJacobian( Vector& rResult, IntegrationMethod ThisMethod ) const
    {
        if( rResult.size() != this->IntegrationPointsNumber( ThisMethod ) )
            rResult.resize( this->IntegrationPointsNumber( ThisMethod ), false );

        Matrix J;
        for ( unsigned int pnt = 0; pnt < this->IntegrationPointsNumber( ThisMethod ); pnt++ )
        {
            this->Jacobian( J, pnt, ThisMethod);
            rResult[pnt] = MathUtils<double>::GeneralizedDet(J);
        }
        return rResult;
    }

    /** Determinant of jacobian in specific integration point of
    default integration method. This method just call
    DeterminantOfJacobian(IndexType IntegrationPointIndex, enum
    IntegrationMethod ThisMethod) with default integration
    method.

    @param IntegrationPointIndex index of integration point
    which determinant jacobians has to be calculated in it.

    @return Determinamt of jacobian matrix \f$ |J|_i \f$ where \f$
    i \f$ is the given integration point index of default
    integration method.

    @see Jacobian
    @see InverseOfJacobian
    */
    double DeterminantOfJacobian( IndexType IntegrationPointIndex ) const
    {
        return DeterminantOfJacobian( IntegrationPointIndex, mpGeometryData->DefaultIntegrationMethod() );
    }

    /** Determinant of jacobian in specific integration point of
    given integration method. This method calculate determinant
    of jacobian in given integration point of given integration
    method.

    @param IntegrationPointIndex index of integration point which jacobians has to
    be calculated in it.

    @param IntegrationPointIndex index of integration point
    which determinant of jacobians has to be calculated in it.

    @return Determinamt of jacobian matrix \f$ |J|_i \f$ where \f$
    i \f$ is the given integration point index of given
    integration method.

    @see Jacobian
    @see InverseOfJacobian
    */
    virtual double DeterminantOfJacobian( IndexType IntegrationPointIndex, IntegrationMethod ThisMethod ) const
    {
        Matrix J;
        this->Jacobian( J, IntegrationPointIndex, ThisMethod);
        return MathUtils<double>::GeneralizedDet(J);
    }


    /** Determinant of jacobian in given point. This method calculate determinant of jacobian
    matrix in given point.

    @param rPoint point which determinant of jacobians has to
    be calculated in it.

    @return Determinamt of jacobian matrix \f$ |J| \f$ in given
    point.

    @see DeterminantOfJacobian
    @see InverseOfJacobian
    */
    virtual double DeterminantOfJacobian( const CoordinatesArrayType& rPoint ) const
    {
        Matrix J;
        this->Jacobian( J, rPoint);
        return MathUtils<double>::GeneralizedDet(J);
    }


    /** Inverse of jacobians for default integration method. This method just
    call InverseOfJacobian(enum IntegrationMethod ThisMethod) with
    default integration method.

    @return Inverse of jacobian
    matrices \f$ J_i^{-1} \f$ where \f$ i=1,2,...,n \f$ is the integration
    point index of default integration method.

    @see Jacobian
    @see DeterminantOfJacobian
    */
    JacobiansType& InverseOfJacobian( JacobiansType& rResult ) const
    {
        InverseOfJacobian( rResult, mpGeometryData->DefaultIntegrationMethod() );
        return rResult;
    }

    /** Inverse of jacobians for given integration method. This method
    calculate inverse of jacobians matrices in all integrations points of
    given integration method.

    @param ThisMethod integration method which inverse of jacobians has to
    be calculated in its integration points.

    @return Inverse of jacobian
    matrices \f$ J^{-1}_i \f$ where \f$ i=1,2,...,n \f$ is the integration
    point index of given integration method.

    @see Jacobian
    @see DeterminantOfJacobian
    */
    virtual JacobiansType& InverseOfJacobian( JacobiansType& rResult, IntegrationMethod ThisMethod ) const
    {
        Jacobian(rResult, ThisMethod); //this will be overwritten

        double detJ;
        Matrix Jinv(this->WorkingSpaceDimension(), this->WorkingSpaceDimension());
        for ( unsigned int pnt = 0; pnt < this->IntegrationPointsNumber( ThisMethod ); pnt++ )
        {
            MathUtils<double>::GeneralizedInvertMatrix(rResult[pnt], Jinv, detJ);
            noalias(rResult[pnt]) = Jinv;
        }
        return rResult;
    }

    /** Inverse of jacobian in specific integration point of default integration method. This method just
    call InverseOfJacobian(IndexType IntegrationPointIndex, enum IntegrationMethod ThisMethod) with
    default integration method.

    @param IntegrationPointIndex index of integration point which inverse of jacobians has to
    be calculated in it.

    @return Inverse of jacobian matrix \f$ J^{-1}_i \f$ where \f$
    i \f$ is the given integration point index of default
    integration method.

    @see Jacobian
    @see DeterminantOfJacobian
    */
    Matrix& InverseOfJacobian( Matrix& rResult, IndexType IntegrationPointIndex ) const
    {
        InverseOfJacobian( rResult, IntegrationPointIndex, mpGeometryData->DefaultIntegrationMethod() );
        return rResult;
    }

    /** Inverse of jacobian in specific integration point of given integration
    method. This method calculate Inverse of jacobian matrix in given
    integration point of given integration method.

    @param IntegrationPointIndex index of integration point which inverse of jacobians has to
    be calculated in it.

    @param ThisMethod integration method which inverse of jacobians has to
    be calculated in its integration points.

    @return Inverse of jacobian matrix \f$ J^{-1}_i \f$ where \f$
    i \f$ is the given integration point index of given
    integration method.

    @see Jacobian
    @see DeterminantOfJacobian
    */
    virtual Matrix& InverseOfJacobian( Matrix& rResult, IndexType IntegrationPointIndex, IntegrationMethod ThisMethod ) const
    {
        Jacobian(rResult,IntegrationPointIndex, ThisMethod); //this will be overwritten

        double detJ;
        Matrix Jinv(this->WorkingSpaceDimension(), this->WorkingSpaceDimension());

        MathUtils<double>::GeneralizedInvertMatrix(rResult, Jinv, detJ);
        noalias(rResult) = Jinv;

        return rResult;
    }

    /** Inverse of jacobian in given point. This method calculate inverse of jacobian
    matrix in given point.

    @param rPoint point which inverse of jacobians has to
    be calculated in it.

    @return Inverse of jacobian matrix \f$ J^{-1} \f$ in given point.

    @see DeterminantOfJacobian
    @see InverseOfJacobian
    */
    virtual Matrix& InverseOfJacobian( Matrix& rResult, const CoordinatesArrayType& rCoordinates ) const
    {
        Jacobian(rResult,rCoordinates); //this will be overwritten

        double detJ;
        Matrix Jinv(this->WorkingSpaceDimension(), this->WorkingSpaceDimension());

        MathUtils<double>::GeneralizedInvertMatrix(rResult, Jinv, detJ);
        noalias(rResult) = Jinv;

        return rResult;
    }



    ///@}
    ///@name Shape Function
    ///@{

    /** This method gives all shape functions values evaluated in all
    integration points of default integration method. It just
    call ShapeFunctionsValues(enum IntegrationMethod ThisMethod)
    with default integration method.There is no calculation and
    it just give it from shape functions values container.

    \note There is no control if the return matrix is empty or not!

    @return Matrix of values of shape functions \f$ F_{ij} \f$
    where i is the integration point index and j is the shape
    function index. In other word component \f$ f_{ij} \f$ is value
    of the shape function corresponding to node j evaluated in
    integration point i of default integration method.

    @see ShapeFunctionValue
    @see ShapeFunctionsLocalGradients
    @see ShapeFunctionLocalGradient
    */
    const Matrix& ShapeFunctionsValues() const
    {
        return mpGeometryData->ShapeFunctionsValues();
    }

    /** This method gives all non-zero shape functions values
    evaluated at the rCoordinates provided

    \note There is no control if the return vector is empty or not!

    @return Vector of values of shape functions \f$ F_{i} \f$
    where i is the shape function index (for NURBS it is the index
    of the local enumeration in the element).

    @see ShapeFunctionValue
    @see ShapeFunctionsLocalGradients
    @see ShapeFunctionLocalGradient
    */

    virtual Vector& ShapeFunctionsValues (Vector &rResult, const CoordinatesArrayType& rCoordinates) const
    {
        KRATOS_ERROR << "Calling base class ShapeFunctionsValues method instead of derived class one. Please check the definition of derived class. " << *this << std::endl;
        return rResult;
    }

    /** This method gives all shape functions values evaluated in all
    integration points of given integration method. There is no
    calculation and it just give it from shape functions values
    container.

    \note There is no control if the return matrix is empty or not!

    @param ThisMethod integration method which shape functions
    evaluated in its integration points.

    @return Matrix of values of shape functions \f$ F_{ij} \f$
    where i is the integration point index and j is the shape
    function index. In other word component \f$ f_{ij} \f$ is value
    of the shape function corresponding to node j evaluated in
    integration point i of given integration method.

    @see ShapeFunctionValue
    @see ShapeFunctionsLocalGradients
    @see ShapeFunctionLocalGradient
    */
    const Matrix& ShapeFunctionsValues( IntegrationMethod ThisMethod )  const
    {
        return mpGeometryData->ShapeFunctionsValues( ThisMethod );
    }

    /** This method gives value of given shape function evaluated in
    given integration point of default integration method. It just
    call ShapeFunctionValue(IndexType IntegrationPointIndex,
    IndexType ShapeFunctionIndex, enum IntegrationMethod
    ThisMethod) with default integration method. There is no
    calculation and it just give it from shape functions values
    container if they are existing. Otherwise it gives you error
    which this value is not exist.

    @param IntegrationPointIndex index of integration point
    which shape functions evaluated in it.

    @param ShapeFunctionIndex index of node which correspounding
    shape function evaluated in given integration point.

    @return Value of given shape function in given integration
    point of default integration method.

    @see ShapeFunctionsValues
    @see ShapeFunctionsLocalGradients
    @see ShapeFunctionLocalGradient
    */
    double ShapeFunctionValue( IndexType IntegrationPointIndex, IndexType ShapeFunctionIndex ) const
    {
        return mpGeometryData->ShapeFunctionValue( IntegrationPointIndex, ShapeFunctionIndex );
    }

    /** This method gives value of given shape function evaluated in given
    integration point of given integration method. There is no
    calculation and it just give it from shape functions values
    container if they are existing. Otherwise it gives you error
    which this value is not exist.

    @param IntegrationPointIndex index of integration point
    which shape functions evaluated in it.

    @param ShapeFunctionIndex index of node which correspounding
    shape function evaluated in given integration point.

    @param ThisMethod integration method which shape function
    evaluated in its integration point.

    @return Value of given shape function in given integration
    point of given integration method.

    @see ShapeFunctionsValues
    @see ShapeFunctionsLocalGradients
    @see ShapeFunctionLocalGradient
    */
    double ShapeFunctionValue( IndexType IntegrationPointIndex, IndexType ShapeFunctionIndex, IntegrationMethod ThisMethod ) const
    {
        return mpGeometryData->ShapeFunctionValue( IntegrationPointIndex, ShapeFunctionIndex, ThisMethod );
    }

    /** This method gives value of given shape function evaluated in given
    point.

    @param rPoint Point of evaluation of the shape
    function. This point must be in local coordinate.

    @param ShapeFunctionIndex index of node which correspounding
    shape function evaluated in given integration point.

    @return Value of given shape function in given point.

    @see ShapeFunctionsValues
    @see ShapeFunctionsLocalGradients
    @see ShapeFunctionLocalGradient
    */
    virtual double ShapeFunctionValue( IndexType ShapeFunctionIndex, const CoordinatesArrayType& rCoordinates ) const
    {
        KRATOS_ERROR << "Calling base class ShapeFunctionValue method instead of derived class one. Please check the definition of derived class. " << *this << std::endl;

        return 0;
    }

    /** This method gives all shape functions gradients evaluated in all
    integration points of default integration method. It just
    call ShapeFunctionsLocalGradients(enum IntegrationMethod ThisMethod)
    with default integration method. There is no calculation and
    it just give it from shape functions values container.

    \note There is no control if there is any gradient calculated or not!

    @return shape functions' gradients \f$ F_{ijk} \f$ where i
    is the integration point index and j is the shape function
    index and k is local coordinate index. In other word
    component \f$ f_{ijk} \f$ is k'th component of gradient of
    the shape function corresponding to node j evaluated in
    integration point i of default integration method.

    @see ShapeFunctionsValues
    @see ShapeFunctionValue
    @see ShapeFunctionLocalGradient
    */

    const ShapeFunctionsGradientsType& ShapeFunctionsLocalGradients() const
    {
        return mpGeometryData->ShapeFunctionsLocalGradients();
    }

    /** This method gives all shape functions gradients evaluated in
    all integration points of given integration method. There is
    no calculation and it just give it from shape functions
    values container.

    \note There is no control if there is any gradient calculated or not!

    @param ThisMethod integration method which shape functions
    gradients evaluated in its integration points.

    @return shape functions' gradients \f$ F_{ijk} \f$ where i
    is the integration point index and j is the shape function
    index and k is local coordinate index. In other word
    component \f$ f_{ijk} \f$ is k'th component of gradient of
    the shape function corresponding to node j evaluated in
    integration point i of given integration method.

    @see ShapeFunctionsValues
    @see ShapeFunctionValue
    @see ShapeFunctionLocalGradient
    */
    const ShapeFunctionsGradientsType& ShapeFunctionsLocalGradients( IntegrationMethod ThisMethod ) const
    {
        return mpGeometryData->ShapeFunctionsLocalGradients( ThisMethod );
    }

    /** This method gives gradient of given shape function evaluated in
    given integration point of default integration method. It just
    call ShapeFunctionLocalGradient(IndexType IntegrationPointIndex,
    IndexType ShapeFunctionIndex, enum IntegrationMethod
    ThisMethod) with default integration method. There is no
    calculation and it just give it from shape functions values
    container if they are existing. Otherwise it gives you error
    which this value is not exist.

    @param IntegrationPointIndex index of integration point
    which shape function gradient evaluated in it.

    @param ShapeFunctionIndex index of node which correspounding
    shape function gradient evaluated in given integration point.

    @return Gradient of given shape function in given integration
    point of default integration method.

    @see ShapeFunctionsValues
    @see ShapeFunctionValue
    @see ShapeFunctionsLocalGradients
    */
    const Matrix& ShapeFunctionLocalGradient( IndexType IntegrationPointIndex )  const
    {
        return mpGeometryData->ShapeFunctionLocalGradient( IntegrationPointIndex );
    }

    /** This method gives gradient of given shape function evaluated
    in given integration point of given integration
    method. There is no calculation and it just give it from
    shape functions values container if they are
    existing. Otherwise it gives you error which this value is
    not exist.

    @param IntegrationPointIndex index of integration point
    which shape function gradient evaluated in it.

    @param ShapeFunctionIndex index of node which correspounding
    shape function gradient evaluated in given integration point.

    @param ThisMethod integration method which shape function gradient
    evaluated in its integration points.

    @return Gradient of given shape function in given integration
    point of given integration method.

    @see ShapeFunctionsValues
    @see ShapeFunctionValue
    @see ShapeFunctionsLocalGradients
    */
    const Matrix& ShapeFunctionLocalGradient(IndexType IntegrationPointIndex , IntegrationMethod ThisMethod)  const
    {
        return mpGeometryData->ShapeFunctionLocalGradient(IntegrationPointIndex, ThisMethod);
    }

    const Matrix& ShapeFunctionLocalGradient(IndexType IntegrationPointIndex, IndexType ShapeFunctionIndex, IntegrationMethod ThisMethod)  const
    {
        return mpGeometryData->ShapeFunctionLocalGradient(IntegrationPointIndex, ShapeFunctionIndex, ThisMethod);
    }


    /** This method gives gradient of all shape functions evaluated
     * in given point.
     * There is no calculation and it just give it from
     * shape functions values container if they are
     * existing. Otherwise it gives you error which this value is
     * not exist.
     *
     * @param rResult the given Container that will be overwritten by the solution
     * @param rPoint the given local coordinates the gradients will be evaluated for
     * @return a matrix of gradients for each shape function
     */
    virtual Matrix& ShapeFunctionsLocalGradients( Matrix& rResult, const CoordinatesArrayType& rPoint ) const
    {
        KRATOS_ERROR << "Calling base class ShapeFunctionsLocalGradients method instead of derived class one. Please check the definition of derived class. " << *this << std::endl;
        return rResult;
    }

    /*
    * @brief access to the shape function derivatives.
    * @param DerivativeOrderIndex defines the wanted order of the derivative
    *        0 is NOT accessible
    * @param IntegrationPointIndex the corresponding contorl point of this geometry
    * @return the shape function derivative matrix.
    *         The matrix is structured: (derivative dN_de / dN_du , the corresponding node)
    */
    const Matrix& ShapeFunctionDerivatives(
        IndexType DerivativeOrderIndex,
        IndexType IntegrationPointIndex,
        IntegrationMethod ThisMethod) const
    {
        return mpGeometryData->ShapeFunctionDerivatives(
            DerivativeOrderIndex, IntegrationPointIndex, ThisMethod);
    }

    /*
    * @brief access to the shape function derivatives.
    * @param DerivativeOrderIndex defines the wanted order of the derivative
    *        0 is NOT accessible
    * @param IntegrationPointIndex the corresponding contorl point of this geometry
    * @return the shape function derivative matrix.
    *         The matrix is structured: (derivative dN_de / dN_du , the corresponding node)
    */
    const Matrix& ShapeFunctionDerivatives(
        IndexType DerivativeOrderIndex,
        IndexType IntegrationPointIndex) const
    {
        return mpGeometryData->ShapeFunctionDerivatives(
            DerivativeOrderIndex, IntegrationPointIndex, GetDefaultIntegrationMethod());
    }

    /** This method gives second order derivatives of all shape
     * functions evaluated in given point.
     *
     * @param rResult the given container will be overwritten by the results
     * @param rPoint the given local coordinates the derivatives will be evaluated for.
     * @return a third order tensor containing the second order derivatives for each shape function
     */
    virtual ShapeFunctionsSecondDerivativesType& ShapeFunctionsSecondDerivatives( ShapeFunctionsSecondDerivativesType& rResult, const CoordinatesArrayType& rPoint ) const
    {
        KRATOS_ERROR << "Calling base class ShapeFunctionsSecondDerivatives method instead of derived class one. Please check the definition of derived class. " << *this << std::endl;
        return rResult;
    }

    /** This method gives third order derivatives of all shape
     * functions evaluated in given point.
     *
     * @param rResult the given container will be overwritten by the results
     * @param rPoint the given local coordinates the derivatives will be evaluated for.
     * @return a fourth order tensor containing the second order derivatives for each shape function
     */
    virtual ShapeFunctionsThirdDerivativesType& ShapeFunctionsThirdDerivatives( ShapeFunctionsThirdDerivativesType& rResult, const CoordinatesArrayType& rPoint ) const
    {
        KRATOS_ERROR << "Calling base class ShapeFunctionsThirdDerivatives method instead of derived class one. Please check the definition of derived class. " << *this << std::endl;
        return rResult;
    }


    ShapeFunctionsGradientsType& ShapeFunctionsIntegrationPointsGradients( ShapeFunctionsGradientsType& rResult ) const
    {
        ShapeFunctionsIntegrationPointsGradients( rResult, mpGeometryData->DefaultIntegrationMethod() );
        return rResult;
    }

    virtual ShapeFunctionsGradientsType& ShapeFunctionsIntegrationPointsGradients(
        ShapeFunctionsGradientsType& rResult,
        IntegrationMethod ThisMethod ) const
    {
        const unsigned int integration_points_number = this->IntegrationPointsNumber( ThisMethod );

        if ( integration_points_number == 0 )
            KRATOS_ERROR << "This integration method is not supported" << *this << std::endl;

        if ( rResult.size() != integration_points_number )
            rResult.resize(  this->IntegrationPointsNumber( ThisMethod ), false  );

        //calculating the local gradients
        const ShapeFunctionsGradientsType& DN_De = ShapeFunctionsLocalGradients( ThisMethod );

        //loop over all integration points
        Matrix J(this->WorkingSpaceDimension(),this->LocalSpaceDimension()),Jinv(this->WorkingSpaceDimension(),this->LocalSpaceDimension());
        double DetJ;
        for ( unsigned int pnt = 0; pnt < integration_points_number; pnt++ )
        {
            if(rResult[pnt].size1() != this->WorkingSpaceDimension() ||  rResult[pnt].size2() != this->LocalSpaceDimension())
                rResult[pnt].resize( (*this).size(), this->LocalSpaceDimension(), false );
            this->Jacobian(J,pnt, ThisMethod);
            MathUtils<double>::GeneralizedInvertMatrix( J, Jinv, DetJ );
            noalias(rResult[pnt]) =  prod( DN_De[pnt], Jinv );
        }

        return rResult;
    }

    virtual ShapeFunctionsGradientsType& ShapeFunctionsIntegrationPointsGradients( ShapeFunctionsGradientsType& rResult, Vector& determinants_of_jacobian, IntegrationMethod ThisMethod ) const
    {
        const unsigned int integration_points_number = this->IntegrationPointsNumber( ThisMethod );

        if ( integration_points_number == 0 )
            KRATOS_ERROR << "This integration method is not supported " << *this << std::endl;

        if ( rResult.size() != integration_points_number )
            rResult.resize(  this->IntegrationPointsNumber( ThisMethod ), false  );
        if ( determinants_of_jacobian.size() != integration_points_number )
            determinants_of_jacobian.resize(  this->IntegrationPointsNumber( ThisMethod ), false  );

        //calculating the local gradients
        const ShapeFunctionsGradientsType& DN_De = ShapeFunctionsLocalGradients( ThisMethod );

        //loop over all integration points
        Matrix J(this->WorkingSpaceDimension(),this->LocalSpaceDimension());
        Matrix Jinv(this->WorkingSpaceDimension(),this->LocalSpaceDimension());
        double DetJ;
        for ( unsigned int pnt = 0; pnt < integration_points_number; pnt++ )
        {
            if(rResult[pnt].size1() != this->WorkingSpaceDimension() ||  rResult[pnt].size2() != this->LocalSpaceDimension())
                rResult[pnt].resize( (*this).size(), this->LocalSpaceDimension(), false );
            this->Jacobian(J,pnt, ThisMethod);
            MathUtils<double>::GeneralizedInvertMatrix( J, Jinv, DetJ );
            noalias(rResult[pnt]) =  prod( DN_De[pnt], Jinv );
            determinants_of_jacobian[pnt] = DetJ;
        }

        return rResult;
    }

    virtual ShapeFunctionsGradientsType& ShapeFunctionsIntegrationPointsGradients( ShapeFunctionsGradientsType& rResult, Vector& determinants_of_jacobian, IntegrationMethod ThisMethod, Matrix& ShapeFunctionsIntegrationPointsValues ) const
    {

        ShapeFunctionsIntegrationPointsGradients(rResult,determinants_of_jacobian,ThisMethod);
        ShapeFunctionsIntegrationPointsValues = ShapeFunctionsValues(ThisMethod);
        return rResult;
    }

    virtual int Check() const
    {
        KRATOS_TRY

        return 0;

        KRATOS_CATCH("")
    }

    ///@}
    ///@name Input and output
    ///@{

    /// Return geometry information as a string.
    virtual std::string Info() const
    {
        std::stringstream buffer;
        buffer << "Geometry # "
            << std::to_string(mId) << ": "
            << Dimension() << " dimensional geometry in "
            << WorkingSpaceDimension() << "D space";

        return buffer.str();
    }

    /// Returns name.
    virtual std::string Name() const {
        std::string geometryName = "BaseGeometry";
        KRATOS_ERROR << "Base geometry does not have a name." << std::endl;
        return geometryName;
    }

    /// Print information about this object.
    virtual void PrintInfo(std::ostream& rOStream) const
    {
        rOStream << Info();
    }

    /// Print name.
    virtual void PrintName(std::ostream& rOstream) const {
        rOstream << Name() << std::endl;
    }

    /// Print object's data.
    virtual void PrintData(std::ostream& rOStream) const
    {
        if (mpGeometryData) {
            mpGeometryData->PrintData(rOStream);
        }

        rOStream << std::endl;
        rOStream << std::endl;

        for (unsigned int i = 0; i < this->size(); ++i) {
            rOStream << "\tPoint " << i + 1 << "\t : ";
            mPoints[i].PrintData(rOStream);
            rOStream << std::endl;
        }

        rOStream << "\tCenter\t : ";

        Center().PrintData(rOStream);

        rOStream << std::endl;
        rOStream << std::endl;
        // rOStream << "\tLength\t : " << Length() << std::endl;
        // rOStream << "\tArea\t : " << Area() << std::endl;

        // Charlie: Volume is not defined by every geometry (2D geometries),
        // which can cause this call to generate a KRATOS_ERROR while trying
        // to call the base class Volume() method.

        // rOStream << "\tVolume\t : " << Volume() << std::endl;

        // Charlie: Can this be deleted?

        // for(unsigned int i = 0 ; i < mPoints.size() ; ++i) {
        //   rOStream << "    Point " << i+1 << "\t            : ";
        //   mPoints[i].PrintData(rOStream);
        //   rOStream << std::endl;
        // }
        //
        // rOStream << "    Center\t            : ";
        // Center().PrintData(rOStream);
        // rOStream << std::endl;
        // rOStream << std::endl;
        // rOStream << "    Length                  : " << Length() << std::endl;
        // rOStream << "    Area                    : " << Area() << std::endl;
        // rOStream << "    Volume                  : " << Volume();
    }


    ///@}
    ///@name Friends
    ///@{


    ///@}

protected:
    ///@name Geometry Data
    ///@{

    /**
    * @brief updates the pointer to GeometryData of the
    *        respective geometry.
    * @param pGeometryData pointer to const GeometryData.
    */
    void SetGeometryData(GeometryData const* pGeometryData)
    {
        mpGeometryData = pGeometryData;
    }

    ///@}
    ///@name Protected Operations
    ///@{

    /// Quality functions

    /** Calculates the inradius to circumradius quality metric.
     * Calculates the inradius to circumradius quality metric.
     * This metric is bounded by the interval (0,1) being:
     *  1 -> Optimal value
     *  0 -> Worst value
     *
     * \f$ \frac{r}{\rho} \f$
     *
     * @return The inradius to circumradius quality metric.
     */
    virtual double InradiusToCircumradiusQuality() const {
      KRATOS_ERROR << "Calling base class 'InradiusToCircumradiusQuality' method instead of derived class one. Please check the definition of derived class. " << *this << std::endl;
      return 0.0;
    }

    /** Calculates the minimum to maximum edge length quality metric.
     * Calculates the minimum to maximum edge length quality metric.
     * This metric is bounded by the interval (0,1) being:
     *  1 -> Optimal value
     *  0 -> Worst value
     *
     * @formulae $$ \frac{h_{min}}{h_{max}} $$
     *
     * @return The Inradius to Circumradius Quality metric.
     */
    virtual double AreaToEdgeLengthRatio() const {
      KRATOS_ERROR << "Calling base class 'AreaToEdgeLengthRatio' method instead of derived class one. Please check the definition of derived class. " << *this << std::endl;
      return 0.0;
    }

    /** Calculates the shortest altitude to edge length quality metric.
     * Calculates the shortest altitude to edge length quality metric.
     * This metric is bounded by the interval (0,1) being:
     *  1 -> Optimal value
     *  0 -> Worst value
     *
     * @formulae $$ \frac{h_{min}}{h_{max}} $$
     *
     * @return The shortest altitude to edge length quality metric.
     */
    virtual double ShortestAltitudeToEdgeLengthRatio() const {
      KRATOS_ERROR << "Calling base class 'ShortestAltitudeToEdgeLengthRatio' method instead of derived class one. Please check the definition of derived class. " << *this << std::endl;
      return 0.0;
    }

    /** Calculates the inradius to longest edge quality metric.
     * Calculates the inradius to longest edge quality metric.
     * This metric is bounded by the interval (0,1) being:
     *  1 -> Optimal value
     *  0 -> Worst value
     *
     * \f$ \frac{r}{L} \f$
     *
     * @return The inradius to longest edge quality metric.
     */
    virtual double InradiusToLongestEdgeQuality() const {
      KRATOS_ERROR << "Calling base class 'InradiusToLongestEdgeQuality' method instead of derived class one. Please check the definition of derived class. " << *this << std::endl;
      return 0.0;
    }

    /** Calculates the shortest to longest edge quality metric.
     * Calculates the shortest to longest edge quality metric.
     * This metric is bounded by the interval (0,1) being:
     *  1 -> Optimal value
     *  0 -> Worst value
     *
     * \f$ \frac{l}{L} \f$
     *
     * @return [description]
     */
    virtual double ShortestToLongestEdgeQuality() const {
      KRATOS_ERROR << "Calling base class 'ShortestToLongestEdgeQuality' method instead of derived class one. Please check the definition of derived class. " << *this << std::endl;
      return 0.0;
    }

    /** Calculates the Regularity quality metric.
     * Calculates the Regularity quality metric.
     * This metric is bounded by the interval (-1,1) being:
     *  1 -> Optimal value
     *  0 -> Worst value
     *  -1 -> Negative volume
     *
     * \f$ \frac{4r}{H} \f$
     *
     * @return regularity quality.
     */
    virtual double RegularityQuality() const {
      KRATOS_ERROR << "Calling base class 'RegularityQuality' method instead of derived class one. Please check the definition of derived class. " << *this << std::endl;
      return 0.0;
    }

    /** Calculates the volume to surface area quality metric.
     * Calculates the volume to surface area quality metric.
     * This metric is bounded by the interval (-1,1) being:
     *   1 -> Optimal value
     *   0 -> Worst value
     *  -1 -> Negative volume
     *
     * \f$ \frac{V^4}{(\sum{A_{i}^{2}})^{3}} \f$
     *
     * @return volume to surface quality.
     */
    virtual double VolumeToSurfaceAreaQuality() const {
      KRATOS_ERROR << "Calling base class 'VolumeToSurfaceAreaQuality' method instead of derived class one. Please check the definition of derived class. " << *this << std::endl;
      return 0.0;
    }

    /** Calculates the Volume to edge length quaility metric.
     * Calculates the Volume to edge length quaility metric.
     * This metric is bounded by the interval (-1,1) being:
     *  1 -> Optimal value
     *  0 -> Worst value
     *  -1 -> Negative volume
     *
     * \f$ \frac{V^{2/3}}{\sum{l_{i}^{2}}} \f$
     *
     * @return Volume to edge length quality.
     */
    virtual double VolumeToEdgeLengthQuality() const {
      KRATOS_ERROR << "Calling base class 'VolumeToEdgeLengthQuality' method instead of derived class one. Please check the definition of derived class. " << *this << std::endl;
      return 0.0;
    }

    /** Calculates the volume to average edge lenght quality metric.
     * Calculates the volume to average edge lenght quality metric.
     * This metric is bounded by the interval (-1,1) being:
     *  1 -> Optimal value
     *  0 -> Worst value
     *  -1 -> Negative volume
     *
     * \f$ \frac{V}{\frac{1}{6}\sum{l_i}} \f$
     *
     * @return [description]
     */
    virtual double VolumeToAverageEdgeLength() const {
      KRATOS_ERROR << "Calling base class 'VolumeToAverageEdgeLength' method instead of derived class one. Please check the definition of derived class. " << *this << std::endl;
      return 0.0;
    }

    /** Calculates the volume to average edge length quality metric.
     * Calculates the volume to average edge length quality metric.
     * The average edge lenght is calculated using the RMS.
     * This metric is bounded by the interval (-1,1) being:
     *  1 -> Optimal value
     *  0 -> Worst value
     *  -1 -> Negative volume
     *
     * \f$ \frac{V}{\sqrt{\frac{1}{6}\sum{A_{i}^{2}}}} \f$
     *
     * @return [description]
     */
    virtual double VolumeToRMSEdgeLength() const {
      KRATOS_ERROR << "Calling base class 'VolumeToRMSEdgeLength' method instead of derived class one. Please check the definition of derived class. " << *this << std::endl;
      return 0.0;
    }

    /** Calculates the min dihedral angle quality metric.
     * Calculates the min dihedral angle quality metric.
     * The min dihedral angle is min angle between two faces of the element
     * In radians
     * @return [description]
     */
    virtual double MinDihedralAngle() const {
      KRATOS_ERROR << "Calling base class 'MinDihedralAngle' method instead of derived class one. Please check the definition of derived class. " << *this << std::endl;
      return 0.0;
    }

    /** Calculates the max dihedral angle quality metric.
     * Calculates the max dihedral angle quality metric.
     * The max dihedral angle is max angle between two faces of the element
     * In radians
     * @return [description]
     */
    virtual double MaxDihedralAngle() const {
        KRATOS_ERROR << "Calling base class 'MaxDihedralAngle' method instead of derived class one. Please check the definition of derived class. " << *this << std::endl;
        return 0.0;
    }

    /** Calculates the min solid angle quality metric.
     * Calculates the min solid angle quality metric.
     * The min solid angle  [stereoradians] is the lowest solid angle "seen" from any of the 4 nodes of the geometry. Valid only for 3d elems!
     * In stereo radians
     * @return [description]
     */
    virtual double MinSolidAngle() const {
      KRATOS_ERROR << "Calling base class 'MinSolidAngle' method instead of derived class one. Please check the definition of derived class. " << *this << std::endl;
      return 0.0;
    }

    ///@}
    ///@name Protected  Access
    ///@{


    ///@}
    ///@name Protected Inquiry
    ///@{


    ///@}
    ///@name Protected LifeCycle
    ///@{

    /** Protected Constructor.
    Avoids object to be created Except for derived classes
    */


    ///@}



private:
    ///@name Member Variables
    ///@{

    IndexType mId;

    GeometryData const* mpGeometryData;

    static const GeometryDimension msGeometryDimension;

    PointsArrayType mPoints;

    DataValueContainer mData;


    ///@}
    ///@name Id Bit-Change Operations
    ///@{

    /// Gets the corresponding self assigned id from pointer
    IndexType GenerateSelfAssignedId() const
    {
        // Create id hash from provided name.
        IndexType id = reinterpret_cast<IndexType>(this);

        // Sets second bit to zero.
        SetIdSelfAssigned(id);

        // Sets first bit to zero.
        SetIdNotGeneratedFromString(id);

        return id;
    }

    /// Checks first bit in Id. 0 -> id; 1 -> name/ string
    static inline bool IsIdGeneratedFromString(IndexType Id)
    {
        return Id & (IndexType(1) << (sizeof(IndexType) * 8 - 1));
    }

    /// Sets first bit in Id to 1 -> name/ string
    static inline void SetIdGeneratedFromString(IndexType& Id)
    {
        Id |= (IndexType(1) << (sizeof(IndexType) * 8 - 1));
    }

    /// Sets first bit in Id to 0 -> no name/ string
    static inline void SetIdNotGeneratedFromString(IndexType& Id)
    {
        Id &= ~(IndexType(1) << (sizeof(IndexType) * 8 - 1));
    }

    /// Checks second bit in Id. 0 -> defined id; 1 -> self assigned
    static inline bool IsIdSelfAssigned(IndexType Id)
    {
        return Id & (IndexType(1) << (sizeof(IndexType) * 8 - 2));
    }

    /// Sets second bit in Id to 1 -> self assigned
    static inline void SetIdSelfAssigned(IndexType& Id)
    {
        Id |= (IndexType(1) << (sizeof(IndexType) * 8 - 2));
    }

    /// Sets second bit in Id to 0 -> not self assigned
    static inline void SetIdNotSelfAssigned(IndexType& Id)
    {
        Id &= ~(IndexType(1) << (sizeof(IndexType) * 8 - 2));
    }

    ///@}
    ///@name Serialization
    ///@{

    friend class Serializer;

    virtual void save( Serializer& rSerializer ) const
    {
        rSerializer.save("Id", mId);
        rSerializer.save( "Points", mPoints);
        rSerializer.save("Data", mData);
    }

    virtual void load( Serializer& rSerializer )
    {
        rSerializer.load("Id", mId);
        rSerializer.load( "Points", mPoints );
        rSerializer.load("Data", mData);
   }

    ///@}
    ///@name Private Operations
    ///@{

    /// Sets Id of this Geometry (avoids checks, can be used only as private)
    void SetIdWithoutCheck(const IndexType Id)
    {
        mId = Id;
    }

    static const GeometryData& GeometryDataInstance()
    {
        IntegrationPointsContainerType integration_points = {};
        ShapeFunctionsValuesContainerType shape_functions_values = {};
        ShapeFunctionsLocalGradientsContainerType shape_functions_local_gradients = {};
        static GeometryData s_geometry_data(
                            &msGeometryDimension,
                            GeometryData::GI_GAUSS_1,
                            integration_points,
                            shape_functions_values,
                            shape_functions_local_gradients);

        return s_geometry_data;
    }


    ///@}
    ///@name Private  Access
    ///@{


    ///@}
    ///@name Private Inquiry
    ///@{


    ///@}
    ///@name Private Friends
    ///@{

    template<class TOtherPointType> friend class Geometry;

    ///@}
    ///@name Un accessible methods
    ///@{


    ///@}

}; // Class Geometry

///@}

///@name Type Definitions
///@{


///@}
///@name Input and output
///@{


/// input stream function
template<class TPointType>
inline std::istream& operator >> ( std::istream& rIStream,
                                   Geometry<TPointType>& rThis );

/// output stream function
template<class TPointType>
inline std::ostream& operator << ( std::ostream& rOStream,
                                   const Geometry<TPointType>& rThis )
{
    rThis.PrintInfo( rOStream );
    rOStream << std::endl;
    rThis.PrintData( rOStream );

    return rOStream;
}

///@}

template<class TPointType>
const GeometryDimension Geometry<TPointType>::msGeometryDimension(
    3, 3, 3);

}  // namespace Kratos.

#endif // KRATOS_GEOMETRY_H_INCLUDED  defined<|MERGE_RESOLUTION|>--- conflicted
+++ resolved
@@ -734,7 +734,6 @@
     ///@name Inquiry
     ///@{
 
-<<<<<<< HEAD
     /**
      * @brief Checks if two GeometryType have the same type
      * @return True if the objects are the same type, false otherwise
@@ -783,10 +782,7 @@
         return GeometryType::HasSameType(*rLHS, *rRHS) && GeometryType::HasSameGeometryType(*rLHS, *rRHS);
     }
 
-    virtual bool empty() const
-=======
     bool empty() const
->>>>>>> f9d403b6
     {
         return mPoints.empty();
     }
