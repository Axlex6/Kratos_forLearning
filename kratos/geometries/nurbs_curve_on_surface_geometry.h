//    |  /           |
//    ' /   __| _` | __|  _ \   __|
//    . \  |   (   | |   (   |\__ `
//   _|\_\_|  \__,_|\__|\___/ ____/
//                   Multi-Physics
//
//  License:         BSD License
//                   Kratos default license: kratos/license.txt
//
//  Main authors:    Thomas Oberbichler
//                   Tobias Teschemacher
//                   Andreas Apostolatos
//
//  Ported from the ANurbs library (https://github.com/oberbichler/ANurbs)
//

#if !defined(KRATOS_NURBS_CURVE_ON_SURFACE_H_INCLUDED )
#define  KRATOS_NURBS_CURVE_ON_SURFACE_H_INCLUDED

// Project includes
#include "geometries/geometry.h"

#include "geometries/nurbs_curve_geometry.h"
#include "geometries/nurbs_surface_geometry.h"
#include "geometries/nurbs_shape_function_utilities/nurbs_curve_shape_functions.h"
#include "geometries/nurbs_shape_function_utilities/nurbs_interval.h"

#include "utilities/curve_axis_intersection.h"

namespace Kratos {

template <int TWorkingSpaceDimension, class TCurveContainerPointType, class TSurfaceContainerPointType>
class NurbsCurveOnSurfaceGeometry : public Geometry<typename TSurfaceContainerPointType::value_type>
{
public:
    ///@name Type Definitions
    ///@{

    typedef typename TSurfaceContainerPointType::value_type NodeType;
    typedef typename TCurveContainerPointType::value_type CurveNodeType;

    typedef Geometry<NodeType> BaseType;

    typedef typename BaseType::IndexType IndexType;
    typedef typename BaseType::SizeType SizeType;

    typedef NurbsSurfaceGeometry<3, TSurfaceContainerPointType> NurbsSurfaceType;
    typedef NurbsCurveGeometry<2, TCurveContainerPointType> NurbsCurveType;

    typedef typename BaseType::CoordinatesArrayType CoordinatesArrayType;
    typedef typename BaseType::PointsArrayType PointsArrayType;
    typedef typename BaseType::GeometriesArrayType GeometriesArrayType;
    typedef typename BaseType::IntegrationPointsArrayType IntegrationPointsArrayType;

    // using base class functionalities.
    using BaseType::CreateQuadraturePointGeometries;
    using BaseType::pGetPoint;
    using BaseType::GetPoint;

    /// Counted pointer of NurbsCurveOnSurfaceGeometry
    KRATOS_CLASS_POINTER_DEFINITION(NurbsCurveOnSurfaceGeometry);

    ///@}
    ///@name Life Cycle
    ///@{

    /// Constructor
    NurbsCurveOnSurfaceGeometry(
        typename NurbsSurfaceType::Pointer pSurface,
        typename NurbsCurveType::Pointer pCurve)
        : BaseType(PointsArrayType(), &msGeometryData)
        , mpNurbsSurface(pSurface)
        , mpNurbsCurve(pCurve)
    {
    }

    /// Default constructor
    NurbsCurveOnSurfaceGeometry()
        : BaseType(PointsArrayType(), &msGeometryData)
    {};

    /// Copy constructor
    NurbsCurveOnSurfaceGeometry(NurbsCurveOnSurfaceGeometry const& rOther)
        : BaseType(rOther)
        , mpNurbsSurface(rOther.mpNurbsSurface)
        , mpNurbsCurve(rOther.mpNurbsCurve)
    {
    }

    /// Copy constructor, with different point type.
    template<class TOtherCurveContainerPointType, class TOtherSurfaceContainerPointType> NurbsCurveOnSurfaceGeometry(
        NurbsCurveOnSurfaceGeometry<TWorkingSpaceDimension, TOtherCurveContainerPointType, TOtherSurfaceContainerPointType> const& rOther)
        : BaseType(rOther, &msGeometryData)
        , mpNurbsSurface(rOther.mpNurbsSurface)
        , mpNurbsCurve(rOther.mpNurbsCurve)
    {
    }

    /// Destructor
    ~NurbsCurveOnSurfaceGeometry() override = default;

    ///@}
    ///@name Operators
    ///@{

    /**
     * Assignment operator.
     *
     * @note This operator don't copy the points and this
     * geometry shares points with given source geometry. It's
     * obvious that any change to this geometry's point affect
     * source geometry's points too.
     *
     * @see Clone
     * @see ClonePoints
     */
    NurbsCurveOnSurfaceGeometry& operator=(const NurbsCurveOnSurfaceGeometry& rOther)
    {
        BaseType::operator=(rOther);
        mpNurbsSurface = rOther.mpNurbsSurface;
        mpNurbsCurve = rOther.mpNurbsCurve;
        return *this;
    }

    /**
     * @brief Assignment operator for geometries with different point type.
     *
     * @note This operator don't copy the points and this
     * geometry shares points with given source geometry. It's
     * obvious that any change to this geometry's point affect
     * source geometry's points too.
     *
     * @see Clone
     * @see ClonePoints
     */
    template<class TOtherCurveContainerPointType, class TOtherSurfaceContainerPointType>
    NurbsCurveOnSurfaceGeometry& operator=(
        NurbsCurveOnSurfaceGeometry<TWorkingSpaceDimension, TOtherCurveContainerPointType, TOtherSurfaceContainerPointType> const & rOther)
    {
        BaseType::operator=(rOther);
        mpNurbsSurface = rOther.mpNurbsSurface;
        mpNurbsCurve = rOther.mpNurbsCurve;
        return *this;
    }

    ///@}
    ///@name Operations
    ///@{

    typename BaseType::Pointer Create(
        TSurfaceContainerPointType const& ThisPoints) const override
    {
        KRATOS_ERROR << "NurbsCurveOnSurfaceGeometry cannot be created with 'PointsArrayType const& ThisPoints'. "
            << "'Create' is not allowed as it would not contain the required pointers to the surface and the curve."
            << std::endl;
    }

    ///@}
    ///@name Mathematical Informations
    ///@{

    /// Return polynomial degree of the curve
    SizeType PolynomialDegree(IndexType LocalDirectionIndex) const override
    {
        return mpNurbsSurface->PolynomialDegree(0) + mpNurbsSurface->PolynomialDegree(1);
    }

    ///@}
    ///@name Curve Properties
    ///@{

    /// Returns number of points of NurbsCurve.
<<<<<<< HEAD
    SizeType PointsNumberInDirection(IndexType DirectionIndex) const override
    {
        return mpNurbsCurve->PointsNumberInDirection(DirectionIndex);
=======
    SizeType PointsNumberInDirection(IndexType LocalDirectionIndex) const override
    {
        return mpNurbsCurve->PointsNumberInDirection(LocalDirectionIndex);
>>>>>>> 393ffd4b
    }

    /* @brief Provides intersections of the nurbs curve with the knots of the surface,
     *         using the interval of this curve.
     * @param vector of span intervals.
     * @param index of chosen direction, for curves always 0.
     */
    void Spans(std::vector<double>& rSpans, IndexType DirectionIndex = 0) const
    {
        auto interval = mpNurbsCurve->DomainInterval();
        this->Spans(rSpans, interval.GetT0(), interval.GetT1());
    }

    /* @brief  Provides intersections of the nurbs curve with the knots of the surface.
     * @return vector of interval limitations.
     */
    void Spans(std::vector<double>& rSpans,
        double Start, double End) const
    {
        std::vector<double> surface_spans_u;
        std::vector<double> surface_spans_v;
        mpNurbsSurface->Spans(surface_spans_u, 0);
        mpNurbsSurface->Spans(surface_spans_v, 1);

        CurveAxisIntersection<2, CurveNodeType>::ComputeAxisIntersection(
            rSpans,
            *(mpNurbsCurve.get()), Start, End,
            surface_spans_u, surface_spans_v,
            1e-6);
    }

    ///@}
    ///@name Integration Points
    ///@{

    /* Creates integration points according to the knot intersections
     * of the underlying nurbs surface.
     * @param result integration points.
     */
    void CreateIntegrationPoints(
        IntegrationPointsArrayType& rIntegrationPoints) const override
    {
        mpNurbsSurface->PolynomialDegreeU();

        const SizeType points_per_span = mpNurbsSurface->PolynomialDegreeU()
            + mpNurbsSurface->PolynomialDegreeV() + 1;

        std::vector<double> spans;
        Spans(spans);

        mpNurbsCurve->CreateIntegrationPoints(
            rIntegrationPoints, spans, points_per_span);
    }

    /* Creates integration points according to the knot intersections
     * of the underlying nurbs surface, within a given range.
     * @param result integration points.
     */
    void CreateIntegrationPoints(
        IntegrationPointsArrayType& rIntegrationPoints,
        double StartParameter, double EndParameter) const
    {
        mpNurbsSurface->PolynomialDegreeU();

        const SizeType points_per_span = mpNurbsSurface->PolynomialDegreeU()
            + mpNurbsSurface->PolynomialDegreeV() + 1;

        std::vector<double> spans;
        Spans(spans, StartParameter, EndParameter);

        mpNurbsCurve->CreateIntegrationPoints(
            rIntegrationPoints, spans, points_per_span);
    }

    ///@}
    ///@name Quadrature Point Geometries
    ///@{

    /**
     * @brief This method creates a list of quadrature point geometries
     *        from a list of integration points.
     *
     * @param rResultGeometries list of quadrature point geometries.
     * @param rIntegrationPoints list of integration points.
     * @param NumberOfShapeFunctionDerivatives the number provided
     *        derivatives of shape functions in the system.
     *
     * @see quadrature_point_geometry.h
     */
    void CreateQuadraturePointGeometries(
        GeometriesArrayType& rResultGeometries,
        IndexType NumberOfShapeFunctionDerivatives,
        const IntegrationPointsArrayType& rIntegrationPoints) override
    {
        // shape function container.
        NurbsSurfaceShapeFunction shape_function_container(
            mpNurbsSurface->PolynomialDegreeU(), mpNurbsSurface->PolynomialDegreeV(),
            NumberOfShapeFunctionDerivatives);

        // Resize containers.
        if (rResultGeometries.size() != rIntegrationPoints.size())
            rResultGeometries.resize(rIntegrationPoints.size());

        auto default_method = this->GetDefaultIntegrationMethod();
        SizeType num_nonzero_cps = shape_function_container.NumberOfNonzeroControlPoints();

        Matrix N(1, num_nonzero_cps);
        DenseVector<Matrix> shape_function_derivatives(NumberOfShapeFunctionDerivatives - 1);
        for (IndexType i = 0; i < NumberOfShapeFunctionDerivatives - 1; i++) {
            shape_function_derivatives[i].resize(num_nonzero_cps, i + 2);
        }

        for (IndexType i = 0; i < rIntegrationPoints.size(); ++i)
        {
            std::vector<CoordinatesArrayType> global_space_derivatives(2);
            mpNurbsCurve->GlobalSpaceDerivatives(
                global_space_derivatives,
                rIntegrationPoints[i],
                1);

            if (mpNurbsSurface->IsRational()) {
                shape_function_container.ComputeNurbsShapeFunctionValues(
                    mpNurbsSurface->KnotsU(), mpNurbsSurface->KnotsV(), mpNurbsSurface->Weights(),
                    global_space_derivatives[0][0], global_space_derivatives[0][1]);
            }
            else {
                shape_function_container.ComputeBSplineShapeFunctionValues(
                    mpNurbsSurface->KnotsU(), mpNurbsSurface->KnotsV(),
                    global_space_derivatives[0][0], global_space_derivatives[0][1]);
            }

            /// Get List of Control Points
            PointsArrayType nonzero_control_points(num_nonzero_cps);
            auto cp_indices = shape_function_container.ControlPointIndices(
                mpNurbsSurface->NumberOfControlPointsU(), mpNurbsSurface->NumberOfControlPointsV());
            for (IndexType j = 0; j < num_nonzero_cps; j++) {
                nonzero_control_points(j) = mpNurbsSurface->pGetPoint(cp_indices[j]);
            }
            /// Get Shape Functions N
            if (NumberOfShapeFunctionDerivatives >= 0) {
                for (IndexType j = 0; j < num_nonzero_cps; j++) {
                    N(0, j) = shape_function_container(j, 0);
                }
            }

            /// Get Shape Function Derivatives DN_De, ...
            if (NumberOfShapeFunctionDerivatives > 0) {
                IndexType shape_derivative_index = 1;
                for (IndexType n = 0; n < NumberOfShapeFunctionDerivatives - 1; n++) {
                    for (IndexType k = 0; k < n + 2; k++) {
                        for (IndexType j = 0; j < num_nonzero_cps; j++) {
                            shape_function_derivatives[n](j, k) = shape_function_container(j, shape_derivative_index + k);
                        }
                    }
                    shape_derivative_index += n + 2;
                }
            }

            GeometryShapeFunctionContainer<GeometryData::IntegrationMethod> data_container(
                default_method, rIntegrationPoints[i],
                N, shape_function_derivatives);

            rResultGeometries(i) = CreateQuadraturePointsUtility<NodeType>::CreateQuadraturePointCurveOnSurface(
                data_container, nonzero_control_points,
                global_space_derivatives[1][0], global_space_derivatives[1][1]);
        }
    }

    ///@}
    ///@name Operation within Global Space
    ///@{

    /*
    * @brief This method maps from dimension space to working space.
    * From Piegl and Tiller, The NURBS Book, Algorithm A3.1/ A4.1
    * @param rResult array_1d<double, 3> with the coordinates in working space
    * @param LocalCoordinates The local coordinates in dimension space
    * @return array_1d<double, 3> with the coordinates in working space
    * @see PointLocalCoordinates
    */
    CoordinatesArrayType& GlobalCoordinates(
        CoordinatesArrayType& rResult,
        const CoordinatesArrayType& rLocalCoordinates
    ) const override
    {
        // Compute the coordinates of the embedded curve in the parametric space of the surface
        CoordinatesArrayType result_local = mpNurbsCurve->GlobalCoordinates(rResult, rLocalCoordinates);
        
        // Compute and return the coordinates of the surface in the geometric space
        return mpNurbsSurface->GlobalCoordinates(rResult, result_local);
    }

    /** 
    * @brief This method maps from dimension space to working space and computes the
    *        number of derivatives at the dimension parameter.
    * From ANurbs library (https://github.com/oberbichler/ANurbs)
    * @param LocalCoordinates The local coordinates in dimension space
    * @param Derivative Number of computed derivatives
    * @return std::vector<array_1d<double, 3>> with the coordinates in working space
    * @see PointLocalCoordinates
    */
    void GlobalSpaceDerivatives(
        std::vector<CoordinatesArrayType>& rGlobalSpaceDerivatives,
        const CoordinatesArrayType& rCoordinates,
        const SizeType DerivativeOrder) const override
    {
        // Check size of output
        if (rGlobalSpaceDerivatives.size() != DerivativeOrder + 1) {
            rGlobalSpaceDerivatives.resize(DerivativeOrder + 1);
        }

        // Compute the gradients of the embedded curve in the parametric space of the surface
        std::vector<array_1d<double, 3>> curve_derivatives;
        mpNurbsCurve->GlobalSpaceDerivatives(curve_derivatives, rCoordinates, DerivativeOrder);
        
        // Compute the gradients of the surface in the geometric space
        array_1d<double, 3> surface_coordinates =  ZeroVector(3);
        surface_coordinates[0] = curve_derivatives[0][0];
        surface_coordinates[1] = curve_derivatives[0][1];
        std::vector<array_1d<double, 3>> surface_derivatives;
        mpNurbsSurface->GlobalSpaceDerivatives(surface_derivatives, surface_coordinates, DerivativeOrder);

        std::function<array_1d<double, 3>(int, int, int)> c;
        c = [&](int DerivativeOrder, int i, int j) -> array_1d<double, 3> {
            if (DerivativeOrder > 0) {
                array_1d<double, 3> result = ZeroVector(3);

                for (int a = 1; a <= DerivativeOrder; a++) {
                    result += (
                        c(DerivativeOrder - a, i + 1, j) * curve_derivatives[a][0] +
                        c(DerivativeOrder - a, i, j + 1) * curve_derivatives[a][1]
                        ) * NurbsUtilities::GetBinomCoefficient(DerivativeOrder - 1, a - 1);
                }

                return result;
            }
            else {
                const int index = NurbsSurfaceShapeFunction::IndexOfShapeFunctionRow(i, j);
                return surface_derivatives[index];
            }
        };
        for (SizeType i = 0; i <= DerivativeOrder; i++) {
            rGlobalSpaceDerivatives[i] = c(i, 0, 0);
        }
    }

    ///@}
    ///@name Information
    ///@{

    /// Turn back information as a string.
    std::string Info() const override
    {
        return "2 dimensional nurbs curve on 3D surface.";
    }

    /// Print information about this object.
    void PrintInfo(std::ostream& rOStream) const override
    {
        rOStream << "2 dimensional nurbs curve on 3D surface.";
    }

    /// Print object's data.
    void PrintData(std::ostream& rOStream) const override
    {
    }

    ///@}
private:
    ///@name Private Static Member Variables
    ///@{

    static const GeometryData msGeometryData;

    static const GeometryDimension msGeometryDimension;

    ///@}
    ///@name Private Member Variables
    ///@{

    typename NurbsSurfaceType::Pointer mpNurbsSurface;
    typename NurbsCurveType::Pointer mpNurbsCurve;

    ///@}
    ///@name Private Serialization
    ///@{

    friend class Serializer;

    void save(Serializer& rSerializer) const override
    {
        KRATOS_SERIALIZE_SAVE_BASE_CLASS(rSerializer, BaseType);
        rSerializer.save("pNurbsSurface", mpNurbsSurface);
        rSerializer.save("pNurbsCurve", mpNurbsCurve);
    }

    void load(Serializer& rSerializer) override
    {
        KRATOS_SERIALIZE_LOAD_BASE_CLASS(rSerializer, BaseType);
        rSerializer.load("pNurbsSurface", mpNurbsSurface);
        rSerializer.load("pNurbsCurve", mpNurbsCurve);
    }

    ///@}

}; // class NurbsCurveOnSurfaceGeometry

template<int TWorkingSpaceDimension, class TCurveContainerPointType, class TSurfaceContainerPointType>
const GeometryData NurbsCurveOnSurfaceGeometry<TWorkingSpaceDimension, TCurveContainerPointType, TSurfaceContainerPointType>::msGeometryData(
    &msGeometryDimension,
    GeometryData::GI_GAUSS_1,
    {}, {}, {});

template<int TWorkingSpaceDimension, class TCurveContainerPointType, class TSurfaceContainerPointType>
const GeometryDimension NurbsCurveOnSurfaceGeometry<TWorkingSpaceDimension, TCurveContainerPointType, TSurfaceContainerPointType>::msGeometryDimension(
    1, TWorkingSpaceDimension, 1);

} // namespace Kratos

#endif // KRATOS_NURBS_CURVE_ON_SURFACE_H_INCLUDED defined<|MERGE_RESOLUTION|>--- conflicted
+++ resolved
@@ -170,15 +170,9 @@
     ///@{
 
     /// Returns number of points of NurbsCurve.
-<<<<<<< HEAD
-    SizeType PointsNumberInDirection(IndexType DirectionIndex) const override
-    {
-        return mpNurbsCurve->PointsNumberInDirection(DirectionIndex);
-=======
     SizeType PointsNumberInDirection(IndexType LocalDirectionIndex) const override
     {
         return mpNurbsCurve->PointsNumberInDirection(LocalDirectionIndex);
->>>>>>> 393ffd4b
     }
 
     /* @brief Provides intersections of the nurbs curve with the knots of the surface,
