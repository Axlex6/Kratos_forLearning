--- conflicted
+++ resolved
@@ -369,11 +369,7 @@
         SpansLocalSpace(spans);
 
         IntegrationPointUtilities::CreateIntegrationPoints1D(
-<<<<<<< HEAD
-            rIntegrationPoints, spans, points_per_span);
-=======
             rIntegrationPoints, spans, rIntegrationInfo.GetNumberOfIntegrationPointsPerSpan(0));
->>>>>>> 3f0a116a
     }
 
     ///@}
