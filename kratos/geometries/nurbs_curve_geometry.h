//    |  /           |
//    ' /   __| _` | __|  _ \   __|
//    . \  |   (   | |   (   |\__ `
//   _|\_\_|  \__,_|\__|\___/ ____/
//                   Multi-Physics
//
//  License:         BSD License
//                   Kratos default license: kratos/license.txt
//
//  Main authors:    Thomas Oberbichler
//
//  Ported from the ANurbs library (https://github.com/oberbichler/ANurbs)
//

#if !defined(KRATOS_NURBS_CURVE_GEOMETRY_H_INCLUDED )
#define  KRATOS_NURBS_CURVE_GEOMETRY_H_INCLUDED

// Project includes
#include "geometries/geometry.h"
#include "geometries/nurbs_shape_function_utilities/nurbs_curve_shape_functions.h"
#include "geometries/nurbs_shape_function_utilities/nurbs_interval.h"
#include "utilities/nurbs_utilities/projection_nurbs_geometry_utilities.h"

namespace Kratos {

template <int TWorkingSpaceDimension, class TContainerPointType>
class NurbsCurveGeometry : public Geometry<typename TContainerPointType::value_type>
{
public:
    ///@name Type Definitions
    ///@{

    /// Geometry as base class.
    typedef Geometry<typename TContainerPointType::value_type> BaseType;
    typedef NurbsCurveGeometry<TWorkingSpaceDimension, TContainerPointType> GeometryType;

    typedef typename BaseType::IndexType IndexType;
    typedef typename BaseType::SizeType SizeType;

    /** Array of counted pointers to point. This type used to hold
        geometry's points.*/
    typedef  typename BaseType::PointsArrayType PointsArrayType;

    typedef  typename BaseType::CoordinatesArrayType CoordinatesArrayType;

    using PointType = TPointType;

    /// Counted pointer of NurbsCurveGeometry
    KRATOS_CLASS_POINTER_DEFINITION(NurbsCurveGeometry);

    ///@}
    ///@name Life Cycle
    ///@{

    /// Conctructor for B-Spline curves
    NurbsCurveGeometry(
        const PointsArrayType& rThisPoints,
        const SizeType PolynomialDegree,
        const Vector& rKnots)
        : BaseType(rThisPoints, &msGeometryData)
        , mPolynomialDegree(PolynomialDegree)
        , mKnots(rKnots)
    {
        KRATOS_ERROR_IF(rKnots.size() != NurbsUtilities::GetNumberOfKnots(PolynomialDegree, rThisPoints.size()))
            << "Number of knots and control points do not match!" << std::endl;
    }

    /// Conctructor for NURBS curves
    NurbsCurveGeometry(
        const PointsArrayType& rThisPoints,
        const SizeType PolynomialDegree,
        const Vector& rKnots,
        const Vector& rWeights)
        : BaseType(rThisPoints, &msGeometryData)
        , mPolynomialDegree(PolynomialDegree)
        , mKnots(rKnots)
        , mWeights(rWeights)
    {
        KRATOS_ERROR_IF(rKnots.size() != NurbsUtilities::GetNumberOfKnots(PolynomialDegree, rThisPoints.size()))
            << "Number of knots and control points do not match!" << std::endl;

        KRATOS_ERROR_IF(rWeights.size() != rThisPoints.size())
            << "Number of control points and weights do not match!" << std::endl;
    }

    explicit NurbsCurveGeometry(const PointsArrayType& ThisPoints)
        : BaseType(ThisPoints, &msGeometryData)
    {
    }

    /// Copy constructor.
    NurbsCurveGeometry(NurbsCurveGeometry<TWorkingSpaceDimension, TContainerPointType>  const& rOther)
        : BaseType(rOther)
        , mPolynomialDegree(rOther.mPolynomialDegree)
        , mKnots(rOther.mKnots)
        , mWeights(rOther.mWeights)
    {
    }

    /// Copy constructor from a geometry with different point type.
    template<class TOtherContainerPointType> NurbsCurveGeometry(
        NurbsCurveGeometry<TWorkingSpaceDimension, TOtherContainerPointType> const& rOther)
        : BaseType(rOther, &msGeometryData)
        , mPolynomialDegree(rOther.mPolynomialDegree)
        , mKnots(rOther.mKnots)
        , mWeights(rOther.mWeights)
    {
    }

    /// Destructor
    ~NurbsCurveGeometry() override = default;

    ///@}
    ///@name Operators
    ///@{

    /**
     * Assignment operator.
     *
     * @note This operator don't copy the points and this
     * geometry shares points with given source geometry. It's
     * obvious that any change to this geometry's point affect
     * source geometry's points too.
     *
     * @see Clone
     * @see ClonePoints
     */
    NurbsCurveGeometry& operator=(const NurbsCurveGeometry& rOther)
    {
        BaseType::operator=(rOther);
        mPolynomialDegree = rOther.mPolynomialDegree;
        mKnots = rOther.mKnots;
        mWeights = rOther.mWeights;
        return *this;
    }

    /**
     * @brief Assignment operator for geometries with different point type.
     *
     * @note This operator don't copy the points and this
     * geometry shares points with given source geometry. It's
     * obvious that any change to this geometry's point affect
     * source geometry's points too.
     *
     * @see Clone
     * @see ClonePoints
     */
    template<class TOtherContainerPointType>
    NurbsCurveGeometry& operator=(
        NurbsCurveGeometry<TWorkingSpaceDimension, TOtherContainerPointType> const & rOther)
    {
        BaseType::operator=(rOther);
        mPolynomialDegree = rOther.mPolynomialDegree;
        mKnots = rOther.mKnots;
        mWeights = rOther.mWeights;
        return *this;
    }

    ///@}
    ///@name Operations
    ///@{

    typename BaseType::Pointer Create(
        PointsArrayType const& ThisPoints) const override
    {
        return Kratos::make_shared<NurbsCurveGeometry>(ThisPoints);
    }

    ///@}
    ///@name Get and Set functions
    ///@{

    /*
    * @brief Polynomial degree of this curve.
    * @return the polynomial degree.
    */
    SizeType PolynomialDegree() const
    {
        return mPolynomialDegree;
    }

    /* 
    * @brief Knot vector is defined to have a multiplicity of p
    *        at the beginning and end (NOT: p + 1).
    * @return knot vector.
    */
    const Vector& Knots() const
    {
        return mKnots;
    }

    /*
    * @brief The number of knots within the knot vector.
    * @return the size of the knot vector.
    */
    SizeType NumberOfKnots() const
    {
        return mKnots.size();
    }

    /*
    * @brief The number of nonzero control points for one point in the curve
    *        is given by p+1.
    * @return the number of nonzero control points.
    */
    SizeType NumberOfNonzeroControlPoints() const
    {
        return PolynomialDegree() + 1;
    }

    /*
    * @brief Checks if shape functions are rational or not.
    * @return true if NURBS,
    *         false if B-Splines only (all weights are considered as 1.0)
    */
    bool IsRational() const
    {
        return mWeights.size() != 0;
    }

    /*
    * @brief Provides weights vector. All values are 1.0 for B-Splines,
    *        for NURBS those can be unequal 1.0.
    *        Has size 0 if B-Spline.
    * @return weights vector.
    */
    const Vector& Weights() const
    {
        return mWeights;
    }

    /* 
    * @brief Provides the natural boundaries of the NURBS/B-Spline curve.
    * @return domain interval.
    */
    NurbsInterval DomainInterval() const
    {
        return NurbsInterval(mKnots[mPolynomialDegree - 1], mKnots[NumberOfKnots() - mPolynomialDegree]);
    }

    /*
    * @brief Provides all knot intervals within one curve.
    * @return vector of domain intervals.
    */
    std::vector<NurbsInterval> KnotSpanIntervals() const
    {
        const IndexType first_span = mPolynomialDegree - 1;
        const IndexType last_span = NumberOfKnots() - mPolynomialDegree - 1;

        const IndexType number_of_spans = last_span - first_span + 1;

        std::vector<NurbsInterval> result(number_of_spans);

        for (IndexType i = 0; i < number_of_spans; i++) {
            const double t0 = mKnots[first_span + i];
            const double t1 = mKnots[first_span + i + 1];

            result[i] = NurbsInterval(t0, t1);
        }

        return result;
    }

    ///@}
    ///@name Operation within Global Space
    ///@{

    /*
    * @brief This method maps from dimension space to working space.
    * From Piegl and Tiller, The NURBS Book, Algorithm A3.1/ A4.1
    * @param rResult array_1d<double, 3> with the coordinates in working space
    * @param LocalCoordinates The local coordinates in dimension space
    * @return array_1d<double, 3> with the coordinates in working space
    * @see PointLocalCoordinates
    */
    CoordinatesArrayType& GlobalCoordinates(
        CoordinatesArrayType& rResult,
        const CoordinatesArrayType& rLocalCoordinates
    ) const override
    {
        NurbsCurveShapeFunction shape_function_container(mPolynomialDegree, 0);

        if (IsRational()) {
            shape_function_container.ComputeNurbsShapeFunctionValues(mKnots, mWeights, rLocalCoordinates[0]);
        }
        else {
            shape_function_container.ComputeBSplineShapeFunctionValues(mKnots, rLocalCoordinates[0]);
        }

        noalias(rResult) = ZeroVector(3);
        for (IndexType i = 0; i < shape_function_container.NumberOfNonzeroControlPoints(); i++) {
            const IndexType index = shape_function_container.GetFirstNonzeroControlPoint() + i;

            rResult += (*this)[index] * shape_function_container(i, 0);
        }
        return rResult;
    }

<<<<<<< HEAD
    /**
     * @brief Returns the local coordinates of a given arbitrary point
     * @param rResult The vector containing the local coordinates of the point
     * @param rPoint The point in global coordinates
     * @return The vector containing the local coordinates of the point
     */
    CoordinatesArrayType& PointLocalCoordinates(
        CoordinatesArrayType& rResult,
        const CoordinatesArrayType& rPoint
    ) const override
    {
        array_1d<double, 3> parameter = ZeroVector(3);
        parameter[0] = ((*this).DomainInterval().MinParameter() + (*this).DomainInterval().MaxParameter())/2.0;
        ProjectionNurbsGeometryUtilities::NewtonRaphsonCurve<TWorkingSpaceDimension, PointType>(
            parameter,
            rPoint,
            rResult,
            *this
            );
=======
    /** 
    * @brief This method maps from dimension space to working space and computes the
    *        number of derivatives at the dimension parameter.
    * From Piegl and Tiller, The NURBS Book, Algorithm A3.2/ A4.2
    * @param LocalCoordinates The local coordinates in dimension space
    * @param Derivative Number of computed derivatives
    * @return std::vector<array_1d<double, 3>> with the coordinates in working space
    * @see PointLocalCoordinates
    */
    void GlobalSpaceDerivatives(
        std::vector<CoordinatesArrayType>& rGlobalSpaceDerivatives,
        const CoordinatesArrayType& rLocalCoordinates,
        const SizeType DerivativeOrder) const override
    {
        NurbsCurveShapeFunction shape_function_container(mPolynomialDegree, DerivativeOrder);

        if (this->IsRational()) {
            shape_function_container.ComputeNurbsShapeFunctionValues(mKnots, mWeights, rLocalCoordinates[0]);
        }
        else {
            shape_function_container.ComputeBSplineShapeFunctionValues(mKnots, rLocalCoordinates[0]);
        }

        if (rGlobalSpaceDerivatives.size() != DerivativeOrder + 1) {
            rGlobalSpaceDerivatives.resize(DerivativeOrder + 1);
        }


        for (IndexType order = 0; order < shape_function_container.NumberOfShapeFunctionRows(); order++) {
            IndexType index_0 = shape_function_container.GetFirstNonzeroControlPoint();
            rGlobalSpaceDerivatives[order] = (*this)[index_0] * shape_function_container(0, order);
            for (IndexType u = 1; u < shape_function_container.NumberOfNonzeroControlPoints(); u++) {
                IndexType index = shape_function_container.GetFirstNonzeroControlPoint() + u;

                rGlobalSpaceDerivatives[order] += (*this)[index] * shape_function_container(u, order);
            }
        }
>>>>>>> 673494cd
    }

    ///@}
    ///@name Shape Function
    ///@{

    /*
    * @brief This function computes the shape functions at a certain point.
    * From Piegl and Tiller, The NURBS Book, Algorithm A3.1/ A4.1
    * @param rResult the given Vector, which will be overwritten by the solution
    * @param rCoordinates the given local coordinates, with the coordinates u and v.
    * @return vector of the shape functions at rCoordinates
    */
    Vector& ShapeFunctionsValues(
        Vector &rResult,
        const CoordinatesArrayType& rCoordinates) const override
    {
        NurbsCurveShapeFunction shape_function_container(mPolynomialDegree, 0);

        if (IsRational()) {
            shape_function_container.ComputeNurbsShapeFunctionValues(mKnots, mWeights, rCoordinates[0]);
        }
        else {
            shape_function_container.ComputeBSplineShapeFunctionValues(mKnots, rCoordinates[0]);
        }

        if (rResult.size() != shape_function_container.NumberOfNonzeroControlPoints())
            rResult.resize(shape_function_container.NumberOfNonzeroControlPoints());

        for (IndexType i = 0; i < shape_function_container.NumberOfNonzeroControlPoints(); i++) {
            rResult[i] = shape_function_container(i, 0);
        }

        return rResult;
    }

    /*
    * @brief This function computes the first derivatives at a certain point.
    * From Piegl and Tiller, The NURBS Book, Algorithm A3.2/ A4.2
    * @param rResult the given Matrix which will be overwritten by the solution
    * @param rCoordinates the given local coordinates, with the coordinates u and v.
    * @return matrix of derivatives at rCoordinates.
    *         (0,i): dN/du, (1,i): dN/dv
    */
    Matrix& ShapeFunctionsLocalGradients(
        Matrix& rResult,
        const CoordinatesArrayType& rCoordinates) const override
    {
        NurbsCurveShapeFunction shape_function_container(mPolynomialDegree, 1);

        if (IsRational()) {
            shape_function_container.ComputeNurbsShapeFunctionValues(mKnots, mWeights, rCoordinates[0]);
        }
        else {
            shape_function_container.ComputeBSplineShapeFunctionValues(mKnots, rCoordinates[0]);
        }

        if (rResult.size1() != 1
            && rResult.size2() != shape_function_container.NumberOfNonzeroControlPoints())
            rResult.resize(1, shape_function_container.NumberOfNonzeroControlPoints());

        for (IndexType i = 0; i < shape_function_container.NumberOfNonzeroControlPoints(); i++) {
            rResult(0, i) = shape_function_container(i, 1);
        }

        return rResult;
    }

    ///@}
    ///@name Information
    ///@{

    /// Turn back information as a string.
    std::string Info() const override
    {
        return TWorkingSpaceDimension + " dimensional nurbs curve.";
    }

    /// Print information about this object.
    void PrintInfo(std::ostream& rOStream) const override
    {
        rOStream << TWorkingSpaceDimension << " dimensional nurbs curve.";
    }

    /// Print object's data.
    void PrintData(std::ostream& rOStream) const override
    {
    }

    ///@}
private:
    ///@name Private Static Member Variables
    ///@{

    static const GeometryData msGeometryData;

    static const GeometryDimension msGeometryDimension;

    ///@}
    ///@name Private Member Variables
    ///@{

    SizeType mPolynomialDegree;
    Vector mKnots;
    Vector mWeights;

    ///@}
    ///@name Private Operations
    ///@{

    ///@}
    ///@name Private Serialization
    ///@{

    friend class Serializer;

    void save(Serializer& rSerializer) const override
    {
        KRATOS_SERIALIZE_SAVE_BASE_CLASS(rSerializer, BaseType);
        rSerializer.save("PolynomialDegree", mPolynomialDegree);
        rSerializer.save("Knots", mKnots);
        rSerializer.save("Weights", mWeights);
    }

    void load(Serializer& rSerializer) override
    {
        KRATOS_SERIALIZE_LOAD_BASE_CLASS(rSerializer, BaseType);
        rSerializer.load("PolynomialDegree", mPolynomialDegree);
        rSerializer.load("Knots", mKnots);
        rSerializer.load("Weights", mWeights);
    }

    NurbsCurveGeometry() : BaseType(PointsArrayType(), &msGeometryData) {};

    ///@}

}; // class NurbsCurveGeometry

template<int TWorkingSpaceDimension, class TContainerPointType>
const GeometryData NurbsCurveGeometry<TWorkingSpaceDimension, TContainerPointType>::msGeometryData(
    &msGeometryDimension,
    GeometryData::GI_GAUSS_1,
    {}, {}, {});

template<int TWorkingSpaceDimension, class TContainerPointType>
const GeometryDimension NurbsCurveGeometry<TWorkingSpaceDimension, TContainerPointType>::msGeometryDimension(
    1, TWorkingSpaceDimension, 1);

} // namespace Kratos

#endif // KRATOS_NURBS_CURVE_GEOMETRY_H_INCLUDED defined<|MERGE_RESOLUTION|>--- conflicted
+++ resolved
@@ -42,8 +42,6 @@
     typedef  typename BaseType::PointsArrayType PointsArrayType;
 
     typedef  typename BaseType::CoordinatesArrayType CoordinatesArrayType;
-
-    using PointType = TPointType;
 
     /// Counted pointer of NurbsCurveGeometry
     KRATOS_CLASS_POINTER_DEFINITION(NurbsCurveGeometry);
@@ -296,27 +294,6 @@
         return rResult;
     }
 
-<<<<<<< HEAD
-    /**
-     * @brief Returns the local coordinates of a given arbitrary point
-     * @param rResult The vector containing the local coordinates of the point
-     * @param rPoint The point in global coordinates
-     * @return The vector containing the local coordinates of the point
-     */
-    CoordinatesArrayType& PointLocalCoordinates(
-        CoordinatesArrayType& rResult,
-        const CoordinatesArrayType& rPoint
-    ) const override
-    {
-        array_1d<double, 3> parameter = ZeroVector(3);
-        parameter[0] = ((*this).DomainInterval().MinParameter() + (*this).DomainInterval().MaxParameter())/2.0;
-        ProjectionNurbsGeometryUtilities::NewtonRaphsonCurve<TWorkingSpaceDimension, PointType>(
-            parameter,
-            rPoint,
-            rResult,
-            *this
-            );
-=======
     /** 
     * @brief This method maps from dimension space to working space and computes the
     *        number of derivatives at the dimension parameter.
@@ -354,7 +331,6 @@
                 rGlobalSpaceDerivatives[order] += (*this)[index] * shape_function_container(u, order);
             }
         }
->>>>>>> 673494cd
     }
 
     ///@}
