--- conflicted
+++ resolved
@@ -330,7 +330,6 @@
     }
 
     ///@}
-<<<<<<< HEAD
     ///@name IsInside
     ///@{
 
@@ -396,7 +395,9 @@
         }
 
         return 1;
-=======
+    }
+
+    ///@}
     ///@name Projection
     ///@{
 
@@ -423,7 +424,6 @@
             rProjectedPointGlobalCoordinates,
             *this,
             20, Tolerance);
->>>>>>> 6856afe4
     }
 
     ///@}
