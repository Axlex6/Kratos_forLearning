//    |  /           |
//    ' /   __| _` | __|  _ \   __|
//    . \  |   (   | |   (   |\__ `
//   _|\_\_|  \__,_|\__|\___/ ____/
//                   Multi-Physics
//
//  License:         BSD License
//                   Kratos default license: kratos/license.txt
//
//  Main authors:    Tobias Teschemacher
//                   Andreas Apostolatos
//                   Pooyan Dadvand
//                   Philipp Bucher
//

#if !defined(KRATOS_BREP_CURVE_ON_SURFACE_3D_H_INCLUDED )
#define  KRATOS_BREP_CURVE_ON_SURFACE_3D_H_INCLUDED

// System includes

// External includes

// Project includes
#include "geometries/geometry.h"
#include "geometries/nurbs_shape_function_utilities/nurbs_interval.h"

#include "geometries/nurbs_curve_on_surface_geometry.h"

#include "utilities/nurbs_utilities/projection_nurbs_geometry_utilities.h"

namespace Kratos
{
///@name Kratos Classes
///@{

/**
 * @class BrepCurveOnSurface
 * @ingroup KratosCore
 * @brief The BrepCurveOnSurface acts as topology for curves on surfaces.
 */
template<class TContainerPointType, class TContainerPointEmbeddedType = TContainerPointType>
class BrepCurveOnSurface
    : public Geometry<typename TContainerPointType::value_type>
{
public:
    ///@}
    ///@name Type Definitions
    ///@{

    /** Pointer definition of BrepCurveOnSurface */
    KRATOS_CLASS_POINTER_DEFINITION( BrepCurveOnSurface );

    typedef typename TContainerPointType::value_type PointType;

    typedef Geometry<typename TContainerPointType::value_type> BaseType;
    typedef Geometry<typename TContainerPointType::value_type> GeometryType;
    typedef typename GeometryType::Pointer GeometryPointer;

    typedef GeometryData::IntegrationMethod IntegrationMethod;

    typedef NurbsSurfaceGeometry<3, TContainerPointType> NurbsSurfaceType;
    typedef NurbsCurveGeometry<2, TContainerPointEmbeddedType> NurbsCurveType;

    typedef NurbsCurveOnSurfaceGeometry<3, TContainerPointEmbeddedType, TContainerPointType> NurbsCurveOnSurfaceType;

    typedef typename NurbsCurveOnSurfaceType::Pointer NurbsCurveOnSurfacePointerType;

    typedef typename BaseType::GeometriesArrayType GeometriesArrayType;

    typedef typename BaseType::IndexType IndexType;
    typedef typename BaseType::SizeType SizeType;

    typedef typename BaseType::PointsArrayType PointsArrayType;
    typedef typename BaseType::CoordinatesArrayType CoordinatesArrayType;
    typedef typename BaseType::IntegrationPointsArrayType IntegrationPointsArrayType;

    static constexpr IndexType SURFACE_INDEX = std::numeric_limits<IndexType>::max();
    static constexpr IndexType CURVE_ON_SURFACE_INDEX = std::numeric_limits<IndexType>::max() - 2;

    ///@}
    ///@name Life Cycle
    ///@{

    /// constructor for untrimmed surface
    BrepCurveOnSurface(
        typename NurbsSurfaceType::Pointer pSurface,
        typename NurbsCurveType::Pointer pCurve,
        bool SameCurveDirection = true)
        : BaseType(PointsArrayType(), &msGeometryData)
        , mpCurveOnSurface(
            Kratos::make_shared<NurbsCurveOnSurfaceType>(
                pSurface, pCurve))
        , mCurveNurbsInterval(pCurve->DomainInterval())
        , mSameCurveDirection(SameCurveDirection)
    {
    }

    /// constructor for trimmed surface
    BrepCurveOnSurface(
        typename NurbsSurfaceType::Pointer pSurface,
        typename NurbsCurveType::Pointer pCurve,
        NurbsInterval CurveNurbsInterval,
        bool SameCurveDirection = true)
        : BaseType(PointsArrayType(), &msGeometryData)
        , mpCurveOnSurface(
            Kratos::make_shared<NurbsCurveOnSurfaceType>(
                pSurface, pCurve))
        , mCurveNurbsInterval(CurveNurbsInterval)
        , mSameCurveDirection(SameCurveDirection)
    {
    }

    /// constructor for untrimmed surface with curve on surface
    BrepCurveOnSurface(
        NurbsCurveOnSurfacePointerType pNurbsCurveOnSurface,
        bool SameCurveDirection = true)
        : BaseType(PointsArrayType(), &msGeometryData)
        , mpCurveOnSurface(pNurbsCurveOnSurface)
        , mCurveNurbsInterval(pNurbsCurveOnSurface->DomainInterval())
        , mSameCurveDirection(SameCurveDirection)
    {
    }

    /// constructor for trimmed surface with curve on surface
    BrepCurveOnSurface(
        NurbsCurveOnSurfacePointerType pNurbsCurveOnSurface,
        NurbsInterval CurveNurbsInterval,
        bool SameCurveDirection = true)
        : BaseType(PointsArrayType(), &msGeometryData)
        , mpCurveOnSurface(pNurbsCurveOnSurface)
        , mCurveNurbsInterval(CurveNurbsInterval)
        , mSameCurveDirection(SameCurveDirection)
    {
    }

    BrepCurveOnSurface()
        : BaseType(PointsArrayType(), &msGeometryData)
    {}

    explicit BrepCurveOnSurface(const PointsArrayType& ThisPoints)
        : BaseType(ThisPoints, &msGeometryData)
    {
    }

    /// Copy constructor.
    BrepCurveOnSurface( BrepCurveOnSurface const& rOther )
        : BaseType( rOther )
        , mpCurveOnSurface(rOther.mpCurveOnSurface)
        , mCurveNurbsInterval(rOther.mCurveNurbsInterval)
        , mSameCurveDirection(rOther.mSameCurveDirection)
    {
    }

    /// Copy constructor from a geometry with different point type.
    template<class TOtherContainerPointType, class TOtherContainerPointEmbeddedType>
    explicit BrepCurveOnSurface(
        BrepCurveOnSurface<TOtherContainerPointType, TOtherContainerPointEmbeddedType> const& rOther )
        : BaseType( rOther )
        , mpCurveOnSurface(rOther.mpCurveOnSurface)
        , mCurveNurbsInterval(rOther.mCurveNurbsInterval)
        , mSameCurveDirection(rOther.mSameCurveDirection)
    {
    }

    /// Destructor
    ~BrepCurveOnSurface() override = default;

    ///@}
    ///@name Operators
    ///@{

    /// Assignment operator.
    BrepCurveOnSurface& operator=( const BrepCurveOnSurface& rOther )
    {
        BaseType::operator=( rOther );
        mpCurveOnSurface = rOther.mpCurveOnSurface;
        mCurveNurbsInterval = rOther.mCurveNurbsInterval;
        mSameCurveDirection = rOther.mSameCurveDirection;
        return *this;
    }

    /// Assignment operator for geometries with different point type.
    template<class TOtherContainerPointType, class TOtherContainerPointEmbeddedType>
    BrepCurveOnSurface& operator=( BrepCurveOnSurface<TOtherContainerPointType, TOtherContainerPointEmbeddedType> const & rOther )
    {
        BaseType::operator=( rOther );
        mpCurveOnSurface = rOther.mpCurveOnSurface;
        mCurveNurbsInterval = rOther.mCurveNurbsInterval;
        mSameCurveDirection = rOther.mSameCurveDirection;
        return *this;
    }

    ///@}
    ///@name Operations
    ///@{

    typename BaseType::Pointer Create( PointsArrayType const& ThisPoints ) const override
    {
        return typename BaseType::Pointer( new BrepCurveOnSurface( ThisPoints ) );
    }

    ///@}
    ///@name Access to Geometry Parts
    ///@{

    /**
    * @brief This function returns the pointer of the geometry
    *        which is corresponding to the index.
    *        Possible indices are:
    *        SURFACE_INDEX, EMBEDDED_CURVE_INDEX or CURVE_ON_SURFACE_INDEX.
    * @param Index: SURFACE_INDEX, EMBEDDED_CURVE_INDEX or CURVE_ON_SURFACE_INDEX.
    * @return pointer of geometry, corresponding to the index.
    */
    GeometryPointer pGetGeometryPart(const IndexType Index) override
    {
        const auto& const_this = *this;
        return std::const_pointer_cast<GeometryType>(
            const_this.pGetGeometryPart(Index));
    }

    /**
    * @brief This function returns the pointer of the geometry
    *        which is corresponding to the index.
    *        Possible indices are:
    *        SURFACE_INDEX, EMBEDDED_CURVE_INDEX or CURVE_ON_SURFACE_INDEX.
    * @param Index: SURFACE_INDEX, EMBEDDED_CURVE_INDEX or CURVE_ON_SURFACE_INDEX.
    * @return pointer of geometry, corresponding to the index.
    */
    const GeometryPointer pGetGeometryPart(const IndexType Index) const override
    {
        if (Index == SURFACE_INDEX)
            return mpCurveOnSurface->pGetGeometryPart(SURFACE_INDEX);

        if (Index == CURVE_ON_SURFACE_INDEX)
            return mpCurveOnSurface;

        KRATOS_ERROR << "Index " << Index << " not existing in BrepCurveOnSurface: "
            << this->Id() << std::endl;
    }

    /**
    * @brief This function is used to check if the index is either
    *        SURFACE_INDEX or CURVE_ON_SURFACE_INDEX.
    * @param Index of the geometry part.
    * @return true if SURFACE_INDEX or CURVE_ON_SURFACE_INDEX.
    */
    bool HasGeometryPart(const IndexType Index) const override
    {
        return (Index == SURFACE_INDEX || Index == CURVE_ON_SURFACE_INDEX);
    }

    ///@}
    ///@name Set / Calculate access
    ///@{

    void Calculate(
        const Variable<array_1d<double, 3>>& rVariable,
        array_1d<double, 3>& rOutput
        ) const override
    {
        if (rVariable == PARAMETER_2D_COORDINATES) {
            mpCurveOnSurface->Calculate(rVariable, rOutput);
        }
    }

    ///@}
    ///@name Mathematical Informations
    ///@{

    /// Return polynomial degree of the nurbs curve on surface
    SizeType PolynomialDegree(IndexType LocalDirectionIndex) const override
    {
        return mpCurveOnSurface->PolynomialDegree(LocalDirectionIndex);
    }

    ///@}
    ///@name Set/ Get functions
    ///@{

    /* @brief Provides the natural boundaries of the NURBS/B-Spline curve.
     * @return domain interval.
     */
    NurbsInterval DomainInterval() const
    {
        return mCurveNurbsInterval;
    }

    /*
    * @brief Indicates if the NURBS-curve is pointing in the same direction
    *        as the B-Rep curve.
    * @return true -> brep curve and nurbs curve point in same direction.
    *        false -> brep curve and nurbs curve point in opposite directions.
    */
    bool HasSameCurveDirection()
    {
        return mSameCurveDirection;
    }

    /// Returns the NurbsCurveOnSurface::Pointer of this brep.
    NurbsCurveOnSurfacePointerType pGetCurveOnSurface()
    {
        return mpCurveOnSurface;
    }

    /// Returns the const NurbsCurveOnSurface::Pointer of this brep.
    const NurbsCurveOnSurfacePointerType pGetCurveOnSurface() const
    {
        return mpCurveOnSurface;
    }

    /// Returns number of points of NurbsCurveOnSurface.
    SizeType PointsNumberInDirection(IndexType DirectionIndex) const override
    {
        return mpCurveOnSurface->PointsNumberInDirection(DirectionIndex);
    }

    ///@}
    ///@name Curve Properties
    ///@{

    /* @brief Provides intersections of the nurbs curve with the knots of the surface,
     *         using the interval of this curve.
     * @param vector of span intervals.
     * @param index of chosen direction, for curves always 0.
     */
    void Spans(std::vector<double>& rSpans, IndexType DirectionIndex = 0) const
    {
        mpCurveOnSurface->Spans(rSpans,
            mCurveNurbsInterval.GetT0(), mCurveNurbsInterval.GetT1());
    }

    ///@}
    ///@name Projection
    ///@{

    /* Makes projection of rPointGlobalCoordinates to
     * the closest point rProjectedPointGlobalCoordinates on the curve,
     * with local coordinates rProjectedPointLocalCoordinates.
     *
     * Condiders limits of this BrepCurveOnSurface as borders.
     *
     * @param Tolerance is the breaking criteria.
     * @return 1 -> projection succeeded
     *         0 -> projection failed
     */
    int ProjectionPoint(
        const CoordinatesArrayType& rPointGlobalCoordinates,
        CoordinatesArrayType& rProjectedPointGlobalCoordinates,
        CoordinatesArrayType& rProjectedPointLocalCoordinates,
        const double Tolerance = std::numeric_limits<double>::epsilon()
    ) const override
    {
        return ProjectionNurbsGeometryUtilities::NewtonRaphsonCurve(
            rProjectedPointLocalCoordinates,
            rPointGlobalCoordinates,
            rProjectedPointGlobalCoordinates,
            *this,
            20, Tolerance);
    }

    ///@}
    ///@name Geometrical Operations
    ///@{

    /// Provides the center of the underlying curve on surface
    Point Center() const override
    {
        return mpCurveOnSurface->Center();
    }

    /*
    * @brief This method maps from dimension space to working space.
    * @param rResult array_1d<double, 3> with the coordinates in working space
    * @param LocalCoordinates The local coordinates in dimension space
    * @return array_1d<double, 3> with the coordinates in working space
    * @see PointLocalCoordinates
    */
    CoordinatesArrayType& GlobalCoordinates(
        CoordinatesArrayType& rResult,
        const CoordinatesArrayType& rLocalCoordinates
    ) const override
     {
        return mpCurveOnSurface->GlobalCoordinates(rResult, rLocalCoordinates);
    }

    /**
    * Returns whether given arbitrary point is inside the Geometry and the respective
    * local point for the given global point
    * @param rPoint The point to be checked if is inside o note in global coordinates
    * @param rResult The local coordinates of the point
    * @param Tolerance The  tolerance that will be considered to check if the point is inside or not
    * @return True if the point is inside, false otherwise
    */
    bool IsInside(
        const CoordinatesArrayType& rPoint,
        CoordinatesArrayType& rResult,
        const double Tolerance = std::numeric_limits<double>::epsilon()
    ) const override
    {
        KRATOS_ERROR << "IsInside is not yet implemented within the BrepCurveOnSurface";
    }

    ///@}
    ///@name Geometrical Informations
    ///@{

    /// Computes the length of a nurbs curve
    double Length() const override
    {
        IntegrationPointsArrayType integration_points;
        IntegrationInfo integration_info = GetDefaultIntegrationInfo();
        CreateIntegrationPoints(integration_points, integration_info);

        double length = 0.0;
        for (IndexType i = 0; i < integration_points.size(); ++i) {
            const double determinant_jacobian = mpCurveOnSurface->DeterminantOfJacobian(integration_points[i]);
            length += integration_points[i].Weight() * determinant_jacobian;
        }
        return length;
    }

    ///@}
    ///@name Integration Info
    ///@{

    /// Provides the default integration dependent on the polynomial degree.
    IntegrationInfo GetDefaultIntegrationInfo() const override
    {
        return mpCurveOnSurface->GetDefaultIntegrationInfo();
    }

    ///@}
    ///@name Integration Points
    ///@{

    /* Creates integration points on the nurbs surface of this geometry.
     * @param return integration points.
     */
    void CreateIntegrationPoints(
        IntegrationPointsArrayType& rIntegrationPoints,
        IntegrationInfo& rIntegrationInfo) const override
    {
<<<<<<< HEAD
        mpCurveOnSurface->CreateIntegrationPoints(
            rIntegrationPoints, mCurveNurbsInterval.GetT0(), mCurveNurbsInterval.GetT1(), rIntegrationInfo);
=======
        const SizeType points_per_span = mpCurveOnSurface->PolynomialDegree(0) + 1;

        std::vector<double> spans;
        Spans(spans);

        IntegrationPointUtilities::CreateIntegrationPoints1D(
            rIntegrationPoints, spans, points_per_span);
>>>>>>> 75e572f9
    }

    ///@}
    ///@name Quadrature Point Geometries
    ///@{

    /* @brief creates a list of quadrature point geometries
     *        from a list of integration points on the
     *        curve on surface of this geometry.
     *
     * @param rResultGeometries list of quadrature point geometries.
     * @param rIntegrationPoints list of provided integration points.
     * @param NumberOfShapeFunctionDerivatives the number of evaluated
     *        derivatives of shape functions at the quadrature point geometries.
     *
     * @see quadrature_point_geometry.h
     */
    void CreateQuadraturePointGeometries(
        GeometriesArrayType& rResultGeometries,
        IndexType NumberOfShapeFunctionDerivatives,
        const IntegrationPointsArrayType& rIntegrationPoints,
        IntegrationInfo& rIntegrationInfo) override
    {
        mpCurveOnSurface->CreateQuadraturePointGeometries(
            rResultGeometries, NumberOfShapeFunctionDerivatives, rIntegrationPoints, rIntegrationInfo);

        for (IndexType i = 0; i < rResultGeometries.size(); ++i) {
            rResultGeometries(i)->SetGeometryParent(this);
        }
    }

    ///@}
    ///@name Shape Function
    ///@{

    Vector& ShapeFunctionsValues(
        Vector &rResult,
        const CoordinatesArrayType& rCoordinates) const override
    {
        return mpCurveOnSurface->ShapeFunctionsValues(rResult, rCoordinates);
    }

    Matrix& ShapeFunctionsLocalGradients(
        Matrix& rResult,
        const CoordinatesArrayType& rCoordinates) const override
    {
        return mpCurveOnSurface->ShapeFunctionsLocalGradients(rResult, rCoordinates);
    }

    GeometryData::KratosGeometryFamily GetGeometryFamily() const override
    {
        return GeometryData::Kratos_Brep;
    }

    GeometryData::KratosGeometryType GetGeometryType() const override
    {
        return GeometryData::Kratos_Brep_Curve;
    }
    ///@}
    ///@name Input and output
    ///@{


    ///@}
    ///@name Information
    ///@{

    /// Turn back information as a string.
    std::string Info() const override
    {
        return "Brep face curve";
    }

    /// Print information about this object.
    void PrintInfo( std::ostream& rOStream ) const override
    {
        rOStream << "Brep face curve";
    }

    /// Print object's data.
    void PrintData( std::ostream& rOStream ) const override
    {
        BaseType::PrintData( rOStream );
        std::cout << std::endl;
        rOStream << "    Brep face curve : " << std::endl;
    }

    ///@}

private:
    ///@name Static Member Variables
    ///@{

    static const GeometryData msGeometryData;

    static const GeometryDimension msGeometryDimension;

    ///@}
    ///@name Member Variables
    ///@{

    NurbsCurveOnSurfacePointerType mpCurveOnSurface;

    NurbsInterval mCurveNurbsInterval;

    /** true-> brep curve and nurbs curve point in same direction.
    *  false-> brep curve and nurbs curve point in opposite directions. */
    bool mSameCurveDirection;

    ///@}
    ///@name Serialization
    ///@{

    friend class Serializer;

    void save( Serializer& rSerializer ) const override
    {
        KRATOS_SERIALIZE_SAVE_BASE_CLASS( rSerializer, BaseType );
        rSerializer.save("CurveOnSurface", mpCurveOnSurface);
        rSerializer.save("NurbsInterval", mCurveNurbsInterval);
        rSerializer.save("SameCurveDirection", mSameCurveDirection);
    }

    void load( Serializer& rSerializer ) override
    {
        KRATOS_SERIALIZE_LOAD_BASE_CLASS( rSerializer, BaseType );
        rSerializer.load("CurveOnSurface", mpCurveOnSurface);
        rSerializer.load("NurbsInterval", mCurveNurbsInterval);
        rSerializer.load("SameCurveDirection", mSameCurveDirection);
    }

    ///@}
}; // Class BrepCurveOnSurface

///@name Input and output
///@{

/// input stream functions
template<class TContainerPointType, class TContainerPointEmbeddedType = TContainerPointType> inline std::istream& operator >> (
    std::istream& rIStream,
    BrepCurveOnSurface<TContainerPointType, TContainerPointEmbeddedType>& rThis );

/// output stream functions
template<class TContainerPointType, class TContainerPointEmbeddedType = TContainerPointType> inline std::ostream& operator << (
    std::ostream& rOStream,
    const BrepCurveOnSurface<TContainerPointType, TContainerPointEmbeddedType>& rThis )
{
    rThis.PrintInfo( rOStream );
    rOStream << std::endl;
    rThis.PrintData( rOStream );
    return rOStream;
}

///@}
///@name Static Type Declarations
///@{

template<class TContainerPointType, class TContainerPointEmbeddedType> const
GeometryData BrepCurveOnSurface<TContainerPointType, TContainerPointEmbeddedType>::msGeometryData(
    &msGeometryDimension,
    GeometryData::GI_GAUSS_1,
    {}, {}, {});

template<class TContainerPointType, class TContainerPointEmbeddedType>
const GeometryDimension BrepCurveOnSurface<TContainerPointType, TContainerPointEmbeddedType>::msGeometryDimension(
    1, 3, 2);

///@}
}// namespace Kratos.

#endif // KRATOS_BREP_CURVE_ON_SURFACE_3D_H_INCLUDED  defined<|MERGE_RESOLUTION|>--- conflicted
+++ resolved
@@ -440,18 +440,11 @@
         IntegrationPointsArrayType& rIntegrationPoints,
         IntegrationInfo& rIntegrationInfo) const override
     {
-<<<<<<< HEAD
-        mpCurveOnSurface->CreateIntegrationPoints(
-            rIntegrationPoints, mCurveNurbsInterval.GetT0(), mCurveNurbsInterval.GetT1(), rIntegrationInfo);
-=======
-        const SizeType points_per_span = mpCurveOnSurface->PolynomialDegree(0) + 1;
-
         std::vector<double> spans;
         Spans(spans);
 
         IntegrationPointUtilities::CreateIntegrationPoints1D(
-            rIntegrationPoints, spans, points_per_span);
->>>>>>> 75e572f9
+            rIntegrationPoints, spans, rIntegrationInfo.GetNumberOfIntegrationPointsPerSpan(0));
     }
 
     ///@}
