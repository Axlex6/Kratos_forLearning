--- conflicted
+++ resolved
@@ -1294,93 +1294,46 @@
         return d_shape_f_values;
     }
 
-<<<<<<< HEAD
-    /**
-     * TODO: testing
-     */
-    //FIXME: There's something weird in here... they're filling the container with fake empty quadratures
-    //FIXME: Besides, there were using a "0 order" Lobatto quadrature, with the integration points placed in the midplane
-    //FIXME: I guess this was something to hack the integration in this degenerated geometry (note that breaks the static integration mechanism)
-=======
     // Note that the interface geometries "hack" the standard geometry integration mechanism
     // First integration method, referred as GI_GAUSS_1, is the Lobatto quadrature of the lower order geometry
     // Second intregration method, referred as GI_LOBATTO_1, is the Lobatto quadrature of the current (degenerated) geometry
->>>>>>> 87dc0b6c
     static const IntegrationPointsContainerType AllIntegrationPoints()
     {
         IntegrationPointsContainerType integration_points =
         {
             {
-<<<<<<< HEAD
-                Quadrature < QuadrilateralGaussLobattoIntegrationPoints1, 2, IntegrationPoint<3> >::GenerateIntegrationPoints(),
-                IntegrationPointsArrayType(),
-                IntegrationPointsArrayType()
-=======
                 Quadrature < LineGaussLobattoIntegrationPoints1, 1, IntegrationPoint<3> >::GenerateIntegrationPoints(),
                 Quadrature < QuadrilateralGaussLobattoIntegrationPoints1, 2, IntegrationPoint<3> >::GenerateIntegrationPoints()
->>>>>>> 87dc0b6c
             }
         };
         return integration_points;
     }
 
-<<<<<<< HEAD
-    /**
-     * TODO: testing
-     */
-    //FIXME: There's something weird in here... they're filling the container with fake empty quadratures
-    //FIXME: Besides, there were using a "0 order" Lobatto quadrature, with the integration points placed in the midplane
-    //FIXME: I guess this was something to hack the integration in this degenerated geometry (note that breaks the static integration mechanism)
-=======
     // Note that the interface geometries "hack" the standard geometry integration mechanism
     // First integration method, referred as GI_GAUSS_1, is the Lobatto quadrature of the lower order geometry
     // Second intregration method, referred as GI_LOBATTO_1, is the Lobatto quadrature of the current (degenerated) geometry
->>>>>>> 87dc0b6c
     static const ShapeFunctionsValuesContainerType AllShapeFunctionsValues()
     {
         ShapeFunctionsValuesContainerType shape_functions_values =
         {
             {
-<<<<<<< HEAD
-                QuadrilateralInterface2D4<TPointType>::CalculateShapeFunctionsIntegrationPointsValues(GeometryData::IntegrationMethod::GI_GAUSS_2 ), //FIXME: Shouldn't this be GI_LOBATTO_1?
-                Matrix(),
-                Matrix()
-=======
                 QuadrilateralInterface2D4<TPointType>::CalculateShapeFunctionsIntegrationPointsValues(GeometryData::IntegrationMethod::GI_GAUSS_1 ), // FIXME: this is the lower order geometry (i.e., line) Lobatto quadrature and shouldn't be GI_GAUSS_1
                 QuadrilateralInterface2D4<TPointType>::CalculateShapeFunctionsIntegrationPointsValues(GeometryData::IntegrationMethod::GI_LOBATTO_1 )
->>>>>>> 87dc0b6c
             }
         };
         return shape_functions_values;
     }
 
-<<<<<<< HEAD
-    /**
-     * TODO: testing
-     */
-    //FIXME: There's something weird in here... they're filling the container with fake empty quadratures
-    //FIXME: Besides, there were using a "0 order" Lobatto quadrature, with the integration points placed in the midplane
-    //FIXME: I guess this was something to hack the integration in this degenerated geometry (note that breaks the static integration mechanism)
-    static const ShapeFunctionsLocalGradientsContainerType
-    AllShapeFunctionsLocalGradients()
-=======
     // Note that the interface geometries "hack" the standard geometry integration mechanism
     // First integration method, referred as GI_GAUSS_1, is the Lobatto quadrature of the lower order geometry
     // Second intregration method, referred as GI_LOBATTO_1, is the Lobatto quadrature of the current (degenerated) geometry
     static const ShapeFunctionsLocalGradientsContainerType AllShapeFunctionsLocalGradients()
->>>>>>> 87dc0b6c
     {
         ShapeFunctionsLocalGradientsContainerType shape_functions_local_gradients =
         {
             {
-<<<<<<< HEAD
-                QuadrilateralInterface2D4<TPointType>::CalculateShapeFunctionsIntegrationPointsLocalGradients( GeometryData::IntegrationMethod::GI_GAUSS_2 ), //FIXME: Shouldn't this be GI_LOBATTO_1?
-                ShapeFunctionsGradientsType(),
-                ShapeFunctionsGradientsType(),
-=======
                 QuadrilateralInterface2D4<TPointType>::CalculateShapeFunctionsIntegrationPointsLocalGradients( GeometryData::IntegrationMethod::GI_GAUSS_1), // FIXME: this is the lower order geometry (i.e., line) Lobatto quadrature and shouldn't be GI_GAUSS_1
                 QuadrilateralInterface2D4<TPointType>::CalculateShapeFunctionsIntegrationPointsLocalGradients( GeometryData::IntegrationMethod::GI_LOBATTO_1 )
->>>>>>> 87dc0b6c
             }
         };
         return shape_functions_local_gradients;
