--- conflicted
+++ resolved
@@ -87,16 +87,6 @@
     typedef std::array<ShapeFunctionsDerivativesIntegrationPointArrayType, IntegrationMethod::NumberOfIntegrationMethods>
         ShapeFunctionsDerivativesContainerType;
 
-    /// Higher order derivatives
-    typedef DenseVector<Matrix>
-        ShapeFunctionsDerivativesType;
-    typedef DenseVector<DenseVector<ShapeFunctionsDerivativesType> >
-        ShapeFunctionsDerivativesIntegrationPointArrayType;
-    typedef std::array<ShapeFunctionsDerivativesIntegrationPointArrayType, IntegrationMethod::NumberOfIntegrationMethods>
-        ShapeFunctionsDerivativesContainerType;
-
-    typedef std::array<DenseVector<Matrix>, IntegrationMethod::NumberOfIntegrationMethods> ShapeFunctionsLocalGradientsContainerType;
-
     ///@}
     ///@name Life Cycle
     ///@{
@@ -133,11 +123,7 @@
         mShapeFunctionsLocalGradients[ThisDefaultMethod] = DN_De_array;
     }
 
-<<<<<<< HEAD
-    /// Constructor ONLY for single integration point with first derivatives
-=======
     /// Constructor ONLY for single integration point with multiple derivatives
->>>>>>> 6e36a011
     GeometryShapeFunctionContainer(
         IntegrationMethod ThisDefaultMethod,
         const IntegrationPointType& ThisIntegrationPoint,
@@ -336,11 +322,7 @@
             return mShapeFunctionsValues[ThisMethod](IntegrationPointIndex, ShapeFunctionIndex);
         if (DerivativeOrderIndex == 1)
             return mShapeFunctionsLocalGradients[ThisMethod][IntegrationPointIndex](DerivativeOrderRowIndex, ShapeFunctionIndex);
-<<<<<<< HEAD
-        if (DerivativeOrderIndex > 2)
-=======
         if (DerivativeOrderIndex > 1)
->>>>>>> 6e36a011
             return mShapeFunctionsDerivatives[ThisMethod][IntegrationPointIndex][DerivativeOrderIndex - 2](DerivativeOrderRowIndex, ShapeFunctionIndex);
     }
 
