--- conflicted
+++ resolved
@@ -498,26 +498,6 @@
     /// Detect if this triangle is intersected with another geometry
     bool HasIntersection( const BaseType& rThisGeometry ) const override
     {
-<<<<<<< HEAD
-        const auto geometry_type = rThisGeometry.GetGeometryType();
-
-        if (geometry_type == GeometryData::KratosGeometryType::Kratos_Line2D2) {
-            Point result;
-            for (auto& edge : this->GenerateEdges()) {
-                if (IntersectionUtilities::ComputeLineLineIntersection(rThisGeometry, edge[0], edge[1], result))
-                    return true;
-            }
-            return this->IsInside(rThisGeometry[0], result);
-        }
-        else if(geometry_type == GeometryData::KratosGeometryType::Kratos_Triangle2D3) {
-            const BaseType& geom_1 = *this;
-            const BaseType& geom_2 = rThisGeometry;
-            return  NoDivTriTriIsect(geom_1[0], geom_1[1], geom_1[2], geom_2[0], geom_2[1], geom_2[2]);
-        }
-        else {
-            KRATOS_ERROR << "Triangle2D3::HasIntersection : Geometry cannot be identified, please, check the intersecting geometry type." << std::endl;
-        }
-=======
         if (rThisGeometry.LocalSpaceDimension() < this->LocalSpaceDimension()) {
             return IntersectionUtilities::TriangleLineIntersection2D(
                 *this, rThisGeometry[0], rThisGeometry[1]);
@@ -525,7 +505,6 @@
         const BaseType& geom_1 = *this;
         const BaseType& geom_2 = rThisGeometry;
         return  NoDivTriTriIsect(geom_1[0], geom_1[1], geom_1[2], geom_2[0], geom_2[1], geom_2[2]);
->>>>>>> e7e3dc82
     }
 
     /**
