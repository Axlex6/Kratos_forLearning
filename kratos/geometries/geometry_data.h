//    |  /           |
//    ' /   __| _` | __|  _ \   __|
//    . \  |   (   | |   (   |\__ `
//   _|\_\_|  \__,_|\__|\___/ ____/
//                   Multi-Physics
//
//  License:         BSD License
//                   Kratos default license: kratos/license.txt
//
//  Main authors:    Pooyan Dadvand
//
//

#if !defined(KRATOS_GEOMETRY_DATA_H_INCLUDED )
#define  KRATOS_GEOMETRY_DATA_H_INCLUDED

// System includes

// External includes

// Project includes
#include "includes/ublas_interface.h"
#include "integration/integration_point.h"
#include "geometries/geometry_dimension.h"
#include "geometries/geometry_shape_function_container.h"

namespace Kratos
{

///@name Kratos Globals
///@{

///@}
///@name Type Definitions
///@{

///@}
///@name  Enum's
///@{

///@}
///@name  Functions
///@{

///@}
///@name Kratos Classes
///@{

/** GeometryData base class.As a base class GeometryData has all the common
    interface of Kratos' geometries. Also it contains array of
    pointers to its points, reference to shape functions values in
    all integrations points and also local gradients of shape
    functions evaluated in all integrations points.

    @see Geometry
    @see Element
*/

class GeometryData
{
public:
    ///@name  Enum's
    ///@{

    /** Integration methods implemented in geometry. Each geometry
    supposed to have different integration method for
    integrating. These enums are used to refere to each
    different integration methods:

    - GI_GAUSS_1 gaussian integration with order 1.
    - GI_GAUSS_2 gaussian integration with order 2.
    - GI_GAUSS_3 gaussian integration with order 3.
    - GI_GAUSS_4 gaussian integration with order 4.
    - GI_GAUSS_5 gaussian integration with order 5.
    */
    enum IntegrationMethod {
        GI_GAUSS_1,
        GI_GAUSS_2,
        GI_GAUSS_3,
        GI_GAUSS_4,
        GI_GAUSS_5,
        GI_EXTENDED_GAUSS_1,
        GI_EXTENDED_GAUSS_2,
        GI_EXTENDED_GAUSS_3,
        GI_EXTENDED_GAUSS_4,
        GI_EXTENDED_GAUSS_5,
        NumberOfIntegrationMethods
    };

    enum KratosGeometryFamily
    {
        Kratos_NoElement,
        Kratos_Point,
        Kratos_Linear,
        Kratos_Triangle,
        Kratos_Quadrilateral,
        Kratos_Tetrahedra,
        Kratos_Hexahedra,
        Kratos_Prism,
        Kratos_Nurbs,
        Kratos_Brep,
        Kratos_Quadrature_Geometry,
        Kratos_generic_family
    };

    enum KratosGeometryType
    {
        Kratos_generic_type,
        Kratos_Hexahedra3D20,
        Kratos_Hexahedra3D27,
        Kratos_Hexahedra3D8,
        Kratos_Prism3D15,
        Kratos_Prism3D6,
        Kratos_Quadrilateral2D4,
        Kratos_Quadrilateral2D8,
        Kratos_Quadrilateral2D9,
        Kratos_Quadrilateral3D4,
        Kratos_Quadrilateral3D8,
        Kratos_Quadrilateral3D9,
        Kratos_Tetrahedra3D10,
        Kratos_Tetrahedra3D4,
        Kratos_Triangle2D3,
        Kratos_Triangle2D6,
        Kratos_Triangle3D3,
        Kratos_Triangle3D6,
        Kratos_Line2D2,
        Kratos_Line2D3,
        Kratos_Line3D2,
        Kratos_Line3D3,
        Kratos_Point2D,
        Kratos_Point3D,
        Kratos_Sphere3D1,
        Kratos_Nurbs_Curve,
        Kratos_Nurbs_Surface,
        Kratos_Nurbs_Volume,
        Kratos_Nurbs_Curve_On_Surface,
        Kratos_Surface_In_Nurbs_Volume,
        Kratos_Brep_Curve,
        Kratos_Brep_Surface,
        Kratos_Brep_Curve_On_Surface,
<<<<<<< HEAD
        Kratos_Brep_Curve
=======
        Kratos_Quadrature_Point_Geometry,
        Kratos_Quadrature_Point_Curve_On_Surface_Geometry,
        Kratos_Quadrature_Point_Surface_In_Volume_Geometry
>>>>>>> 25e73148
    };
    ///@}
    ///@name Type Definitions
    ///@{

    /// Pointer definition of GeometryData
    KRATOS_CLASS_POINTER_DEFINITION( GeometryData );

    /** Type used for indexing in geometry data class. Unsigned int used for indexing
    point or integration point access methods and also all other
    methods which need point or integration point index.
    */
    typedef std::size_t IndexType;

    /** This typed used to return size or dimension in
    geometry data. Dimension, WorkingSpaceDimension, PointsNumber and
    ... return this type as their results.
    */
    typedef std::size_t SizeType;

    /** This type used for representing an integration point in
    geometry data. This integration point is a point with an
    additional weight component.
    */
    typedef IntegrationPoint<3> IntegrationPointType;

    /** A Vector of IntegrationPointType which used to hold
    integration points related to an integration
    method. IntegrationPoints functions used this type to return
    their results.
    */
    typedef GeometryShapeFunctionContainer<IntegrationMethod>::IntegrationPointsArrayType IntegrationPointsArrayType;

    /** A Vector of IntegrationPointsArrayType which used to hold
    integration points related to different integration method
    implemented in geometry.
    */
    typedef GeometryShapeFunctionContainer<IntegrationMethod>::IntegrationPointsContainerType IntegrationPointsContainerType;

    /** A third order tensor used as shape functions' values
    continer.
    */
    typedef GeometryShapeFunctionContainer<IntegrationMethod>::ShapeFunctionsValuesContainerType ShapeFunctionsValuesContainerType;

    /** A fourth order tensor used as shape functions' local
    gradients container in geometry data.
    */
    typedef GeometryShapeFunctionContainer<IntegrationMethod>::ShapeFunctionsLocalGradientsContainerType ShapeFunctionsLocalGradientsContainerType;

    /** A third order tensor to hold shape functions'
    gradients. ShapefunctionsLocalGradients function return this
    type as its result.
    */
    typedef DenseVector<Matrix> ShapeFunctionsGradientsType;

    typedef DenseVector<Matrix> ShapeFunctionsSecondDerivativesType;

    /**
     * fourth order tensor to hold the third order derivatives of the
     * shape functions
     */
    typedef DenseVector<DenseVector<Matrix> > ShapeFunctionsThirdDerivativesType;

    ///@}
    ///@name Life Cycle
    ///@{

    /** Complete argument constructor. This constructor gives a
    complete set of arguments to pass all the initial value of
    all the member variables of geometry class. Also it has
    default value for integration variables to make it usefull
    in the case of constructing new geometry without mapping and
    integrating properties.

    @param ThisDimension Dimension of this geometry.

    @param ThisWorkingSpaceDimension Working space dimension. for
    example a triangle 3d is a 2 dimensional shape but can be used
    in 3 dimensional space.

    @param ThisLocalSpaceDimension Local space dimension.
    for example a triangle is a 2 dimensional shape but
    can have 3 dimensional area coordinates l1, l2, l3.

    @param ThisDefaultMethod Default integration method. Its
    default value is gaussian integration with orden one which
    make no deference while in this condition there is no shape
    function database exist and integrating is not possible
    including by default method.

    @param ThisIntegrationPoints All the integration points in
    all methods. This is a Vector of IntegrationPointsArrayType
    and It must have at least four component correspounding to
    four integration method defined now. If there is some
    geometry which don't have all this method implemented
    related points Vector must exist but with zero size. For
    example if a geometry don't have gaussian orden one
    ThisIntegrationPoints[GI_GAUSS_1] must be an empty
    IntegrationPointsArrayType.

    @param ThisShapeFunctionsValues Values of all the shape
    functions evaluated in all integrations points of all
    integration methods. It's a three dimensional array \f$
    F_{ijk} \f$ where i = GI_GAUSS_1,..., GI_GAUSS_4 and j is
    the integration point index and k is the shape function
    index. In the other word component \f$ f_{ijk} \f$ is the
    value of the shape function related to node k evaluated in
    integration point j of i integration method point set. Again
    if there is some integration method unsupported an empty
    Matrix must assigned to related place. For example if a
    geometry don't have gaussian orden four
    ThisShapeFunctionsValues[GI_GAUSS_4] must be an empty
    Matrix.

    @param ThisShapeFunctionsLocalGradients Values of local
    gradients respected to all local coordinates of all the
    shape functions evaluated in all integrations points of all
    integration methods. It's a four dimensional array \f$
    F_{ijkh} \f$ where i = GI_GAUSS_1,..., GI_GAUSS_4 and j is
    the integration point index and k is the shape function
    index and h is local coordinate index. In the other word
    component \f$ f_{ijkh} \f$ is the value of h'th component of
    local gradient of the shape function related to node k
    evaluated in integration point j of i integration method
    point set. Again if there is some integration method
    unsupported an empty ShapeFunctionsGradientsType must
    assigned to related place. For example if a geometry don't
    have gaussian order "2" ThisShapeFunctionsValues[GI_GAUSS_2]
    must be an empty ShapeFunctionsGradientsType.
    */
    GeometryData(GeometryDimension const *pThisGeometryDimension,
        IntegrationMethod ThisDefaultMethod,
        const IntegrationPointsContainerType& ThisIntegrationPoints,
        const ShapeFunctionsValuesContainerType& ThisShapeFunctionsValues,
        const ShapeFunctionsLocalGradientsContainerType& ThisShapeFunctionsLocalGradients)
        : mpGeometryDimension(pThisGeometryDimension)
        , mGeometryShapeFunctionContainer(
                ThisDefaultMethod,
                ThisIntegrationPoints,
                ThisShapeFunctionsValues,
                ThisShapeFunctionsLocalGradients)
    {
    }

    /*
    * Constructor which has a precomputed shape function container.
    * @param pThisGeometryDimension pointer to the dimensional data
    * @param ThisGeometryShapeFunctionContainer including the evaluated
    *        values for the shape functions, it's derivatives and the
    *        integration points.
    */
    GeometryData(GeometryDimension const *pThisGeometryDimension,
        const GeometryShapeFunctionContainer<IntegrationMethod>& ThisGeometryShapeFunctionContainer)
        : mpGeometryDimension(pThisGeometryDimension)
        , mGeometryShapeFunctionContainer(
                ThisGeometryShapeFunctionContainer)
    {
    }

    /// Copy constructor.
    GeometryData( const GeometryData& rOther )
        : mpGeometryDimension( rOther.mpGeometryDimension)
        , mGeometryShapeFunctionContainer( rOther.mGeometryShapeFunctionContainer)
    {
    }

    /// Destructor.
    virtual ~GeometryData() {}

    ///@}
    ///@name Operators
    ///@{

    /// Assignment operator.
    GeometryData& operator=( const GeometryData& rOther )
    {
        mpGeometryDimension = rOther.mpGeometryDimension;
        mGeometryShapeFunctionContainer = rOther.mGeometryShapeFunctionContainer;

        return *this;
    }

    ///@}
    ///@name GeometryDimension
    ///@{

    void SetGeometryDimension(GeometryDimension const* pGeometryDimension)
    {
        mpGeometryDimension = pGeometryDimension;
    }

    ///@}
    ///@name Geometry Shape Function Container
    ///@{

    /// SetGeometryShapeFunctionContainer updates the GeometryShapeFunctionContainer.
    void SetGeometryShapeFunctionContainer(
        const GeometryShapeFunctionContainer<IntegrationMethod>& rGeometryShapeFunctionContainer)
    {
        mGeometryShapeFunctionContainer = rGeometryShapeFunctionContainer;
    }

    ///@}
    ///@name Informations
    ///@{

    /** Dimension of the geometry for example a triangle2d is a 2
    dimensional shape

    @return SizeType, dimension of this geometry.
    @see WorkingSpaceDimension()
    @see LocalSpaceDimension()
    */
    SizeType Dimension() const
    {
        return mpGeometryDimension->Dimension();
    }

    /** Working space dimension. for example a triangle is a 2
    dimensional shape but can be used in 3 dimensional space.

    @return SizeType, working space dimension of this geometry.
    @see Dimension()
    @see LocalSpaceDimension()
    */
    SizeType WorkingSpaceDimension() const
    {
        return mpGeometryDimension->WorkingSpaceDimension();
    }

    /** Local space dimension. for example a triangle is a 2
    dimensional shape but can have 3 dimensional area
    coordinates l1, l2, l3.

    @return SizeType, local space dimension of this geometry.
    @see Dimension()
    @see WorkingSpaceDimension()
    */
    SizeType LocalSpaceDimension() const
    {
        return mpGeometryDimension->LocalSpaceDimension();
    }


    ///@}
    ///@name Inquiry
    ///@{

    /** This method confirm you if this geometry has a specific
    integration method or not. This method will be usefull to
    control the geometry before intagrating using a specific
    method. In GeometryData class this method controls if the
    integration points vector respecting to this method is empty
    or not.

    @return bool true if this integration method exist and false if this
    method is not imeplemented for this geometry.
    */
    bool HasIntegrationMethod( IntegrationMethod ThisMethod ) const
    {
        return mGeometryShapeFunctionContainer.HasIntegrationMethod(ThisMethod);
    }

    ///@}
    ///@name Integration
    ///@{

    /** Number of integtation points for default integration
    method. This method just call IntegrationPointsNumber(enum
    IntegrationMethod ThisMethod) with default integration
    method.

    @return SizeType which is the number of integration points
    for default integrating method.
    */

    IntegrationMethod DefaultIntegrationMethod() const
    {
        return mGeometryShapeFunctionContainer.DefaultIntegrationMethod();
    }

    SizeType IntegrationPointsNumber() const
    {
        return mGeometryShapeFunctionContainer.IntegrationPointsNumber();
    }

    /** Number of integtation points for given integration
    method. This method use integration points data base to
    obtain size of the integration points Vector respected to
    given method.

    @return SizeType which is the number of integration points
    for given integrating method.
    */
    SizeType IntegrationPointsNumber( IntegrationMethod ThisMethod ) const
    {
        return mGeometryShapeFunctionContainer.IntegrationPointsNumber(ThisMethod);
    }


    /** Integtation points for default integration
    method. This method just call IntegrationPoints(enum
    IntegrationMethod ThisMethod) with default integration
    method.

    @return const IntegrationPointsArrayType which is Vector of integration points
    for default integrating method.
    */
    const IntegrationPointsArrayType& IntegrationPoints() const
    {
        return mGeometryShapeFunctionContainer.IntegrationPoints();
    }

    /** Integtation points for given integration
    method. This method use integration points data base to
    obtain integration points Vector respected to
    given method.

    @return const IntegrationPointsArrayType which is Vector of integration points
    for default integrating method.
    */
    const IntegrationPointsArrayType& IntegrationPoints(  IntegrationMethod ThisMethod ) const
    {
        return mGeometryShapeFunctionContainer.IntegrationPoints(ThisMethod);
    }

    ///@}
    ///@name Shape Function
    ///@{

    /** This method gives all shape functions values evaluated in all
    integration points of default integration method. It just
    call ShapeFunctionsValues(enum IntegrationMethod ThisMethod)
    with default integration method.There is no calculation and
    it just give it from shape functions values container.

    \note There is no control if the return matrix is empty or not!

    @return Matrix of values of shape functions \f$ F_{ij} \f$
    where i is the integration point index and j is the shape
    function index. In other word component \f$ f_{ij} \f$ is value
    of the shape function corresponding to node j evaluated in
    integration point i of default integration method.

    @see ShapeFunctionValue
    @see ShapeFunctionsLocalGradients
    @see ShapeFunctionLocalGradient
    */
    const Matrix& ShapeFunctionsValues() const
    {
        return mGeometryShapeFunctionContainer.ShapeFunctionsValues();
    }

    /** This method gives all shape functions values evaluated in all
    integration points of given integration method. There is no
    calculation and it just give it from shape functions values
    container.

    \note There is no control if the return matrix is empty or not!

    @param ThisMethod integration method which shape functions
    evaluated in its integration points.

    @return Matrix of values of shape functions \f$ F_{ij} \f$
    where i is the integration point index and j is the shape
    function index. In other word component \f$ f_{ij} \f$ is value
    of the shape function corresponding to node j evaluated in
    integration point i of given integration method.

    @see ShapeFunctionValue
    @see ShapeFunctionsLocalGradients
    @see ShapeFunctionLocalGradient
    */
    const Matrix& ShapeFunctionsValues(  IntegrationMethod ThisMethod ) const
    {
        return mGeometryShapeFunctionContainer.ShapeFunctionsValues(
            ThisMethod);
    }

    /** This method gives value of given shape function evaluated in
    given integration point of default integration method. It just
    call ShapeFunctionValue(IndexType IntegrationPointIndex,
    IndexType ShapeFunctionIndex, enum IntegrationMethod
    ThisMethod) with default integration method. There is no
    calculation and it just give it from shape functions values
    container if they are existing. Otherwise it gives you error
    which this value is not exist.

    @param IntegrationPointIndex index of integration point
    which shape functions evaluated in it.

    @param ShapeFunctionIndex index of node which correspounding
    shape function evaluated in given integration point.

    @return Value of given shape function in given integration
    point of default integration method.

    @see ShapeFunctionsValues
    @see ShapeFunctionsLocalGradients
    @see ShapeFunctionLocalGradient
    */
    double ShapeFunctionValue( IndexType IntegrationPointIndex, IndexType ShapeFunctionIndex ) const
    {
        return mGeometryShapeFunctionContainer.ShapeFunctionValue(
            IntegrationPointIndex,
            ShapeFunctionIndex);
    }

    /** This method gives value of given shape function evaluated in given
    integration point of given integration method. There is no
    calculation and it just give it from shape functions values
    container if they are existing. Otherwise it gives you error
    which this value is not exist.

    @param IntegrationPointIndex index of integration point
    which shape functions evaluated in it.

    @param ShapeFunctionIndex index of node which correspounding
    shape function evaluated in given integration point.

    @param ThisMethod integration method which shape function
    evaluated in its integration point.

    @return Value of given shape function in given integration
    point of given integration method.

    @see ShapeFunctionsValues
    @see ShapeFunctionsLocalGradients
    @see ShapeFunctionLocalGradient
    */
    double ShapeFunctionValue(
        IndexType IntegrationPointIndex,
        IndexType ShapeFunctionIndex,
        IntegrationMethod ThisMethod ) const
    {
        return mGeometryShapeFunctionContainer.ShapeFunctionValue(
            IntegrationPointIndex, ShapeFunctionIndex, ThisMethod );
    }

    /** This method gives all shape functions gradients evaluated in all
    integration points of default integration method. It just
    call ShapeFunctionsLocalGradients( IntegrationMethod ThisMethod)
    with default integration method. There is no calculation and
    it just give it from shape functions values container.

    \note There is no control if there is any gradient calculated or not!

    @return shape functions' gradients \f$ F_{ijk} \f$ where i
    is the integration point index and j is the shape function
    index and k is local coordinate index. In other word
    component \f$ f_{ijk} \f$ is k'th component of gradient of
    the shape function corresponding to node j evaluated in
    integration point i of default integration method.

    @see ShapeFunctionsValues
    @see ShapeFunctionValue
    @see ShapeFunctionLocalGradient
    */
    const ShapeFunctionsGradientsType& ShapeFunctionsLocalGradients() const
    {
        return mGeometryShapeFunctionContainer.ShapeFunctionsLocalGradients();
    }

    /** This method gives all shape functions gradients evaluated in
    all integration points of given integration method. There is
    no calculation and it just give it from shape functions
    values container.

    \note There is no control if there is any gradient calculated or not!

    @param ThisMethod integration method which shape functions
    gradients evaluated in its integration points.

    @return shape functions' gradients \f$ F_{ijk} \f$ where i
    is the integration point index and j is the shape function
    index and k is local coordinate index. In other word
    component \f$ f_{ijk} \f$ is k'th component of gradient of
    the shape function corresponding to node j evaluated in
    integration point i of given integration method.

    @see ShapeFunctionsValues
    @see ShapeFunctionValue
    @see ShapeFunctionLocalGradient
    */
    const ShapeFunctionsGradientsType& ShapeFunctionsLocalGradients( IntegrationMethod ThisMethod ) const
    {
        return mGeometryShapeFunctionContainer.ShapeFunctionsLocalGradients(ThisMethod);
    }

    /** This method gives gradient of given shape function evaluated in
    given integration point of default integration method. It just
    call ShapeFunctionLocalGradient(IndexType IntegrationPointIndex,
    IndexType ShapeFunctionIndex,  IntegrationMethod
    ThisMethod) with default integration method. There is no
    calculation and it just give it from shape functions values
    container if they are existing. Otherwise it gives you error
    which this value is not exist.

    @param IntegrationPointIndex index of integration point
    which shape function gradient evaluated in it.

    @param ShapeFunctionIndex index of node which correspounding
    shape function gradient evaluated in given integration point.

    @return Gradient of given shape function in given integration
    point of default integration method.

    @see ShapeFunctionsValues
    @see ShapeFunctionValue
    @see ShapeFunctionsLocalGradients
    */
    const Matrix& ShapeFunctionLocalGradient( IndexType IntegrationPointIndex ) const
    {
        return mGeometryShapeFunctionContainer.ShapeFunctionLocalGradient(IntegrationPointIndex);
    }

    /** This method gives gradient of given shape function evaluated
    in given integration point of given integration
    method. There is no calculation and it just give it from
    shape functions values container if they are
    existing. Otherwise it gives you error which this value is
    not exist.

    @param IntegrationPointIndex index of integration point
    which shape function gradient evaluated in it.

    @param ShapeFunctionIndex index of node which correspounding
    shape function gradient evaluated in given integration point.

    @param ThisMethod integration method which shape function gradient
    evaluated in its integration points.

    @return Gradient of given shape function in given integration
    point of given integration method.

    @see ShapeFunctionsValues
    @see ShapeFunctionValue
    @see ShapeFunctionsLocalGradients
    */
    const Matrix& ShapeFunctionLocalGradient( IndexType IntegrationPointIndex,  IntegrationMethod ThisMethod ) const
    {
        return mGeometryShapeFunctionContainer.ShapeFunctionLocalGradient(IntegrationPointIndex, ThisMethod);
    }

    const Matrix& ShapeFunctionLocalGradient( IndexType IntegrationPointIndex, IndexType ShapeFunctionIndex,  IntegrationMethod ThisMethod ) const
    {
        return mGeometryShapeFunctionContainer.ShapeFunctionLocalGradient(IntegrationPointIndex, ThisMethod);
    }

    /*
    * @brief access to the shape function derivatives.
    * @param DerivativeOrderIndex defines the wanted order of the derivative
    * @param IntegrationPointIndex the corresponding contorl point of this geometry
    * @return the shape function or derivative value related to the input parameters
    *         the matrix is structured: (derivative dN_de / dN_du , the corresponding node)
    */
    const Matrix& ShapeFunctionDerivatives(
        IndexType DerivativeOrderIndex,
        IndexType IntegrationPointIndex,
        IntegrationMethod ThisMethod) const
    {
        return mGeometryShapeFunctionContainer.ShapeFunctionDerivatives(
            DerivativeOrderIndex, IntegrationPointIndex, ThisMethod);
    }

    ///@}
    ///@name Input and output
    ///@{

    /// Turn back information as a string.
    virtual std::string Info() const
    {
        return "geometry data";
    }

    /// Print information about this object.
    virtual void PrintInfo( std::ostream& rOStream ) const
    {
        rOStream << "geometry data";
    }

    /// Print object's data.
    virtual void PrintData( std::ostream& rOStream ) const
    {
        rOStream << "    Dimension               : " << mpGeometryDimension->Dimension() << std::endl;
        rOStream << "    working space dimension : " << mpGeometryDimension->WorkingSpaceDimension() << std::endl;
        rOStream << "    Local space dimension   : " << mpGeometryDimension->LocalSpaceDimension();
    }


    ///@}

private:
    ///@name Member Variables
    ///@{

    GeometryDimension const* mpGeometryDimension;

    GeometryShapeFunctionContainer<IntegrationMethod> mGeometryShapeFunctionContainer;

    ///@}
    ///@name Serialization
    ///@{

    friend class Serializer;

    virtual void save( Serializer& rSerializer ) const
    {
        rSerializer.save("GeometryDimension", mpGeometryDimension);
        rSerializer.save("GeometryShapeFunctionContainer", mGeometryShapeFunctionContainer);
    }

    virtual void load( Serializer& rSerializer )
    {
        rSerializer.load("GeometryDimension", const_cast<GeometryDimension*>(mpGeometryDimension));
        rSerializer.load("GeometryShapeFunctionContainer", mGeometryShapeFunctionContainer);
    }

    // Private default constructor for serialization
    GeometryData()
    {
    }

    ///@}

}; // Class GeometryData

///@}

///@name Type Definitions
///@{


///@}
///@name Input and output
///@{


/// input stream function
inline std::istream& operator >> ( std::istream& rIStream,
                                   GeometryData& rThis );

/// output stream function
inline std::ostream& operator << ( std::ostream& rOStream,
                                   const GeometryData& rThis )
{
    rThis.PrintInfo( rOStream );
    rOStream << std::endl;
    rThis.PrintData( rOStream );

    return rOStream;
}

///@}

}  // namespace Kratos.

#endif // KRATOS_GEOMETRY_DATA_H_INCLUDED  defined<|MERGE_RESOLUTION|>--- conflicted
+++ resolved
@@ -138,13 +138,9 @@
         Kratos_Brep_Curve,
         Kratos_Brep_Surface,
         Kratos_Brep_Curve_On_Surface,
-<<<<<<< HEAD
-        Kratos_Brep_Curve
-=======
         Kratos_Quadrature_Point_Geometry,
         Kratos_Quadrature_Point_Curve_On_Surface_Geometry,
         Kratos_Quadrature_Point_Surface_In_Volume_Geometry
->>>>>>> 25e73148
     };
     ///@}
     ///@name Type Definitions
