//    |  /           |
//    ' /   __| _` | __|  _ \   __|
//    . \  |   (   | |   (   |\__ `
//   _|\_\_|  \__,_|\__|\___/ ____/
//                   Multi-Physics
//
//  License:         BSD License
//                   Kratos default license: kratos/license.txt
//
//  Main authors:    Pooyan Dadvand
//
//

#if !defined(KRATOS_GEOMETRY_DATA_H_INCLUDED )
#define  KRATOS_GEOMETRY_DATA_H_INCLUDED

// System includes

// External includes

// Project includes
#include "includes/ublas_interface.h"
#include "integration/integration_point.h"
#include "geometries/geometry_dimension.h"
#include "geometries/geometry_shape_function_container.h"

namespace Kratos
{

///@name Kratos Globals
///@{

///@}
///@name Type Definitions
///@{

///@}
///@name  Enum's
///@{

///@}
///@name  Functions
///@{

///@}
///@name Kratos Classes
///@{

/** GeometryData base class.As a base class GeometryData has all the common
    interface of Kratos' geometries. Also it contains array of
    pointers to its points, reference to shape functions values in
    all integrations points and also local gradients of shape
    functions evaluated in all integrations points.

    @see Geometry
    @see Element
*/

class GeometryData
{
public:
    ///@name  Enum's
    ///@{

    /** Integration methods implemented in geometry. Each geometry
    supposed to have different integration method for
    integrating. These enums are used to refere to each
    different integration methods:

    - GI_GAUSS_1 gaussian integration with order 1.
    - GI_GAUSS_2 gaussian integration with order 2.
    - GI_GAUSS_3 gaussian integration with order 3.
    - GI_GAUSS_4 gaussian integration with order 4.
    - GI_GAUSS_5 gaussian integration with order 5.
    */
    enum IntegrationMethod {
        GI_GAUSS_1,
        GI_GAUSS_2,
        GI_GAUSS_3,
        GI_GAUSS_4,
        GI_GAUSS_5,
        GI_EXTENDED_GAUSS_1,
        GI_EXTENDED_GAUSS_2,
        GI_EXTENDED_GAUSS_3,
        GI_EXTENDED_GAUSS_4,
        GI_EXTENDED_GAUSS_5,
        NumberOfIntegrationMethods
    };

    enum KratosGeometryFamily
    {
        Kratos_NoElement,
        Kratos_Point,
        Kratos_Linear,
        Kratos_Triangle,
        Kratos_Quadrilateral,
        Kratos_Tetrahedra,
        Kratos_Hexahedra,
        Kratos_Prism,
<<<<<<< HEAD
        Kratos_generic_family,
        Kratos_Brep
=======
        Kratos_Brep,
        Kratos_generic_family
>>>>>>> bd1db00c
    };

    enum KratosGeometryType
    {
        Kratos_generic_type,
        Kratos_Hexahedra3D20,
        Kratos_Hexahedra3D27,
        Kratos_Hexahedra3D8,
        Kratos_Prism3D15,
        Kratos_Prism3D6,
        Kratos_Quadrilateral2D4,
        Kratos_Quadrilateral2D8,
        Kratos_Quadrilateral2D9,
        Kratos_Quadrilateral3D4,
        Kratos_Quadrilateral3D8,
        Kratos_Quadrilateral3D9,
        Kratos_Tetrahedra3D10,
        Kratos_Tetrahedra3D4,
        Kratos_Triangle2D3,
        Kratos_Triangle2D6,
        Kratos_Triangle3D3,
        Kratos_Triangle3D6,
        Kratos_Line2D2,
        Kratos_Line2D3,
        Kratos_Line3D2,
        Kratos_Line3D3,
        Kratos_Point2D,
        Kratos_Point3D,
        Kratos_Sphere3D1,
        Kratos_Brep_Surface,
        Kratos_Brep_Curve
    };

    ///@}
    ///@name Type Definitions
    ///@{

    /// Pointer definition of GeometryData
    KRATOS_CLASS_POINTER_DEFINITION( GeometryData );

    /** Type used for indexing in geometry data class. Unsigned int used for indexing
    point or integration point access methods and also all other
    methods which need point or integration point index.
    */
    typedef std::size_t IndexType;

    /** This typed used to return size or dimension in
    geometry data. Dimension, WorkingSpaceDimension, PointsNumber and
    ... return this type as their results.
    */
    typedef std::size_t SizeType;

    /** This type used for representing an integration point in
    geometry data. This integration point is a point with an
    additional weight component.
    */
    typedef IntegrationPoint<3> IntegrationPointType;

    /** A Vector of IntegrationPointType which used to hold
    integration points related to an integration
    method. IntegrationPoints functions used this type to return
    their results.
    */
    typedef GeometryShapeFunctionContainer<IntegrationMethod>::IntegrationPointsArrayType IntegrationPointsArrayType;

    /** A Vector of IntegrationPointsArrayType which used to hold
    integration points related to different integration method
    implemented in geometry.
    */
    typedef GeometryShapeFunctionContainer<IntegrationMethod>::IntegrationPointsContainerType IntegrationPointsContainerType;

    /** A third order tensor used as shape functions' values
    continer.
    */
    typedef GeometryShapeFunctionContainer<IntegrationMethod>::ShapeFunctionsValuesContainerType ShapeFunctionsValuesContainerType;

    /** A fourth order tensor used as shape functions' local
    gradients container in geometry data.
    */
    typedef GeometryShapeFunctionContainer<IntegrationMethod>::ShapeFunctionsLocalGradientsContainerType ShapeFunctionsLocalGradientsContainerType;

    /** A third order tensor to hold shape functions'
    gradients. ShapefunctionsLocalGradients function return this
    type as its result.
    */
    typedef DenseVector<Matrix> ShapeFunctionsGradientsType;

    typedef DenseVector<Matrix> ShapeFunctionsSecondDerivativesType;

    /**
     * fourth order tensor to hold the third order derivatives of the
     * shape functions
     */
    typedef DenseVector<DenseVector<Matrix> > ShapeFunctionsThirdDerivativesType;

    ///@}
    ///@name Life Cycle
    ///@{

    /** Complete argument constructor. This constructor gives a
    complete set of arguments to pass all the initial value of
    all the member variables of geometry class. Also it has
    default value for integration variables to make it usefull
    in the case of constructing new geometry without mapping and
    integrating properties.

    @param ThisDimension Dimension of this geometry.

    @param ThisWorkingSpaceDimension Working space dimension. for
    example a triangle 3d is a 2 dimensional shape but can be used
    in 3 dimensional space.

    @param ThisLocalSpaceDimension Local space dimension.
    for example a triangle is a 2 dimensional shape but
    can have 3 dimensional area coordinates l1, l2, l3.

    @param ThisDefaultMethod Default integration method. Its
    default value is gaussian integration with orden one which
    make no deference while in this condition there is no shape
    function database exist and integrating is not possible
    including by default method.

    @param ThisIntegrationPoints All the integration points in
    all methods. This is a Vector of IntegrationPointsArrayType
    and It must have at least four component correspounding to
    four integration method defined now. If there is some
    geometry which don't have all this method implemented
    related points Vector must exist but with zero size. For
    example if a geometry don't have gaussian orden one
    ThisIntegrationPoints[GI_GAUSS_1] must be an empty
    IntegrationPointsArrayType.

    @param ThisShapeFunctionsValues Values of all the shape
    functions evaluated in all integrations points of all
    integration methods. It's a three dimensional array \f$
    F_{ijk} \f$ where i = GI_GAUSS_1,..., GI_GAUSS_4 and j is
    the integration point index and k is the shape function
    index. In the other word component \f$ f_{ijk} \f$ is the
    value of the shape function related to node k evaluated in
    integration point j of i integration method point set. Again
    if there is some integration method unsupported an empty
    Matrix must assigned to related place. For example if a
    geometry don't have gaussian orden four
    ThisShapeFunctionsValues[GI_GAUSS_4] must be an empty
    Matrix.

    @param ThisShapeFunctionsLocalGradients Values of local
    gradients respected to all local coordinates of all the
    shape functions evaluated in all integrations points of all
    integration methods. It's a four dimensional array \f$
    F_{ijkh} \f$ where i = GI_GAUSS_1,..., GI_GAUSS_4 and j is
    the integration point index and k is the shape function
    index and h is local coordinate index. In the other word
    component \f$ f_{ijkh} \f$ is the value of h'th component of
    local gradient of the shape function related to node k
    evaluated in integration point j of i integration method
    point set. Again if there is some integration method
    unsupported an empty ShapeFunctionsGradientsType must
    assigned to related place. For example if a geometry don't
    have gaussian order "2" ThisShapeFunctionsValues[GI_GAUSS_2]
    must be an empty ShapeFunctionsGradientsType.
    */
    GeometryData(GeometryDimension const *pThisGeometryDimension,
        IntegrationMethod ThisDefaultMethod,
        const IntegrationPointsContainerType& ThisIntegrationPoints,
        const ShapeFunctionsValuesContainerType& ThisShapeFunctionsValues,
        const ShapeFunctionsLocalGradientsContainerType& ThisShapeFunctionsLocalGradients)
        : mpGeometryDimension(pThisGeometryDimension)
        , mGeometryShapeFunctionContainer(
                ThisDefaultMethod,
                ThisIntegrationPoints,
                ThisShapeFunctionsValues,
                ThisShapeFunctionsLocalGradients)
    {
    }

    /*
    * Constructor which has a precomputed shape function container.
    * @param pThisGeometryDimension pointer to the dimensional data
    * @param ThisGeometryShapeFunctionContainer including the evaluated
    *        values for the shape functions, it's derivatives and the
    *        integration points.
    */
    GeometryData(GeometryDimension const *pThisGeometryDimension,
        const GeometryShapeFunctionContainer<IntegrationMethod>& ThisGeometryShapeFunctionContainer)
        : mpGeometryDimension(pThisGeometryDimension)
        , mGeometryShapeFunctionContainer(
                ThisGeometryShapeFunctionContainer)
    {
    }

    /// Copy constructor.
    GeometryData( const GeometryData& rOther )
        : mpGeometryDimension( rOther.mpGeometryDimension)
        , mGeometryShapeFunctionContainer( rOther.mGeometryShapeFunctionContainer)
    {
    }

    /// Destructor.
    virtual ~GeometryData() {}

    ///@}
    ///@name Operators
    ///@{

    /// Assignment operator.
    GeometryData& operator=( const GeometryData& rOther )
    {
        mpGeometryDimension = rOther.mpGeometryDimension;
        mGeometryShapeFunctionContainer = rOther.mGeometryShapeFunctionContainer;

        return *this;
    }

    ///@}
    ///@name GeometryDimension
    ///@{

    void SetGeometryDimension(GeometryDimension const* pGeometryDimension)
    {
        mpGeometryDimension = pGeometryDimension;
    }

    ///@}
    ///@name Geometry Shape Function Container
    ///@{

    /// SetGeometryShapeFunctionContainer updates the GeometryShapeFunctionContainer.
    void SetGeometryShapeFunctionContainer(
        const GeometryShapeFunctionContainer<IntegrationMethod>& rGeometryShapeFunctionContainer)
    {
        mGeometryShapeFunctionContainer = rGeometryShapeFunctionContainer;
    }

    ///@}
    ///@name Informations
    ///@{

    /** Dimension of the geometry for example a triangle2d is a 2
    dimensional shape

    @return SizeType, dimension of this geometry.
    @see WorkingSpaceDimension()
    @see LocalSpaceDimension()
    */
    SizeType Dimension() const
    {
        return mpGeometryDimension->Dimension();
    }

    /** Working space dimension. for example a triangle is a 2
    dimensional shape but can be used in 3 dimensional space.

    @return SizeType, working space dimension of this geometry.
    @see Dimension()
    @see LocalSpaceDimension()
    */
    SizeType WorkingSpaceDimension() const
    {
        return mpGeometryDimension->WorkingSpaceDimension();
    }

    /** Local space dimension. for example a triangle is a 2
    dimensional shape but can have 3 dimensional area
    coordinates l1, l2, l3.

    @return SizeType, local space dimension of this geometry.
    @see Dimension()
    @see WorkingSpaceDimension()
    */
    SizeType LocalSpaceDimension() const
    {
        return mpGeometryDimension->LocalSpaceDimension();
    }


    ///@}
    ///@name Inquiry
    ///@{

    /** This method confirm you if this geometry has a specific
    integration method or not. This method will be usefull to
    control the geometry before intagrating using a specific
    method. In GeometryData class this method controls if the
    integration points vector respecting to this method is empty
    or not.

    @return bool true if this integration method exist and false if this
    method is not imeplemented for this geometry.
    */
    bool HasIntegrationMethod( IntegrationMethod ThisMethod ) const
    {
        return mGeometryShapeFunctionContainer.HasIntegrationMethod(ThisMethod);
    }

    ///@}
    ///@name Integration
    ///@{

    /** Number of integtation points for default integration
    method. This method just call IntegrationPointsNumber(enum
    IntegrationMethod ThisMethod) with default integration
    method.

    @return SizeType which is the number of integration points
    for default integrating method.
    */

    IntegrationMethod DefaultIntegrationMethod() const
    {
        return mGeometryShapeFunctionContainer.DefaultIntegrationMethod();
    }

    SizeType IntegrationPointsNumber() const
    {
        return mGeometryShapeFunctionContainer.IntegrationPointsNumber();
    }

    /** Number of integtation points for given integration
    method. This method use integration points data base to
    obtain size of the integration points Vector respected to
    given method.

    @return SizeType which is the number of integration points
    for given integrating method.
    */
    SizeType IntegrationPointsNumber( IntegrationMethod ThisMethod ) const
    {
        return mGeometryShapeFunctionContainer.IntegrationPointsNumber(ThisMethod);
    }


    /** Integtation points for default integration
    method. This method just call IntegrationPoints(enum
    IntegrationMethod ThisMethod) with default integration
    method.

    @return const IntegrationPointsArrayType which is Vector of integration points
    for default integrating method.
    */
    const IntegrationPointsArrayType& IntegrationPoints() const
    {
        return mGeometryShapeFunctionContainer.IntegrationPoints();
    }

    /** Integtation points for given integration
    method. This method use integration points data base to
    obtain integration points Vector respected to
    given method.

    @return const IntegrationPointsArrayType which is Vector of integration points
    for default integrating method.
    */
    const IntegrationPointsArrayType& IntegrationPoints(  IntegrationMethod ThisMethod ) const
    {
        return mGeometryShapeFunctionContainer.IntegrationPoints(ThisMethod);
    }

    ///@}
    ///@name Shape Function
    ///@{

    /** This method gives all shape functions values evaluated in all
    integration points of default integration method. It just
    call ShapeFunctionsValues(enum IntegrationMethod ThisMethod)
    with default integration method.There is no calculation and
    it just give it from shape functions values container.

    \note There is no control if the return matrix is empty or not!

    @return Matrix of values of shape functions \f$ F_{ij} \f$
    where i is the integration point index and j is the shape
    function index. In other word component \f$ f_{ij} \f$ is value
    of the shape function corresponding to node j evaluated in
    integration point i of default integration method.

    @see ShapeFunctionValue
    @see ShapeFunctionsLocalGradients
    @see ShapeFunctionLocalGradient
    */
    const Matrix& ShapeFunctionsValues() const
    {
        return mGeometryShapeFunctionContainer.ShapeFunctionsValues();
    }

    /** This method gives all shape functions values evaluated in all
    integration points of given integration method. There is no
    calculation and it just give it from shape functions values
    container.

    \note There is no control if the return matrix is empty or not!

    @param ThisMethod integration method which shape functions
    evaluated in its integration points.

    @return Matrix of values of shape functions \f$ F_{ij} \f$
    where i is the integration point index and j is the shape
    function index. In other word component \f$ f_{ij} \f$ is value
    of the shape function corresponding to node j evaluated in
    integration point i of given integration method.

    @see ShapeFunctionValue
    @see ShapeFunctionsLocalGradients
    @see ShapeFunctionLocalGradient
    */
    const Matrix& ShapeFunctionsValues(  IntegrationMethod ThisMethod ) const
    {
        return mGeometryShapeFunctionContainer.ShapeFunctionsValues(
            ThisMethod);
    }

    /** This method gives value of given shape function evaluated in
    given integration point of default integration method. It just
    call ShapeFunctionValue(IndexType IntegrationPointIndex,
    IndexType ShapeFunctionIndex, enum IntegrationMethod
    ThisMethod) with default integration method. There is no
    calculation and it just give it from shape functions values
    container if they are existing. Otherwise it gives you error
    which this value is not exist.

    @param IntegrationPointIndex index of integration point
    which shape functions evaluated in it.

    @param ShapeFunctionIndex index of node which correspounding
    shape function evaluated in given integration point.

    @return Value of given shape function in given integration
    point of default integration method.

    @see ShapeFunctionsValues
    @see ShapeFunctionsLocalGradients
    @see ShapeFunctionLocalGradient
    */
    double ShapeFunctionValue( IndexType IntegrationPointIndex, IndexType ShapeFunctionIndex ) const
    {
        return mGeometryShapeFunctionContainer.ShapeFunctionValue(
            IntegrationPointIndex,
            ShapeFunctionIndex);
    }

    /** This method gives value of given shape function evaluated in given
    integration point of given integration method. There is no
    calculation and it just give it from shape functions values
    container if they are existing. Otherwise it gives you error
    which this value is not exist.

    @param IntegrationPointIndex index of integration point
    which shape functions evaluated in it.

    @param ShapeFunctionIndex index of node which correspounding
    shape function evaluated in given integration point.

    @param ThisMethod integration method which shape function
    evaluated in its integration point.

    @return Value of given shape function in given integration
    point of given integration method.

    @see ShapeFunctionsValues
    @see ShapeFunctionsLocalGradients
    @see ShapeFunctionLocalGradient
    */
    double ShapeFunctionValue(
        IndexType IntegrationPointIndex,
        IndexType ShapeFunctionIndex,
        IntegrationMethod ThisMethod ) const
    {
        return mGeometryShapeFunctionContainer.ShapeFunctionValue(
            IntegrationPointIndex, ShapeFunctionIndex, ThisMethod );
    }

    /** This method gives all shape functions gradients evaluated in all
    integration points of default integration method. It just
    call ShapeFunctionsLocalGradients( IntegrationMethod ThisMethod)
    with default integration method. There is no calculation and
    it just give it from shape functions values container.

    \note There is no control if there is any gradient calculated or not!

    @return shape functions' gradients \f$ F_{ijk} \f$ where i
    is the integration point index and j is the shape function
    index and k is local coordinate index. In other word
    component \f$ f_{ijk} \f$ is k'th component of gradient of
    the shape function corresponding to node j evaluated in
    integration point i of default integration method.

    @see ShapeFunctionsValues
    @see ShapeFunctionValue
    @see ShapeFunctionLocalGradient
    */
    const ShapeFunctionsGradientsType& ShapeFunctionsLocalGradients() const
    {
        return mGeometryShapeFunctionContainer.ShapeFunctionsLocalGradients();
    }

    /** This method gives all shape functions gradients evaluated in
    all integration points of given integration method. There is
    no calculation and it just give it from shape functions
    values container.

    \note There is no control if there is any gradient calculated or not!

    @param ThisMethod integration method which shape functions
    gradients evaluated in its integration points.

    @return shape functions' gradients \f$ F_{ijk} \f$ where i
    is the integration point index and j is the shape function
    index and k is local coordinate index. In other word
    component \f$ f_{ijk} \f$ is k'th component of gradient of
    the shape function corresponding to node j evaluated in
    integration point i of given integration method.

    @see ShapeFunctionsValues
    @see ShapeFunctionValue
    @see ShapeFunctionLocalGradient
    */
    const ShapeFunctionsGradientsType& ShapeFunctionsLocalGradients( IntegrationMethod ThisMethod ) const
    {
        return mGeometryShapeFunctionContainer.ShapeFunctionsLocalGradients(ThisMethod);
    }

    /** This method gives gradient of given shape function evaluated in
    given integration point of default integration method. It just
    call ShapeFunctionLocalGradient(IndexType IntegrationPointIndex,
    IndexType ShapeFunctionIndex,  IntegrationMethod
    ThisMethod) with default integration method. There is no
    calculation and it just give it from shape functions values
    container if they are existing. Otherwise it gives you error
    which this value is not exist.

    @param IntegrationPointIndex index of integration point
    which shape function gradient evaluated in it.

    @param ShapeFunctionIndex index of node which correspounding
    shape function gradient evaluated in given integration point.

    @return Gradient of given shape function in given integration
    point of default integration method.

    @see ShapeFunctionsValues
    @see ShapeFunctionValue
    @see ShapeFunctionsLocalGradients
    */
    const Matrix& ShapeFunctionLocalGradient( IndexType IntegrationPointIndex ) const
    {
        return mGeometryShapeFunctionContainer.ShapeFunctionLocalGradient(IntegrationPointIndex);
    }

    /** This method gives gradient of given shape function evaluated
    in given integration point of given integration
    method. There is no calculation and it just give it from
    shape functions values container if they are
    existing. Otherwise it gives you error which this value is
    not exist.

    @param IntegrationPointIndex index of integration point
    which shape function gradient evaluated in it.

    @param ShapeFunctionIndex index of node which correspounding
    shape function gradient evaluated in given integration point.

    @param ThisMethod integration method which shape function gradient
    evaluated in its integration points.

    @return Gradient of given shape function in given integration
    point of given integration method.

    @see ShapeFunctionsValues
    @see ShapeFunctionValue
    @see ShapeFunctionsLocalGradients
    */
    const Matrix& ShapeFunctionLocalGradient( IndexType IntegrationPointIndex,  IntegrationMethod ThisMethod ) const
    {
        return mGeometryShapeFunctionContainer.ShapeFunctionLocalGradient(IntegrationPointIndex, ThisMethod);
    }

    const Matrix& ShapeFunctionLocalGradient( IndexType IntegrationPointIndex, IndexType ShapeFunctionIndex,  IntegrationMethod ThisMethod ) const
    {
        return mGeometryShapeFunctionContainer.ShapeFunctionLocalGradient(IntegrationPointIndex, ThisMethod);
    }

    /*
    * @brief access to the shape function derivatives.
    * @param DerivativeOrderIndex defines the wanted order of the derivative
    * @param IntegrationPointIndex the corresponding contorl point of this geometry
    * @return the shape function or derivative value related to the input parameters
    *         the matrix is structured: (derivative dN_de / dN_du , the corresponding node)
    */
    const Matrix& ShapeFunctionDerivatives(
        IndexType DerivativeOrderIndex,
        IndexType IntegrationPointIndex,
        IntegrationMethod ThisMethod) const
    {
        return mGeometryShapeFunctionContainer.ShapeFunctionDerivatives(
            DerivativeOrderIndex, IntegrationPointIndex, ThisMethod);
    }

    ///@}
    ///@name Input and output
    ///@{

    /// Turn back information as a string.
    virtual std::string Info() const
    {
        return "geometry data";
    }

    /// Print information about this object.
    virtual void PrintInfo( std::ostream& rOStream ) const
    {
        rOStream << "geometry data";
    }

    /// Print object's data.
    virtual void PrintData( std::ostream& rOStream ) const
    {
        rOStream << "    Dimension               : " << mpGeometryDimension->Dimension() << std::endl;
        rOStream << "    working space dimension : " << mpGeometryDimension->WorkingSpaceDimension() << std::endl;
        rOStream << "    Local space dimension   : " << mpGeometryDimension->LocalSpaceDimension();
    }


    ///@}

private:
    ///@name Member Variables
    ///@{

    GeometryDimension const* mpGeometryDimension;

    GeometryShapeFunctionContainer<IntegrationMethod> mGeometryShapeFunctionContainer;

    ///@}
    ///@name Serialization
    ///@{

    friend class Serializer;

    virtual void save( Serializer& rSerializer ) const
    {
        rSerializer.save("GeometryDimension", mpGeometryDimension);
        rSerializer.save("GeometryShapeFunctionContainer", mGeometryShapeFunctionContainer);
    }

    virtual void load( Serializer& rSerializer )
    {
        rSerializer.load("GeometryDimension", const_cast<GeometryDimension*>(mpGeometryDimension));
        rSerializer.load("GeometryShapeFunctionContainer", mGeometryShapeFunctionContainer);
    }

    // Private default constructor for serialization
    GeometryData()
    {
    }

    ///@}

}; // Class GeometryData

///@}

///@name Type Definitions
///@{


///@}
///@name Input and output
///@{


/// input stream function
inline std::istream& operator >> ( std::istream& rIStream,
                                   GeometryData& rThis );

/// output stream function
inline std::ostream& operator << ( std::ostream& rOStream,
                                   const GeometryData& rThis )
{
    rThis.PrintInfo( rOStream );
    rOStream << std::endl;
    rThis.PrintData( rOStream );

    return rOStream;
}

///@}

}  // namespace Kratos.

#endif // KRATOS_GEOMETRY_DATA_H_INCLUDED  defined<|MERGE_RESOLUTION|>--- conflicted
+++ resolved
@@ -97,13 +97,8 @@
         Kratos_Tetrahedra,
         Kratos_Hexahedra,
         Kratos_Prism,
-<<<<<<< HEAD
-        Kratos_generic_family,
-        Kratos_Brep
-=======
         Kratos_Brep,
         Kratos_generic_family
->>>>>>> bd1db00c
     };
 
     enum KratosGeometryType
