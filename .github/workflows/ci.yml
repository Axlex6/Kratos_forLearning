name: CI

on:
  pull_request:
    branches:
      - master

  workflow_dispatch:


jobs:
  ubuntu:
    runs-on: ubuntu-latest
    strategy:
      fail-fast: false
      matrix:
        build-type: [Custom, FullDebug]
        compiler: [gcc, clang]
    env:
      KRATOS_BUILD_TYPE: ${{ matrix.build-type }}
      MKLVARS_ARCHITECTURE: intel64
      MKLVARS_INTERFACE: lp64

    container:
      image: kratosmultiphysics/kratos-image-ci-ubuntu-20-04:latest
      options: --user 1001
      env:
        CCACHE_SLOPPINESS: pch_defines,time_macros
        CCACHE_COMPILERCHECK: content
        CCACHE_COMPRESS: true
        CCACHE_NODISABLE: true
        CCACHE_MAXSIZE: 500M
        FC: gfortran-7

    steps:
    - uses: rokroskar/workflow-run-cleanup-action@v0.2.2
      env:
        GITHUB_TOKEN: "${{ secrets.GITHUB_TOKEN }}"

    - uses: actions/checkout@v2

    - name: Cache Build
      id: cache-build
      uses: actions/cache@v1
      with:
        path: ~/.ccache
        key: ${{ runner.os }}-${{ matrix.build-type }}-${{ matrix.compiler }}-ccache-${{ github.sha }}
        restore-keys: ${{ runner.os }}-${{ matrix.build-type }}-${{ matrix.compiler }}-ccache-

    - name: Build
      run: |
        if [ ${{ matrix.compiler }} = gcc ]; then
          export CC=/usr/lib/ccache/gcc
          export CXX=/usr/lib/ccache/g++
<<<<<<< HEAD
          export KRATOS_CMAKE_OPTIONS_FLAGS="-DUSE_EIGEN_MKL=ON -DUSE_EIGEN_FEAST=ON -DMMG_ROOT=/external_libraries/mmg/mmg_5_5_1/ -DPMMG_ROOT=/external_libraries/ParMmg_4d272bb -DINCLUDE_PMMG=ON"
          export KRATOS_CMAKE_CXX_FLAGS="-Wignored-qualifiers -Werror=ignored-qualifiers -Werror=suggest-override -Werror=unused-variable -Werror=misleading-indentation -Werror=return-type -Werror=sign-compare -Werror=unused-but-set-variable -Werror=unused-local-typedefs -Werror=reorder -Werror=maybe-uninitialized -Werror=comment -Werror=parentheses"
        elif [ ${{ matrix.compiler }} = clang ]; then
          export CC=clang-9
          export CXX=clang++-9
          export KRATOS_CMAKE_CXX_FLAGS="-Werror=delete-non-abstract-non-virtual-dtor -Werror=extra-tokens -Werror=defaulted-function-deleted -Werror=potentially-evaluated-expression -Werror=instantiation-after-specialization -Werror=undefined-var-template -Werror=unused-lambda-capture -Werror=unused-const-variable -Werror=parentheses -Werror=pessimizing-move -Werror=c++17-extensions -Werror=logical-op-parentheses"
          export KRATOS_CMAKE_OPTIONS_FLAGS="-DMMG_ROOT=/external_libraries/mmg/mmg_5_4_1/"
=======
          export KRATOS_CMAKE_OPTIONS_FLAGS="-DUSE_EIGEN_MKL=ON -DUSE_EIGEN_FEAST=ON -DTRILINOS_EXCLUDE_AMESOS2_SOLVER=OFF -DMMG_ROOT=/external_libraries/mmg/mmg_5_5_1/ -DPMMG_ROOT=/external_libraries/ParMmg_5ffc6ad -DINCLUDE_PMMG=ON"
          export KRATOS_CMAKE_CXX_FLAGS="-std=c++11 -Werror -Wno-deprecated-declarations -Wignored-qualifiers"
        elif [ ${{ matrix.compiler }} = clang ]; then
          export CC=clang-9
          export CXX=clang++-9
          export KRATOS_CMAKE_CXX_FLAGS="-Werror -Wno-deprecated-declarations"
          if [ ${{ matrix.build-type }} = FullDebug ]; then
            export KRATOS_CMAKE_CXX_FLAGS="${KRATOS_CMAKE_CXX_FLAGS} -std=c++17"
          else
            export KRATOS_CMAKE_CXX_FLAGS="${KRATOS_CMAKE_CXX_FLAGS} -std=c++11"
          fi
          export KRATOS_CMAKE_OPTIONS_FLAGS="-DTRILINOS_EXCLUDE_AMESOS2_SOLVER=OFF -DMMG_ROOT=/external_libraries/mmg/mmg_5_4_1/"
>>>>>>> 77633dd7
        else
          echo 'Unsupported compiler: ${{ matrix.compiler }}'
          exit 1
        fi
        . /opt/intel/mkl/bin/mklvars.sh
        cp .github/workflows/configure.sh configure.sh
        bash configure.sh
        ccache -s

    - name: Running small tests
      run: |
        . /opt/intel/mkl/bin/mklvars.sh
        export PYTHONPATH=${PYTHONPATH}:${GITHUB_WORKSPACE}/bin/${{ matrix.build-type }}
        export LD_LIBRARY_PATH=${LD_LIBRARY_PATH}:${GITHUB_WORKSPACE}/bin/${{ matrix.build-type }}/libs
        python3 kratos/python_scripts/run_tests.py -l small -c python3

    - name: Running MPICore C++ tests (2 Cores)
      timeout-minutes : 10
      run: |
        . /opt/intel/mkl/bin/mklvars.sh
        export PYTHONPATH=${PYTHONPATH}:${GITHUB_WORKSPACE}/bin/${{ matrix.build-type }}
        export LD_LIBRARY_PATH=${LD_LIBRARY_PATH}:${GITHUB_WORKSPACE}/bin/${{ matrix.build-type }}/libs
        mpiexec -np 2 python3 kratos/python_scripts/run_cpp_mpi_tests.py --using-mpi

    - name: Running MPICore C++ tests (3 Cores)
      timeout-minutes : 10
      run: |
        . /opt/intel/mkl/bin/mklvars.sh
        export PYTHONPATH=${PYTHONPATH}:${GITHUB_WORKSPACE}/bin/${{ matrix.build-type }}
        export LD_LIBRARY_PATH=${LD_LIBRARY_PATH}:${GITHUB_WORKSPACE}/bin/${{ matrix.build-type }}/libs
        mpiexec --oversubscribe -np 3 python3 kratos/python_scripts/run_cpp_mpi_tests.py --using-mpi

    - name: Running MPICore C++ tests (4 Cores)
      timeout-minutes : 10
      run: |
        . /opt/intel/mkl/bin/mklvars.sh
        export PYTHONPATH=${PYTHONPATH}:${GITHUB_WORKSPACE}/bin/${{ matrix.build-type }}
        export LD_LIBRARY_PATH=${LD_LIBRARY_PATH}:${GITHUB_WORKSPACE}/bin/${{ matrix.build-type }}/libs
        mpiexec --oversubscribe -np 4 python3 kratos/python_scripts/run_cpp_mpi_tests.py --using-mpi

<<<<<<< HEAD
    - name: Running MPICore Python tests (2 Cores)
      timeout-minutes : 10
      run: |
        . /opt/intel/mkl/bin/mklvars.sh
        export PYTHONPATH=${PYTHONPATH}:${GITHUB_WORKSPACE}/bin/${{ matrix.build-type }}
        export LD_LIBRARY_PATH=${LD_LIBRARY_PATH}:${GITHUB_WORKSPACE}/bin/${{ matrix.build-type }}/libs
        mpiexec -np 2 python3 kratos/mpi/tests/test_KratosMPICore.py --using-mpi

    - name: Running MPICore Python tests (3 Cores)
      timeout-minutes : 10
      run: |
        . /opt/intel/mkl/bin/mklvars.sh
        export PYTHONPATH=${PYTHONPATH}:${GITHUB_WORKSPACE}/bin/${{ matrix.build-type }}
        export LD_LIBRARY_PATH=${LD_LIBRARY_PATH}:${GITHUB_WORKSPACE}/bin/${{ matrix.build-type }}/libs
        mpiexec --oversubscribe -np 3 python3 kratos/mpi/tests/test_KratosMPICore.py --using-mpi

    - name: Running MPICore Python tests (4 Cores)
      timeout-minutes : 10
      run: |
        . /opt/intel/mkl/bin/mklvars.sh
        export PYTHONPATH=${PYTHONPATH}:${GITHUB_WORKSPACE}/bin/${{ matrix.build-type }}
        export LD_LIBRARY_PATH=${LD_LIBRARY_PATH}:${GITHUB_WORKSPACE}/bin/${{ matrix.build-type }}/libs
        mpiexec --oversubscribe -np 4 python3 kratos/mpi/tests/test_KratosMPICore.py --using-mpi

    - name: Running MPI Python TrilinosApplication (2 Cores)
      timeout-minutes : 10
      run: |
        . /opt/intel/mkl/bin/mklvars.sh
        export PYTHONPATH=${PYTHONPATH}:${GITHUB_WORKSPACE}/bin/${{ matrix.build-type }}
        export LD_LIBRARY_PATH=${LD_LIBRARY_PATH}:${GITHUB_WORKSPACE}/bin/${{ matrix.build-type }}/libs
        mpiexec -np 2 python3 applications/TrilinosApplication/tests/test_TrilinosApplication_mpi.py --using-mpi

    - name: Running MPI Python TrilinosApplication (3 Cores)
      timeout-minutes : 10
      run: |
        . /opt/intel/mkl/bin/mklvars.sh
        export PYTHONPATH=${PYTHONPATH}:${GITHUB_WORKSPACE}/bin/${{ matrix.build-type }}
        export LD_LIBRARY_PATH=${LD_LIBRARY_PATH}:${GITHUB_WORKSPACE}/bin/${{ matrix.build-type }}/libs
        mpiexec --oversubscribe -np 3 python3 applications/TrilinosApplication/tests/test_TrilinosApplication_mpi.py --using-mpi

    - name: Running MPI Python TrilinosApplication (4 Cores)
      timeout-minutes : 10
      run: |
        . /opt/intel/mkl/bin/mklvars.sh
        export PYTHONPATH=${PYTHONPATH}:${GITHUB_WORKSPACE}/bin/${{ matrix.build-type }}
        export LD_LIBRARY_PATH=${LD_LIBRARY_PATH}:${GITHUB_WORKSPACE}/bin/${{ matrix.build-type }}/libs
        mpiexec --oversubscribe -np 4 python3 applications/TrilinosApplication/tests/test_TrilinosApplication_mpi.py --using-mpi

    - name: Running MPI Python CoSimulationApplication (2 Cores)
      timeout-minutes : 10
      run: |
        . /opt/intel/mkl/bin/mklvars.sh
        export PYTHONPATH=${PYTHONPATH}:${GITHUB_WORKSPACE}/bin/${{ matrix.build-type }}
        export LD_LIBRARY_PATH=${LD_LIBRARY_PATH}:${GITHUB_WORKSPACE}/bin/${{ matrix.build-type }}/libs
        mpiexec -np 2 python3 applications/CoSimulationApplication/tests/test_CoSimulationApplication_mpi.py --using-mpi

    - name: Running MPI Python CoSimulationApplication (3 Cores)
      timeout-minutes : 10
      run: |
        . /opt/intel/mkl/bin/mklvars.sh
        export PYTHONPATH=${PYTHONPATH}:${GITHUB_WORKSPACE}/bin/${{ matrix.build-type }}
        export LD_LIBRARY_PATH=${LD_LIBRARY_PATH}:${GITHUB_WORKSPACE}/bin/${{ matrix.build-type }}/libs
        mpiexec --oversubscribe -np 3 python3 applications/CoSimulationApplication/tests/test_CoSimulationApplication_mpi.py --using-mpi

    - name: Running MPI Python CoSimulationApplication (4 Cores)
      timeout-minutes : 10
      run: |
        . /opt/intel/mkl/bin/mklvars.sh
        export PYTHONPATH=${PYTHONPATH}:${GITHUB_WORKSPACE}/bin/${{ matrix.build-type }}
        export LD_LIBRARY_PATH=${LD_LIBRARY_PATH}:${GITHUB_WORKSPACE}/bin/${{ matrix.build-type }}/libs
        mpiexec --oversubscribe -np 4 python3 applications/CoSimulationApplication/tests/test_CoSimulationApplication_mpi.py --using-mpi

    - name: Running MPI Python MappingApplication (2 Cores)
      timeout-minutes : 10
      run: |
        . /opt/intel/mkl/bin/mklvars.sh
        export PYTHONPATH=${PYTHONPATH}:${GITHUB_WORKSPACE}/bin/${{ matrix.build-type }}
        export LD_LIBRARY_PATH=${LD_LIBRARY_PATH}:${GITHUB_WORKSPACE}/bin/${{ matrix.build-type }}/libs
        mpiexec -np 2 python3 applications/MappingApplication/tests/test_MappingApplication_mpi.py --using-mpi

    - name: Running MPI Python MappingApplication (3 Cores)
      timeout-minutes : 10
      run: |
        . /opt/intel/mkl/bin/mklvars.sh
        export PYTHONPATH=${PYTHONPATH}:${GITHUB_WORKSPACE}/bin/${{ matrix.build-type }}
        export LD_LIBRARY_PATH=${LD_LIBRARY_PATH}:${GITHUB_WORKSPACE}/bin/${{ matrix.build-type }}/libs
        mpiexec --oversubscribe -np 3 python3 applications/MappingApplication/tests/test_MappingApplication_mpi.py --using-mpi

    - name: Running MPI Python MappingApplication (4 Cores)
      timeout-minutes : 10
=======
    - name: Running Python MPI tests (2 Cores)
>>>>>>> 77633dd7
      run: |
        . /opt/intel/mkl/bin/mklvars.sh
        export PYTHONPATH=${PYTHONPATH}:${GITHUB_WORKSPACE}/bin/${{ matrix.build-type }}
        export LD_LIBRARY_PATH=${LD_LIBRARY_PATH}:${GITHUB_WORKSPACE}/bin/${{ matrix.build-type }}/libs
        python3 kratos/python_scripts/testing/run_python_mpi_tests.py -l small -n 2

<<<<<<< HEAD
    - name: Running MPI Python StructuralMechanicsApplication (2 Cores)
      timeout-minutes : 10
=======
    - name: Running Python MPI tests (3 Cores)
>>>>>>> 77633dd7
      run: |
        . /opt/intel/mkl/bin/mklvars.sh
        export PYTHONPATH=${PYTHONPATH}:${GITHUB_WORKSPACE}/bin/${{ matrix.build-type }}
        export LD_LIBRARY_PATH=${LD_LIBRARY_PATH}:${GITHUB_WORKSPACE}/bin/${{ matrix.build-type }}/libs
        python3 kratos/python_scripts/testing/run_python_mpi_tests.py -l small -n 3 -f--oversubscribe

<<<<<<< HEAD
    - name: Running MPI Python FluidDynamicsApplication (2 Cores)
      timeout-minutes : 10
=======
    - name: Running Python MPI tests (4 Cores)
>>>>>>> 77633dd7
      run: |
        . /opt/intel/mkl/bin/mklvars.sh
        export PYTHONPATH=${PYTHONPATH}:${GITHUB_WORKSPACE}/bin/${{ matrix.build-type }}
        export LD_LIBRARY_PATH=${LD_LIBRARY_PATH}:${GITHUB_WORKSPACE}/bin/${{ matrix.build-type }}/libs
<<<<<<< HEAD
        mpiexec -np 2 python3 applications/FluidDynamicsApplication/tests/test_FluidDynamicsApplication_mpi.py --using-mpi

    - name: Running MPI Python RANSApplication (2 Cores)
      timeout-minutes : 10
      run: |
        . /opt/intel/mkl/bin/mklvars.sh
        export PYTHONPATH=${PYTHONPATH}:${GITHUB_WORKSPACE}/bin/${{ matrix.build-type }}
        export LD_LIBRARY_PATH=${LD_LIBRARY_PATH}:${GITHUB_WORKSPACE}/bin/${{ matrix.build-type }}/libs
        mpiexec -np 2 python3 applications/RANSApplication/tests/test_RANSApplication_mpi.py --using-mpi

    - name: Running MPI Python ParticleMechanicsApplication (2 Cores)
      timeout-minutes : 10
      run: |
        . /opt/intel/mkl/bin/mklvars.sh
        export PYTHONPATH=${PYTHONPATH}:${GITHUB_WORKSPACE}/bin/${{ matrix.build-type }}
        export LD_LIBRARY_PATH=${LD_LIBRARY_PATH}:${GITHUB_WORKSPACE}/bin/${{ matrix.build-type }}/libs
        mpiexec -np 2 python3 applications/ParticleMechanicsApplication/tests/test_ParticleMechanicsApplication_mpi.py --using-mpi

    - name: Running MPI Python ParticleMechanicsApplication (3 Cores)
      timeout-minutes : 10
      run: |
        . /opt/intel/mkl/bin/mklvars.sh
        export PYTHONPATH=${PYTHONPATH}:${GITHUB_WORKSPACE}/bin/${{ matrix.build-type }}
        export LD_LIBRARY_PATH=${LD_LIBRARY_PATH}:${GITHUB_WORKSPACE}/bin/${{ matrix.build-type }}/libs
        mpiexec --oversubscribe -np 3 python3 applications/ParticleMechanicsApplication/tests/test_ParticleMechanicsApplication_mpi.py --using-mpi

    - name: Running MPI Python ParticleMechanicsApplication (4 Cores)
      timeout-minutes : 10
      run: |
        . /opt/intel/mkl/bin/mklvars.sh
        export PYTHONPATH=${PYTHONPATH}:${GITHUB_WORKSPACE}/bin/${{ matrix.build-type }}
        export LD_LIBRARY_PATH=${LD_LIBRARY_PATH}:${GITHUB_WORKSPACE}/bin/${{ matrix.build-type }}/libs
        mpiexec --oversubscribe -np 4 python3 applications/ParticleMechanicsApplication/tests/test_ParticleMechanicsApplication_mpi.py --using-mpi

    - name: Running MPI Python MeshingApplication (2 Cores)
      timeout-minutes : 10
      run: |
        . /opt/intel/mkl/bin/mklvars.sh
        export PYTHONPATH=${PYTHONPATH}:${GITHUB_WORKSPACE}/bin/${{ matrix.build-type }}
        export LD_LIBRARY_PATH=${LD_LIBRARY_PATH}:${GITHUB_WORKSPACE}/bin/${{ matrix.build-type }}/libs
        mpiexec -np 2 python3 applications/MeshingApplication/tests/test_MeshingApplication_mpi.py --using-mpi

    - name: Running MPI Python MeshingApplication (3 Cores)
      timeout-minutes : 10
      run: |
        . /opt/intel/mkl/bin/mklvars.sh
        export PYTHONPATH=${PYTHONPATH}:${GITHUB_WORKSPACE}/bin/${{ matrix.build-type }}
        export LD_LIBRARY_PATH=${LD_LIBRARY_PATH}:${GITHUB_WORKSPACE}/bin/${{ matrix.build-type }}/libs
        mpiexec --oversubscribe  -np 3 python3 applications/MeshingApplication/tests/test_MeshingApplication_mpi.py --using-mpi

    - name: Running MPI Python MeshingApplication (4 Cores)
      timeout-minutes : 10
      run: |
        . /opt/intel/mkl/bin/mklvars.sh
        export PYTHONPATH=${PYTHONPATH}:${GITHUB_WORKSPACE}/bin/${{ matrix.build-type }}
        export LD_LIBRARY_PATH=${LD_LIBRARY_PATH}:${GITHUB_WORKSPACE}/bin/${{ matrix.build-type }}/libs
        mpiexec --oversubscribe  -np 4 python3 applications/MeshingApplication/tests/test_MeshingApplication_mpi.py --using-mpi
=======
        python3 kratos/python_scripts/testing/run_python_mpi_tests.py -l small -n 4 -f--oversubscribe
>>>>>>> 77633dd7

  windows:
    runs-on: windows-latest
    env:
      KRATOS_BUILD_TYPE: Custom

    steps:
    - uses: actions/checkout@v2
    - uses: actions/setup-python@v1
      with:
        python-version: '3.6'
    - name: Cache Build
      id: cache-build
      uses: actions/cache@v1
      with:
        path: build
        key: ${{ runner.os }}-build-${{ github.sha }}
        restore-keys: ${{ runner.os }}-build-

    - name: Installing dependencies
      shell: cmd
      run: |
        pip install numpy

    - name: Build
      shell: cmd
      run: |
        copy .\.github\workflows\configure.cmd
        configure.cmd
<<<<<<< HEAD
=======

    - name: Running small tests
      shell: cmd
      run: |
        set PYTHONPATH=%PYTHONPATH%;%GITHUB_WORKSPACE%/bin/%KRATOS_BUILD_TYPE%
        set PATH=%PATH%;%GITHUB_WORKSPACE%/bin/%KRATOS_BUILD_TYPE%/libs
        python kratos/python_scripts/run_tests.py -l small -c python


  centos:
    runs-on: ubuntu-latest
    env:
      KRATOS_BUILD_TYPE: Custom

    container:
      image: kratosmultiphysics/kratos-image-ci-centos7-python35:latest
      options: --user 1001
      env:
        FC: gfortran-7

    steps:
    - uses: rokroskar/workflow-run-cleanup-action@v0.2.2
      env:
        GITHUB_TOKEN: "${{ secrets.GITHUB_TOKEN }}"

    - uses: actions/checkout@v2
>>>>>>> 77633dd7

    - name: Build
      run: |
        cp .github/workflows/centos_configure.sh centos_configure.sh
        bash centos_configure.sh<|MERGE_RESOLUTION|>--- conflicted
+++ resolved
@@ -52,15 +52,6 @@
         if [ ${{ matrix.compiler }} = gcc ]; then
           export CC=/usr/lib/ccache/gcc
           export CXX=/usr/lib/ccache/g++
-<<<<<<< HEAD
-          export KRATOS_CMAKE_OPTIONS_FLAGS="-DUSE_EIGEN_MKL=ON -DUSE_EIGEN_FEAST=ON -DMMG_ROOT=/external_libraries/mmg/mmg_5_5_1/ -DPMMG_ROOT=/external_libraries/ParMmg_4d272bb -DINCLUDE_PMMG=ON"
-          export KRATOS_CMAKE_CXX_FLAGS="-Wignored-qualifiers -Werror=ignored-qualifiers -Werror=suggest-override -Werror=unused-variable -Werror=misleading-indentation -Werror=return-type -Werror=sign-compare -Werror=unused-but-set-variable -Werror=unused-local-typedefs -Werror=reorder -Werror=maybe-uninitialized -Werror=comment -Werror=parentheses"
-        elif [ ${{ matrix.compiler }} = clang ]; then
-          export CC=clang-9
-          export CXX=clang++-9
-          export KRATOS_CMAKE_CXX_FLAGS="-Werror=delete-non-abstract-non-virtual-dtor -Werror=extra-tokens -Werror=defaulted-function-deleted -Werror=potentially-evaluated-expression -Werror=instantiation-after-specialization -Werror=undefined-var-template -Werror=unused-lambda-capture -Werror=unused-const-variable -Werror=parentheses -Werror=pessimizing-move -Werror=c++17-extensions -Werror=logical-op-parentheses"
-          export KRATOS_CMAKE_OPTIONS_FLAGS="-DMMG_ROOT=/external_libraries/mmg/mmg_5_4_1/"
-=======
           export KRATOS_CMAKE_OPTIONS_FLAGS="-DUSE_EIGEN_MKL=ON -DUSE_EIGEN_FEAST=ON -DTRILINOS_EXCLUDE_AMESOS2_SOLVER=OFF -DMMG_ROOT=/external_libraries/mmg/mmg_5_5_1/ -DPMMG_ROOT=/external_libraries/ParMmg_5ffc6ad -DINCLUDE_PMMG=ON"
           export KRATOS_CMAKE_CXX_FLAGS="-std=c++11 -Werror -Wno-deprecated-declarations -Wignored-qualifiers"
         elif [ ${{ matrix.compiler }} = clang ]; then
@@ -73,7 +64,6 @@
             export KRATOS_CMAKE_CXX_FLAGS="${KRATOS_CMAKE_CXX_FLAGS} -std=c++11"
           fi
           export KRATOS_CMAKE_OPTIONS_FLAGS="-DTRILINOS_EXCLUDE_AMESOS2_SOLVER=OFF -DMMG_ROOT=/external_libraries/mmg/mmg_5_4_1/"
->>>>>>> 77633dd7
         else
           echo 'Unsupported compiler: ${{ matrix.compiler }}'
           exit 1
@@ -114,189 +104,26 @@
         export LD_LIBRARY_PATH=${LD_LIBRARY_PATH}:${GITHUB_WORKSPACE}/bin/${{ matrix.build-type }}/libs
         mpiexec --oversubscribe -np 4 python3 kratos/python_scripts/run_cpp_mpi_tests.py --using-mpi
 
-<<<<<<< HEAD
-    - name: Running MPICore Python tests (2 Cores)
-      timeout-minutes : 10
-      run: |
-        . /opt/intel/mkl/bin/mklvars.sh
-        export PYTHONPATH=${PYTHONPATH}:${GITHUB_WORKSPACE}/bin/${{ matrix.build-type }}
-        export LD_LIBRARY_PATH=${LD_LIBRARY_PATH}:${GITHUB_WORKSPACE}/bin/${{ matrix.build-type }}/libs
-        mpiexec -np 2 python3 kratos/mpi/tests/test_KratosMPICore.py --using-mpi
-
-    - name: Running MPICore Python tests (3 Cores)
-      timeout-minutes : 10
-      run: |
-        . /opt/intel/mkl/bin/mklvars.sh
-        export PYTHONPATH=${PYTHONPATH}:${GITHUB_WORKSPACE}/bin/${{ matrix.build-type }}
-        export LD_LIBRARY_PATH=${LD_LIBRARY_PATH}:${GITHUB_WORKSPACE}/bin/${{ matrix.build-type }}/libs
-        mpiexec --oversubscribe -np 3 python3 kratos/mpi/tests/test_KratosMPICore.py --using-mpi
-
-    - name: Running MPICore Python tests (4 Cores)
-      timeout-minutes : 10
-      run: |
-        . /opt/intel/mkl/bin/mklvars.sh
-        export PYTHONPATH=${PYTHONPATH}:${GITHUB_WORKSPACE}/bin/${{ matrix.build-type }}
-        export LD_LIBRARY_PATH=${LD_LIBRARY_PATH}:${GITHUB_WORKSPACE}/bin/${{ matrix.build-type }}/libs
-        mpiexec --oversubscribe -np 4 python3 kratos/mpi/tests/test_KratosMPICore.py --using-mpi
-
-    - name: Running MPI Python TrilinosApplication (2 Cores)
-      timeout-minutes : 10
-      run: |
-        . /opt/intel/mkl/bin/mklvars.sh
-        export PYTHONPATH=${PYTHONPATH}:${GITHUB_WORKSPACE}/bin/${{ matrix.build-type }}
-        export LD_LIBRARY_PATH=${LD_LIBRARY_PATH}:${GITHUB_WORKSPACE}/bin/${{ matrix.build-type }}/libs
-        mpiexec -np 2 python3 applications/TrilinosApplication/tests/test_TrilinosApplication_mpi.py --using-mpi
-
-    - name: Running MPI Python TrilinosApplication (3 Cores)
-      timeout-minutes : 10
-      run: |
-        . /opt/intel/mkl/bin/mklvars.sh
-        export PYTHONPATH=${PYTHONPATH}:${GITHUB_WORKSPACE}/bin/${{ matrix.build-type }}
-        export LD_LIBRARY_PATH=${LD_LIBRARY_PATH}:${GITHUB_WORKSPACE}/bin/${{ matrix.build-type }}/libs
-        mpiexec --oversubscribe -np 3 python3 applications/TrilinosApplication/tests/test_TrilinosApplication_mpi.py --using-mpi
-
-    - name: Running MPI Python TrilinosApplication (4 Cores)
-      timeout-minutes : 10
-      run: |
-        . /opt/intel/mkl/bin/mklvars.sh
-        export PYTHONPATH=${PYTHONPATH}:${GITHUB_WORKSPACE}/bin/${{ matrix.build-type }}
-        export LD_LIBRARY_PATH=${LD_LIBRARY_PATH}:${GITHUB_WORKSPACE}/bin/${{ matrix.build-type }}/libs
-        mpiexec --oversubscribe -np 4 python3 applications/TrilinosApplication/tests/test_TrilinosApplication_mpi.py --using-mpi
-
-    - name: Running MPI Python CoSimulationApplication (2 Cores)
-      timeout-minutes : 10
-      run: |
-        . /opt/intel/mkl/bin/mklvars.sh
-        export PYTHONPATH=${PYTHONPATH}:${GITHUB_WORKSPACE}/bin/${{ matrix.build-type }}
-        export LD_LIBRARY_PATH=${LD_LIBRARY_PATH}:${GITHUB_WORKSPACE}/bin/${{ matrix.build-type }}/libs
-        mpiexec -np 2 python3 applications/CoSimulationApplication/tests/test_CoSimulationApplication_mpi.py --using-mpi
-
-    - name: Running MPI Python CoSimulationApplication (3 Cores)
-      timeout-minutes : 10
-      run: |
-        . /opt/intel/mkl/bin/mklvars.sh
-        export PYTHONPATH=${PYTHONPATH}:${GITHUB_WORKSPACE}/bin/${{ matrix.build-type }}
-        export LD_LIBRARY_PATH=${LD_LIBRARY_PATH}:${GITHUB_WORKSPACE}/bin/${{ matrix.build-type }}/libs
-        mpiexec --oversubscribe -np 3 python3 applications/CoSimulationApplication/tests/test_CoSimulationApplication_mpi.py --using-mpi
-
-    - name: Running MPI Python CoSimulationApplication (4 Cores)
-      timeout-minutes : 10
-      run: |
-        . /opt/intel/mkl/bin/mklvars.sh
-        export PYTHONPATH=${PYTHONPATH}:${GITHUB_WORKSPACE}/bin/${{ matrix.build-type }}
-        export LD_LIBRARY_PATH=${LD_LIBRARY_PATH}:${GITHUB_WORKSPACE}/bin/${{ matrix.build-type }}/libs
-        mpiexec --oversubscribe -np 4 python3 applications/CoSimulationApplication/tests/test_CoSimulationApplication_mpi.py --using-mpi
-
-    - name: Running MPI Python MappingApplication (2 Cores)
-      timeout-minutes : 10
-      run: |
-        . /opt/intel/mkl/bin/mklvars.sh
-        export PYTHONPATH=${PYTHONPATH}:${GITHUB_WORKSPACE}/bin/${{ matrix.build-type }}
-        export LD_LIBRARY_PATH=${LD_LIBRARY_PATH}:${GITHUB_WORKSPACE}/bin/${{ matrix.build-type }}/libs
-        mpiexec -np 2 python3 applications/MappingApplication/tests/test_MappingApplication_mpi.py --using-mpi
-
-    - name: Running MPI Python MappingApplication (3 Cores)
-      timeout-minutes : 10
-      run: |
-        . /opt/intel/mkl/bin/mklvars.sh
-        export PYTHONPATH=${PYTHONPATH}:${GITHUB_WORKSPACE}/bin/${{ matrix.build-type }}
-        export LD_LIBRARY_PATH=${LD_LIBRARY_PATH}:${GITHUB_WORKSPACE}/bin/${{ matrix.build-type }}/libs
-        mpiexec --oversubscribe -np 3 python3 applications/MappingApplication/tests/test_MappingApplication_mpi.py --using-mpi
-
-    - name: Running MPI Python MappingApplication (4 Cores)
-      timeout-minutes : 10
-=======
     - name: Running Python MPI tests (2 Cores)
->>>>>>> 77633dd7
       run: |
         . /opt/intel/mkl/bin/mklvars.sh
         export PYTHONPATH=${PYTHONPATH}:${GITHUB_WORKSPACE}/bin/${{ matrix.build-type }}
         export LD_LIBRARY_PATH=${LD_LIBRARY_PATH}:${GITHUB_WORKSPACE}/bin/${{ matrix.build-type }}/libs
         python3 kratos/python_scripts/testing/run_python_mpi_tests.py -l small -n 2
 
-<<<<<<< HEAD
-    - name: Running MPI Python StructuralMechanicsApplication (2 Cores)
-      timeout-minutes : 10
-=======
     - name: Running Python MPI tests (3 Cores)
->>>>>>> 77633dd7
       run: |
         . /opt/intel/mkl/bin/mklvars.sh
         export PYTHONPATH=${PYTHONPATH}:${GITHUB_WORKSPACE}/bin/${{ matrix.build-type }}
         export LD_LIBRARY_PATH=${LD_LIBRARY_PATH}:${GITHUB_WORKSPACE}/bin/${{ matrix.build-type }}/libs
         python3 kratos/python_scripts/testing/run_python_mpi_tests.py -l small -n 3 -f--oversubscribe
 
-<<<<<<< HEAD
-    - name: Running MPI Python FluidDynamicsApplication (2 Cores)
-      timeout-minutes : 10
-=======
     - name: Running Python MPI tests (4 Cores)
->>>>>>> 77633dd7
       run: |
         . /opt/intel/mkl/bin/mklvars.sh
         export PYTHONPATH=${PYTHONPATH}:${GITHUB_WORKSPACE}/bin/${{ matrix.build-type }}
         export LD_LIBRARY_PATH=${LD_LIBRARY_PATH}:${GITHUB_WORKSPACE}/bin/${{ matrix.build-type }}/libs
-<<<<<<< HEAD
-        mpiexec -np 2 python3 applications/FluidDynamicsApplication/tests/test_FluidDynamicsApplication_mpi.py --using-mpi
-
-    - name: Running MPI Python RANSApplication (2 Cores)
-      timeout-minutes : 10
-      run: |
-        . /opt/intel/mkl/bin/mklvars.sh
-        export PYTHONPATH=${PYTHONPATH}:${GITHUB_WORKSPACE}/bin/${{ matrix.build-type }}
-        export LD_LIBRARY_PATH=${LD_LIBRARY_PATH}:${GITHUB_WORKSPACE}/bin/${{ matrix.build-type }}/libs
-        mpiexec -np 2 python3 applications/RANSApplication/tests/test_RANSApplication_mpi.py --using-mpi
-
-    - name: Running MPI Python ParticleMechanicsApplication (2 Cores)
-      timeout-minutes : 10
-      run: |
-        . /opt/intel/mkl/bin/mklvars.sh
-        export PYTHONPATH=${PYTHONPATH}:${GITHUB_WORKSPACE}/bin/${{ matrix.build-type }}
-        export LD_LIBRARY_PATH=${LD_LIBRARY_PATH}:${GITHUB_WORKSPACE}/bin/${{ matrix.build-type }}/libs
-        mpiexec -np 2 python3 applications/ParticleMechanicsApplication/tests/test_ParticleMechanicsApplication_mpi.py --using-mpi
-
-    - name: Running MPI Python ParticleMechanicsApplication (3 Cores)
-      timeout-minutes : 10
-      run: |
-        . /opt/intel/mkl/bin/mklvars.sh
-        export PYTHONPATH=${PYTHONPATH}:${GITHUB_WORKSPACE}/bin/${{ matrix.build-type }}
-        export LD_LIBRARY_PATH=${LD_LIBRARY_PATH}:${GITHUB_WORKSPACE}/bin/${{ matrix.build-type }}/libs
-        mpiexec --oversubscribe -np 3 python3 applications/ParticleMechanicsApplication/tests/test_ParticleMechanicsApplication_mpi.py --using-mpi
-
-    - name: Running MPI Python ParticleMechanicsApplication (4 Cores)
-      timeout-minutes : 10
-      run: |
-        . /opt/intel/mkl/bin/mklvars.sh
-        export PYTHONPATH=${PYTHONPATH}:${GITHUB_WORKSPACE}/bin/${{ matrix.build-type }}
-        export LD_LIBRARY_PATH=${LD_LIBRARY_PATH}:${GITHUB_WORKSPACE}/bin/${{ matrix.build-type }}/libs
-        mpiexec --oversubscribe -np 4 python3 applications/ParticleMechanicsApplication/tests/test_ParticleMechanicsApplication_mpi.py --using-mpi
-
-    - name: Running MPI Python MeshingApplication (2 Cores)
-      timeout-minutes : 10
-      run: |
-        . /opt/intel/mkl/bin/mklvars.sh
-        export PYTHONPATH=${PYTHONPATH}:${GITHUB_WORKSPACE}/bin/${{ matrix.build-type }}
-        export LD_LIBRARY_PATH=${LD_LIBRARY_PATH}:${GITHUB_WORKSPACE}/bin/${{ matrix.build-type }}/libs
-        mpiexec -np 2 python3 applications/MeshingApplication/tests/test_MeshingApplication_mpi.py --using-mpi
-
-    - name: Running MPI Python MeshingApplication (3 Cores)
-      timeout-minutes : 10
-      run: |
-        . /opt/intel/mkl/bin/mklvars.sh
-        export PYTHONPATH=${PYTHONPATH}:${GITHUB_WORKSPACE}/bin/${{ matrix.build-type }}
-        export LD_LIBRARY_PATH=${LD_LIBRARY_PATH}:${GITHUB_WORKSPACE}/bin/${{ matrix.build-type }}/libs
-        mpiexec --oversubscribe  -np 3 python3 applications/MeshingApplication/tests/test_MeshingApplication_mpi.py --using-mpi
-
-    - name: Running MPI Python MeshingApplication (4 Cores)
-      timeout-minutes : 10
-      run: |
-        . /opt/intel/mkl/bin/mklvars.sh
-        export PYTHONPATH=${PYTHONPATH}:${GITHUB_WORKSPACE}/bin/${{ matrix.build-type }}
-        export LD_LIBRARY_PATH=${LD_LIBRARY_PATH}:${GITHUB_WORKSPACE}/bin/${{ matrix.build-type }}/libs
-        mpiexec --oversubscribe  -np 4 python3 applications/MeshingApplication/tests/test_MeshingApplication_mpi.py --using-mpi
-=======
         python3 kratos/python_scripts/testing/run_python_mpi_tests.py -l small -n 4 -f--oversubscribe
->>>>>>> 77633dd7
 
   windows:
     runs-on: windows-latest
@@ -326,8 +153,6 @@
       run: |
         copy .\.github\workflows\configure.cmd
         configure.cmd
-<<<<<<< HEAD
-=======
 
     - name: Running small tests
       shell: cmd
@@ -354,7 +179,6 @@
         GITHUB_TOKEN: "${{ secrets.GITHUB_TOKEN }}"
 
     - uses: actions/checkout@v2
->>>>>>> 77633dd7
 
     - name: Build
       run: |
