--- conflicted
+++ resolved
@@ -68,11 +68,7 @@
 **Example:**
 ```json
 {
-<<<<<<< HEAD
-    "solver_type": "eigen_feast",
-=======
     "solver_type": "feast",
->>>>>>> 3ac92ca5
     "symmetric": true,
     "number_of_eigenvalues": 3,
     "search_lowest_eigenvalues": true,
