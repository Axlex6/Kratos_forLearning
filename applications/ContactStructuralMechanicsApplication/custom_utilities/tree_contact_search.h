--- conflicted
+++ resolved
@@ -417,10 +417,6 @@
                 if (it_cond->Is(SLAVE) == true)
                 {
                     if (mSearchTreeType == KdtreeInRadius)
-<<<<<<< HEAD
-                    {                        
-                        const Point center = it_cond->GetGeometry().Center();
-=======
                     {                  
                         Point center;
                         if (mrMainModelPart.NodesBegin()->SolutionStepsDataHas(VELOCITY_X) == true)
@@ -431,7 +427,6 @@
                         {
                             center = it_cond->GetGeometry().Center(); // NOTE: Real center
                         }
->>>>>>> 996b640b
                         const double search_radius = mSearchFactor * Radius(it_cond->GetGeometry());
 
                         number_points_found = tree_points.SearchInRadius(center, search_radius, points_found.begin(), mAllocationSize);
