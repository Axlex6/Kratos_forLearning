// KRATOS    ______            __             __  _____ __                  __                   __
//          / ____/___  ____  / /_____ ______/ /_/ ___// /________  _______/ /___  ___________ _/ /
//         / /   / __ \/ __ \/ __/ __ `/ ___/ __/\__ \/ __/ ___/ / / / ___/ __/ / / / ___/ __ `/ / 
//        / /___/ /_/ / / / / /_/ /_/ / /__/ /_ ___/ / /_/ /  / /_/ / /__/ /_/ /_/ / /  / /_/ / /  
//        \____/\____/_/ /_/\__/\__,_/\___/\__//____/\__/_/   \__,_/\___/\__/\__,_/_/   \__,_/_/  MECHANICS
//
//  License:         BSD License
//                   license: ContactStructuralMechanicsApplication/license.txt
//
//  Main authors:    Vicente Mataix Ferrandiz
//

#pragma once

// System includes

// External includes

// Project includes
#include "utilities/math_utils.h"
#include "custom_conditions/paired_condition.h"
#include "includes/mortar_classes.h"

/* Utilities */
#include "utilities/exact_mortar_segmentation_utility.h"
#include "custom_utilities/derivatives_utilities.h"

/* Geometries */
#include "geometries/line_2d_2.h"
#include "geometries/triangle_3d_3.h"

namespace Kratos
{
///@name Kratos Globals
///@{

///@}
///@name Type Definitions
///@{

///@}
///@name  Enum's
///@{

///@}
///@name  Functions
///@{

///@}
///@name Kratos Classes
///@{
/**
 * @class MortarExplicitContributionUtilities
 * @ingroup ContactStructuralMechanicsApplication
 * @brief This namespace includes several utilities necessaries for the computation of the explicit contribution of the mortar conditions
 * @author Vicente Mataix Ferrandiz
 * @tparam TDim The dimension of work
 * @tparam TNumNodes The number of nodes of the slave
 * @tparam TFrictional If we are solving a frictional or frictionless problem
 * @tparam TNormalVariation If we are consider normal variation
 * @tparam TNumNodesMaster The number of nodes of the master
 */
template<std::size_t TDim, std::size_t TNumNodes, const FrictionalCase TFrictional, const bool TNormalVariation, std::size_t TNumNodesMaster = TNumNodes>
class KRATOS_API(CONTACT_STRUCTURAL_MECHANICS_APPLICATION) MortarExplicitContributionUtilities
{
public:
    ///@name Type Definitions
    ///@{

    /// The size type definition
    using SizeType = std::size_t;

    /// The index type definition
    using IndexType = std::size_t;

    /// Point definition
    using PointType = Point;

    /// Geometry point type definition
    using GeometryPointType = Geometry<PointType>;

    /// Geometry type definition
    using GeometryType = Geometry<Node>;

    // Type definition for integration methods
    using IntegrationPointsType = GeometryType::IntegrationPointsArrayType;

    /// The type of points belongs to be considered
    using BelongType = typename std::conditional<TNumNodes == 2, PointBelongsLine2D2N, typename std::conditional<TNumNodes == 3, typename std::conditional<TNumNodesMaster == 3, PointBelongsTriangle3D3N, PointBelongsTriangle3D3NQuadrilateral3D4N>::type, typename std::conditional<TNumNodesMaster == 3, PointBelongsQuadrilateral3D4NTriangle3D3N, PointBelongsQuadrilateral3D4N>::type>::type>::type;

    /// The definition of the point with belonging
    using PointBelongType = PointBelong<TNumNodes, TNumNodesMaster>;

    /// Type definition for the geometry of the point belong
    using GeometryPointBelongType = Geometry<PointBelongType>;

    /// Array type for the conditions
    using ConditionArrayType = array_1d<PointBelongType, TDim>;

    /// Type definition for the array list of conditions
    using ConditionArrayListType = typename std::vector<ConditionArrayType>;

    /// Type definition for the line
    using LineType = Line2D2<PointType>;

    /// Type definition for the triangle
    using TriangleType = Triangle3D3<PointType>;

    /// Type definition for the decomposition based on dimension
    using DecompositionType = typename std::conditional<TDim == 2, LineType, TriangleType>::type;

    /// Type definition for the derivative data based on frictional case
    using DerivativeDataType = typename std::conditional<TFrictional == FrictionalCase::FRICTIONAL || TFrictional == FrictionalCase::FRICTIONAL_PENALTY, DerivativeDataFrictional<TDim, TNumNodes, TNumNodesMaster>, DerivativeData<TDim, TNumNodes, TNumNodesMaster>>::type;

    /// The size of the matrix
    static constexpr IndexType MatrixSize = (TFrictional == FrictionalCase::FRICTIONLESS) ? TDim * (TNumNodesMaster + TNumNodes) + TNumNodes : (TFrictional == FrictionalCase::FRICTIONLESS_COMPONENTS || TFrictional == FrictionalCase::FRICTIONAL) ? TDim * (TNumNodesMaster + TNumNodes + TNumNodes) : TDim * (TNumNodesMaster + TNumNodes);

    /// Flag indicating if the case is frictional
    static constexpr bool IsFrictional = (TFrictional == FrictionalCase::FRICTIONAL || TFrictional == FrictionalCase::FRICTIONAL_PENALTY) ? true : false;

    /// Type definition for the general variables
    using GeneralVariables = MortarKinematicVariablesWithDerivatives<TDim, TNumNodes, TNumNodesMaster>;

    /// Type definition for the Ae data
    using AeData = DualLagrangeMultiplierOperatorsWithDerivatives<TDim, TNumNodes, IsFrictional, TNumNodesMaster>;

    /// Type definition for the mortar condition matrices
    using MortarConditionMatrices = MortarOperatorWithDerivatives<TDim, TNumNodes, IsFrictional, TNumNodesMaster>;

    /// Type definition for the integration utility
    using IntegrationUtility = ExactMortarIntegrationUtility<TDim, TNumNodes, true, TNumNodesMaster>;

    /// Type definition for the derivatives utilities
    using DerivativesUtilitiesType = DerivativesUtilities<TDim, TNumNodes, IsFrictional, TNormalVariation, TNumNodesMaster>;

<<<<<<< HEAD
    ///Type definition for integration methods
    using IntegrationMethod = GeometryData::IntegrationMethod;
    
=======
    /// Type definition for the integration method
    using IntegrationMethod = GeometryData::IntegrationMethod;

>>>>>>> 4ae3393f
    // The threshold coefficient considered for checking
    static constexpr double CheckThresholdCoefficient = 1.0e-12;



    ///@}
    ///@name Operators
    ///@{


    ///@}
    ///@name Operations
    ///@{

    /**
     * @brief This method computes the explicit contributions of the mortar contact conditions
     * @details This method is created in order to avoid duplicated code
     * @param pCondition The condition pointer to compute the explicit contribution
     * @param rCurrentProcessInfo The current instance process info
     * @param IntegrationOrder The integration order of the utility
     * @param AxisymmetricCase If consider the axisymmetric coefficient
     * @param ComputeNodalArea If the contribution of the nodal are must be computed
     * @param ComputeDualLM If condider dual LM to begin with
     * @param rAreaVariable The nodal area variable
     * @return The mortar operators
     */
    static MortarConditionMatrices AddExplicitContributionOfMortarCondition(
        PairedCondition* pCondition,
        const ProcessInfo& rCurrentProcessInfo,
        const IndexType IntegrationOrder = 2,
        const bool AxisymmetricCase = false,
        const bool ComputeNodalArea = false,
        const bool ComputeDualLM = true,
        const Variable<double>& rAreaVariable = NODAL_AREA
        );
    /**
     * @brief This method computes the explicit contributions of the mortar contact conditions
     * @details This method is created in order to avoid duplicated code
     * @param pCondition The condition pointer to compute the explicit contribution
     * @param rCurrentProcessInfo The current instance process info
     * @param rPreviousMortarOperators The previous mortar operators
     * @param IntegrationOrder The integration order of the utility
     * @param AxisymmetricCase If consider the axisymmetric coefficient
     * @param ComputeNodalArea If the contribution of the nodal are must be computed
     * @param ComputeDualLM If condider dual LM to begin with
     * @param rAreaVariable The nodal area variable
     * @param ConsiderObjetiveFormulation If the objetive formulation is considered always
     * @return The mortar operators
     */
    static MortarConditionMatrices AddExplicitContributionOfMortarFrictionalCondition(
        PairedCondition* pCondition,
        const ProcessInfo& rCurrentProcessInfo,
        const MortarOperator<TNumNodes, TNumNodesMaster>& rPreviousMortarOperators,
        const IndexType IntegrationOrder = 2,
        const bool AxisymmetricCase = false,
        const bool ComputeNodalArea = false,
        const bool ComputeDualLM = true,
        const Variable<double>& rAreaVariable = NODAL_AREA,
        const bool ConsiderObjetiveFormulation = false
        );

    /**
     * @brief Calculate the operator Ae for the dual LM, without taking into account derivatives
     * @details This can be used in the mortar conditions
     * @param rSlaveGeometry The geometry of the slave side
     * @param rVariables Container of the jacobians, shape functions, etc...
     * @param rConditionsPointsSlave Container of the jacobians, shape functions, etc...
     * @param rAe The dual LM operator
     * @param rIntegrationMethod The integration method considered
     * @param AxiSymCoeff The coefficient of axisymmetry
     */
    static bool ExplicitCalculateAe(
        const GeometryType& rSlaveGeometry,
        GeneralVariables& rVariables,
        const ConditionArrayListType& rConditionsPointsSlave,
        BoundedMatrix<double, TNumNodes, TNumNodes>& rAe,
        const IntegrationMethod& rIntegrationMethod,
        const double AxiSymCoeff = 1.0
        );

    /**
     * @brief Calculate condition kinematics (shape functions, jacobians, ...), without taking into account derivatives
     * @details This can be used in the mortar conditions
     * @param pCondition The pointer to the condition
     * @param rVariables Container of the jacobians, shape functions, etc...
     * @param rAe The dual LM operator
     * @param rNormalMaster The normal of the master side
     * @param rLocalPointDecomp The local points of the decomposed geometries using the mortar segmentation
     * @param rLocalPointParent The local points of the parent geometry
     * @param rGeometryDecomp The geometry decomposed
     * @param DualLM If the dual LM is considered or not
     */
    static void ExplicitCalculateKinematics(
        const PairedCondition* pCondition,
        GeneralVariables& rVariables,
        const BoundedMatrix<double, TNumNodes, TNumNodes>& rAe,
        const array_1d<double, 3>& rNormalMaster,
        const PointType& rLocalPointDecomp,
        const PointType& rLocalPointParent,
        const GeometryPointType& rGeometryDecomp,
        const bool DualLM = true
        );

    /**
     * @brief This method computes the nodal area
     * @details This method is created in order to avoid duplicated code
     * @param pCondition The condition pointer to compute the explicit contribution
     * @param rCurrentProcessInfo The current instance process info
     * @param rAreaVariable The nodal area variable
     * @param IntegrationOrder The integration order of the utility
     * @param AxisymmetricCase If consider the axisymmetric coefficient
     * @return True is dual LM, false otherwise
     */
    static void ComputeNodalArea(
        PairedCondition* pCondition,
        const ProcessInfo& rCurrentProcessInfo,
        const Variable<double>& rAreaVariable = NODAL_AREA,
        const IndexType IntegrationOrder = 2,
        const bool AxisymmetricCase = false
        );

    /**
     * @brief This method computes the previous mortar operators
     * @details This method is created in order to avoid duplicated code
     * @param pCondition The condition pointer to compute the explicit contribution
     * @param rCurrentProcessInfo The current instance process info
     * @param rPreviousMortarOperators The previous mortar operators
     * @param IntegrationOrder The integration order of the utility
     * @param AxisymmetricCase If consider the axisymmetric coefficient
     * @param ComputeNodalArea If the contribution of the nodal are must be computed
     * @param ComputeDualLM If condider dual LM to begin with
     * @param rAreaVariable The nodal area variable
     * @return True is dual LM, false otherwise
     */
    static bool ComputePreviousMortarOperators(
        PairedCondition* pCondition,
        const ProcessInfo& rCurrentProcessInfo,
        MortarOperator<TNumNodes, TNumNodesMaster>& rPreviousMortarOperators,
        const IndexType IntegrationOrder = 2,
        const bool AxisymmetricCase = false,
        const bool ComputeNodalArea = false,
        const bool ComputeDualLM = true,
        const Variable<double>& rAreaVariable = NODAL_AREA
        );

    /**
     * @brief Calculate condition kinematics (shape functions, jacobians, ...)
     * @details This can be used in the mortar conditions
     * @param pCondition The pointer to the condition
     * @param rVariables Container of the jacobians, shape functions, etc...
     * @param rDerivativeData The container of the directional derivatives of the mortar parameters
     * @param rNormalMaster The normal of the master side
     * @param rLocalPointDecomp The local points of the decomposed geometries using the mortar segmentation
     * @param rLocalPointParent The local points of the parent geometry
     * @param rGeometryDecomp The geometry decomposed
     * @param DualLM If the dual LM is considered or not
     */
    static void CalculateKinematics(
        const PairedCondition* pCondition,
        GeneralVariables& rVariables,
        const DerivativeDataType& rDerivativeData,
        const array_1d<double, 3>& rNormalMaster,
        const PointType& rLocalPointDecomp,
        const PointType& rLocalPointParent,
        const GeometryPointType& rGeometryDecomp,
        const bool DualLM = true
        );

    /**
     * @brief Calculates the values of the shape functions for the master element
     * @param pCondition The pointer to the condition
     * @param rVariables Container of the jacobians, shape functions, etc...
     * @param rNormalMaster The normal of the master side
     * @param rLocalPoint The current local point
     */
    static void MasterShapeFunctionValue(
        const PairedCondition* pCondition,
        GeneralVariables& rVariables,
        const array_1d<double, 3>& rNormalMaster,
        const PointType& rLocalPoint
        );

}; // class MortarExplicitContributionUtilities

namespace AuxiliaryOperationsUtilities
{
    /**
     * @brief This functions computes the integration weight to consider
     * @param pCondition The condition pointer to compute the explicit contribution
     * @param rNSlave The shape functions of the slave side
     */
    double KRATOS_API(CONTACT_STRUCTURAL_MECHANICS_APPLICATION) GetAxisymmetricCoefficient(
        const PairedCondition* pCondition,
        const Vector& rNSlave
        );

    /**
     * @brief Calculates the radius of axisymmetry
     * @param pCondition The condition pointer to compute the explicit contribution
     * @param rNSlave The shape functions of the slave side
     * @return Radius: The radius of axisymmetry
     */
    double KRATOS_API(CONTACT_STRUCTURAL_MECHANICS_APPLICATION) CalculateRadius(
        const PairedCondition* pCondition,
        const Vector& rNSlave
        );
}

}  // namespace Kratos<|MERGE_RESOLUTION|>--- conflicted
+++ resolved
@@ -133,15 +133,9 @@
     /// Type definition for the derivatives utilities
     using DerivativesUtilitiesType = DerivativesUtilities<TDim, TNumNodes, IsFrictional, TNormalVariation, TNumNodesMaster>;
 
-<<<<<<< HEAD
-    ///Type definition for integration methods
-    using IntegrationMethod = GeometryData::IntegrationMethod;
-    
-=======
     /// Type definition for the integration method
     using IntegrationMethod = GeometryData::IntegrationMethod;
 
->>>>>>> 4ae3393f
     // The threshold coefficient considered for checking
     static constexpr double CheckThresholdCoefficient = 1.0e-12;
 
