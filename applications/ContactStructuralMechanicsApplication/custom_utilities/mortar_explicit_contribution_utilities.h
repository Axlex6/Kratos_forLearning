// KRATOS  ___|  |                   |                   |
//       \___ \  __|  __| |   |  __| __| |   |  __| _` | |
//             | |   |    |   | (    |   |   | |   (   | |
//       _____/ \__|_|   \__,_|\___|\__|\__,_|_|  \__,_|_| MECHANICS
//
//  License:		 BSD License
//					 license: structural_mechanics_application/license.txt
//
//  Main authors:    Vicente Mataix Ferrandiz
//

#if !defined(KRATOS_MORTAR_EXPLICIT_CONTRIBUTION_UTILITIES)
#define KRATOS_MORTAR_EXPLICIT_CONTRIBUTION_UTILITIES

// System includes

// External includes

// Project includes
#include "utilities/math_utils.h"
#include "custom_conditions/paired_condition.h"
#include "includes/mortar_classes.h"

/* Utilities */
#include "utilities/exact_mortar_segmentation_utility.h"
#include "custom_utilities/derivatives_utilities.h"

/* Geometries */
#include "geometries/line_2d_2.h"
#include "geometries/triangle_3d_3.h"

namespace Kratos
{
///@name Kratos Globals
///@{

///@}
///@name Type Definitions
///@{

///@}
///@name  Enum's
///@{

///@}
///@name  Functions
///@{

///@}
///@name Kratos Classes
///@{
/**
 * @class MortarExplicitContributionUtilities
 * @ingroup ContactStructuralMechanicsApplication
 * @brief This namespace includes several utilities necessaries for the computation of the explicit contribution of the mortar conditions
 * @author Vicente Mataix Ferrandiz
 * @tparam TDim The dimension of work
 * @tparam TNumNodes The number of nodes of the slave
 * @tparam TFrictional If we are solving a frictional or frictionless problem
 * @tparam TNormalVariation If we are consider normal variation
 * @tparam TNumNodesMaster The number of nodes of the master
 */
template< const SizeType TDim, const SizeType TNumNodes, const FrictionalCase TFrictional, const bool TNormalVariation, const SizeType TNumNodesMaster = TNumNodes>
class KRATOS_API(CONTACT_STRUCTURAL_MECHANICS_APPLICATION) MortarExplicitContributionUtilities
{
public:
    ///@name Type Definitions
    ///@{

    /// The size type definition
    typedef std::size_t SizeType;

    /// The index type definition
    typedef std::size_t IndexType;

    /// Point definition
    typedef Point                                                                        PointType;

    /// Node type definition
    typedef Node<3>                                                                       NodeType;

    /// Geoemtry type definition
    typedef Geometry<NodeType>                                                        GeometryType;

    // Type definition for integration methods
    typedef GeometryType::IntegrationPointsArrayType                         IntegrationPointsType;

    /// The type of points belongfs to be considered
    typedef typename std::conditional<TNumNodes == 2, PointBelongsLine2D2N, typename std::conditional<TNumNodes == 3, typename std::conditional<TNumNodesMaster == 3, PointBelongsTriangle3D3N, PointBelongsTriangle3D3NQuadrilateral3D4N>::type, typename std::conditional<TNumNodesMaster == 3, PointBelongsQuadrilateral3D4NTriangle3D3N, PointBelongsQuadrilateral3D4N>::type>::type>::type BelongType;

    /// The definition of the point with belonging
    typedef PointBelong<TNumNodes, TNumNodesMaster>                                PointBelongType;

    typedef Geometry<PointBelongType>                                      GeometryPointBelongType;

    typedef array_1d<PointBelongType,TDim>                                      ConditionArrayType;

    typedef typename std::vector<ConditionArrayType>                        ConditionArrayListType;

    typedef Line2D2<PointType>                                                            LineType;

    typedef Triangle3D3<PointType>                                                    TriangleType;

    typedef typename std::conditional<TDim == 2, LineType, TriangleType >::type  DecompositionType;

    typedef typename std::conditional<TFrictional == FrictionalCase::FRICTIONAL || TFrictional == FrictionalCase::FRICTIONAL_PENALTY, DerivativeDataFrictional<TDim, TNumNodes, TNormalVariation, TNumNodesMaster>, DerivativeData<TDim, TNumNodes, TNormalVariation, TNumNodesMaster> >::type DerivativeDataType;

    static constexpr IndexType MatrixSize = (TFrictional == FrictionalCase::FRICTIONLESS) ? TDim * (TNumNodesMaster + TNumNodes) + TNumNodes : (TFrictional == FrictionalCase::FRICTIONLESS_COMPONENTS || TFrictional == FrictionalCase::FRICTIONAL) ? TDim * (TNumNodesMaster + TNumNodes + TNumNodes) :  TDim * (TNumNodesMaster + TNumNodes);

    static constexpr bool IsFrictional  = (TFrictional == FrictionalCase::FRICTIONAL || TFrictional == FrictionalCase::FRICTIONAL_PENALTY) ? true: false;

    typedef MortarKinematicVariablesWithDerivatives<TDim, TNumNodes,TNumNodesMaster>                               GeneralVariables;

    typedef DualLagrangeMultiplierOperatorsWithDerivatives<TDim, TNumNodes, IsFrictional, TNormalVariation, TNumNodesMaster> AeData;

    typedef MortarOperatorWithDerivatives<TDim, TNumNodes, IsFrictional, TNormalVariation, TNumNodesMaster> MortarConditionMatrices;

    typedef ExactMortarIntegrationUtility<TDim, TNumNodes, true, TNumNodesMaster>                                IntegrationUtility;

    typedef DerivativesUtilities<TDim, TNumNodes, IsFrictional, TNormalVariation, TNumNodesMaster>         DerivativesUtilitiesType;

    ///@}
    ///@name Operators
    ///@{


    ///@}
    ///@name Operations
    ///@{

    /**
     * @brief This method computes the explicit contributions of the mortar contact conditions
     * @details This method is created in order to avoid duplicated code
     * @param pCondition The condition pointer to compute the explicit contribution
     * @param rCurrentProcessInfo The current instance process info
     * @param IntegrationOrder The integration order of the utility
     * @param AxisymmetricCase If consider the axisymmetric coefficient
     * @param ComputeNodalArea If the contribution of the nodal are must be computed
     */
    static MortarConditionMatrices AddExplicitContributionOfMortarCondition(
        PairedCondition* pCondition,
        ProcessInfo& rCurrentProcessInfo,
        const IndexType IntegrationOrder = 2,
        const bool AxisymmetricCase = false,
        const bool ComputeNodalArea = false

        );
    /**
     * @brief This method computes the explicit contributions of the mortar contact conditions
     * @details This method is created in order to avoid duplicated code
     * @param pCondition The condition pointer to compute the explicit contribution
     * @param rCurrentProcessInfo The current instance process info
     * @param rPreviousMortarOperators The previous mortar operators
     * @param IntegrationOrder The integration order of the utility
     * @param AxisymmetricCase If consider the axisymmetric coefficient
     * @param ComputeNodalArea If the contribution of the nodal are must be computed
     */
    static MortarConditionMatrices AddExplicitContributionOfMortarFrictionalCondition(
        PairedCondition* pCondition,
        ProcessInfo& rCurrentProcessInfo,
        MortarOperator<TNumNodes, TNumNodesMaster>& rPreviousMortarOperators,
        const IndexType IntegrationOrder = 2,
        const bool AxisymmetricCase = false,
        const bool ComputeNodalArea = false
        );

    /**
<<<<<<< HEAD
     * @brief This method computes the previous mortar operators
     * @details This method is created in order to avoid duplicated code
     * @param pCondition The condition pointer to compute the explicit contribution
     * @param rCurrentProcessInfo The current instance process info
     * @param rPreviousMortarOperators The previous mortar operators
     */
    static void ComputePreviousMortarOperators(
        PairedCondition* pCondition,
        ProcessInfo& rCurrentProcessInfo,
        MortarOperator<TNumNodes, TNumNodesMaster>& rPreviousMortarOperators,
        const IndexType IntegrationOrder = 2,
        const bool AxisymmetricCase = false
=======
     * @brief Calculate the operator Ae for the dual LM, without taking into account derivatives
     * @details This can be used in the mortar conditions
     * @param rSlaveGeometry The geometry of the slave side
     * @param rVariables Container of the jacobians, shape functions, etc...
     * @param rConditionsPointsSlave Container of the jacobians, shape functions, etc...
     * @param rAe The dual LM operator
     * @param rIntegrationMethod The integration method considered
     * @param AxiSymCoeff The coefficient of axisymmetry
     */
    static bool ExplicitCalculateAe(
        const GeometryType& rSlaveGeometry,
        GeneralVariables& rVariables,
        ConditionArrayListType& rConditionsPointsSlave,
        BoundedMatrix<double, TNumNodes, TNumNodes>& rAe,
        const IntegrationMethod& rIntegrationMethod,
        const double AxiSymCoeff = 1.0
        );

    /**
     * @brief Calculate condition kinematics (shape functions, jacobians, ...), without taking into account derivatives
     * @details This can be used in the mortar conditions
     * @param pCondition The pointer to the condition
     * @param rVariables Container of the jacobians, shape functions, etc...
     * @param rAe The dual LM operator
     * @param rNormalMaster The normal of the master side
     * @param rLocalPointDecomp The local points of the decomposed geometries using the mortar segmentation
     * @param rLocalPointParent The local points of the parent geometry
     * @param rGeometryDecomp The geometry decomposed
     * @param DualLM If the dual LM is considered or not
     */
    static void ExplicitCalculateKinematics(
        PairedCondition* pCondition,
        GeneralVariables& rVariables,
        const BoundedMatrix<double, TNumNodes, TNumNodes>& rAe,
        const array_1d<double, 3>& rNormalMaster,
        const PointType& rLocalPointDecomp,
        const PointType& rLocalPointParent,
        GeometryPointType& rGeometryDecomp,
        const bool DualLM = true
>>>>>>> 8f16a252
        );

    /**
     * @brief Calculate condition kinematics (shape functions, jacobians, ...)
     * @details This can be used in the mortar conditions
     * @param pCondition The pointer to the condition
     * @param rVariables Container of the jacobians, shape functions, etc...
     * @param rDerivativeData The container of the directional derivatives of the mortar parameters
     * @param rNormalMaster The normal of the master side
     * @param rLocalPointDecomp The local points of the decomposed geometries using the mortar segmentation
     * @param rLocalPointParent The local points of the parent geometry
     * @param rGeometryDecomp The geometry decomposed
     * @param DualLM If the dual LM is considered or not
     */
    static void CalculateKinematics(
        PairedCondition* pCondition,
        GeneralVariables& rVariables,
        const DerivativeDataType& rDerivativeData,
        const array_1d<double, 3>& rNormalMaster,
        const PointType& rLocalPointDecomp,
        const PointType& rLocalPointParent,
        GeometryPointType& rGeometryDecomp,
        const bool DualLM = true
        );

    /**
     * @brief Calculates the values of the shape functions for the master element
     * @param pCondition The pointer to the condition
     * @param rVariables Container of the jacobians, shape functions, etc...
     * @param rNormalMaster The normal of the master side
     * @param rLocalPoint The current local point
     */
    static void MasterShapeFunctionValue(
        PairedCondition* pCondition,
        GeneralVariables& rVariables,
        const array_1d<double, 3>& rNormalMaster,
        const PointType& rLocalPoint
        );

}; // class MortarExplicitContributionUtilities

namespace AuxiliarOperationsUtilities
{
    /**
     * @brief This functions computes the integration weight to consider
     * @param pCondition The condition pointer to compute the explicit contribution
     * @param rNSlave The shape functions of the slave side
     */
    double KRATOS_API(CONTACT_STRUCTURAL_MECHANICS_APPLICATION) GetAxisymmetricCoefficient(
        PairedCondition* pCondition,
        const Vector& rNSlave
        );

    /**
     * @brief Calculates the radius of axisymmetry
     * @param pCondition The condition pointer to compute the explicit contribution
     * @param rNSlave The shape functions of the slave side
     * @return Radius: The radius of axisymmetry
     */
    double KRATOS_API(CONTACT_STRUCTURAL_MECHANICS_APPLICATION) CalculateRadius(
        PairedCondition* pCondition,
        const Vector& rNSlave
        );
}

}  // namespace Kratos
#endif /* KRATOS_MORTAR_EXPLICIT_CONTRIBUTION_UTILITIES defined */<|MERGE_RESOLUTION|>--- conflicted
+++ resolved
@@ -158,27 +158,13 @@
     static MortarConditionMatrices AddExplicitContributionOfMortarFrictionalCondition(
         PairedCondition* pCondition,
         ProcessInfo& rCurrentProcessInfo,
-        MortarOperator<TNumNodes, TNumNodesMaster>& rPreviousMortarOperators,
+        const MortarOperator<TNumNodes, TNumNodesMaster>& rPreviousMortarOperators,
         const IndexType IntegrationOrder = 2,
         const bool AxisymmetricCase = false,
         const bool ComputeNodalArea = false
         );
 
     /**
-<<<<<<< HEAD
-     * @brief This method computes the previous mortar operators
-     * @details This method is created in order to avoid duplicated code
-     * @param pCondition The condition pointer to compute the explicit contribution
-     * @param rCurrentProcessInfo The current instance process info
-     * @param rPreviousMortarOperators The previous mortar operators
-     */
-    static void ComputePreviousMortarOperators(
-        PairedCondition* pCondition,
-        ProcessInfo& rCurrentProcessInfo,
-        MortarOperator<TNumNodes, TNumNodesMaster>& rPreviousMortarOperators,
-        const IndexType IntegrationOrder = 2,
-        const bool AxisymmetricCase = false
-=======
      * @brief Calculate the operator Ae for the dual LM, without taking into account derivatives
      * @details This can be used in the mortar conditions
      * @param rSlaveGeometry The geometry of the slave side
@@ -218,7 +204,21 @@
         const PointType& rLocalPointParent,
         GeometryPointType& rGeometryDecomp,
         const bool DualLM = true
->>>>>>> 8f16a252
+        );
+
+    /**
+     * @brief This method computes the previous mortar operators
+     * @details This method is created in order to avoid duplicated code
+     * @param pCondition The condition pointer to compute the explicit contribution
+     * @param rCurrentProcessInfo The current instance process info
+     * @param rPreviousMortarOperators The previous mortar operators
+     */
+    static void ComputePreviousMortarOperators(
+        PairedCondition* pCondition,
+        ProcessInfo& rCurrentProcessInfo,
+        MortarOperator<TNumNodes, TNumNodesMaster>& rPreviousMortarOperators,
+        const IndexType IntegrationOrder = 2,
+        const bool AxisymmetricCase = false
         );
 
     /**
