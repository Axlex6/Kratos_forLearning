--- conflicted
+++ resolved
@@ -70,14 +70,6 @@
 
     BaseType::Initialize();
 
-<<<<<<< HEAD
-    // Setting paired condition
-    if (!this->Has(PAIRED_GEOMETRY)) {
-        this->SetValue(PAIRED_GEOMETRY, mpPairedGeometry);
-    }
-
-=======
->>>>>>> f25f45ec
     KRATOS_CATCH( "" );
 }
 
