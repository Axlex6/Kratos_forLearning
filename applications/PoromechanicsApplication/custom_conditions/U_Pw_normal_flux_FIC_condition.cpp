--- conflicted
+++ resolved
@@ -58,10 +58,6 @@
     this->CalculateElementLength(FICVariables.ElementLength,Geom);
     const double& BulkModulusSolid = Prop[BULK_MODULUS_SOLID];
     const double& Porosity = Prop[POROSITY];
-<<<<<<< HEAD
-    const double BulkModulus = Prop[YOUNG_MODULUS]/(3.0*(1.0-2.0*Prop[POISSON_RATIO]));
-=======
->>>>>>> 77633dd7
     const double BiotCoefficient = Prop[BIOT_COEFFICIENT];
     FICVariables.BiotModulusInverse = (BiotCoefficient-Porosity)/BulkModulusSolid + Porosity/Prop[BULK_MODULUS_FLUID];
     for(unsigned int i=0; i<TNumNodes; i++)
@@ -123,10 +119,6 @@
     this->CalculateElementLength(FICVariables.ElementLength,Geom);
     const double& BulkModulusSolid = Prop[BULK_MODULUS_SOLID];
     const double& Porosity = Prop[POROSITY];
-<<<<<<< HEAD
-    const double BulkModulus = Prop[YOUNG_MODULUS]/(3.0*(1.0-2.0*Prop[POISSON_RATIO]));
-=======
->>>>>>> 77633dd7
     const double BiotCoefficient = Prop[BIOT_COEFFICIENT];
     FICVariables.BiotModulusInverse = (BiotCoefficient-Porosity)/BulkModulusSolid + Porosity/Prop[BULK_MODULUS_FLUID];
     for(unsigned int i=0; i<TNumNodes; i++)
