--- conflicted
+++ resolved
@@ -29,11 +29,6 @@
 #include "includes/model_part.h"
 #include "includes/communicator.h"
 #include "includes/ublas_interface.h"
-<<<<<<< HEAD
-#include "modified_shape_functions/triangle_2d_3_modified_shape_functions.h"
-#include "modified_shape_functions/tetrahedra_3d_4_modified_shape_functions.h"
-=======
->>>>>>> 0f08e864
 #include "utilities/binbased_fast_point_locator.h"
 #include "utilities/math_utils.h"
 #include "utilities/openmp_utils.h"
@@ -787,229 +782,6 @@
         }
     }
 
-<<<<<<< HEAD
-    void ComputeAndCheckEmbeddedInterfacePower(
-        const ModelPart &rFluidModelPart,
-        const ModelPart &rStructureInterfaceModelPart)
-    {
-        double fluid_interface_area = 0.0;
-        double fluid_interface_power = 0.0;
-        double fluid_interface_p_norm = 0.0;
-        double fluid_interface_v_norm = 0.0;
-        double fluid_interface_d_0_norm = 0.0;
-        double fluid_interface_d_1_norm = 0.0;
-        double fluid_interface_v_mesh_norm = 0.0;
-        double structure_interface_area = 0.0;
-        double structure_interface_power = 0.0;
-        double structure_interface_power_v_struct = 0.0;
-        double structure_interface_v_norm = 0.0;
-        double structure_interface_p_norm = 0.0;
-        double structure_interface_d_0_norm = 0.0;
-        double structure_interface_d_1_norm = 0.0;
-        double structure_interface_res_norm = 0.0;
-        double structure_interface_v_struct_norm = 0.0;
-        double structure_interface_scalar_proj_norm = 0.0;
-        double structure_interface_vector_proj_norm = 0.0;
-
-        // Compute fluid interface power
-        for (unsigned int i_elem = 0; i_elem < rFluidModelPart.NumberOfElements(); ++i_elem) {
-            const auto it_elem = rFluidModelPart.ElementsBegin() + i_elem;
-            const auto p_geom = it_elem->pGetGeometry();
-
-            // Check if the element is split
-            unsigned int n_pos = 0;
-            unsigned int n_neg = 0;
-            Vector distances;
-            distances.resize(p_geom->PointsNumber());
-            for (unsigned int i_node = 0; i_node < p_geom->PointsNumber(); ++i_node) {
-                const double d = (*p_geom)[i_node].FastGetSolutionStepValue(DISTANCE);
-                distances[i_node] = d;
-                if (d < 0.0) {
-                    n_neg++;
-                } else {
-                    n_pos++;
-                }
-            }
-
-            // Compute the power over the element intersection
-            const bool is_split = (n_pos != 0 && n_neg != 0) ? true : false;
-            if (is_split) {
-                // Get the modified shape functions
-                ModifiedShapeFunctions::UniquePointer p_mod_func = nullptr;
-                if (p_geom->PointsNumber() == 3) {
-                    p_mod_func = Kratos::make_unique<Triangle2D3ModifiedShapeFunctions>(p_geom, distances);
-                } else {
-                    p_mod_func = Kratos::make_unique<Tetrahedra3D4ModifiedShapeFunctions>(p_geom, distances);
-                }
-
-                // Get the positive interface values
-                Matrix N_pos_int;
-                Vector w_pos_int;
-                ModifiedShapeFunctions::ShapeFunctionsGradientsType grad_N_pos_int;
-                p_mod_func->ComputeInterfacePositiveSideShapeFunctionsAndGradientsValues(
-                    N_pos_int,
-                    grad_N_pos_int,
-                    w_pos_int,
-                    GeometryData::GI_GAUSS_2);
-
-                std::vector<Vector> n_pos_int;
-                p_mod_func->ComputePositiveSideInterfaceAreaNormals(
-                    n_pos_int,
-                    GeometryData::GI_GAUSS_2);
-
-                // Compute the intersection power
-                for (unsigned int i_gauss = 0; i_gauss < w_pos_int.size(); ++i_gauss) {
-                    // Get pressure and mesh velocity in the gauss point
-                    double p_gauss = 0.0;
-                    array_1d<double,3> v_gauss = ZeroVector(3);
-                    array_1d<double,3> d_0_gauss = ZeroVector(3);
-                    array_1d<double,3> d_1_gauss = ZeroVector(3);
-                    array_1d<double,3> v_mesh_gauss = ZeroVector(3);
-                    for (unsigned int i_node = 0; i_node < p_geom->PointsNumber(); ++i_node) {
-                        p_gauss += N_pos_int(i_gauss,i_node) * (*p_geom)[i_node].FastGetSolutionStepValue(PRESSURE);
-                        v_gauss += N_pos_int(i_gauss,i_node) * (*p_geom)[i_node].FastGetSolutionStepValue(VELOCITY);
-                        d_0_gauss += N_pos_int(i_gauss,i_node) * (*p_geom)[i_node].FastGetSolutionStepValue(DISPLACEMENT,0);
-                        d_1_gauss += N_pos_int(i_gauss,i_node) * (*p_geom)[i_node].FastGetSolutionStepValue(DISPLACEMENT,1);
-                        v_mesh_gauss += N_pos_int(i_gauss,i_node) * (*p_geom)[i_node].FastGetSolutionStepValue(MESH_VELOCITY);
-                    }
-                    // Add the contribution of the current gauss pt. to the total power
-                    const double n_pos_int_norm = norm_2(n_pos_int[i_gauss]);
-                    fluid_interface_area += w_pos_int[i_gauss];
-                    fluid_interface_power += w_pos_int[i_gauss] * p_gauss * inner_prod(n_pos_int[i_gauss], v_mesh_gauss) / n_pos_int_norm;
-                    fluid_interface_p_norm += w_pos_int[i_gauss] * p_gauss;
-                    fluid_interface_v_norm += w_pos_int[i_gauss] * norm_2(v_gauss);
-                    fluid_interface_d_0_norm += w_pos_int[i_gauss] * norm_2(d_0_gauss);
-                    fluid_interface_d_1_norm += w_pos_int[i_gauss] * norm_2(d_1_gauss);
-                    fluid_interface_v_mesh_norm += w_pos_int[i_gauss] * norm_2(v_mesh_gauss);
-                }
-            }
-        }
-
-        // Compute structure interface power
-        for (unsigned int i_cond = 0; i_cond < rStructureInterfaceModelPart.NumberOfConditions(); ++i_cond) {
-            auto it_cond = rStructureInterfaceModelPart.ConditionsBegin() + i_cond;
-            const auto &r_geom = it_cond->GetGeometry();
-            const auto N_gauss = r_geom.ShapeFunctionsValues(GeometryData::GI_GAUSS_2);
-            const unsigned int n_int_pts = r_geom.IntegrationPointsNumber(GeometryData::GI_GAUSS_2);
-            auto gauss_pts = r_geom.IntegrationPoints(GeometryData::GI_GAUSS_2);
-            Vector detJ_vector(n_int_pts);
-            r_geom.DeterminantOfJacobian(detJ_vector, GeometryData::GI_GAUSS_2);
-            // Compute the current condition power
-            for (unsigned int i_gauss = 0; i_gauss < n_int_pts; ++i_gauss) {
-                double scalar_proj_gauss = 0.0;
-                double pos_face_pres_gauss = 0.0;
-                double scalar_int_res_gauss = 0.0;
-                array_1d<double,3> v_gauss = ZeroVector(3);
-                array_1d<double,3> d_0_gauss = ZeroVector(3);
-                array_1d<double,3> d_1_gauss = ZeroVector(3);
-                array_1d<double,3> v_struct_gauss = ZeroVector(3);
-                array_1d<double,3> vector_proj_gauss = ZeroVector(3);
-                auto aux_area_normal = r_geom.Normal(gauss_pts[i_gauss].Coordinates());
-                const double n_norm = norm_2(aux_area_normal);
-                for (unsigned int i_node = 0; i_node < r_geom.PointsNumber(); ++i_node) {
-                    v_gauss += N_gauss(i_gauss, i_node) * r_geom[i_node].FastGetSolutionStepValue(VELOCITY);
-                    v_struct_gauss += N_gauss(i_gauss, i_node) * r_geom[i_node].FastGetSolutionStepValue(STRUCTURE_VELOCITY);
-                    d_0_gauss += N_gauss(i_gauss, i_node) * r_geom[i_node].FastGetSolutionStepValue(DISPLACEMENT, 0);
-                    d_1_gauss += N_gauss(i_gauss, i_node) * r_geom[i_node].FastGetSolutionStepValue(DISPLACEMENT, 1);
-                    pos_face_pres_gauss += N_gauss(i_gauss, i_node) * r_geom[i_node].FastGetSolutionStepValue(POSITIVE_FACE_PRESSURE);
-                    scalar_proj_gauss += N_gauss(i_gauss, i_node) * r_geom[i_node].FastGetSolutionStepValue(SCALAR_PROJECTED);
-                    vector_proj_gauss += N_gauss(i_gauss, i_node) * r_geom[i_node].FastGetSolutionStepValue(VECTOR_PROJECTED);
-                    scalar_int_res_gauss += N_gauss(i_gauss, i_node) * r_geom[i_node].FastGetSolutionStepValue(SCALAR_INTERFACE_RESIDUAL);
-                }
-                // Add the contribution of the current gauss pt. to the total power
-                const double integration_weight = gauss_pts[i_gauss].Weight() * detJ_vector[i_gauss];
-                structure_interface_area += integration_weight;
-                structure_interface_power += integration_weight * pos_face_pres_gauss * inner_prod(v_gauss, aux_area_normal) / n_norm;
-                structure_interface_power_v_struct += integration_weight * pos_face_pres_gauss * inner_prod(v_struct_gauss, aux_area_normal) / n_norm;
-                structure_interface_p_norm += integration_weight * pos_face_pres_gauss;
-                structure_interface_v_norm += integration_weight * norm_2(v_gauss);
-                structure_interface_v_struct_norm += integration_weight * norm_2(v_struct_gauss);
-                structure_interface_d_0_norm += integration_weight * norm_2(d_0_gauss);
-                structure_interface_d_1_norm += integration_weight * norm_2(d_1_gauss);
-                structure_interface_res_norm += integration_weight * scalar_int_res_gauss;
-                structure_interface_scalar_proj_norm += integration_weight * scalar_proj_gauss;
-                structure_interface_vector_proj_norm += integration_weight * norm_2(vector_proj_gauss);
-            }
-        }
-
-        std::cout << std::endl;
-        std::cout << "FSI interface requirements: " << std::endl;
-        std::cout << "Fluid interface ||v||: " << fluid_interface_v_norm << std::endl;
-        std::cout << "Fluid interface ||v_mesh||: " << fluid_interface_v_mesh_norm << std::endl;
-        std::cout << "Fluid interface ||p||: " << fluid_interface_p_norm << std::endl;
-        std::cout << "Structure interface ||v||: " << structure_interface_v_norm << std::endl;
-        std::cout << "Structure interface ||p||: " << structure_interface_p_norm << std::endl;
-
-        std::cout << std::endl;
-        std::cout << "Fluid interface area: " << fluid_interface_area << std::endl;
-        std::cout << "Fluid interface power: " << fluid_interface_power << std::endl;
-        std::cout << "Fluid interface ||p||: " << fluid_interface_p_norm << std::endl;
-        std::cout << "Fluid interface ||v_mesh||: " << fluid_interface_v_mesh_norm << std::endl;
-        std::cout << "Fluid interface ||d_0||: " << fluid_interface_d_0_norm << std::endl;
-        std::cout << "Fluid interface ||d_1||: " << fluid_interface_d_1_norm << std::endl;
-        std::cout << "Structure interface area: " << structure_interface_area << std::endl;
-        std::cout << "Structure interface power: " << structure_interface_power << std::endl;
-        std::cout << "Structure interface power(v_struct): " << structure_interface_power_v_struct << std::endl;
-        std::cout << "Structure interface ||p||: " << structure_interface_p_norm << std::endl;
-        std::cout << "Structure interface ||v||: " << structure_interface_v_norm << std::endl;
-        std::cout << "Structure interface ||v_struct||: " << structure_interface_v_struct_norm << std::endl;
-        std::cout << "Structure interface ||d_0||: " << structure_interface_d_0_norm << std::endl;
-        std::cout << "Structure interface ||d_1||: " << structure_interface_d_1_norm << std::endl;
-        std::cout << "Structure interface ||res||: " << structure_interface_res_norm << std::endl;
-        std::cout << "Structure interface ||scal_proj||: " << structure_interface_scalar_proj_norm << std::endl;
-        std::cout << "Structure interface ||vect_proj||: " << structure_interface_vector_proj_norm << std::endl;
-        std::cout << std::endl;
-    }
-
-    void EmbeddedPressureToPositiveFacePressureInterpolator(
-        ModelPart &rFluidModelPart,
-        ModelPart &rStructureSkinModelPart)
-    {
-        // Create the bin-based point locator
-        BinBasedFastPointLocator<2> bin_based_locator(rFluidModelPart);
-
-        // Update the search database
-        bin_based_locator.UpdateSearchDatabase();
-
-        // For each structure skin node interpolate the pressure value from the fluid background mesh
-        Vector N;
-        Element::Pointer p_elem = nullptr;
-        #pragma omp parallel for firstprivate(N, p_elem)
-        for (int i_node = 0; i_node < rStructureSkinModelPart.NumberOfNodes(); ++i_node) {
-            auto it_node = rStructureSkinModelPart.NodesBegin() + i_node;
-            const bool found = bin_based_locator.FindPointOnMeshSimplified(it_node->Coordinates(), N, p_elem);
-            // If the structure skin is found, interpolate the POSITIVE_FACE_PRESSURE from the PRESSURE
-            if (found) {
-                const auto &r_geom = p_elem->GetGeometry();
-                double &r_pres = it_node->FastGetSolutionStepValue(PRESSURE);
-                r_pres = 0.0;
-                for (unsigned int i_node = 0; i_node < r_geom.PointsNumber(); ++i_node) {
-                    r_pres += N[i_node] * r_geom[i_node].FastGetSolutionStepValue(PRESSURE);
-                }
-            }
-        }
-    }
-
-    /*@} */
-protected:
-    /**@name Protected static Member Variables */
-    /*@{ */
-
-    /*@} */
-    /**@name Protected member Variables */
-    /*@{ */
-
-    /*@} */
-    /**@name Protected Operators*/
-    /*@{ */
-
-
-    /*@} */
-    /**@name Protected Operations*/
-    /*@{ */
-
-=======
->>>>>>> 0f08e864
     /**
      * This function computes the nodal error of a vector magnitude. The error is defined
      * as OriginalVariable minus ModifiedVariable.
