//
//   Project Name:        KratosSolidMechanicsApplication $
//   Created by:          $Author:              LMonforte $
//   Last modified by:    $Co-Author:                     $
//   Date:                $Date:            February 2018 $
//   Revision:            $Revision:                  0.0 $
//
//

#if !defined(KRATOS_RESIDUAL_BASED_U_W_BOSSAK_SCHEME )
#define      KRATOS_RESIDUAL_BASED_U_W_BOSSAK_SCHEME

// System includes

// External includes

// Project includes
#include "custom_strategies/schemes/residual_based_displacement_bossak_scheme.hpp"
#include "custom_strategies/time_integration_methods/bossak_method.hpp"

namespace Kratos
{
   ///@name Kratos Globals
   ///@{
   ///@}
   ///@name Type Definitions
   ///@{
   ///@}
   ///@name  Enum's
   ///@{
   ///@}
   ///@name  Functions
   ///@{
   ///@}
   ///@name Kratos Classes
   ///@{

   /** @brief Bossak integration scheme (for dynamic problems)
    */
   template<class TSparseSpace,  class TDenseSpace >
      class ResidualBasedUWBossakScheme: public ResidualBasedDisplacementBossakScheme<TSparseSpace,TDenseSpace>
   {   
      public:

         ///@name Type Definitions
         ///@{
         KRATOS_CLASS_POINTER_DEFINITION( ResidualBasedUWBossakScheme );

         typedef Scheme<TSparseSpace,TDenseSpace>                      BaseType;

         typedef typename Element::DofsArrayType                  DofsArrayType;

         typedef typename BaseType::TSystemMatrixType         TSystemMatrixType;

         typedef typename BaseType::TSystemVectorType         TSystemVectorType;

         typedef typename BaseType::Pointer                     BaseTypePointer;

         typedef typename BaseType::LocalSystemVectorType LocalSystemVectorType;

         typedef typename BaseType::LocalSystemMatrixType LocalSystemMatrixType;

         typedef ResidualBasedDisplacementBossakScheme<TSparseSpace,TDenseSpace>  DerivedType;

         typedef ModelPart::NodesContainerType                   NodesArrayType;

         typedef typename DerivedType::IntegrationTypePointer           IntegrationTypePointer;

         typedef typename DerivedType::NodeType                                       NodeType;

         typedef TimeIntegrationMethod< Variable<double>, double>    ScalarIntegrationType;

         typedef typename ScalarIntegrationType::Pointer     ScalarIntegrationTypePointer;


         ///@}
         ///@name Life Cycle
         ///@{

         /// Default Constructor.
         ResidualBasedUWBossakScheme()
            :DerivedType()
         {
         }

         /// Copy Constructor.
         ResidualBasedUWBossakScheme(ResidualBasedUWBossakScheme& rOther)
            :DerivedType(rOther)
         {
         }

<<<<<<< HEAD

         /** Destructor.
          */
         virtual ~ResidualBasedUWBossakScheme
            () {}

         /*@} */
         /**@name Operators
          */
         /*@{ */


         /**
          * Clone 
          */
=======
         /// Clone.
>>>>>>> 13ceae16
         BaseTypePointer Clone() override
         {
            return BaseTypePointer( new ResidualBasedUWBossakScheme(*this) );
         }

         /// Destructor.
         ~ResidualBasedUWBossakScheme() override {}

         /**
          * It initializes time step solution. Only for reasons if the time step solution is restarted
          * @param rModelPart: The model of the problem to solve
          * @param A: LHS matrix
          * @param Dx: Incremental update of primary variables
          * @param b: RHS Vector
          *
          */

         void InitializeSolutionStep(ModelPart& rModelPart,
               TSystemMatrixType& A,
               TSystemVectorType& Dx,
<<<<<<< HEAD
               TSystemVectorType& b ) override
=======
               TSystemVectorType& b) override
>>>>>>> 13ceae16
         {
            KRATOS_TRY;

            ProcessInfo & rCurrentProcessInfo = rModelPart.GetProcessInfo();

            this->mpIntegrationMethod->SetParameters( rCurrentProcessInfo);
            mpWaterDisplacementIntegrationMethod->SetParameters( rCurrentProcessInfo );
            mpWaterPressureIntegrationMethod->SetParameters( rCurrentProcessInfo);


            ResidualBasedDisplacementBossakScheme<TSparseSpace,TDenseSpace>::InitializeSolutionStep(rModelPart, A, Dx, b);

            KRATOS_CATCH( "" );
         }
         ///@}
         ///@name Operators
         ///@{

         ///@}
         ///@name Operations
         ///@{

         ///@}
         ///@name Access
         ///@{

         ///@}
         ///@name Inquiry
         ///@{

         ///@}
         ///@name Input and output
         ///@{

         /// Turn back information as a string.
         virtual std::string Info() const override
         {
            std::stringstream buffer;
            buffer << "Displacement BossakScheme";
            return buffer.str();
         }

         /// Print information about this object.
         virtual void PrintInfo(std::ostream& rOStream) const override
         {
            rOStream << "Displacement BossakScheme";
         }

         /// Print object's data.
         virtual void PrintData(std::ostream& rOStream) const override
         {
            rOStream << "Displacement BossakScheme Data";     
         }

         ///@}
         ///@name Friends
         ///@{

         ///@}

      protected:

         ///@name Protected static Member Variables
         ///@{

         ///@}
         ///@name Protected member Variables
         ///@{

         IntegrationTypePointer mpWaterDisplacementIntegrationMethod;

         ScalarIntegrationTypePointer mpWaterPressureIntegrationMethod;

<<<<<<< HEAD
         void Predict(
               ModelPart& r_model_part,
               DofsArrayType& rDofSet,
               TSystemMatrixType& A,
               TSystemVectorType& Dx,
               TSystemVectorType& b
               ) override
         {
=======
         ///@}
         ///@name Protected Operators
         ///@{
>>>>>>> 13ceae16

         ///@}
         ///@name Protected Operations
         ///@{

         virtual void SetIntegrationMethod(ProcessInfo& rCurrentProcessInfo) override
         {
            KRATOS_TRY

            this->mpIntegrationMethod = IntegrationTypePointer( new BossakMethod<Variable<array_1d<double, 3> >, array_1d<double,3> > );

            // Set scheme variables
            this->mpIntegrationMethod->SetVariables(DISPLACEMENT,VELOCITY,ACCELERATION);

            // Set scheme parameters
            this->mpIntegrationMethod->SetParameters(rCurrentProcessInfo);

            // Modify ProcessInfo scheme parameters
            this->mpIntegrationMethod->SetProcessInfoParameters(rCurrentProcessInfo);

            this->mpWaterDisplacementIntegrationMethod = IntegrationTypePointer( new BossakMethod<Variable<array_1d<double, 3> >, array_1d<double,3> > );

            // Set scheme variables
            this->mpWaterDisplacementIntegrationMethod->SetVariables(WATER_DISPLACEMENT,WATER_VELOCITY,WATER_ACCELERATION);

            // Set scheme parameters
            this->mpWaterDisplacementIntegrationMethod->SetParameters(rCurrentProcessInfo);

            this->mpWaterPressureIntegrationMethod = ScalarIntegrationTypePointer( new BossakMethod< Variable<double>, double>);

            // Set scheme variables
            this->mpWaterPressureIntegrationMethod->SetVariables(WATER_PRESSURE,WATER_PRESSURE_VELOCITY,WATER_PRESSURE_ACCELERATION);

            // Set scheme parameters
            this->mpWaterPressureIntegrationMethod->SetParameters(rCurrentProcessInfo);
            KRATOS_CATCH("")
         }



<<<<<<< HEAD
         /**
          * This function is designed to be called once to perform all the checks needed
          * on the input provided. Checks can be "expensive" as the function is designed
          * to catch user's errors.
          * @param r_model_part
          * @return 0 all ok
          */
         int Check(ModelPart& r_model_part) override
=======
         virtual void IntegrationMethodUpdate(NodeType& rNode) override
>>>>>>> 13ceae16
         {
            KRATOS_TRY

            this->mpIntegrationMethod->Update(rNode);

            mpWaterDisplacementIntegrationMethod->Update(rNode);

            if ( rNode.HasDofFor(WATER_PRESSURE) )
            {
               mpWaterPressureIntegrationMethod->Update( rNode);
            }


            KRATOS_CATCH("")
         }


         virtual void IntegrationMethodPredict(NodeType& rNode) override
         {
            KRATOS_TRY

            this->mpIntegrationMethod->Predict(rNode);

            mpWaterDisplacementIntegrationMethod->Predict(rNode);

            if ( rNode.HasDofFor(WATER_PRESSURE) )
            {
               mpWaterPressureIntegrationMethod->Predict( rNode);
            }

            KRATOS_CATCH("")
         }

         ///@}
         ///@name Protected  Access
         ///@{

         ///@}
         ///@name Protected Inquiry
         ///@{

         ///@}
         ///@name Protected LifeCycle
         ///@{

         ///@}

      private:

         ///@name Static Member Variables
         ///@{

         ///@}
         ///@name Member Variables
         ///@{

         ///@}
         ///@name Private Operators
         ///@{

         ///@}
         ///@name Private Operations
         ///@{

         ///@}
         ///@name Private  Access
         ///@{

         ///@}
         ///@name Serialization
         ///@{

         ///@}
         ///@name Private Inquiry
         ///@{

         ///@}
         ///@name Un accessible methods
         ///@{

         ///@}
   }; // Class ResidualBasedUWBossakScheme
   ///@}

   ///@name Type Definitions
   ///@{


   ///@}
   ///@name Input and output
   ///@{


   ///@}

   ///@} addtogroup block

}  // namespace Kratos.

#endif // KRATOS_RESIDUAL_BASED_U_W_BOSSAK_SCHEME defined<|MERGE_RESOLUTION|>--- conflicted
+++ resolved
@@ -89,7 +89,6 @@
          {
          }
 
-<<<<<<< HEAD
 
          /** Destructor.
           */
@@ -105,9 +104,6 @@
          /**
           * Clone 
           */
-=======
-         /// Clone.
->>>>>>> 13ceae16
          BaseTypePointer Clone() override
          {
             return BaseTypePointer( new ResidualBasedUWBossakScheme(*this) );
@@ -128,11 +124,7 @@
          void InitializeSolutionStep(ModelPart& rModelPart,
                TSystemMatrixType& A,
                TSystemVectorType& Dx,
-<<<<<<< HEAD
                TSystemVectorType& b ) override
-=======
-               TSystemVectorType& b) override
->>>>>>> 13ceae16
          {
             KRATOS_TRY;
 
@@ -206,20 +198,9 @@
 
          ScalarIntegrationTypePointer mpWaterPressureIntegrationMethod;
 
-<<<<<<< HEAD
-         void Predict(
-               ModelPart& r_model_part,
-               DofsArrayType& rDofSet,
-               TSystemMatrixType& A,
-               TSystemVectorType& Dx,
-               TSystemVectorType& b
-               ) override
-         {
-=======
          ///@}
          ///@name Protected Operators
          ///@{
->>>>>>> 13ceae16
 
          ///@}
          ///@name Protected Operations
@@ -260,18 +241,7 @@
 
 
 
-<<<<<<< HEAD
-         /**
-          * This function is designed to be called once to perform all the checks needed
-          * on the input provided. Checks can be "expensive" as the function is designed
-          * to catch user's errors.
-          * @param r_model_part
-          * @return 0 all ok
-          */
-         int Check(ModelPart& r_model_part) override
-=======
          virtual void IntegrationMethodUpdate(NodeType& rNode) override
->>>>>>> 13ceae16
          {
             KRATOS_TRY
 
