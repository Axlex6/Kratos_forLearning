--- conflicted
+++ resolved
@@ -162,13 +162,8 @@
             voigtSize = 6; 
 
          // vale, torno a fer de les meves...
-<<<<<<< HEAD
-         GeneralVariables Variables;
-         this->InitializeGeneralVariables( Variables, rCurrentProcessInfo);
-=======
          ElementVariables Variables;
          this->InitializeElementVariables( Variables, rCurrentProcessInfo);
->>>>>>> f97a51ca
 
          const GeometryType::IntegrationPointsArrayType& integration_points = GetGeometry().IntegrationPoints( mThisIntegrationMethod);
          //reading integration points
@@ -202,13 +197,8 @@
          const unsigned int dimension = GetGeometry().WorkingSpaceDimension();
 
          // vale, torno a fer de les meves...
-<<<<<<< HEAD
-         GeneralVariables Variables;
-         this->InitializeGeneralVariables( Variables, rCurrentProcessInfo);
-=======
          ElementVariables Variables;
          this->InitializeElementVariables( Variables, rCurrentProcessInfo);
->>>>>>> f97a51ca
 
          //create constitutive law parameters:
          ConstitutiveLaw::Parameters Values(GetGeometry(),GetProperties(),rCurrentProcessInfo);
@@ -237,44 +227,25 @@
             }		
 
             //set general variables to constitutivelaw parameters
-<<<<<<< HEAD
-            this->SetGeneralVariables(Variables,Values,PointNumber);
-
-            // OBS, now changing Variables I change Values because they are pointers ( I hope);
-            double ElementalDetFT = Variables.detFT;
-            Matrix ElementalFT = Variables.FT;
-=======
             this->SetElementVariables(Variables,Values,PointNumber);
 
             // OBS, now changing Variables I change Values because they are pointers ( I hope);
             double ElementalDetFT = Variables.detH;
             Matrix ElementalFT = Variables.H;
->>>>>>> f97a51ca
 
             // AND NOW IN THE OTHER WAY
             Matrix m; double d; 
             ComputeConstitutiveVariables( Variables, m, d);
 
-<<<<<<< HEAD
-            Variables.FT = m;
-            Variables.detFT = d; 
-            Values.SetDeformationGradientF( Variables.FT);
-            Values.SetDeterminantF( Variables.detFT );
-=======
             Variables.H = m;
             Variables.detH = d; 
             Values.SetDeformationGradientF( Variables.H);
             Values.SetDeterminantF( Variables.detH );
->>>>>>> f97a51ca
 
             mConstitutiveLawVector[PointNumber]->CalculateMaterialResponseCauchy(Values);
 
             Variables.FT = ElementalFT;
-<<<<<<< HEAD
-            Variables.detFT = ElementalDetFT;
-=======
             Variables.detH = ElementalDetFT;
->>>>>>> f97a51ca
 
 
             // 2. Do My THIngs
@@ -499,15 +470,9 @@
 
 
 
-<<<<<<< HEAD
-   void UpdatedLagrangianUJwPElement::InitializeGeneralVariables ( GeneralVariables & rVariables, const ProcessInfo& rCurrentProcessInfo)
-   {
-      UpdatedLagrangianUJElement::InitializeGeneralVariables( rVariables, rCurrentProcessInfo );
-=======
    void UpdatedLagrangianUJwPElement::InitializeElementVariables ( ElementVariables & rVariables, const ProcessInfo& rCurrentProcessInfo)
    {
       UpdatedLagrangianUJElement::InitializeElementVariables( rVariables, rCurrentProcessInfo );
->>>>>>> f97a51ca
 
       mTimeStep = rCurrentProcessInfo[DELTA_TIME];
 
@@ -729,13 +694,8 @@
 
       const GeometryType::IntegrationPointsArrayType& integration_points = GetGeometry().IntegrationPoints( CurrentIntegrationMethod  );
 
-<<<<<<< HEAD
-      GeneralVariables Variables;
-      this->InitializeGeneralVariables(Variables,rCurrentProcessInfo);
-=======
       ElementVariables Variables;
       this->InitializeElementVariables(Variables,rCurrentProcessInfo);
->>>>>>> f97a51ca
 
  
       for ( unsigned int PointNumber = 0; PointNumber < integration_points.size(); PointNumber++ )
