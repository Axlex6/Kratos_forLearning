//
//   Project Name:        KratosPfemSolidMechanicsApplication $
//   Created by:          $Author:                  LMonforte $
//   Last modified by:    $Co-Author:                         $
//   Date:                $Date:                    July 2015 $
//   Revision:            $Revision:                      0.0 $
//
//

// System includes

// External includes

// Project includes
#include "custom_elements/updated_lagrangian_U_J_element.hpp"
#include "pfem_solid_mechanics_application_variables.h"
//#include "includes/define.h"
//#include "utilities/math_utils.h"
//#include "includes/constitutive_law.h"



namespace Kratos
{


   //******************************CONSTRUCTOR*******************************************
   //************************************************************************************
   // Aquest a l'altre no hi és....
   UpdatedLagrangianUJElement::UpdatedLagrangianUJElement()
      : LargeDisplacementElement()
   {
      //DO NOT CALL IT: only needed for Register and Serialization!!!
   }


   //******************************CONSTRUCTOR*******************************************
   //************************************************************************************

   UpdatedLagrangianUJElement::UpdatedLagrangianUJElement( IndexType NewId, GeometryType::Pointer pGeometry )
      : LargeDisplacementElement( NewId, pGeometry )
   {
      //DO NOT ADD DOFS HERE!!!
   }


   //******************************CONSTRUCTOR*******************************************
   //************************************************************************************

   UpdatedLagrangianUJElement::UpdatedLagrangianUJElement( IndexType NewId, GeometryType::Pointer pGeometry, PropertiesType::Pointer pProperties )
      : LargeDisplacementElement( NewId, pGeometry, pProperties )
   {
   }


   //******************************COPY CONSTRUCTOR**************************************
   //************************************************************************************

   UpdatedLagrangianUJElement::UpdatedLagrangianUJElement( UpdatedLagrangianUJElement const& rOther)
      :LargeDisplacementElement(rOther)
       ,mDeformationGradientF0(rOther.mDeformationGradientF0)
       ,mDeterminantF0(rOther.mDeterminantF0)
   {
   }


   //*******************************ASSIGMENT OPERATOR***********************************
   //************************************************************************************

   UpdatedLagrangianUJElement&  UpdatedLagrangianUJElement::operator=(UpdatedLagrangianUJElement const& rOther)
   {
      LargeDisplacementElement::operator=(rOther);

      mDeformationGradientF0.clear();
      mDeformationGradientF0.resize(rOther.mDeformationGradientF0.size());

      for(unsigned int i=0; i<mConstitutiveLawVector.size(); i++)
      {
         mDeformationGradientF0[i] = rOther.mDeformationGradientF0[i];
      }

      mDeterminantF0 = rOther.mDeterminantF0;

      return *this;
   }


   //*********************************OPERATIONS*****************************************
   //************************************************************************************

   Element::Pointer UpdatedLagrangianUJElement::Create( IndexType NewId, NodesArrayType const& rThisNodes, PropertiesType::Pointer pProperties ) const
   {
      return Element::Pointer( new UpdatedLagrangianUJElement( NewId, GetGeometry().Create( rThisNodes ), pProperties ) );
   }


   //************************************CLONE*******************************************
   //************************************************************************************

   Element::Pointer UpdatedLagrangianUJElement::Clone( IndexType NewId, NodesArrayType const& rThisNodes ) const
   {

      UpdatedLagrangianUJElement NewElement( NewId, GetGeometry().Create( rThisNodes ), pGetProperties() );

      //-----------//

      NewElement.mThisIntegrationMethod = mThisIntegrationMethod;


      if ( NewElement.mConstitutiveLawVector.size() != mConstitutiveLawVector.size() )
      {
         NewElement.mConstitutiveLawVector.resize(mConstitutiveLawVector.size());

         if( NewElement.mConstitutiveLawVector.size() != NewElement.GetGeometry().IntegrationPointsNumber() )
            KRATOS_THROW_ERROR( std::logic_error, "constitutive law not has the correct size ", NewElement.mConstitutiveLawVector.size() )
      }

      for(unsigned int i=0; i<mConstitutiveLawVector.size(); i++)
      {
         NewElement.mConstitutiveLawVector[i] = mConstitutiveLawVector[i]->Clone();
      }

      //-----------//

      if ( NewElement.mDeformationGradientF0.size() != mDeformationGradientF0.size() )
         NewElement.mDeformationGradientF0.resize(mDeformationGradientF0.size());

      for(unsigned int i=0; i<mDeformationGradientF0.size(); i++)
      {
         NewElement.mDeformationGradientF0[i] = mDeformationGradientF0[i];
      }

      NewElement.mDeterminantF0 = mDeterminantF0;

      NewElement.SetData(this->GetData());
      NewElement.SetFlags(this->GetFlags());
      
      return Element::Pointer( new UpdatedLagrangianUJElement(NewElement) );
   }


   //*******************************DESTRUCTOR*******************************************
   //************************************************************************************

   UpdatedLagrangianUJElement::~UpdatedLagrangianUJElement()
   {
   }


   //************* GETTING METHODS
   //************************************************************************************
   //************************************************************************************

   void UpdatedLagrangianUJElement::GetDofList( DofsVectorType& rElementalDofList, ProcessInfo& rCurrentProcessInfo )
   {
      rElementalDofList.resize( 0 );

      const unsigned int dimension = GetGeometry().WorkingSpaceDimension();

      for ( unsigned int i = 0; i < GetGeometry().size(); i++ )
      {
         rElementalDofList.push_back( GetGeometry()[i].pGetDof( DISPLACEMENT_X ) );
         rElementalDofList.push_back( GetGeometry()[i].pGetDof( DISPLACEMENT_Y ) );

         if( dimension == 3 )
            rElementalDofList.push_back( GetGeometry()[i].pGetDof( DISPLACEMENT_Z ) );

         rElementalDofList.push_back( GetGeometry()[i].pGetDof( JACOBIAN ));
      }
   }


   //************************************************************************************
   //************************************************************************************

   void UpdatedLagrangianUJElement::EquationIdVector( EquationIdVectorType& rResult, ProcessInfo& rCurrentProcessInfo )
   {
      const unsigned int number_of_nodes = GetGeometry().size();
      const unsigned int dimension       = GetGeometry().WorkingSpaceDimension();
      unsigned int element_size          = number_of_nodes * dimension + number_of_nodes;

      if ( rResult.size() != element_size )
         rResult.resize( element_size, false );

      for ( unsigned int i = 0; i < number_of_nodes; i++ )
      {
         int index = i * dimension + i;
         rResult[index]     = GetGeometry()[i].GetDof( DISPLACEMENT_X ).EquationId();
         rResult[index + 1] = GetGeometry()[i].GetDof( DISPLACEMENT_Y ).EquationId();

         if( dimension == 3)
         {
            rResult[index + 2] = GetGeometry()[i].GetDof( DISPLACEMENT_Z ).EquationId();
            rResult[index + 3] = GetGeometry()[i].GetDof( JACOBIAN ).EquationId();
         }
         else
         {
            rResult[index + 2] = GetGeometry()[i].GetDof( JACOBIAN ).EquationId();
         }

      }

   }

   //*********************************DISPLACEMENT***************************************
   //************************************************************************************

   void UpdatedLagrangianUJElement::GetValuesVector( Vector& rValues, int Step )
   {
      const unsigned int number_of_nodes = GetGeometry().size();
      const unsigned int dimension       = GetGeometry().WorkingSpaceDimension();
      unsigned int       element_size    = number_of_nodes * dimension + number_of_nodes;

      if ( rValues.size() != element_size ) rValues.resize( element_size, false );


      for ( unsigned int i = 0; i < number_of_nodes; i++ )
      {
         unsigned int index = i * dimension + i;
         rValues[index]     = GetGeometry()[i].GetSolutionStepValue( DISPLACEMENT_X, Step );
         rValues[index + 1] = GetGeometry()[i].GetSolutionStepValue( DISPLACEMENT_Y, Step );

         if ( dimension == 3 )
         {
            rValues[index + 2] = GetGeometry()[i].GetSolutionStepValue( DISPLACEMENT_Z, Step );
            rValues[index + 3] = GetGeometry()[i].GetSolutionStepValue( JACOBIAN, Step );
         }
         else
         {
            rValues[index + 2] = GetGeometry()[i].GetSolutionStepValue( JACOBIAN, Step );
         }

      }
   }


   //************************************VELOCITY****************************************
   //************************************************************************************

   void UpdatedLagrangianUJElement::GetFirstDerivativesVector( Vector& rValues, int Step )
   {
      const unsigned int number_of_nodes = GetGeometry().size();
      const unsigned int dimension       = GetGeometry().WorkingSpaceDimension();
      unsigned int       element_size    = number_of_nodes * dimension + number_of_nodes;

      if ( rValues.size() != element_size ) rValues.resize( element_size, false );

      for ( unsigned int i = 0; i < number_of_nodes; i++ )
      {
         unsigned int index = i * dimension + i;
         rValues[index]     = GetGeometry()[i].GetSolutionStepValue( VELOCITY_X, Step );
         rValues[index + 1] = GetGeometry()[i].GetSolutionStepValue( VELOCITY_Y, Step );
         if ( dimension == 3 )
         {
            rValues[index + 2] = GetGeometry()[i].GetSolutionStepValue( VELOCITY_Z, Step );
            rValues[index + 3] = 0;
         }
         else
         {
            rValues[index + 2] = 0;
         }
      }
   }

   //*********************************ACCELERATION***************************************
   //************************************************************************************

   void UpdatedLagrangianUJElement::GetSecondDerivativesVector( Vector& rValues, int Step )
   {
      const unsigned int number_of_nodes = GetGeometry().size();
      const unsigned int dimension       = GetGeometry().WorkingSpaceDimension();
      unsigned int       element_size    = number_of_nodes * dimension + number_of_nodes;

      if ( rValues.size() != element_size ) rValues.resize( element_size, false );


      for ( unsigned int i = 0; i < number_of_nodes; i++ )
      {
         unsigned int index = i * dimension + i;
         rValues[index]     = GetGeometry()[i].GetSolutionStepValue( ACCELERATION_X, Step );
         rValues[index + 1] = GetGeometry()[i].GetSolutionStepValue( ACCELERATION_Y, Step );

         if ( dimension == 3 )
         {
            rValues[index + 2] = GetGeometry()[i].GetSolutionStepValue( ACCELERATION_Z, Step );
            rValues[index + 3] = 0;
         }
         else
         {
            rValues[index + 2] = 0;
         }
      }

   }

   // **************************************************************************
   // **************************************************************************
   void UpdatedLagrangianUJElement::InitializeSolutionStep( ProcessInfo& rCurrentProcessInfo)
   {
      KRATOS_TRY

      LargeDisplacementElement::InitializeSolutionStep( rCurrentProcessInfo );

      // VALE, AQUÍ POSO LES COSES ESTUPIDES QUE JO VULGUI
      const double& YoungModulus = GetProperties()[YOUNG_MODULUS];
      if (YoungModulus < 0.00001)
      {
         std::vector<double> Values;
         GetValueOnIntegrationPoints( SHEAR_MODULUS, Values, rCurrentProcessInfo);
         mElementStabilizationNumber = 1.0 / Values[0];

         GetValueOnIntegrationPoints( BULK_MODULUS, Values, rCurrentProcessInfo);
         mElementStabilizationNumber *= Values[0];


      }

      KRATOS_CATCH( "" );
   }

   //************************************************************************************
   //************************************************************************************

   int  UpdatedLagrangianUJElement::Check( const ProcessInfo& rCurrentProcessInfo )
   {
      KRATOS_TRY

      int correct = 0;

      correct = LargeDisplacementElement::Check(rCurrentProcessInfo);


      //verify compatibility with the constitutive law
      ConstitutiveLaw::Features LawFeatures;
      this->GetProperties().GetValue( CONSTITUTIVE_LAW )->GetLawFeatures(LawFeatures);

      if(LawFeatures.mOptions.Is(ConstitutiveLaw::U_P_LAW))
         KRATOS_ERROR << "constitutive law is not compatible with the U-J element type " << std::endl;

      //verify that the variables are correctly initialized

      if ( PRESSURE.Key() == 0 )
         KRATOS_ERROR << "PRESSURE has Key zero! (check if the application is correctly registered" << std::endl;

      return correct;

      KRATOS_CATCH( "" );
   }

   //*********************************SET DOUBLE VALUE***********************************
   //************************************************************************************

   void UpdatedLagrangianUJElement::SetValueOnIntegrationPoints( const Variable<double>& rVariable,
         std::vector<double>& rValues,
         const ProcessInfo& rCurrentProcessInfo )
   {

      if (rVariable == DETERMINANT_F){

         const unsigned int& integration_points_number = mConstitutiveLawVector.size();
         for ( unsigned int PointNumber = 0;  PointNumber < integration_points_number; PointNumber++ )
         {
            mDeterminantF0[PointNumber] = rValues[PointNumber];
         }

      }
      else{

         LargeDisplacementElement::SetValueOnIntegrationPoints( rVariable, rValues, rCurrentProcessInfo );

      }


   }


   //**********************************GET DOUBLE VALUE**********************************
   //************************************************************************************


   void UpdatedLagrangianUJElement::GetValueOnIntegrationPoints( const Variable<double>& rVariable,
         std::vector<double>& rValues,
         const ProcessInfo& rCurrentProcessInfo )
   {

      const unsigned int& integration_points_number = mConstitutiveLawVector.size();
      if (rVariable == DETERMINANT_F){


         if ( rValues.size() != integration_points_number )
            rValues.resize( integration_points_number );

         for ( unsigned int PointNumber = 0;  PointNumber < integration_points_number; PointNumber++ )
         {
            rValues[PointNumber] = mDeterminantF0[PointNumber];
         }

      }
<<<<<<< HEAD
=======
      else if ( rVariable == SIMILAR_BULK_MODULUS)
      {
         GeneralVariables Variables; 
         this->InitializeGeneralVariables( Variables, rCurrentProcessInfo);
         ConstitutiveLaw::Parameters Values(GetGeometry(),GetProperties(),rCurrentProcessInfo);

         //set constitutive law flags:
         Flags &ConstitutiveLawOptions=Values.GetOptions();

         ConstitutiveLawOptions.Set(ConstitutiveLaw::USE_ELEMENT_PROVIDED_STRAIN);
         ConstitutiveLawOptions.Set(ConstitutiveLaw::COMPUTE_STRESS);

         unsigned int PointNumber = 0;

         //compute element kinematics B, F, DN_DX ...
         this->CalculateKinematics(Variables,PointNumber);

         //to take in account previous step writing
         if( mFinalizedStep ){
            this->GetHistoricalVariables(Variables,PointNumber);
         }		

         //set general variables to constitutivelaw parameters
         this->SetGeneralVariables(Variables,Values,PointNumber);

         // OBS, now changing Variables I change Values because they are pointers ( I hope);
         double ElementalDetFT = Variables.detFT;
         Matrix ElementalFT = Variables.FT;

         // AND NOW IN THE OTHER WAY
         Matrix m; double d; 
         ComputeConstitutiveVariables( Variables, m, d);

         Variables.FT = m;
         Variables.detFT = d; 
         Values.SetDeformationGradientF( Variables.FT);
         Values.SetDeterminantF( Variables.detFT );


         mConstitutiveLawVector[PointNumber]->CalculateMaterialResponseCauchy(Values);
         Vector StressRef = Variables.StressVector;

         Matrix FNew = ZeroMatrix(3,3);
         Matrix Pertur = ZeroMatrix(3,3);
         double delta = -1e-6;
         for (unsigned int i = 0; i < Variables.FT.size1(); i++) {
            for (unsigned int j = 0; j < Variables.FT.size2(); j++) {
               FNew(i,j) = Variables.FT(i,j);
            }
         }
         if ( Variables.FT.size1() == 2) {
            FNew(2,2) = 1.0; // vale, és axisim, però estic aquí, ja ens coneixem
         }

         for (unsigned int i = 0; i < 3; i++) {
            Pertur(i,i) = (1.0 + delta); 
         }

         FNew = prod( Pertur, FNew);

         Variables.FT = FNew;
         Variables.detFT = MathUtils<double>::Det( Variables.FT);
         Values.SetDeformationGradientF( Variables.FT);
         Values.SetDeterminantF( Variables.detFT );


         mConstitutiveLawVector[PointNumber]->CalculateMaterialResponseCauchy(Values);
         Vector StressSecond = Variables.StressVector;

         double thisValue = 0.0;
         for (unsigned int i = 0; i < 3; i++)
            thisValue += ( StressSecond(i) - StressRef(i) );
         thisValue /= -9.0*delta; 

         if ( rValues.size() != integration_points_number )
            rValues.resize( integration_points_number );

         rValues[PointNumber] = -thisValue;   
      
      
      }
      else if ( rVariable == SIMILAR_SHEAR_MODULUS )
      {
      }
>>>>>>> c6f62537
      else{

         LargeDisplacementElement::GetValueOnIntegrationPoints( rVariable, rValues, rCurrentProcessInfo );

      }

   }

   void UpdatedLagrangianUJElement::CalculateOnIntegrationPoints( const Variable<Vector>& rVariable, std::vector<Vector>& rOutput, const ProcessInfo& rCurrentProcessInfo)
   {

      KRATOS_TRY

      const unsigned int& integration_points_number = GetGeometry().IntegrationPointsNumber( mThisIntegrationMethod );

      if ( rOutput.size() != integration_points_number )
         rOutput.resize( integration_points_number );
      if ( rVariable == CAUCHY_STRESS_VECTOR || rVariable == PK2_STRESS_VECTOR )
      {
         //create and initialize element variables:
         GeneralVariables Variables;
         this->InitializeGeneralVariables(Variables,rCurrentProcessInfo);

         //create constitutive law parameters:
         ConstitutiveLaw::Parameters Values(GetGeometry(),GetProperties(),rCurrentProcessInfo);

         //set constitutive law flags:
         Flags &ConstitutiveLawOptions=Values.GetOptions();

         ConstitutiveLawOptions.Set(ConstitutiveLaw::USE_ELEMENT_PROVIDED_STRAIN);
         ConstitutiveLawOptions.Set(ConstitutiveLaw::COMPUTE_STRESS);

         //reading integration points
         for ( unsigned int PointNumber = 0; PointNumber < mConstitutiveLawVector.size(); PointNumber++ )
         {
            //compute element kinematics B, F, DN_DX ...
            this->CalculateKinematics(Variables,PointNumber);

            //to take in account previous step writing
            if( mFinalizedStep ){
               this->GetHistoricalVariables(Variables,PointNumber);
            }		

            //set general variables to constitutivelaw parameters
            this->SetGeneralVariables(Variables,Values,PointNumber);

            // OBS, now changing Variables I change Values because they are pointers ( I hope);
            double ElementalDetFT = Variables.detFT;
            Matrix ElementalFT = Variables.FT;

            // AND NOW IN THE OTHER WAY
            Matrix m; double d; 
            this->ComputeConstitutiveVariables( Variables, m, d);

            Variables.FT = m;
            Variables.detFT = d; 
            Values.SetDeformationGradientF( Variables.FT);
            Values.SetDeterminantF( Variables.detFT );

            //call the constitutive law to update material variables
            if( rVariable == CAUCHY_STRESS_VECTOR)
               mConstitutiveLawVector[PointNumber]->CalculateMaterialResponseCauchy(Values);
            else
               mConstitutiveLawVector[PointNumber]->CalculateMaterialResponsePK2(Values);

            Variables.FT = ElementalFT;
            Variables.detFT = ElementalDetFT;

            if ( rOutput[PointNumber].size() != Variables.StressVector.size() )
               rOutput[PointNumber].resize( Variables.StressVector.size(), false );

            rOutput[PointNumber] = Variables.StressVector;

         }

      }
      else if ( rVariable == DARCY_FLOW)
      {
         Properties thisProperties = GetProperties();
         // CONSTITUTIVE PARAMETERS
         double Permeability = 0;
         if( GetProperties().Has(PERMEABILITY) ){
            Permeability = GetProperties()[PERMEABILITY];
         }
         double WaterDensity = 0; 
         if( GetProperties().Has(DENSITY_WATER) ){
            WaterDensity = GetProperties()[DENSITY_WATER];
         }

         // GEOMETRY PARAMETERS
         const unsigned int& integration_points_number = mConstitutiveLawVector.size();
         const unsigned int& dimension       = GetGeometry().WorkingSpaceDimension();
         const unsigned int& number_of_nodes = GetGeometry().size(); 

         // Get DN_DX
         GeneralVariables Variables; 
         this->InitializeGeneralVariables( Variables, rCurrentProcessInfo);

         Matrix K = ZeroMatrix( dimension, dimension);
         for (unsigned int i = 0; i < dimension; i++)
            K(i,i) = Permeability;  // this is only one of the two cases. 

         for (unsigned int PointNumber = 0; PointNumber < integration_points_number; PointNumber++)
         {
            this->CalculateKinematics(Variables, PointNumber);

            Vector GradP = ZeroVector( dimension );

            for (unsigned int i = 0; i < number_of_nodes; i++) {
               if ( GetGeometry()[i].HasDofFor( WATER_PRESSURE ) == false) {
                  return;
               }
               const double & rWaterPressure = GetGeometry()[i].FastGetSolutionStepValue( WATER_PRESSURE );
               for (unsigned int iDim = 0; iDim < dimension; iDim++) {
                  GradP(iDim) += Variables.DN_DX(i, iDim) * rWaterPressure; 
               }
            }

            // BTerm
            GradP(dimension-1) -= 10.0 * WaterDensity;

            // finally
            GradP  = prod( K, GradP); 
            // Manual resize
            Vector ResizedVector = ZeroVector(3);
            for (unsigned int i = 0; i < dimension; i++) {
               ResizedVector(i) = GradP(i);
            }
            rOutput[PointNumber] = ResizedVector;

         }
      } 
      else {
         LargeDisplacementElement::CalculateOnIntegrationPoints( rVariable, rOutput, rCurrentProcessInfo);
      }

      KRATOS_CATCH("")
   }


   void UpdatedLagrangianUJElement::CalculateOnIntegrationPoints(const Variable<Matrix>& rVariable, std::vector<Matrix>& rOutput, const ProcessInfo& rCurrentProcessInfo)
   {
      if ( rVariable == CONSTITUTIVE_MATRIX )
      {
         //create and initialize element variables:
         GeneralVariables Variables;
         this->InitializeGeneralVariables(Variables,rCurrentProcessInfo);

         //create constitutive law parameters:
         ConstitutiveLaw::Parameters Values(GetGeometry(),GetProperties(),rCurrentProcessInfo);

         //set constitutive law flags:
         Flags &ConstitutiveLawOptions=Values.GetOptions();

         ConstitutiveLawOptions.Set(ConstitutiveLaw::COMPUTE_CONSTITUTIVE_TENSOR);

         //reading integration points
         for ( unsigned int PointNumber = 0; PointNumber < mConstitutiveLawVector.size(); PointNumber++ )
         {
            //compute element kinematics B, F, DN_DX ...
            this->CalculateKinematics(Variables,PointNumber);

            //set general variables to constitutivelaw parameters
            this->SetGeneralVariables(Variables,Values,PointNumber);

            // OBS, now changing Variables I change Values because they are pointers ( I hope);
            double ElementalDetFT = Variables.detFT;
            Matrix ElementalFT = Variables.FT;

            // AND NOW IN THE OTHER WAY
            Matrix m; double d; 
            this->ComputeConstitutiveVariables( Variables, m, d);

            Variables.FT = m;
            Variables.detFT = d; 
            Values.SetDeformationGradientF( Variables.FT);
            Values.SetDeterminantF( Variables.detFT );

            //call the constitutive law to update material variables
            mConstitutiveLawVector[PointNumber]->CalculateMaterialResponseCauchy(Values);

            Variables.FT = ElementalFT;
            Variables.detFT = ElementalDetFT;


            if( rOutput[PointNumber].size2() != Variables.ConstitutiveMatrix.size2() )
               rOutput[PointNumber].resize( Variables.ConstitutiveMatrix.size1() , Variables.ConstitutiveMatrix.size2() , false );

            rOutput[PointNumber] = Variables.ConstitutiveMatrix;

         }

      }
      else if (rVariable == CAUCHY_STRESS_TENSOR) 
      {
         //create and initialize element variables:
         GeneralVariables Variables;
         this->InitializeGeneralVariables(Variables,rCurrentProcessInfo);

         Variables.StressVector = ZeroVector(6); // I WANT TO GET THE THIRD COMPONENT
         //create constitutive law parameters:
         ConstitutiveLaw::Parameters Values(GetGeometry(),GetProperties(),rCurrentProcessInfo);

         //set constitutive law flags:
         Flags &ConstitutiveLawOptions=Values.GetOptions();

         ConstitutiveLawOptions.Set(ConstitutiveLaw::USE_ELEMENT_PROVIDED_STRAIN);
         ConstitutiveLawOptions.Set(ConstitutiveLaw::COMPUTE_STRESS);

         //reading integration points
         for ( unsigned int PointNumber = 0; PointNumber < mConstitutiveLawVector.size(); PointNumber++ )
         {
            //compute element kinematics B, F, DN_DX ...
            this->CalculateKinematics(Variables,PointNumber);

            //to take in account previous step writing
            if( mFinalizedStep ){
               this->GetHistoricalVariables(Variables,PointNumber);
            }		

            //set general variables to constitutivelaw parameters
            this->SetGeneralVariables(Variables,Values,PointNumber);

            // OBS, now changing Variables I change Values because they are pointers ( I hope);
            double ElementalDetFT = Variables.detFT;
            Matrix ElementalFT = Variables.FT;

            // AND NOW IN THE OTHER WAY
            Matrix m; double d; 
            this->ComputeConstitutiveVariables( Variables, m, d);

            Variables.FT = m;
            Variables.detFT = d; 
            Values.SetDeformationGradientF( Variables.FT);
            Values.SetDeterminantF( Variables.detFT );

            mConstitutiveLawVector[PointNumber]->CalculateMaterialResponseCauchy(Values);

            Variables.FT = ElementalFT;
            Variables.detFT = ElementalDetFT;

            if ( ( rOutput[PointNumber].size1() != 3 ) |
                  ( rOutput[PointNumber].size2() != 3 ) )
               rOutput[PointNumber].resize( 3, 3, false );

            rOutput[PointNumber] = MathUtils<double>::StressVectorToTensor( Variables.StressVector );


         }

      }
      else if ( rVariable == TOTAL_CAUCHY_STRESS) {

         CalculateOnIntegrationPoints( CAUCHY_STRESS_TENSOR, rOutput, rCurrentProcessInfo);

         if ( GetGeometry()[0].HasDofFor( WATER_PRESSURE) ) 
         {
            const unsigned int number_of_nodes = GetGeometry().size();
            //create and initialize element variables:
            GeneralVariables Variables;
            this->InitializeGeneralVariables(Variables,rCurrentProcessInfo);

            //reading integration points
            for ( unsigned int PointNumber = 0; PointNumber < mConstitutiveLawVector.size(); PointNumber++ )
            {
               //compute element kinematics B, F, DN_DX ...
               this->CalculateKinematics(Variables,PointNumber);

               double WaterPressure = 0;
               for (unsigned int i = 0; i < number_of_nodes; i++)
               {
                  WaterPressure += GetGeometry()[i].GetSolutionStepValue( WATER_PRESSURE) * Variables.N[i];
               }

               for (unsigned int i = 0; i < 3; i++)
                  rOutput[PointNumber](i,i) += WaterPressure; 

            }
         }

      }
      else {
         LargeDisplacementElement::CalculateOnIntegrationPoints( rVariable, rOutput, rCurrentProcessInfo);
      }
   }

   void UpdatedLagrangianUJElement::CalculateOnIntegrationPoints(const Variable<double>& rVariable, std::vector<double>& rOutput, const ProcessInfo& rCurrentProcessInfo)
   {


      if ( rVariable == DETERMINANT_F) {
         const unsigned int& integration_points_number = mConstitutiveLawVector.size();

         if (rOutput.size() != integration_points_number)
            rOutput.resize( integration_points_number) ;

         for ( unsigned int PointNumber = 0; PointNumber < integration_points_number; PointNumber++ )
         {
            rOutput[PointNumber] = mDeterminantF0[PointNumber];
         }
      
      }
      else if ( rVariable == POROSITY)
      {

         const unsigned int& integration_points_number = mConstitutiveLawVector.size();
         const double InitialPorosity  = GetProperties()[INITIAL_POROSITY];

         if ( rOutput.size() != mConstitutiveLawVector.size() )
            rOutput.resize( mConstitutiveLawVector.size() );

         std::vector<double>  DetF0; 
         GetValueOnIntegrationPoints( DETERMINANT_F, DetF0, rCurrentProcessInfo);

         if (rOutput.size() != integration_points_number)
            rOutput.resize( integration_points_number) ;

         for ( unsigned int PointNumber = 0; PointNumber < integration_points_number; PointNumber++ )
         {
            rOutput[PointNumber] = 1.0 - (1.0 - InitialPorosity) / DetF0[PointNumber] ;
         }
      }
      else if ( rVariable == VOID_RATIO) {

         GetValueOnIntegrationPoints( POROSITY, rOutput, rCurrentProcessInfo);

         const unsigned int& integration_points_number = mConstitutiveLawVector.size();

         for ( unsigned int PointNumber = 0; PointNumber < integration_points_number; PointNumber++ )
         {
            rOutput[PointNumber] = rOutput[PointNumber] / (1.0 - rOutput[PointNumber]) ;
         }

      }
      else if ( rVariable == PERMEABILITY)
      {
         const unsigned int& integration_points_number = mConstitutiveLawVector.size();

         if ( rOutput.size() != mConstitutiveLawVector.size() )
            rOutput.resize( mConstitutiveLawVector.size() );

         double Permeability    = GetProperties()[PERMEABILITY];
         bool Kozeny = GetProperties()[KOZENY_CARMAN];
         if ( Kozeny == false)
         {
            for ( unsigned int PointNumber = 0; PointNumber < integration_points_number; PointNumber++ )
            {
               rOutput[PointNumber] = Permeability ;
            }
            return; 
         }

         std::vector<double>  Porosity; 
         GetValueOnIntegrationPoints( POROSITY, Porosity, rCurrentProcessInfo);
         double PorosityInitial = GetProperties()[INITIAL_POROSITY];
         double initialVoidRatio = PorosityInitial / (1.0 - PorosityInitial);

         double Constant = Permeability * ( 1.0 + initialVoidRatio) / pow( initialVoidRatio, 3.0);

         for ( unsigned int PointNumber = 0; PointNumber < integration_points_number; PointNumber++ )
         {
            double voidRatio = Porosity[PointNumber] / ( 1.0 - Porosity[PointNumber]);
            rOutput[PointNumber] = Constant * pow( voidRatio, 3.0) / (1.0 + voidRatio); 
            if ( rOutput[PointNumber] < Permeability / 1000.0) {
               rOutput[PointNumber] = Permeability /1000.0;
            }
         }


      }
      else {
         LargeDisplacementElement::CalculateOnIntegrationPoints( rVariable, rOutput, rCurrentProcessInfo);
      }

   }



   void UpdatedLagrangianUJElement::GetValueOnIntegrationPoints( const Variable<Vector> & rVariable, std::vector<Vector>& rValues, const ProcessInfo& rCurrentProcessInfo)
   {

      if ( rVariable == DARCY_FLOW)
      {
         CalculateOnIntegrationPoints( rVariable, rValues, rCurrentProcessInfo);
      } else {
         LargeDisplacementElement::GetValueOnIntegrationPoints( rVariable, rValues, rCurrentProcessInfo );
      }
   }

   //**********************************GET TENSOR VALUE**********************************
   //************************************************************************************

   void UpdatedLagrangianUJElement::GetValueOnIntegrationPoints( const Variable<Matrix>& rVariable, std::vector<Matrix>& rValue, const ProcessInfo& rCurrentProcessInfo)
   {
      if ( rVariable == CAUCHY_STRESS_TENSOR) {
         CalculateOnIntegrationPoints(rVariable, rValue, rCurrentProcessInfo);
      }
      else if ( rVariable == TOTAL_CAUCHY_STRESS) {
         CalculateOnIntegrationPoints( rVariable, rValue, rCurrentProcessInfo);
      }
      else {
         LargeDisplacementElement::GetValueOnIntegrationPoints( rVariable, rValue, rCurrentProcessInfo);
      }

   }


   //************* STARTING - ENDING  METHODS
   //************************************************************************************
   //************************************************************************************
   void UpdatedLagrangianUJElement::Initialize()
   {
      KRATOS_TRY

      LargeDisplacementElement::Initialize();

      SizeType integration_points_number = GetGeometry().IntegrationPointsNumber( mThisIntegrationMethod );
      const unsigned int dimension       = GetGeometry().WorkingSpaceDimension();

      //Resize historic deformation gradient
      if ( mDeformationGradientF0.size() != integration_points_number )
         mDeformationGradientF0.resize( integration_points_number );

      if ( mDeterminantF0.size() != integration_points_number )
         mDeterminantF0.resize( integration_points_number, false );

      for ( unsigned int PointNumber = 0; PointNumber < integration_points_number; PointNumber++ )
      {
         mDeterminantF0[PointNumber] = 1;
         mDeformationGradientF0[PointNumber] = identity_matrix<double> (dimension);
      }

      const unsigned int number_of_nodes = GetGeometry().size();
      for (unsigned int Node = 0; Node < number_of_nodes; Node++) {
         double& DetFNodal = GetGeometry()[Node].GetSolutionStepValue(JACOBIAN );
         DetFNodal = 1.0;
      }

      KRATOS_CATCH( "" )
   }


   //************************************************************************************
   //************************************************************************************

   void UpdatedLagrangianUJElement::InitializeGeneralVariables (GeneralVariables & rVariables, const ProcessInfo& rCurrentProcessInfo)
   {
      LargeDisplacementElement::InitializeGeneralVariables(rVariables,rCurrentProcessInfo);

      //Calculate Delta Position
      rVariables.DeltaPosition = CalculateDeltaPosition(rVariables.DeltaPosition);

      //set variables including all integration points values

      //calculating the reference jacobian from cartesian coordinates to parent coordinates for all integration points [dx_n/d£]
      rVariables.J = GetGeometry().Jacobian( rVariables.J, mThisIntegrationMethod, rVariables.DeltaPosition );

      //stabilization factor
      double StabilizationFactor = 0.20;
      if( GetProperties().Has(STABILIZATION_FACTOR_J) ){
         StabilizationFactor = GetProperties()[STABILIZATION_FACTOR_J];
      }
      else if( rCurrentProcessInfo.Has(STABILIZATION_FACTOR_J) ){
         StabilizationFactor = rCurrentProcessInfo[STABILIZATION_FACTOR_J];
      }
      GetProperties().SetValue(STABILIZATION_FACTOR_J, StabilizationFactor);

   }

   ////************************************************************************************
   ////************************************************************************************

   void UpdatedLagrangianUJElement::FinalizeStepVariables( GeneralVariables & rVariables, const double& rPointNumber )
   { 
      //update internal (historical) variables
      mDeterminantF0[rPointNumber]         = rVariables.detF * rVariables.detF0 ;
      mDeformationGradientF0[rPointNumber] = prod( rVariables.F, rVariables.F0 ) ;
   }


   //************************************************************************************
   //************************************************************************************

   void UpdatedLagrangianUJElement::InitializeSystemMatrices(MatrixType& rLeftHandSideMatrix,
         VectorType& rRightHandSideVector,
         Flags& rCalculationFlags)

   {

      const unsigned int number_of_nodes = GetGeometry().size();
      const unsigned int dimension       = GetGeometry().WorkingSpaceDimension();

      //resizing as needed the LHS
      unsigned int MatSize = number_of_nodes * dimension + number_of_nodes;

      if ( rCalculationFlags.Is(LargeDisplacementElement::COMPUTE_LHS_MATRIX) ) //calculation of the matrix is required
      {
         if ( rLeftHandSideMatrix.size1() != MatSize )
            rLeftHandSideMatrix.resize( MatSize, MatSize, false );

         noalias( rLeftHandSideMatrix ) = ZeroMatrix( MatSize, MatSize ); //resetting LHS
      }


      //resizing as needed the RHS
      if ( rCalculationFlags.Is(LargeDisplacementElement::COMPUTE_RHS_VECTOR) ) //calculation of the matrix is required
      {
         if ( rRightHandSideVector.size() != MatSize )
            rRightHandSideVector.resize( MatSize, false );

         rRightHandSideVector = ZeroVector( MatSize ); //resetting RHS
      }
   }

   //************************************************************************************
   //************************************************************************************


   void UpdatedLagrangianUJElement::CalculateDeformationMatrix(Matrix& rB,
         Matrix& rF,
         Matrix& rDN_DX)
   {
      KRATOS_TRY

      const unsigned int number_of_nodes = GetGeometry().PointsNumber();
      const unsigned int dimension       = GetGeometry().WorkingSpaceDimension();

      rB.clear(); //set all components to zero

      if( dimension == 2 )
      {

         for ( unsigned int i = 0; i < number_of_nodes; i++ )
         {
            unsigned int index = 2 * i;

            rB( 0, index + 0 ) = rDN_DX( i, 0 );
            rB( 1, index + 1 ) = rDN_DX( i, 1 );
            rB( 2, index + 0 ) = rDN_DX( i, 1 );
            rB( 2, index + 1 ) = rDN_DX( i, 0 );

         }

      }
      else if( dimension == 3 )
      {

         for ( unsigned int i = 0; i < number_of_nodes; i++ )
         {
            unsigned int index = 3 * i;

            rB( 0, index + 0 ) = rDN_DX( i, 0 );
            rB( 1, index + 1 ) = rDN_DX( i, 1 );
            rB( 2, index + 2 ) = rDN_DX( i, 2 );

            rB( 3, index + 0 ) = rDN_DX( i, 1 );
            rB( 3, index + 1 ) = rDN_DX( i, 0 );

            rB( 4, index + 1 ) = rDN_DX( i, 2 );
            rB( 4, index + 2 ) = rDN_DX( i, 1 );

            rB( 5, index + 0 ) = rDN_DX( i, 2 );
            rB( 5, index + 2 ) = rDN_DX( i, 0 );

         }
      }
      else
      {

         KRATOS_THROW_ERROR( std::invalid_argument, "something is wrong with the dimension", "" );

      }

      KRATOS_CATCH( "" )
   }



   //*************************COMPUTE DEFORMATION GRADIENT*******************************
   //************************************************************************************

   void UpdatedLagrangianUJElement::CalculateDeformationGradient(const Matrix& rDN_DX,
         Matrix& rF,
         Matrix& rDeltaPosition)
   {
      KRATOS_TRY

      const unsigned int number_of_nodes = GetGeometry().PointsNumber();
      const unsigned int dimension       = GetGeometry().WorkingSpaceDimension();

      rF = identity_matrix<double> ( dimension );

      if( dimension == 2 )
      {

         for ( unsigned int i = 0; i < number_of_nodes; i++ )
         {
            rF ( 0 , 0 ) += rDeltaPosition(i,0)*rDN_DX ( i , 0 );
            rF ( 0 , 1 ) += rDeltaPosition(i,0)*rDN_DX ( i , 1 );
            rF ( 1 , 0 ) += rDeltaPosition(i,1)*rDN_DX ( i , 0 );
            rF ( 1 , 1 ) += rDeltaPosition(i,1)*rDN_DX ( i , 1 );
         }

      }
      else if( dimension == 3)
      {

         for ( unsigned int i = 0; i < number_of_nodes; i++ )
         {

            rF ( 0 , 0 ) += rDeltaPosition(i,0)*rDN_DX ( i , 0 );
            rF ( 0 , 1 ) += rDeltaPosition(i,0)*rDN_DX ( i , 1 );
            rF ( 0 , 2 ) += rDeltaPosition(i,0)*rDN_DX ( i , 2 );
            rF ( 1 , 0 ) += rDeltaPosition(i,1)*rDN_DX ( i , 0 );
            rF ( 1 , 1 ) += rDeltaPosition(i,1)*rDN_DX ( i , 1 );
            rF ( 1 , 2 ) += rDeltaPosition(i,1)*rDN_DX ( i , 2 );
            rF ( 2 , 0 ) += rDeltaPosition(i,2)*rDN_DX ( i , 0 );
            rF ( 2 , 1 ) += rDeltaPosition(i,2)*rDN_DX ( i , 1 );
            rF ( 2 , 2 ) += rDeltaPosition(i,2)*rDN_DX ( i , 2 );
         }

      }
      else
      {

         KRATOS_THROW_ERROR( std::invalid_argument, "something is wrong with the dimension", "" )

      }

      KRATOS_CATCH( "" )
   }

   //************* COMPUTING  METHODS
   //************************************************************************************
   //************************************************************************************


   //*********************************COMPUTE KINEMATICS*********************************
   //************************************************************************************
   void UpdatedLagrangianUJElement::CalculateKinematics(GeneralVariables& rVariables,
         const double& rPointNumber)

   {
      KRATOS_TRY

      //Get the parent coodinates derivative [dN/d£]
      const GeometryType::ShapeFunctionsGradientsType& DN_De = rVariables.GetShapeFunctionsGradients();

      //Get the shape functions for the order of the integration method [N]
      const Matrix& Ncontainer = rVariables.GetShapeFunctions();

      //Parent to reference configuration
      rVariables.StressMeasure = ConstitutiveLaw::StressMeasure_Cauchy;

      //Calculating the inverse of the jacobian and the parameters needed [d£/dx_n]
      Matrix InvJ;
      MathUtils<double>::InvertMatrix( rVariables.J[rPointNumber], InvJ, rVariables.detJ);

      //Compute cartesian derivatives [dN/dx_n]
      noalias( rVariables.DN_DX ) = prod( DN_De[rPointNumber], InvJ );

      //Current Deformation Gradient [dx_n+1/dx_n]
      //this->CalculateDeformationGradient (rVariables.DN_DX, rVariables.F, rVariables.DeltaPosition);

      //Deformation Gradient F [dx_n+1/dx_n] to be updated
      noalias( rVariables.F ) = prod( rVariables.j[rPointNumber], InvJ );

      //Determinant of the deformation gradient F
      rVariables.detF  = MathUtils<double>::Det(rVariables.F);

      //Calculating the inverse of the jacobian and the parameters needed [d£/dx_n+1]
      Matrix Invj;
      MathUtils<double>::InvertMatrix( rVariables.j[rPointNumber], Invj, rVariables.detJ); //overwrites detJ

      //Compute cartesian derivatives [dN/dx_n+1]
      rVariables.DN_DX = prod( DN_De[rPointNumber], Invj ); //overwrites DX now is the current position dx

      //Determinant of the Deformation Gradient F0
      rVariables.detF0 = mDeterminantF0[rPointNumber];
      rVariables.F0    = mDeformationGradientF0[rPointNumber];

      //Set Shape Functions Values for this integration point
      rVariables.N=row( Ncontainer, rPointNumber);

      //Compute the deformation matrix B
      this->CalculateDeformationMatrix(rVariables.B, rVariables.F, rVariables.DN_DX);


      KRATOS_CATCH( "" )
   }


   //************************************************************************************
   //************************************************************************************

   void UpdatedLagrangianUJElement::CalculateAndAddLHS(LocalSystemComponents& rLocalSystem, GeneralVariables& rVariables, double& rIntegrationWeight)
   {


      rVariables.detF0 *= rVariables.detF;
      double DeterminantF = rVariables.detF;
      rVariables.detF = 1.0;

      //contributions of the stiffness matrix calculated on the reference configuration
      MatrixType& rLeftHandSideMatrix = rLocalSystem.GetLeftHandSideMatrix();

      // operation performed: add Km to the rLefsHandSideMatrix

      //respect to the current configuration n+1
      CalculateAndAddKuum( rLeftHandSideMatrix, rVariables, rIntegrationWeight );

      // operation performed: add Kg to the rLefsHandSideMatrix
      CalculateAndAddKuug( rLeftHandSideMatrix, rVariables, rIntegrationWeight );

      // operation performed: add Kup to the rLefsHandSideMatrix
      CalculateAndAddKuJ( rLeftHandSideMatrix, rVariables, rIntegrationWeight );

      // operation performed: add Kpu to the rLefsHandSideMatrix
      CalculateAndAddKJu( rLeftHandSideMatrix, rVariables, rIntegrationWeight );

      // operation performed: add Kpp to the rLefsHandSideMatrix
      CalculateAndAddKJJ( rLeftHandSideMatrix, rVariables, rIntegrationWeight );

      // operation performed: add Kpp Stab to the rLefsHandSideMatrix
      CalculateAndAddKJJStab( rLeftHandSideMatrix, rVariables, rIntegrationWeight );

      rVariables.detF = DeterminantF;
      rVariables.detF0 /= rVariables.detF;


   }

   //************************************************************************************
   //************************************************************************************

   void UpdatedLagrangianUJElement::CalculateAndAddRHS(LocalSystemComponents& rLocalSystem, GeneralVariables& rVariables, Vector& rVolumeForce, double& rIntegrationWeight)
   {

      /*if ( this->Id() == 1) {
        std::cout <<  " ID1 rHS RHS rhs R: detF0 " << rVariables.detF0 << " detF " << rVariables.detF << std::endl;
        }*/

      rVariables.detF0 *= rVariables.detF;
      double DeterminantF = rVariables.detF;
      rVariables.detF = 1.0;

      //contribution of the internal and external forces
      VectorType& rRightHandSideVector = rLocalSystem.GetRightHandSideVector(); 

      // operation performed: rRightHandSideVector += ExtForce*IntegrationWeight
      CalculateAndAddExternalForces( rRightHandSideVector, rVariables, rVolumeForce, rIntegrationWeight );

      // operation performed: rRightHandSideVector -= IntForce*IntegrationWeight
      CalculateAndAddInternalForces( rRightHandSideVector, rVariables, rIntegrationWeight);

      // operation performed: rRightHandSideVector -= PressureForceBalance*IntegrationWeight
      CalculateAndAddJacobianForces( rRightHandSideVector, rVariables, rIntegrationWeight);

      // operation performed: rRightHandSideVector -= Stabilized Pressure Forces
      CalculateAndAddStabilizedJacobian( rRightHandSideVector, rVariables, rIntegrationWeight);

      rVariables.detF = DeterminantF;
      rVariables.detF0 /= rVariables.detF;
      //KRATOS_WATCH( rRightHandSideVector )
   }


   //************************************************************************************
   //************************************************************************************

   void UpdatedLagrangianUJElement::CalculateAndAddExternalForces(VectorType& rRightHandSideVector,
         GeneralVariables& rVariables,
         Vector& rVolumeForce,
         double& rIntegrationWeight)

   {
      KRATOS_TRY

      unsigned int number_of_nodes = GetGeometry().PointsNumber();
      unsigned int dimension = GetGeometry().WorkingSpaceDimension();

      //VectorType Fh=rRightHandSideVector;

      double DomainChange = (1.0/rVariables.detF0); //density_n+1 = density_0 * ( 1.0 / detF0 )
      DomainChange = 1.0;
      for ( unsigned int i = 0; i < number_of_nodes; i++ )
      {
         int indexup = dimension * i + i;
         for ( unsigned int j = 0; j < dimension; j++ )
         {
            rRightHandSideVector[indexup + j] += rIntegrationWeight * rVariables.N[i] * rVolumeForce[j] * DomainChange;
         }

      }

      // std::cout<<std::endl;
      // std::cout<<" Fext "<<rRightHandSideVector-Fh<<std::endl;

      KRATOS_CATCH( "" )
   }


   //************************** INTERNAL FORCES    *******************************
   //************************************** Idem but with Total Stress ***********

   void UpdatedLagrangianUJElement::CalculateAndAddInternalForces(VectorType& rRightHandSideVector,
         GeneralVariables & rVariables,
         double& rIntegrationWeight
         )
   {
      KRATOS_TRY

      const unsigned int number_of_nodes = GetGeometry().PointsNumber();
      unsigned int dimension = GetGeometry().WorkingSpaceDimension();

      VectorType Fh=rRightHandSideVector;

      Vector StressVector = rVariables.StressVector;

      Vector InternalForces = rIntegrationWeight * prod( trans( rVariables.B ), StressVector );

      for ( unsigned int i = 0; i < number_of_nodes; i++ )
      {
         unsigned int indexup = dimension * i + i;
         unsigned int indexu  = dimension * i;

         for ( unsigned int j = 0; j < dimension; j++ )
         {
            rRightHandSideVector[indexup + j] -= InternalForces[indexu + j];
         }
      }

      KRATOS_CATCH( "" )
   }

   //******************************** JACOBIAN FORCES  **********************************
   //************************************************************************************
   void UpdatedLagrangianUJElement::CalculateAndAddJacobianForces(VectorType& rRightHandSideVector,
         GeneralVariables & rVariables,
         double& rIntegrationWeight)
   {
      KRATOS_TRY

      const unsigned int number_of_nodes = GetGeometry().PointsNumber();
      unsigned int dimension = GetGeometry().WorkingSpaceDimension();

      unsigned int indexp = dimension;

      VectorType Fh=rRightHandSideVector;


      double consistent; 
      for ( unsigned int i = 0; i < number_of_nodes; i++ )
      {
         for ( unsigned int j = 0; j < number_of_nodes; j++ )
         {
            if ( dimension == 2) {
            consistent = 1.0/12.0;
            }
            else {
               consistent = 1.0/20.0;
            }
            if ( i == j)
               consistent *= 2.0;

            const double& NodalJac = (GetGeometry()[j].GetSolutionStepValue( JACOBIAN) );

            rRightHandSideVector[indexp] +=   consistent  * NodalJac * rIntegrationWeight / rVariables.detFT;

         }

         rRightHandSideVector[indexp] -= rVariables.N[i] * rVariables.detFT * rIntegrationWeight / rVariables.detFT;



         indexp += (dimension + 1);

      }

      KRATOS_CATCH( "" )

   }



   //****************** STABILIZATION *********************************************************
   //************************* defined in the Stab element ************************************

   void UpdatedLagrangianUJElement::CalculateAndAddStabilizedJacobian(VectorType& rRightHandSideVector,
         GeneralVariables & rVariables,
         double& rIntegrationWeight)
   {
      KRATOS_TRY

      const unsigned int number_of_nodes = GetGeometry().PointsNumber();
      unsigned int dimension = GetGeometry().WorkingSpaceDimension();

      unsigned int indexp = dimension;

      // VectorType Fh=rRightHandSideVector;
      // std::cout<<" Element "<<this->Id()<<" "<<std::endl;

      //use of this variable for the complete parameter: (deffault: 4)
      double AlphaStabilization  = 4.0; 
      double StabilizationFactor = GetProperties()[STABILIZATION_FACTOR_J];
      AlphaStabilization *= StabilizationFactor; 

      const double& YoungModulus          = GetProperties()[YOUNG_MODULUS];
      const double& PoissonCoefficient    = GetProperties()[POISSON_RATIO];

      double LameMu =  YoungModulus/(2*(1+PoissonCoefficient));
      double BulkModulus= YoungModulus/(3*(1-2*PoissonCoefficient));

      AlphaStabilization=(AlphaStabilization/(LameMu));

      AlphaStabilization *= BulkModulus;  // TIMES THE BULK MODULUS BECAUSE I HAVE ALL THE EQUATION MULTIPLIED BY THE BULK MODULUS

      if (YoungModulus < 0.00001)
      {
         AlphaStabilization = 4.0 * StabilizationFactor ;
         AlphaStabilization *= mElementStabilizationNumber; 

      }

      if ( dimension == 2) {
         AlphaStabilization /= 18.0;
      }
      else {
         AlphaStabilization /= 80.0;
      }


      double consistent = 1;

      for ( unsigned int i = 0; i < number_of_nodes; i++ )
      {
         for ( unsigned int j = 0; j < number_of_nodes; j++ )
         {

            consistent=(-1.0)*AlphaStabilization;
            if(i==j) {
               consistent=2.0*AlphaStabilization;
               if ( dimension == 3)
                  consistent = 3.0 * AlphaStabilization;
            }

            double& Jacobian= GetGeometry()[j].FastGetSolutionStepValue(JACOBIAN);
            rRightHandSideVector[indexp] += consistent * Jacobian * rIntegrationWeight / (rVariables.detFT);

            // std::cout<<" Pressure "<<Pressure<<std::endl;
         }


         indexp += (dimension + 1);
      }


      // std::cout<<std::endl;
      // std::cout<<" IntegrationWeight "<<rIntegrationWeight<<" detF "<<rVariables.detF0<<std::endl;
      // std::cout<<" FpStab "<<rRightHandSideVector-Fh<<std::endl;

      KRATOS_CATCH( "" )

   }


   //******** Kuu Material************************************************************
   //***************** It includes the pw geometric stiffness ************************

   void UpdatedLagrangianUJElement::CalculateAndAddKuum(MatrixType& rLeftHandSideMatrix,
         GeneralVariables& rVariables,
         double& rIntegrationWeight)
   {
      KRATOS_TRY

      //assemble into rk the material uu contribution:
      const unsigned int number_of_nodes = GetGeometry().PointsNumber();
      unsigned int dimension = GetGeometry().WorkingSpaceDimension();
      double dimension_double = double(dimension);

      Matrix ConstitutiveMatrix = rVariables.ConstitutiveMatrix;

      unsigned int voigtsize = 3;
      if (dimension == 3) 
         voigtsize = 6;

      Matrix DeviatoricTensor = ZeroMatrix(voigtsize,voigtsize);
      Vector Identity = ZeroVector(voigtsize);
      for (unsigned int i = 0; i < voigtsize ; ++i) {
         DeviatoricTensor(i,i) = 1.0;
      }
      for (unsigned int i = 0; i < dimension; i++) {
         Identity(i) = 1.0;
         for (unsigned int j = 0; j < dimension; j++) {
            DeviatoricTensor( i,j) -= 1.0/dimension_double;
         }
      }


      ConstitutiveMatrix = prod( ConstitutiveMatrix, DeviatoricTensor);

      if ( this->Id() == 0) 
      {
         std::cout << " CONS 0 " << rVariables.ConstitutiveMatrix << std::endl;
         std::cout << " CONS 1 " << ConstitutiveMatrix << std::endl;
      }
      Matrix AuxMatrix = ZeroMatrix(voigtsize,voigtsize);

      for (unsigned int i = 0; i < voigtsize; i++) {
         for (unsigned int j = 0; j < voigtsize; j++) {
            ConstitutiveMatrix(i,j)  += (1 -  2/dimension_double) * rVariables.StressVector(i) * Identity(j);
            AuxMatrix(i,j) += rVariables.StressVector(i) * Identity(j);
         }
      }

      if ( this->Id() == 0) 
      {
         std::cout << " CONS 2 " << ConstitutiveMatrix << std::endl;
         std::cout << " AUX MATRIX " << AuxMatrix << std::endl;
         std::cout << " stressVector " << rVariables.StressVector << std::endl;
         std::cout << std::endl;
      }


      Matrix Kuu = prod( trans( rVariables.B ),  rIntegrationWeight * Matrix( prod( ConstitutiveMatrix, rVariables.B ) ) ); 

      MatrixType Kh=rLeftHandSideMatrix;

      unsigned int indexi = 0;
      unsigned int indexj  = 0;
      for ( unsigned int i = 0; i < number_of_nodes; i++ )
      {
         for ( unsigned int idim = 0; idim < dimension ; idim ++)
         {
            indexj=0;
            for ( unsigned int j = 0; j < number_of_nodes; j++ )
            {
               for ( unsigned int jdim = 0; jdim < dimension ; jdim ++)
               {
                  rLeftHandSideMatrix(indexi+i,indexj+j)+=Kuu(indexi,indexj);
                  indexj++;
               }
            }
            indexi++;
         }
      }

      // std::cout<<std::endl;
      //if ( this->Id() < 10) 
      //   std::cout<<" Kmat "<<rLeftHandSideMatrix-Kh<<std::endl;

      KRATOS_CATCH( "" )
   }

   //************************************************************************************
   //************************************************************************************

   void UpdatedLagrangianUJElement::CalculateAndAddKuJ (MatrixType& rLeftHandSideMatrix,
         GeneralVariables& rVariables,
         double& rIntegrationWeight)
   {

      KRATOS_TRY

      const unsigned int number_of_nodes = GetGeometry().size();
      const unsigned int dimension = GetGeometry().WorkingSpaceDimension();
      double dimension_double = double(dimension);

      Matrix ConstitutiveMatrix = rVariables.ConstitutiveMatrix;
      unsigned int voigtsize = 3;
      if (dimension == 3) 
         voigtsize = 6;


      // Trying to do it new
      Vector Identity = ZeroVector(voigtsize);
      for (unsigned int i = 0; i < dimension; i++)
         Identity(i) = 1.0;

      Vector ConstVector = prod( ConstitutiveMatrix, Identity);
      ConstVector /= dimension_double; 

      ConstVector += ( 2.0/dimension_double-1.0) * rVariables.StressVector; 

      double ElementJacobian = 0.0;

      for ( unsigned int i = 0; i <  number_of_nodes ; i++)
         ElementJacobian += GetGeometry()[i].GetSolutionStepValue( JACOBIAN ) * rVariables.N[i] ;

      ConstVector /= ElementJacobian; 

      Vector KuJ = prod( trans( rVariables.B), (ConstVector) );

      Matrix SecondMatrix = ZeroMatrix( dimension*number_of_nodes, number_of_nodes);

      for (unsigned int i = 0; i < dimension*number_of_nodes; i++) {
         for (unsigned int j = 0; j < number_of_nodes; j++) {
            SecondMatrix(i,j) =KuJ(i) * rVariables.N[j];
         }
      }
      SecondMatrix *= rIntegrationWeight;


      // add the matrix in its place
      MatrixType Kh=rLeftHandSideMatrix;
      for (unsigned int i = 0; i < number_of_nodes; i++) {
         for (unsigned int idim = 0; idim < dimension; idim++) {
            for (unsigned int j = 0; j < number_of_nodes; j++) {
               rLeftHandSideMatrix(i*(dimension+1) + idim, (dimension+1)*(j+1) -1 ) += SecondMatrix( i*(dimension) + idim, j);
               }
            }
         }


      //std::cout << std::endl;
      //std::cout << " TRUE MATRIX " << rLeftHandSideMatrix - Kh << std::endl;
      //std::cout << std::endl;

      KRATOS_CATCH( "" )
   }



   //******************* Kuug ********************************************************
   //*********************************************************************************

   void UpdatedLagrangianUJElement::CalculateAndAddKuug(MatrixType& rLeftHandSideMatrix,
         GeneralVariables& rVariables,
         double& rIntegrationWeight)

   {
      KRATOS_TRY

      const unsigned int number_of_nodes = GetGeometry().size();
      const unsigned int dimension = GetGeometry().WorkingSpaceDimension();

      int size = number_of_nodes * dimension;


      Matrix StressTensor = MathUtils<double>::StressVectorToTensor( rVariables.StressVector );

      Matrix ReducedKg = prod( rVariables.DN_DX,  rIntegrationWeight * Matrix( prod( StressTensor, trans( rVariables.DN_DX ) ) ) ); //to be optimized

      Matrix Kuu = zero_matrix<double> (size);
      MathUtils<double>::ExpandAndAddReducedMatrix( Kuu, ReducedKg, dimension );

      // MatrixType Kh=rLeftHandSideMatrix;

      //assemble into rLeftHandSideMatrix the geometric uu contribution:
      unsigned int indexi = 0;
      unsigned int indexj = 0;
      for ( unsigned int i = 0; i < number_of_nodes; i++ )
      {
         for ( unsigned int idim = 0; idim < dimension ; idim ++)
         {
            indexj=0;
            for ( unsigned int j = 0; j < number_of_nodes; j++ )
            {
               for ( unsigned int jdim = 0; jdim < dimension ; jdim ++)
               {
                  rLeftHandSideMatrix(indexi+i,indexj+j)+=Kuu(indexi,indexj);
                  indexj++;
               }
            }
            indexi++;
         }
      }

      // std::cout<<std::endl;
      // std::cout<<" Kgeo "<<rLeftHandSideMatrix-Kh<<std::endl;

      KRATOS_CATCH( "" )
   }



   //************************************************************************************
   //************************************************************************************

   void UpdatedLagrangianUJElement::CalculateAndAddKJu (MatrixType& rLeftHandSideMatrix,
         GeneralVariables& rVariables,
         double& rIntegrationWeight)

   {
      KRATOS_TRY



      const unsigned int number_of_nodes = GetGeometry().size();
      const unsigned int dimension = GetGeometry().WorkingSpaceDimension();


      MatrixType Kh=rLeftHandSideMatrix;

      //contributions to stiffness matrix calculated on the reference configuration
      unsigned int indexp = dimension;


      for (unsigned int i = 0; i < number_of_nodes; i++)
      {
         for (unsigned int j = 0; j < number_of_nodes; j++)
         {
            int indexup = dimension*j + j;
            for (unsigned int k = 0; k < dimension; k++)
            {
               rLeftHandSideMatrix(indexp, indexup + k) += rVariables.N[i] * rVariables.DN_DX( j, k) * rIntegrationWeight ;
            }
         }
         indexp += (dimension + 1);
      }


      //std::cout<<std::endl;
      //std::cout<<" Kpu "<<rLeftHandSideMatrix-Kh<<std::endl;


      KRATOS_CATCH( "" )
   }


   //************************************************************************************
   //************************************************************************************

   void UpdatedLagrangianUJElement::CalculateAndAddKJJ (MatrixType& rLeftHandSideMatrix,
         GeneralVariables& rVariables,
         double& rIntegrationWeight)
   {
      KRATOS_TRY

      const unsigned int number_of_nodes = GetGeometry().size();
      const unsigned int dimension = GetGeometry().WorkingSpaceDimension();

      Matrix TotalF = prod( rVariables.F, rVariables.F0);

      MatrixType Kh=rLeftHandSideMatrix;

      //contributions to stiffness matrix calculated on the reference configuration
      unsigned int indexpi = dimension;
      double consistent; 

      for ( unsigned int i = 0; i < number_of_nodes; i++ )
      {
         unsigned int indexpj = dimension;
         for ( unsigned int j = 0; j < number_of_nodes; j++ )
         {
            if ( dimension == 2) {
            consistent = 1.0/12.0;
            }
            else {
               consistent = 1.0/20.0;
            }
            if ( i == j)
               consistent *= 2.0;

            rLeftHandSideMatrix(indexpi,indexpj)  -= consistent * rIntegrationWeight / rVariables.detFT;
            indexpj += (dimension+1);
         }

         indexpi += (dimension + 1);
      }

      KRATOS_CATCH( "" )
   }



   //************************************************************************************
   //************************************************************************************

   void UpdatedLagrangianUJElement::CalculateAndAddKJJStab (MatrixType& rLeftHandSideMatrix,
         GeneralVariables & rVariables,
         double& rIntegrationWeight)
   {

      KRATOS_TRY

      //repasar

      const unsigned int number_of_nodes = GetGeometry().size();
      const unsigned int dimension = GetGeometry().WorkingSpaceDimension();

      // MatrixType Kh=rLeftHandSideMatrix;

      //contributions to stiffness matrix calculated on the reference configuration
      unsigned int indexpi = dimension;
      double consistent = 1.0;

      //use of this variable for the complete parameter: (deffault: 4)
      double AlphaStabilization  = 4.0; 
      double StabilizationFactor = GetProperties()[STABILIZATION_FACTOR_J];
      AlphaStabilization *= StabilizationFactor; 

      const double& YoungModulus          = GetProperties()[YOUNG_MODULUS];
      const double& PoissonCoefficient    = GetProperties()[POISSON_RATIO];

      double LameMu =  YoungModulus/(2*(1+PoissonCoefficient));
      double BulkModulus= YoungModulus/(3*(1-2*PoissonCoefficient));

      AlphaStabilization=(AlphaStabilization/(LameMu));

      AlphaStabilization *= BulkModulus;  // TIMES THE BULK MODULUS BECAUSE I HAVE ALL THE EQUATION MULTIPLIED BY THE BULK MODULUS

      if (YoungModulus < 0.00001)
      {
         AlphaStabilization = 4.0 * StabilizationFactor ;
         AlphaStabilization *= mElementStabilizationNumber; 
      }

      if ( dimension == 2) {
         AlphaStabilization /= 18.0;
      }
      else {
         AlphaStabilization /= 80.0;
      }

      for ( unsigned int i = 0; i < number_of_nodes; i++ )
      {
         unsigned int indexpj = dimension;
         for ( unsigned int j = 0; j < number_of_nodes; j++ )
         {
            consistent=(-1.0)*AlphaStabilization;
            if(i==j) {
               consistent=2.0*AlphaStabilization;
               if ( dimension == 3)
                  consistent = 3.0 * AlphaStabilization;
            }

            rLeftHandSideMatrix(indexpi,indexpj) -= consistent * rIntegrationWeight / (rVariables.detF0/rVariables.detF);  

            indexpj += (dimension + 1);
         }

         indexpi += (dimension + 1);
      }

      // std::cout<<std::endl;
      // std::cout<<" KppStab "<<rLeftHandSideMatrix-Kh<<std::endl;

      KRATOS_CATCH( "" )

   }

   //************************************************************************************
   //************************************************************************************
   // ** mass and damping matrix, copied directly from LargeDisplacementUPElement
   void UpdatedLagrangianUJElement::CalculateMassMatrix( MatrixType& rMassMatrix, ProcessInfo& rCurrentProcessInfo )
   {
      KRATOS_TRY

      //lumped
      const unsigned int dimension = GetGeometry().WorkingSpaceDimension();
      const unsigned int number_of_nodes = GetGeometry().size();
      unsigned int MatSize = number_of_nodes * (dimension + 1);

      if ( rMassMatrix.size1() != MatSize )
         rMassMatrix.resize( MatSize, MatSize, false );

      rMassMatrix = ZeroMatrix( MatSize, MatSize );

      // Not Lumped Mass Matrix (numerical integration):

      //reading integration points
      IntegrationMethod CurrentIntegrationMethod = mThisIntegrationMethod; //GeometryData::GI_GAUSS_2; //GeometryData::GI_GAUSS_1;

      const GeometryType::IntegrationPointsArrayType& integration_points = GetGeometry().IntegrationPoints( CurrentIntegrationMethod  );

      GeneralVariables Variables;
      this->InitializeGeneralVariables(Variables,rCurrentProcessInfo);


      for ( unsigned int PointNumber = 0; PointNumber < integration_points.size(); PointNumber++ )
      {
         //compute element kinematics
         this->CalculateKinematics( Variables, PointNumber );

         //getting informations for integration
         double IntegrationWeight = integration_points[PointNumber].Weight() * Variables.detJ;

         IntegrationWeight = this->CalculateIntegrationWeight( IntegrationWeight );  // multiplies by thickness

         //compute point volume change
         double PointVolumeChange = 0;
         PointVolumeChange = this->CalculateVolumeChange( PointVolumeChange, Variables );

         double CurrentDensity = PointVolumeChange * GetProperties()[DENSITY];

         for ( unsigned int i = 0; i < number_of_nodes; i++ )
         {
            unsigned int indexupi = dimension * i + i;

            for ( unsigned int j = 0; j < number_of_nodes; j++ )
            {
               unsigned int indexupj = dimension * j + j;

               for ( unsigned int k = 0; k < dimension; k++ )
               {
                  rMassMatrix( indexupi+k , indexupj+k ) += Variables.N[i] * Variables.N[j] * CurrentDensity * IntegrationWeight;
               }
            }
         }

      }


      KRATOS_CATCH( "" )
   }

   //************************************************************************************
   //************************************************************************************

   void UpdatedLagrangianUJElement::CalculateDampingMatrix( MatrixType& rDampingMatrix, ProcessInfo& rCurrentProcessInfo )
   {
      KRATOS_TRY

      //0.-Initialize the DampingMatrix:
      const unsigned int number_of_nodes = GetGeometry().size();
      const unsigned int dimension       = GetGeometry().WorkingSpaceDimension();

      //resizing as needed the LHS
      unsigned int MatSize = number_of_nodes * dimension + number_of_nodes;

      if ( rDampingMatrix.size1() != MatSize )
         rDampingMatrix.resize( MatSize, MatSize, false );

      noalias( rDampingMatrix ) = ZeroMatrix( MatSize, MatSize );

      //1.-Calculate StiffnessMatrix:

      MatrixType LHSMatrix  = Matrix();

      this->CalculateLeftHandSide( LHSMatrix, rCurrentProcessInfo );

      MatrixType StiffnessMatrix  = Matrix();

      if ( StiffnessMatrix.size1() != MatSize )
         StiffnessMatrix.resize( MatSize, MatSize, false );

      StiffnessMatrix = ZeroMatrix( MatSize, MatSize );

      for ( unsigned int i = 0; i < number_of_nodes; i++ )
      {
         unsigned int indexup = i * dimension + i;

         for ( unsigned int j = 0; j < dimension; j++ )
         {
            StiffnessMatrix( indexup+j , indexup+j ) = LHSMatrix( indexup+j , indexup+j );
         }
      }

      //2.-Calculate MassMatrix:

      MatrixType MassMatrix  = Matrix();

      this->CalculateMassMatrix ( MassMatrix, rCurrentProcessInfo );


      //3.-Get Damping Coeffitients (RAYLEIGH_ALPHA, RAYLEIGH_BETA)
      double alpha = 0;
      if( GetProperties().Has(RAYLEIGH_ALPHA) ){
         alpha = GetProperties()[RAYLEIGH_ALPHA];
      }
      else if( rCurrentProcessInfo.Has(RAYLEIGH_ALPHA) ){
         alpha = rCurrentProcessInfo[RAYLEIGH_ALPHA];
      }

      double beta  = 0;
      if( GetProperties().Has(RAYLEIGH_BETA) ){
         beta = GetProperties()[RAYLEIGH_BETA];
      }
      else if( rCurrentProcessInfo.Has(RAYLEIGH_BETA) ){
         beta = rCurrentProcessInfo[RAYLEIGH_BETA];
      }

      //4.-Compose the Damping Matrix:

      //Rayleigh Damping Matrix: alpha*M + beta*K
      rDampingMatrix  = alpha * MassMatrix;
      rDampingMatrix += beta  * StiffnessMatrix;


      KRATOS_CATCH( "" )
   }

   //************************************************************************************
   //************************************************************************************

   void UpdatedLagrangianUJElement::GetHistoricalVariables( GeneralVariables& rVariables, const double& rPointNumber )
   {
      LargeDisplacementElement::GetHistoricalVariables(rVariables,rPointNumber);

      //Deformation Gradient F0
      rVariables.detF0 = mDeterminantF0[rPointNumber];
      rVariables.F0    = mDeformationGradientF0[rPointNumber];
   }

   //************************************CALCULATE VOLUME CHANGE*************************
   //************************************************************************************

   double& UpdatedLagrangianUJElement::CalculateVolumeChange( double& rVolumeChange, GeneralVariables& rVariables )
   {
      KRATOS_TRY

      rVolumeChange = 1.0 / (rVariables.detF * rVariables.detF0);

      return rVolumeChange;

      KRATOS_CATCH( "" )
   }

   ////************************************************************************************
   ////************************************************************************************

   void UpdatedLagrangianUJElement::FinalizeSolutionStep( ProcessInfo& rCurrentProcessInfo )
   {
      KRATOS_TRY

      //create and initialize element variables:
      GeneralVariables Variables;
      this->InitializeGeneralVariables(Variables,rCurrentProcessInfo);

      //create constitutive law parameters:
      ConstitutiveLaw::Parameters Values(GetGeometry(),GetProperties(),rCurrentProcessInfo);

      //set constitutive law flags:
      Flags &ConstitutiveLawOptions=Values.GetOptions();

      ConstitutiveLawOptions.Set(ConstitutiveLaw::USE_ELEMENT_PROVIDED_STRAIN);
      ConstitutiveLawOptions.Set(ConstitutiveLaw::COMPUTE_STRESS);


      for ( unsigned int PointNumber = 0; PointNumber < mConstitutiveLawVector.size(); PointNumber++ )
      {

         //compute element kinematics B, F, DN_DX ...
         this->CalculateKinematics(Variables,PointNumber);

         //set general variables to constitutivelaw parameters
         this->SetGeneralVariables(Variables,Values,PointNumber);


         // OBS, now changing Variables I change Values because they are pointers ( I hope);
         double ElementalDetFT = Variables.detFT;
         Matrix ElementalFT = Variables.FT;

         // AND NOW IN THE OTHER WAY
         Matrix m; double d; 
         this->ComputeConstitutiveVariables( Variables, m, d);

         Variables.FT = m;
         Variables.detFT = d; 
         Values.SetDeformationGradientF( Variables.FT);
         Values.SetDeterminantF( Variables.detFT );


         //call the constitutive law to update material variables
         mConstitutiveLawVector[PointNumber]->FinalizeMaterialResponse(Values, Variables.StressMeasure);

         //call the constitutive law to finalize the solution step
         mConstitutiveLawVector[PointNumber]->FinalizeSolutionStep( GetProperties(),
               GetGeometry(),
               Variables.N,
               rCurrentProcessInfo );

         Variables.FT = ElementalFT;
         Variables.detFT = ElementalDetFT;


         //call the element internal variables update
         this->FinalizeStepVariables(Variables,PointNumber);
      }

      mFinalizedStep = true;

      KRATOS_CATCH( "" )
   }
   ////************************************************************************************
   ////************************************************************************************

   ////************************************************************************************
   ////************************************************************************************

   ////************************************************************************************
   ////************************************************************************************

   void UpdatedLagrangianUJElement::CalculateElementalSystem( LocalSystemComponents& rLocalSystem,
         ProcessInfo& rCurrentProcessInfo)
   {
      KRATOS_TRY

      //create and initialize element variables:
      GeneralVariables Variables;
      this->InitializeGeneralVariables(Variables,rCurrentProcessInfo);

      //create constitutive law parameters:
      ConstitutiveLaw::Parameters Values(GetGeometry(),GetProperties(),rCurrentProcessInfo);

      //set constitutive law flags:
      Flags &ConstitutiveLawOptions=Values.GetOptions();

      ConstitutiveLawOptions.Set(ConstitutiveLaw::USE_ELEMENT_PROVIDED_STRAIN);
      ConstitutiveLawOptions.Set(ConstitutiveLaw::COMPUTE_STRESS);
      ConstitutiveLawOptions.Set(ConstitutiveLaw::COMPUTE_CONSTITUTIVE_TENSOR);

      //reading integration points
      const GeometryType::IntegrationPointsArrayType& integration_points = GetGeometry().IntegrationPoints( mThisIntegrationMethod );

      //auxiliary terms
      Vector VolumeForce;

      for ( unsigned int PointNumber = 0; PointNumber < integration_points.size(); PointNumber++ )
      {
         //compute element kinematics B, F, DN_DX ...
         this->CalculateKinematics(Variables,PointNumber);

         //set general variables to constitutivelaw parameters
         this->SetGeneralVariables(Variables,Values,PointNumber);

         // OBS, now changing Variables I change Values because they are pointers ( I hope);
         double ElementalDetFT = Variables.detFT;
         Matrix ElementalFT = Variables.FT;

         // AND NOW IN THE OTHER WAY
         Matrix m; double d; 
         this->ComputeConstitutiveVariables( Variables, m, d);

         Variables.FT = m;
         Variables.detFT = d; 
         Values.SetDeformationGradientF( Variables.FT);
         Values.SetDeterminantF( Variables.detFT );

         //compute stresses and constitutive parameters
         mConstitutiveLawVector[PointNumber]->CalculateMaterialResponse(Values, Variables.StressMeasure);

         Variables.FT = ElementalFT;
         Variables.detFT = ElementalDetFT;

         //some transformation of the configuration can be needed (UL element specially)
         this->TransformGeneralVariables(Variables,PointNumber);

         //calculating weights for integration on the "reference configuration"
         double IntegrationWeight = integration_points[PointNumber].Weight() * Variables.detJ;
         IntegrationWeight = this->CalculateIntegrationWeight( IntegrationWeight );


         if ( rLocalSystem.CalculationFlags.Is(LargeDisplacementElement::COMPUTE_LHS_MATRIX) ) //calculation of the matrix is required
         {
            //contributions to stiffness matrix calculated on the reference config
            this->CalculateAndAddLHS ( rLocalSystem, Variables, IntegrationWeight );
         }

         if ( rLocalSystem.CalculationFlags.Is(LargeDisplacementElement::COMPUTE_RHS_VECTOR) ) //calculation of the vector is required
         {
            //contribution to external forces
            VolumeForce  = this->CalculateVolumeForce( VolumeForce, Variables );

            this->CalculateAndAddRHS ( rLocalSystem, Variables, VolumeForce, IntegrationWeight );
         }

      }


      KRATOS_CATCH( "" )
   }


   void UpdatedLagrangianUJElement::ComputeConstitutiveVariables(  GeneralVariables& rVariables, Matrix& rFT, double& rDetFT)
      //void UpdatedLagrangianUJElement::ComputeConstitutiteVariables( const GeneralVariables& rVariables, Matrix& rFT, double& rDetFT)
   {
      KRATOS_TRY
      const unsigned int dimension       = GetGeometry().WorkingSpaceDimension();
      const unsigned int number_of_nodes = GetGeometry().size();

      rDetFT = 0;
      for (unsigned int i = 0; i < number_of_nodes; i++) 
         rDetFT += GetGeometry()[i].GetSolutionStepValue( JACOBIAN ) * rVariables.N[i];

      rFT = rVariables.FT;
      rFT *=  pow( rDetFT/ rVariables.detFT, 1.0/double(dimension) );

      // COMPUTE THE EFFECT OF THE INTERPOLATION, LETS SEE
      std::vector< Matrix > EECCInverseDefGrad;
      ProcessInfo SomeProcessInfo;
      this->GetValueOnIntegrationPoints( INVERSE_DEFORMATION_GRADIENT, EECCInverseDefGrad, SomeProcessInfo);
      if(  EECCInverseDefGrad[0].size1() == 0)
         return;
      Matrix EECCInverseBig = EECCInverseDefGrad[0];
      Matrix EECCDefGradInverse = ZeroMatrix(dimension,dimension);
      for (unsigned int i = 0; i < dimension; i++) {
         for (unsigned int j = 0; j < dimension; j++) {
            EECCDefGradInverse(i,j) = EECCInverseBig(i,j);
         }
      }

      double det;
      Matrix EECCDefGrad;
      MathUtils<double>::InvertMatrix( EECCDefGradInverse, EECCDefGrad, det);

      double detF0 = 0;
      unsigned int step = 1;
      if ( mFinalizedStep ==  true) 
         step = 0;
      for ( unsigned int i = 0; i < number_of_nodes; i++)
         detF0 += GetGeometry()[i].GetSolutionStepValue( JACOBIAN, step ) * rVariables.N[i];

      Matrix F0 = rVariables.F0;
      F0 *= pow( detF0 / rVariables.detF0, 1.0/double(dimension) );

      Matrix F0Inverse;
      MathUtils<double>::InvertMatrix( F0, F0Inverse, det);

      Matrix Update = prod( F0Inverse, EECCDefGrad);

      if ( this->Id() == 0)
      {
         std::cout << " TRY TO SEE WHAT I DID " << std::endl;
         std::cout << " CONSTITUTIVE INVERSE " << EECCInverseDefGrad[0] << std::endl;
         std::cout << "  CONSTITUTIVE " << EECCDefGrad << std::endl;
         std::cout << std::endl;
         std::cout << " FINALIZED ?: " << mFinalizedStep << std::endl;
         std::cout << " NODAL " << detF0 << std::endl;
         std::cout << " PREVIOUS DISPL F " << rVariables.F0 << std::endl;
         std::cout << "   MAYBE " << rVariables.FT << std::endl;
         std::cout << " SO FINALLY F0 displ theta " << F0 << std::endl;
         std::cout << " and the Inverse is: " << F0Inverse << std::endl;
         std::cout << " UPDATE ?" << Update << std::endl;
         std::cout << " AND THE LAST ONE " << prod( rFT, Update) << std::endl;
         std::cout << std::endl;
      }

      // SO FINALLY I DO THAT
      rFT = prod( rFT, Update);


      KRATOS_CATCH( " " )
   }


   //************************************************************************************
   //************************************************************************************

   void UpdatedLagrangianUJElement::save( Serializer& rSerializer ) const
   {
      KRATOS_SERIALIZE_SAVE_BASE_CLASS( rSerializer, LargeDisplacementElement )
         rSerializer.save("DeformationGradientF0",mDeformationGradientF0);
      rSerializer.save("DeterminantF0",mDeterminantF0);
   }

   void UpdatedLagrangianUJElement::load( Serializer& rSerializer )
   {
      KRATOS_SERIALIZE_LOAD_BASE_CLASS( rSerializer, LargeDisplacementElement )
         rSerializer.load("DeformationGradientF0",mDeformationGradientF0);
      rSerializer.load("DeterminantF0",mDeterminantF0);
   }

}<|MERGE_RESOLUTION|>--- conflicted
+++ resolved
@@ -396,93 +396,6 @@
          }
 
       }
-<<<<<<< HEAD
-=======
-      else if ( rVariable == SIMILAR_BULK_MODULUS)
-      {
-         GeneralVariables Variables; 
-         this->InitializeGeneralVariables( Variables, rCurrentProcessInfo);
-         ConstitutiveLaw::Parameters Values(GetGeometry(),GetProperties(),rCurrentProcessInfo);
-
-         //set constitutive law flags:
-         Flags &ConstitutiveLawOptions=Values.GetOptions();
-
-         ConstitutiveLawOptions.Set(ConstitutiveLaw::USE_ELEMENT_PROVIDED_STRAIN);
-         ConstitutiveLawOptions.Set(ConstitutiveLaw::COMPUTE_STRESS);
-
-         unsigned int PointNumber = 0;
-
-         //compute element kinematics B, F, DN_DX ...
-         this->CalculateKinematics(Variables,PointNumber);
-
-         //to take in account previous step writing
-         if( mFinalizedStep ){
-            this->GetHistoricalVariables(Variables,PointNumber);
-         }		
-
-         //set general variables to constitutivelaw parameters
-         this->SetGeneralVariables(Variables,Values,PointNumber);
-
-         // OBS, now changing Variables I change Values because they are pointers ( I hope);
-         double ElementalDetFT = Variables.detFT;
-         Matrix ElementalFT = Variables.FT;
-
-         // AND NOW IN THE OTHER WAY
-         Matrix m; double d; 
-         ComputeConstitutiveVariables( Variables, m, d);
-
-         Variables.FT = m;
-         Variables.detFT = d; 
-         Values.SetDeformationGradientF( Variables.FT);
-         Values.SetDeterminantF( Variables.detFT );
-
-
-         mConstitutiveLawVector[PointNumber]->CalculateMaterialResponseCauchy(Values);
-         Vector StressRef = Variables.StressVector;
-
-         Matrix FNew = ZeroMatrix(3,3);
-         Matrix Pertur = ZeroMatrix(3,3);
-         double delta = -1e-6;
-         for (unsigned int i = 0; i < Variables.FT.size1(); i++) {
-            for (unsigned int j = 0; j < Variables.FT.size2(); j++) {
-               FNew(i,j) = Variables.FT(i,j);
-            }
-         }
-         if ( Variables.FT.size1() == 2) {
-            FNew(2,2) = 1.0; // vale, és axisim, però estic aquí, ja ens coneixem
-         }
-
-         for (unsigned int i = 0; i < 3; i++) {
-            Pertur(i,i) = (1.0 + delta); 
-         }
-
-         FNew = prod( Pertur, FNew);
-
-         Variables.FT = FNew;
-         Variables.detFT = MathUtils<double>::Det( Variables.FT);
-         Values.SetDeformationGradientF( Variables.FT);
-         Values.SetDeterminantF( Variables.detFT );
-
-
-         mConstitutiveLawVector[PointNumber]->CalculateMaterialResponseCauchy(Values);
-         Vector StressSecond = Variables.StressVector;
-
-         double thisValue = 0.0;
-         for (unsigned int i = 0; i < 3; i++)
-            thisValue += ( StressSecond(i) - StressRef(i) );
-         thisValue /= -9.0*delta; 
-
-         if ( rValues.size() != integration_points_number )
-            rValues.resize( integration_points_number );
-
-         rValues[PointNumber] = -thisValue;   
-      
-      
-      }
-      else if ( rVariable == SIMILAR_SHEAR_MODULUS )
-      {
-      }
->>>>>>> c6f62537
       else{
 
          LargeDisplacementElement::GetValueOnIntegrationPoints( rVariable, rValues, rCurrentProcessInfo );
