SET write_python_file=*GenData(Python_script_file)
SET file_location=*Tcl(getWinPyScript)
SET problemtype_name=*Tcl(GiD_Info Project ProblemType)
DEL problem_settings.py

RENAME %1-3.dat problem_settings.py


IF %write_python_file%==Use_Default (
 COPY /Y "%3\script.py" %2\
)

IF %write_python_file%==Copy_From (
 DEL %2\script.py
 COPY /Y "%file_location%" %2\script.py
)

IF EXIST script.py (
<<<<<<< HEAD
python.exe script.py > %2\%1.info 2> %2\%1.err
=======
 echo "This script was using runkratos. Please contact the developer so he can update it to the new mechanism"
>>>>>>> 3af43145
)
<|MERGE_RESOLUTION|>--- conflicted
+++ resolved
@@ -1,24 +1,20 @@
-SET write_python_file=*GenData(Python_script_file)
-SET file_location=*Tcl(getWinPyScript)
-SET problemtype_name=*Tcl(GiD_Info Project ProblemType)
-DEL problem_settings.py
-
-RENAME %1-3.dat problem_settings.py
-
-
-IF %write_python_file%==Use_Default (
- COPY /Y "%3\script.py" %2\
-)
-
-IF %write_python_file%==Copy_From (
- DEL %2\script.py
- COPY /Y "%file_location%" %2\script.py
-)
-
-IF EXIST script.py (
-<<<<<<< HEAD
-python.exe script.py > %2\%1.info 2> %2\%1.err
-=======
- echo "This script was using runkratos. Please contact the developer so he can update it to the new mechanism"
->>>>>>> 3af43145
-)
+SET write_python_file=*GenData(Python_script_file)
+SET file_location=*Tcl(getWinPyScript)
+SET problemtype_name=*Tcl(GiD_Info Project ProblemType)
+DEL problem_settings.py
+
+RENAME %1-3.dat problem_settings.py
+
+
+IF %write_python_file%==Use_Default (
+ COPY /Y "%3\script.py" %2\
+)
+
+IF %write_python_file%==Copy_From (
+ DEL %2\script.py
+ COPY /Y "%file_location%" %2\script.py
+)
+
+IF EXIST script.py (
+ python.exe script.py > %2\%1.info 2> %2\%1.err
+)