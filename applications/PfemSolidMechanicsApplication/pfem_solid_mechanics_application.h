//-------------------------------------------------------------
//         ___  __           ___      _ _    _ 
//  KRATOS| _ \/ _|___ _ __ / __| ___| (_)__| |
//        |  _/  _/ -_) '  \\__ \/ _ \ | / _` |
//        |_| |_| \___|_|_|_|___/\___/_|_\__,_|MECHANICS
//                                            
//  License:(BSD)    PfemSolidMechanicsApplication/license.txt
//
//  Main authors:    Josep Maria Carbonell
//                   Lluis Monforte 
//
//-------------------------------------------------------------
//
//   Project Name:        KratosPfemSolidMechanicsApplication $
//   Created by:          $Author:                JMCarbonell $
//   Last modified by:    $Co-Author:                         $
//   Date:                $Date:                    July 2013 $
//   Revision:            $Revision:                      0.0 $
//
//

#if !defined(KRATOS_PFEM_SOLID_MECHANICS_APPLICATION_H_INCLUDED )
#define  KRATOS_PFEM_SOLID_MECHANICS_APPLICATION_H_INCLUDED

// System includes

// External includes 

// Project includes

// Core applications
#include "solid_mechanics_application.h"
#include "contact_mechanics_application.h"

//conditions

//elements
#include "custom_elements/total_updated_lagrangian_element.hpp"
#include "custom_elements/total_updated_lagrangian_U_P_element.hpp"

#include "custom_elements/updated_lagrangian_U_wP_element.hpp"
#include "custom_elements/updated_lagrangian_U_wP_Stab_element.hpp"


#include "custom_elements/axisym_updated_lagrangian_U_wP_element.hpp"
#include "custom_elements/axisym_updated_lagrangian_U_wP_Stab_element.hpp"

#include "custom_elements/updated_lagrangian_U_W_element.hpp"
#include "custom_elements/updated_lagrangian_U_W_wP_element.hpp"
#include "custom_elements/updated_lagrangian_U_W_wP_DME_element.hpp"
#include "custom_elements/updated_lagrangian_U_J_W_wP_element.hpp"
#include "custom_elements/updated_lagrangian_U_J_W_wP_HO_element.hpp"
#include "custom_elements/updated_lagrangian_U_J_W_wP_stab_element.hpp"
#include "custom_elements/updated_lagrangian_U_J_W_wP_FIC_element.hpp"
#include "custom_elements/updated_lagrangian_U_J_W_wP_DME_element.hpp"
#include "custom_elements/small_displacement_U_W_wP_element.hpp"


#include "custom_elements/updated_lagrangian_U_J_element.hpp"
#include "custom_elements/updated_lagrangian_U_J_P_element.hpp"
#include "custom_elements/updated_lagrangian_U_Pressure_element.hpp"

#include "custom_elements/updated_lagrangian_U_P_wP_element.hpp"
#include "custom_elements/updated_lagrangian_U_J_wP_element.hpp"

#include "custom_elements/axisym_updated_lagrangian_U_J_element.hpp"
#include "custom_elements/axisym_updated_lagrangian_U_J_wP_element.hpp"
#include "custom_elements/axisym_updated_lagrangian_U_J_W_wP_element.hpp"
#include "custom_elements/axisym_updated_lagrangian_U_J_W_wP_DME_element.hpp"

#include "custom_elements/axisym_updated_lagrangian_U_Pressure_element.hpp"
#include "custom_elements/axisym_updated_lagrangian_U_P_wP_element.hpp"

//constitutive laws
#include "containers/flags.h"
#include "includes/variables.h"
#include "includes/ublas_interface.h"

// yield Criteria
#include "custom_constitutive/custom_yield_criteria/cam_clay_yield_criterion.hpp"
#include "custom_constitutive/custom_yield_criteria/J2_yield_criterion.hpp"
#include "custom_constitutive/custom_yield_criteria/tresca_yield_criterion.hpp"

//flow rule
#include "custom_constitutive/custom_flow_rules/non_associative_explicit_flow_rule.hpp"
#include "custom_constitutive/custom_flow_rules/borja_cam_clay_explicit_plastic_flow_rule.hpp"
#include "custom_constitutive/custom_flow_rules/J2_explicit_plastic_flow_rule.hpp"
#include "custom_constitutive/custom_flow_rules/tresca_explicit_plastic_flow_rule.hpp"

//hardening laws
#include "custom_constitutive/custom_hardening_laws/cam_clay_hardening_law.hpp"

//constitutive laws
#include "custom_constitutive/borja_hencky_cam_clay_3D_law.hpp"
#include "custom_constitutive/borja_hencky_cam_clay_axisym_2D_law.hpp"
#include "custom_constitutive/borja_hencky_cam_clay_plane_strain_2D_law.hpp"
#include "custom_constitutive/hencky_J2_plane_strain_2D_law.hpp"
#include "custom_constitutive/hencky_J2_axisym_2D_law.hpp"
#include "custom_constitutive/hencky_tresca_3D_law.hpp"
#include "custom_constitutive/hencky_tresca_plane_strain_2D_law.hpp"
#include "custom_constitutive/hencky_tresca_axisym_2D_law.hpp"
#include "custom_constitutive/hencky_U_P_J2_axisym_2D_law.hpp"
#include "custom_constitutive/hencky_U_P_J2_plane_strain_2D_law.hpp"
#include "custom_constitutive/hencky_U_P_Tresca_axisym_2D_law.hpp"
#include "custom_constitutive/hencky_U_P_Tresca_plane_strain_2D_law.hpp"
#include "pfem_solid_mechanics_application_variables.h"

namespace Kratos
{
  ///@name Type	Definitions
  ///@{

  ///@name Kratos Globals
  ///@{ 

  ///@} 
  ///@name Type Definitions
  ///@{ 

  ///@} 
  ///@name  Enum's
  ///@{

  ///@}
  ///@name  Functions 
  ///@{

  ///@}
  ///@name Kratos Classes
  ///@{

  /// Short class definition.
  /** Detail class definition.
   */
  class KratosPfemSolidMechanicsApplication : public KratosApplication
  {
  public:


    ///@name Type Definitions
    ///@{
		

    /// Pointer definition of KratosPfemSolidMechanicsApplication
    KRATOS_CLASS_POINTER_DEFINITION(KratosPfemSolidMechanicsApplication);


    ///@}
    ///@name Life Cycle 
    ///@{ 

    /// Default constructor.
    KratosPfemSolidMechanicsApplication();

    /// Destructor.
    virtual ~KratosPfemSolidMechanicsApplication(){}


    ///@}
    ///@name Operators 
    ///@{


    ///@}
    ///@name Operations
    ///@{

    virtual void Register();

    ///@}
    ///@name Access
    ///@{ 


    ///@}
    ///@name Inquiry
    ///@{


    ///@}      
    ///@name Input and output
    ///@{

    /// Turn back information as a string.
    virtual std::string Info() const
      {
	return "KratosPfemSolidMechanicsApplication";
      }

    /// Print information about this object.
    virtual void PrintInfo(std::ostream& rOStream) const
    {
      rOStream << Info();
      PrintData(rOStream);
    }

    ///// Print object's data.
    virtual void PrintData(std::ostream& rOStream) const
    {
      KRATOS_WATCH( "in KratosPfemSolidMechanicsApplication" ) 
      KRATOS_WATCH( KratosComponents<VariableData>::GetComponents().size() )
      rOStream << "Variables:" << std::endl;
      KratosComponents<VariableData>().PrintData(rOStream);
      rOStream << std::endl;
      rOStream << "Elements:" << std::endl;
      KratosComponents<Element>().PrintData(rOStream);
      rOStream << std::endl;
      rOStream << "Conditions:" << std::endl;
      KratosComponents<Condition>().PrintData(rOStream);
    }


    ///@}      
    ///@name Friends
    ///@{


    ///@}

  protected:
    ///@name Protected static Member Variables 
    ///@{ 


    ///@} 
    ///@name Protected member Variables 
    ///@{ 


    ///@} 
    ///@name Protected Operators
    ///@{ 


    ///@} 
    ///@name Protected Operations
    ///@{ 


    ///@} 
    ///@name Protected  Access 
    ///@{ 


    ///@}      
    ///@name Protected Inquiry 
    ///@{ 


    ///@}    
    ///@name Protected LifeCycle 
    ///@{ 


    ///@}

  private:
    ///@name Static Member Variables 
    ///@{ 

    ///@} 
    ///@name Member Variables 
    ///@{ 

    //total updated lagrangian
    const TotalUpdatedLagrangianElement mTotalUpdatedLagrangianElement2D3N;
    const TotalUpdatedLagrangianElement mTotalUpdatedLagrangianElement2D4N;
    const TotalUpdatedLagrangianElement mTotalUpdatedLagrangianElement2D6N;
    const TotalUpdatedLagrangianElement mTotalUpdatedLagrangianElement2D8N;

    const TotalUpdatedLagrangianElement mTotalUpdatedLagrangianElement3D4N;
    const TotalUpdatedLagrangianElement mTotalUpdatedLagrangianElement3D6N;
    const TotalUpdatedLagrangianElement mTotalUpdatedLagrangianElement3D8N;
    const TotalUpdatedLagrangianElement mTotalUpdatedLagrangianElement3D10N;
    const TotalUpdatedLagrangianElement mTotalUpdatedLagrangianElement3D15N;
    const TotalUpdatedLagrangianElement mTotalUpdatedLagrangianElement3D20N;
    const TotalUpdatedLagrangianElement mTotalUpdatedLagrangianElement3D27N;

    const TotalUpdatedLagrangianUPElement mTotalUpdatedLagrangianUPElement2D3N;

    //updated lagrangian
    const UpdatedLagrangianUwPElement                      mUpdatedLagrangianUwPElement2D3N;
    const UpdatedLagrangianUwPElement                      mUpdatedLagrangianUwPElement3D4N;
    const UpdatedLagrangianUwPStabElement              mUpdatedLagrangianUwPStabElement2D3N;
    const UpdatedLagrangianUwPStabElement              mUpdatedLagrangianUwPStabElement3D4N;

    const UpdatedLagrangianUWElement                        mUpdatedLagrangianUWElement2D3N;
    const UpdatedLagrangianUWwPElement                    mUpdatedLagrangianUWwPElement2D3N;
    const UpdatedLagrangianUWwPDMEElement        mUpdatedLagrangianUWwPDMEElement2D3N;
    const UpdatedLagrangianUJWwPElement                  mUpdatedLagrangianUJWwPElement2D3N;
    const UpdatedLagrangianUJWwPHOElement              mUpdatedLagrangianUJWwPHOElement2D3N;
    const UpdatedLagrangianUJWwPStabElement          mUpdatedLagrangianUJWwPStabElement2D3N;
    const UpdatedLagrangianUJWwPFICElement            mUpdatedLagrangianUJWwPFICElement2D3N;
<<<<<<< HEAD
    const UpdatedLagrangianUJWwPPastorElement      mUpdatedLagrangianUJWwPPastorElement2D3N;
    const UpdatedLagrangianUJWwPElement                  mUpdatedLagrangianUJWwPElement3D4N;
    const UpdatedLagrangianUJWwPPastorElement      mUpdatedLagrangianUJWwPPastorElement3D4N;
=======
    const UpdatedLagrangianUJWwPDMEElement      mUpdatedLagrangianUJWwPDMEElement2D3N;
>>>>>>> 408b8d06
    const SmallDisplacementUWwPElement                    mSmallDisplacementUWwPElement2D3N;

    const AxisymUpdatedLagrangianUwPElement          mAxisymUpdatedLagrangianUwPElement2D3N;
    const AxisymUpdatedLagrangianUwPStabElement  mAxisymUpdatedLagrangianUwPStabElement2D3N;

    const UpdatedLagrangianUJElement         mUpdatedLagrangianUJElement2D3N;
    const UpdatedLagrangianUJElement         mUpdatedLagrangianUJElement3D4N;
    const UpdatedLagrangianUJPElement        mUpdatedLagrangianUJPElement2D3N;
    const UpdatedLagrangianUPressureElement mUpdatedLagrangianUPressureElement2D3N;


    const UpdatedLagrangianUJwPElement   mUpdatedLagrangianUJwPElement2D3N;
    const UpdatedLagrangianUJwPElement   mUpdatedLagrangianUJwPElement3D4N;
    const UpdatedLagrangianUPwPElement mUpdatedLagrangianUPwPElement2D3N;

    const AxisymUpdatedLagrangianUJElement                mAxisymUpdatedLagrangianUJElement2D3N; 
    const AxisymUpdatedLagrangianUJwPElement            mAxisymUpdatedLagrangianUJwPElement2D3N; 
    const AxisymUpdatedLagrangianUJWwPElement          mAxisymUpdatedLagrangianUJWwPElement2D3N; 
    const AxisymUpdatedLagrangianUJWwPDMEElement    mAxisymUpdatedLagrangianUJWwPDMEElement2D3N; 

    const AxisymUpdatedLagrangianUPressureElement mAxisymUpdatedLagrangianUPressureElement2D3N; 
    const AxisymUpdatedLagrangianUPwPElement mAxisymUpdatedLagrangianUPwPElement2D3N; 


    const BorjaHenckyCamClayPlastic3DLaw                        mBorjaHenckyCamClayPlastic3DLaw;
    const BorjaHenckyCamClayPlasticAxisym2DLaw                        mBorjaHenckyCamClayPlasticAxisym2DLaw;
    const BorjaHenckyCamClayPlasticPlaneStrain2DLaw              mBorjaHenckyCamClayPlasticPlaneStrain2DLaw;
    const HenckyJ2PlasticPlaneStrain2DLaw                                  mHenckyJ2PlasticPlaneStrain2DLaw;
    const HenckyJ2PlasticAxisym2DLaw                                            mHenckyJ2PlasticAxisym2DLaw;
    const HenckyTrescaPlasticAxisym2DLaw                                    mHenckyTrescaPlasticAxisym2DLaw;
    const HenckyTrescaPlasticPlaneStrain2DLaw                          mHenckyTrescaPlasticPlaneStrain2DLaw;
    const HenckyTresca3DLaw                                                              mHenckyTresca3DLaw;

    const HenckyPlasticUPJ2Axisym2DLaw                        mHenckyPlasticUPJ2Axisym2DLaw;
    const HenckyPlasticUPJ2PlaneStrain2DLaw                   mHenckyPlasticUPJ2PlaneStrain2DLaw;
    const HenckyPlasticUPTrescaAxisym2DLaw                    mHenckyPlasticUPTrescaAxisym2DLaw;
    const HenckyPlasticUPTrescaPlaneStrain2DLaw               mHenckyPlasticUPTrescaPlaneStrain2DLaw;


    const J2ExplicitFlowRule                 mJ2ExplicitFlowRule; 
    const TrescaExplicitFlowRule             mTrescaExplicitFlowRule; 
    const BorjaCamClayExplicitFlowRule       mBorjaCamClayExplicitFlowRule;



    const J2YieldCriterion                   mJ2YieldCriterion;
    const TrescaYieldCriterion               mTrescaYieldCriterion;
    const CamClayYieldCriterion              mCamClayYieldCriterion;

    const CamClayHardeningLaw       mCamClayHardeningLaw;


    ///@} 
    ///@name Private Operators
    ///@{ 


    ///@} 
    ///@name Private Operations
    ///@{ 


    ///@} 
    ///@name Private  Access 
    ///@{ 


    ///@}    
    ///@name Private Inquiry 
    ///@{ 


    ///@}    
    ///@name Un accessible methods 
    ///@{ 

    /// Assignment operator.
    KratosPfemSolidMechanicsApplication& operator=(KratosPfemSolidMechanicsApplication const& rOther);

    /// Copy constructor.
    KratosPfemSolidMechanicsApplication(KratosPfemSolidMechanicsApplication const& rOther);


    ///@}    

  }; // Class KratosPfemSolidMechanicsApplication 

  ///@} 


  ///@name Type Definitions       
  ///@{ 


  ///@} 
  ///@name Input and output 
  ///@{ 

  ///@} 


}  // namespace Kratos.

#endif // KRATOS_PFEM_SOLID_MECHANICS_APPLICATION_H_INCLUDED  defined 

<|MERGE_RESOLUTION|>--- conflicted
+++ resolved
@@ -291,13 +291,9 @@
     const UpdatedLagrangianUJWwPHOElement              mUpdatedLagrangianUJWwPHOElement2D3N;
     const UpdatedLagrangianUJWwPStabElement          mUpdatedLagrangianUJWwPStabElement2D3N;
     const UpdatedLagrangianUJWwPFICElement            mUpdatedLagrangianUJWwPFICElement2D3N;
-<<<<<<< HEAD
     const UpdatedLagrangianUJWwPPastorElement      mUpdatedLagrangianUJWwPPastorElement2D3N;
     const UpdatedLagrangianUJWwPElement                  mUpdatedLagrangianUJWwPElement3D4N;
     const UpdatedLagrangianUJWwPPastorElement      mUpdatedLagrangianUJWwPPastorElement3D4N;
-=======
-    const UpdatedLagrangianUJWwPDMEElement      mUpdatedLagrangianUJWwPDMEElement2D3N;
->>>>>>> 408b8d06
     const SmallDisplacementUWwPElement                    mSmallDisplacementUWwPElement2D3N;
 
     const AxisymUpdatedLagrangianUwPElement          mAxisymUpdatedLagrangianUwPElement2D3N;
