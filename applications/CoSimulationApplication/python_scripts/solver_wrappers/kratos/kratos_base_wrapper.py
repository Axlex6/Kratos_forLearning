# Importing the Kratos Library
import KratosMultiphysics as KM

# Importing the base class
from KratosMultiphysics.CoSimulationApplication.base_classes.co_simulation_solver_wrapper import CoSimulationSolverWrapper

# Other imports
import KratosMultiphysics.CoSimulationApplication.co_simulation_tools as cs_tools
from importlib import import_module

def Create(settings, model, solver_name):
    return KratosBaseWrapper(settings, model, solver_name)

class KratosBaseWrapper(CoSimulationSolverWrapper):
    """This class serves as basis for the kratos-wrappers
    It uses the AnalysisStage as black-box interface to Kratos
    """
<<<<<<< HEAD
    def __init__(self, settings, solver_name):
        super().__init__(settings, solver_name)
=======
    def __init__(self, settings, model, solver_name):
        super(KratosBaseWrapper, self).__init__(settings, model, solver_name)
>>>>>>> 80a77595

        input_file_name = self.settings["solver_wrapper_settings"]["input_file"].GetString()
        if not input_file_name.endswith(".json"):
            input_file_name += ".json"

        with open(input_file_name,'r') as parameter_file:
            self.project_parameters = KM.Parameters(parameter_file.read())

        # this creates the AnalysisStage, creates the MainModelParts and allocates the historial Variables on the MainModelParts:
        self._analysis_stage = self.__GetAnalysisStage()

    def Initialize(self):
        self._analysis_stage.Initialize() # this reades the Meshes
        super().Initialize()

    def Finalize(self):
        super().Finalize()
        self._analysis_stage.Finalize()

    def AdvanceInTime(self, current_time):
        new_time = self._analysis_stage._GetSolver().AdvanceInTime(current_time)
        self._analysis_stage.time = new_time # only needed to print the time correctly
        return new_time

    def InitializeSolutionStep(self):
        self._analysis_stage.InitializeSolutionStep()

    def Predict(self):
        self._analysis_stage._GetSolver().Predict()

    def SolveSolutionStep(self):
        self._analysis_stage._GetSolver().SolveSolutionStep()
        super().SolveSolutionStep()

    def FinalizeSolutionStep(self):
        self._analysis_stage.FinalizeSolutionStep()

    def OutputSolutionStep(self):
        self._analysis_stage.OutputSolutionStep()

    def _CreateAnalysisStage(self):
        raise Exception('The "KratosBaseWrapper" can only be used when specifying "analysis_stage_module", otherwise the creation of the AnalysisStage must be implemented in the derived class!')

    def __GetAnalysisStage(self):
        if self.settings["solver_wrapper_settings"].Has("analysis_stage_module"):
            analysis_stage_module = import_module(self.settings["solver_wrapper_settings"]["analysis_stage_module"].GetString())
            return analysis_stage_module.Create(self.model, self.project_parameters)
        else:
            return self._CreateAnalysisStage()

    def PrintInfo(self):
        cs_tools.cs_print_info("KratosSolver", self._ClassName())
        cs_tools.cs_print_info("KratosSolver", 'Using AnalysisStage "{}", defined in module "{}'.format(self._analysis_stage.__class__.__name__, self._analysis_stage.__class__.__module__))
        ## TODO print additional stuff with higher echo-level<|MERGE_RESOLUTION|>--- conflicted
+++ resolved
@@ -15,13 +15,8 @@
     """This class serves as basis for the kratos-wrappers
     It uses the AnalysisStage as black-box interface to Kratos
     """
-<<<<<<< HEAD
-    def __init__(self, settings, solver_name):
-        super().__init__(settings, solver_name)
-=======
     def __init__(self, settings, model, solver_name):
-        super(KratosBaseWrapper, self).__init__(settings, model, solver_name)
->>>>>>> 80a77595
+        super().__init__(settings, model, solver_name)
 
         input_file_name = self.settings["solver_wrapper_settings"]["input_file"].GetString()
         if not input_file_name.endswith(".json"):
