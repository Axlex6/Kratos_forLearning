from __future__ import print_function, absolute_import, division  # makes KratosMultiphysics backward compatible with python 2.6 and 2.7

# Importing the Kratos Library
import KratosMultiphysics as KM

# Importing the base class
from KratosMultiphysics.CoSimulationApplication.base_classes.co_simulation_solver_wrapper import CoSimulationSolverWrapper

# Other imports
import KratosMultiphysics.CoSimulationApplication.co_simulation_tools as cs_tools
from importlib import import_module

def Create(settings, solver_name):
    return KratosBaseWrapper(settings, solver_name)

class KratosBaseWrapper(CoSimulationSolverWrapper):
    """This class serves as basis for the kratos-wrappers
    It uses the AnalysisStage as black-box interface to Kratos
    """
    def __init__(self, settings, solver_name):
        super(KratosBaseWrapper, self).__init__(settings, solver_name)

        input_file_name = self.settings["settings"]["input_file"].GetString()
        if not input_file_name.endswith(".json"):
            input_file_name += ".json"

        with open(input_file_name,'r') as parameter_file:
            self.project_parameters = KM.Parameters(parameter_file.read())

        # this creates the AnalysisStage, creates the MainModelParts and allocates the historial Variables on the MainModelParts:
        self._analysis_stage = self.__GetAnalysisStage()

    def Initialize(self):
        self._analysis_stage.Initialize() # this reades the Meshes
        super(KratosBaseWrapper, self).Initialize()

    def Finalize(self):
        super(KratosBaseWrapper, self).Finalize()
        self._analysis_stage.Finalize()

    def AdvanceInTime(self, current_time):
        new_time = self._analysis_stage._GetSolver().AdvanceInTime(current_time)
        self._analysis_stage.time = new_time # only needed to print the time correctly
        return new_time

    def InitializeSolutionStep(self):
        self._analysis_stage.InitializeSolutionStep()

    def Predict(self):
        self._analysis_stage._GetSolver().Predict()

    def SolveSolutionStep(self):
        self._analysis_stage._GetSolver().SolveSolutionStep()
        super(KratosBaseWrapper, self).SolveSolutionStep()

    def FinalizeSolutionStep(self):
        self._analysis_stage.FinalizeSolutionStep()

    def OutputSolutionStep(self):
        self._analysis_stage.OutputSolutionStep()

    def _CreateAnalysisStage(self):
<<<<<<< HEAD
        if not self.settings["settings"].Has("analysis_stage_module"):
            raise Exception('The "KratosBaseWrapper" can only be used when specifying "analysis_stage_module"!')

        analysis_stage_module = import_module(self.settings["settings"]["analysis_stage_module"].GetString())
        return analysis_stage_module.Create(self.model, self.project_parameters)

=======
        raise Exception('The "KratosBaseWrapper" can only be used when specifying "analysis_stage_module", otherwise the creation of the AnalysisStage must be implemented in the derived class!')

    def __GetAnalysisStage(self):
        if self.settings["settings"].Has("analysis_stage_module"):
            analysis_stage_module = import_module(self.settings["settings"]["analysis_stage_module"].GetString())
            return analysis_stage_module.Create(self.model, self.project_parameters)
        else:
            return self._CreateAnalysisStage()
>>>>>>> aed9e9a5

    def PrintInfo(self):
        cs_tools.cs_print_info("KratosSolver", self._ClassName())
        ## TODO print additional stuff with higher echo-level<|MERGE_RESOLUTION|>--- conflicted
+++ resolved
@@ -60,14 +60,6 @@
         self._analysis_stage.OutputSolutionStep()
 
     def _CreateAnalysisStage(self):
-<<<<<<< HEAD
-        if not self.settings["settings"].Has("analysis_stage_module"):
-            raise Exception('The "KratosBaseWrapper" can only be used when specifying "analysis_stage_module"!')
-
-        analysis_stage_module = import_module(self.settings["settings"]["analysis_stage_module"].GetString())
-        return analysis_stage_module.Create(self.model, self.project_parameters)
-
-=======
         raise Exception('The "KratosBaseWrapper" can only be used when specifying "analysis_stage_module", otherwise the creation of the AnalysisStage must be implemented in the derived class!')
 
     def __GetAnalysisStage(self):
@@ -76,7 +68,7 @@
             return analysis_stage_module.Create(self.model, self.project_parameters)
         else:
             return self._CreateAnalysisStage()
->>>>>>> aed9e9a5
+
 
     def PrintInfo(self):
         cs_tools.cs_print_info("KratosSolver", self._ClassName())
