--- conflicted
+++ resolved
@@ -51,11 +51,7 @@
             "Parameters"    : {
                 "model_part_name" : "Structure.SelfWeight2D_structure",
                 "variable_name"   : "VOLUME_ACCELERATION",
-<<<<<<< HEAD
-				"constrained"     : false,
-=======
                 "constrained"     : false,
->>>>>>> 960f3b21
                 "modulus"         : 9.81,
                 "direction"       : [0.0,-1.0,0.0],
                 "interval"        : [0.0,"End"]
