from __future__ import print_function, absolute_import, division #makes KratosMultiphysics backward compatible with python 2.6 and 2.7

import sys
import time as timer
import os
import weakref
import KratosMultiphysics as Kratos
from Kratos import Logger
import KratosMultiphysics.DEMApplication as Dem
sys.path.insert(0, '')
Logger.Print("Running under OpenMP........", label="DEM")
import DEM_procedures
import DEM_material_test_script
import KratosMultiphysics.StructuralMechanicsApplication as Structural
import KratosMultiphysics.DemStructuresCouplingApplication as DemFem
import dem_structures_coupling_gid_output

class Algorithm(object):

    def __init__(self):
        self.model = Kratos.Model()

        import dem_main_script_ready_for_coupling_with_fem
        self.dem_solution = dem_main_script_ready_for_coupling_with_fem.Solution(self.model)
        self.dem_solution.coupling_algorithm = weakref.proxy(self)

        import structural_mechanics_analysis
        structural_parameters_file_name = "ProjectParameters.json"

        with open(structural_parameters_file_name,'r') as parameter_file:
            parameters = Kratos.Parameters(parameter_file.read())

        # Create structural solver, main_model_part and added variables
        self.structural_solution = structural_mechanics_analysis.StructuralMechanicsAnalysis(self.model, parameters)

        self.AddDEMVariablesToStructural()

    def AddDEMVariablesToStructural(self):
        self.structural_solution._GetSolver().main_model_part.AddNodalSolutionStepVariable(DemFem.DEM_SURFACE_LOAD)
        self.structural_solution._GetSolver().main_model_part.AddNodalSolutionStepVariable(DemFem.CURRENT_STRUCTURAL_VELOCITY)
        self.structural_solution._GetSolver().main_model_part.AddNodalSolutionStepVariable(DemFem.CURRENT_STRUCTURAL_DISPLACEMENT)
        self.structural_solution._GetSolver().main_model_part.AddNodalSolutionStepVariable(Dem.DEM_PRESSURE)
        self.structural_solution._GetSolver().main_model_part.AddNodalSolutionStepVariable(Dem.DEM_NODAL_AREA)
        self.structural_solution._GetSolver().main_model_part.AddNodalSolutionStepVariable(Dem.ELASTIC_FORCES)
        self.structural_solution._GetSolver().main_model_part.AddNodalSolutionStepVariable(Dem.CONTACT_FORCES)
        self.structural_solution._GetSolver().main_model_part.AddNodalSolutionStepVariable(Dem.TANGENTIAL_ELASTIC_FORCES)
        self.structural_solution._GetSolver().main_model_part.AddNodalSolutionStepVariable(Dem.SHEAR_STRESS)
        self.structural_solution._GetSolver().main_model_part.AddNodalSolutionStepVariable(Dem.NON_DIMENSIONAL_VOLUME_WEAR)
        self.structural_solution._GetSolver().main_model_part.AddNodalSolutionStepVariable(Dem.IMPACT_WEAR)

    def Run(self):
        self.Initialize()
        self.RunSolutionLoop()
        self.Finalize()

    def Initialize(self):
        self.structural_solution.Initialize() # Reading mdpa
        self.dem_solution.Initialize() # Adding DEM variables and reading

        self._DetectStructuresSkin()
        self._TransferStructuresSkinToDem()

        mixed_mp = self.model.CreateModelPart('MixedPart')
        filename = os.path.join(self.dem_solution.post_path, self.dem_solution.DEM_parameters["problem_name"].GetString())
        self.gid_output = dem_structures_coupling_gid_output.DemStructuresCouplingGiDOutput(
                            filename,
                            True,
                            "Binary",
                            "Multiples",
                            True,
                            True,
                            self.structural_solution._GetSolver().GetComputingModelPart(),
                            self.dem_solution.spheres_model_part,
                            self.dem_solution.cluster_model_part,
                            self.dem_solution.rigid_face_model_part,
                            mixed_mp
                            )

        structures_nodal_results = ["VOLUME_ACCELERATION","DEM_SURFACE_LOAD"]
        dem_nodal_results = []
        clusters_nodal_results = []
        rigid_faces_nodal_results = ["DEM_NODAL_AREA"]
        mixed_nodal_results = ["DISPLACEMENT","VELOCITY"]
        gauss_points_results = []
        self.gid_output.initialize_dem_fem_results(structures_nodal_results,
                                                   dem_nodal_results,
                                                   clusters_nodal_results,
                                                   rigid_faces_nodal_results,
                                                   mixed_nodal_results,
                                                   gauss_points_results)

    def _DetectStructuresSkin(self):

        skin_detection_parameters = Kratos.Parameters("""
        {
            "name_auxiliar_model_part"              : "DetectedByProcessSkinModelPart",
            "name_auxiliar_condition"               : "SurfaceLoadFromDEMCondition",
            "list_model_parts_to_assign_conditions" : []
        }
        """)

        computing_model_part = self.structural_solution._GetSolver().GetComputingModelPart()
        if (computing_model_part.ProcessInfo[Kratos.DOMAIN_SIZE] == 2):
            self.structure_skin_detector = Kratos.SkinDetectionProcess2D(computing_model_part, skin_detection_parameters)
        elif (computing_model_part.ProcessInfo[Kratos.DOMAIN_SIZE] == 3):
            self.structure_skin_detector = Kratos.SkinDetectionProcess3D(computing_model_part, skin_detection_parameters)
        else:
            print("No dimensions detected for the structures problem. Exiting.")
            sys.exit()

        self.structure_skin_detector.Execute()

    def _TransferStructuresSkinToDem(self):
        self.structural_mp = self.structural_solution._GetSolver().GetComputingModelPart()
        self.skin_mp = self.structural_mp.GetSubModelPart("DetectedByProcessSkinModelPart")
        dem_walls_mp = self.dem_solution.rigid_face_model_part
        props = Kratos.Properties(0)
        props[Dem.WALL_FRICTION] = 0.5773502691896257
        props[Dem.WALL_COHESION] = 0.0
        props[Dem.COMPUTE_WEAR] = False
        props[Dem.SEVERITY_OF_WEAR] = 0.001
        props[Dem.IMPACT_WEAR_SEVERITY] = 0.001
        props[Dem.BRINELL_HARDNESS] = 200.0
        props[Kratos.YOUNG_MODULUS] = 1e20
        props[Kratos.POISSON_RATIO] = 0.25
        dem_walls_mp.AddProperties(props)
        DemFem.DemStructuresCouplingUtilities().TransferStructuresSkinToDem(self.skin_mp, dem_walls_mp, props)

    def RunSolutionLoop(self):

        self.dem_solution.step = 0
        self.dem_solution.time = 0.0
        self.dem_solution.time_old_print = 0.0
        self.time_dem   = 0.0
        self.Dt_structural = self.structural_solution._GetSolver().settings["time_stepping"]["time_step"].GetDouble()

        while self.structural_solution.time < self.structural_solution.end_time:

            self.structural_solution.time = self.structural_solution._GetSolver().AdvanceInTime(self.structural_solution.time)
            self.structural_solution.InitializeSolutionStep()
            self.structural_solution._GetSolver().Predict()
            self.structural_solution._GetSolver().SolveSolutionStep()
            self.structural_solution.FinalizeSolutionStep()
            self.structural_solution.OutputSolutionStep()
            time_final_DEM_substepping = self.structural_solution.time

            self.Dt_DEM = self.dem_solution.spheres_model_part.ProcessInfo.GetValue(Kratos.DELTA_TIME)

            DemFem.InterpolateStructuralSolutionForDEM().SaveStructuralSolution(self.structural_mp)

            DemFem.ComputeDEMFaceLoadUtility().ClearDEMFaceLoads(self.skin_mp)

            for self.dem_solution.time_dem in self.yield_DEM_time(self.dem_solution.time, time_final_DEM_substepping, self.Dt_DEM):

                self.dem_solution.InitializeTimeStep()
                self.dem_solution.time = self.dem_solution.time + self.dem_solution.solver.dt

                self.dem_solution.step += 1

<<<<<<< HEAD
                self.dem_solution.DEMFEMProcedures.UpdateTimeInModelParts(self.dem_solution.all_model_parts, self.dem_solution.time, self.dem_solution.dt, self.dem_solution.step)

=======
                self.dem_solution.DEMFEMProcedures.UpdateTimeInModelParts(self.dem_solution.all_model_parts, self.dem_solution.time, self.dem_solution.solver.dt, self.dem_solution.step)
                
>>>>>>> aaef8754
                self.dem_solution.BeforeSolveOperations(self.dem_solution.time)

                DemFem.InterpolateStructuralSolutionForDEM().InterpolateStructuralSolution(self.structural_mp, self.Dt_structural, self.structural_solution.time, self.dem_solution.time)

                self.dem_solution.SolverSolve()

                self.dem_solution.AfterSolveOperations()

<<<<<<< HEAD
                DemFem.ComputeDEMFaceLoadUtility().CalculateDEMFaceLoads(self.skin_mp, self.dem_solution.dt, self.Dt_structural)

                self.dem_solution.DEMFEMProcedures.MoveAllMeshes(self.dem_solution.all_model_parts, self.dem_solution.time, self.dem_solution.dt)
=======
                DemFem.ComputeDEMFaceLoadUtility().CalculateDEMFaceLoads(self.skin_mp, self.dem_solution.solver.dt, self.Dt_structural)
                
                self.dem_solution.DEMFEMProcedures.MoveAllMeshes(self.dem_solution.all_model_parts, self.dem_solution.time, self.dem_solution.solver.dt)
>>>>>>> aaef8754
                #DEMFEMProcedures.MoveAllMeshesUsingATable(rigid_face_model_part, time, dt)

                ##### adding DEM elements by the inlet ######
                if self.dem_solution.DEM_parameters["dem_inlet_option"].GetBool():
                    self.dem_solution.DEM_inlet.CreateElementsFromInletMesh(self.dem_solution.spheres_model_part, self.dem_solution.cluster_model_part, self.dem_solution.creator_destructor)  # After solving, to make sure that neighbours are already set.

                stepinfo = self.dem_solution.report.StepiReport(timer, self.dem_solution.time, self.dem_solution.step)
                if stepinfo:
                    self.dem_solution.KRATOSprint(stepinfo)

                #### PRINTING GRAPHS ####
                os.chdir(self.dem_solution.graphs_path)
                self.dem_solution.post_utils.ComputeMeanVelocitiesInTrap("Average_Velocity.txt", self.dem_solution.time, self.dem_solution.graphs_path)

                self.dem_solution.materialTest.MeasureForcesAndPressure()
                self.dem_solution.materialTest.PrintGraph(self.dem_solution.time)

                self.dem_solution.DEMFEMProcedures.PrintGraph(self.dem_solution.time)
                self.dem_solution.DEMFEMProcedures.PrintBallsGraph(self.dem_solution.time)

                self.dem_solution.DEMEnergyCalculator.CalculateEnergyAndPlot(self.dem_solution.time)

                self.dem_solution.BeforePrintingOperations(self.dem_solution.time)

                #### GiD IO ##########################################
                if self.dem_solution.IsTimeToPrintPostProcess():
                    self.dem_solution.PrintResultsForGid(self.dem_solution.time)
                    self.dem_solution.demio.PrintMultifileLists(self.dem_solution.time, self.dem_solution.post_path)
                    self.dem_solution.time_old_print = self.dem_solution.time

                self.dem_solution.FinalizeTimeStep(self.dem_solution.time)

            DemFem.InterpolateStructuralSolutionForDEM().RestoreStructuralSolution(self.structural_mp)

    def ReadDemModelParts(self,
                                    starting_node_Id=0,
                                    starting_elem_Id=0,
                                    starting_cond_Id=0):
        creator_destructor = self.dem_solution.creator_destructor
        structures_model_part = self.structural_solution._GetSolver().GetComputingModelPart()
        max_node_Id = creator_destructor.FindMaxNodeIdInModelPart(structures_model_part)
        max_elem_Id = creator_destructor.FindMaxElementIdInModelPart(structures_model_part)
        max_cond_Id = creator_destructor.FindMaxConditionIdInModelPart(structures_model_part)
        self.dem_solution.BaseReadModelParts(max_node_Id, max_elem_Id, max_cond_Id)
        self.dem_solution.all_model_parts.MaxNodeId = max_node_Id

    def Finalize(self):
        self.dem_solution.Finalize()
        self.dem_solution.CleanUpOperations()
        self.structural_solution.Finalize()

    def yield_DEM_time(self, current_time, current_time_plus_increment, delta_time):

        current_time += delta_time

        tolerance = 0.0001
        while current_time < (current_time_plus_increment - tolerance * delta_time):
            yield current_time
            current_time += delta_time

        current_time = current_time_plus_increment
        yield current_time


if __name__ == "__main__":
    Algorithm().Run()<|MERGE_RESOLUTION|>--- conflicted
+++ resolved
@@ -157,13 +157,8 @@
 
                 self.dem_solution.step += 1
 
-<<<<<<< HEAD
-                self.dem_solution.DEMFEMProcedures.UpdateTimeInModelParts(self.dem_solution.all_model_parts, self.dem_solution.time, self.dem_solution.dt, self.dem_solution.step)
-
-=======
                 self.dem_solution.DEMFEMProcedures.UpdateTimeInModelParts(self.dem_solution.all_model_parts, self.dem_solution.time, self.dem_solution.solver.dt, self.dem_solution.step)
                 
->>>>>>> aaef8754
                 self.dem_solution.BeforeSolveOperations(self.dem_solution.time)
 
                 DemFem.InterpolateStructuralSolutionForDEM().InterpolateStructuralSolution(self.structural_mp, self.Dt_structural, self.structural_solution.time, self.dem_solution.time)
@@ -172,15 +167,9 @@
 
                 self.dem_solution.AfterSolveOperations()
 
-<<<<<<< HEAD
-                DemFem.ComputeDEMFaceLoadUtility().CalculateDEMFaceLoads(self.skin_mp, self.dem_solution.dt, self.Dt_structural)
-
-                self.dem_solution.DEMFEMProcedures.MoveAllMeshes(self.dem_solution.all_model_parts, self.dem_solution.time, self.dem_solution.dt)
-=======
                 DemFem.ComputeDEMFaceLoadUtility().CalculateDEMFaceLoads(self.skin_mp, self.dem_solution.solver.dt, self.Dt_structural)
                 
                 self.dem_solution.DEMFEMProcedures.MoveAllMeshes(self.dem_solution.all_model_parts, self.dem_solution.time, self.dem_solution.solver.dt)
->>>>>>> aaef8754
                 #DEMFEMProcedures.MoveAllMeshesUsingATable(rigid_face_model_part, time, dt)
 
                 ##### adding DEM elements by the inlet ######
