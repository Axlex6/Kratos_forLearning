--- conflicted
+++ resolved
@@ -95,144 +95,6 @@
   // CharacteristicSize (for nonlocal damage it must be 1.0)
   ReturnMappingVariables.CharacteristicSize = 1.0;
 
-<<<<<<< HEAD
-  if(Options.Is(ConstitutiveLaw::NON_LOCAL_RESOLUTION)){ // NON LOCAL QUANTITIES
-
-    ReturnMappingVariables.NormIsochoricStress = mNonlocalEquivalentStrain;
-        
-    if(Options.Is(ConstitutiveLaw::COMPUTE_CONSTITUTIVE_TENSOR)){ //CONSTITUTIVE TENSOR AND ALL STRESS COMPONENTS
-      
-      // Thermal strain
-      Vector ThermalStrainVector(VoigtSize);
-      this->CalculateThermalStrain(ThermalStrainVector,ElasticVariables);
-      // Mechanical strain
-      noalias(rStrainVector) -= ThermalStrainVector;
-      noalias(AuxMatrix) = MathUtils<double>::StrainVectorToTensor(rStrainVector);
-      noalias(ReturnMappingVariables.StrainMatrix) = AuxMatrix;
-
-      if(Options.IsNot(ConstitutiveLaw::COMPUTE_STRESS)){
-	  
-	// COMPUTE_CONSTITUTIVE_TENSOR
-	Matrix& rConstitutiveMatrix = rValues.GetConstitutiveMatrix();
-	Vector EffectiveStressVector(VoigtSize);
-
-	this->CalculateReturnMapping(ReturnMappingVariables,AuxMatrix,EffectiveStressVector,LinearElasticMatrix,rStrainVector);
-
-	this->CalculateConstitutiveTensor(rConstitutiveMatrix, ReturnMappingVariables, LinearElasticMatrix);
-      }
-      else{
-	  
-	// COMPUTE_CONSTITUTIVE_TENSOR && COMPUTE_STRESS
-	Matrix& rConstitutiveMatrix = rValues.GetConstitutiveMatrix();
-	Vector& rStressVector = rValues.GetStressVector();
-                
-	this->CalculateReturnMapping(ReturnMappingVariables,AuxMatrix,rStressVector,LinearElasticMatrix,rStrainVector);
-                
-	this->CalculateConstitutiveTensor(rConstitutiveMatrix, ReturnMappingVariables, LinearElasticMatrix);
-      }
-    }
-    else if(Options.Is(ConstitutiveLaw::COMPUTE_STRESS)){
-        
-      if(Options.Is(ConstitutiveLaw::MECHANICAL_RESPONSE_ONLY)){ //This should be COMPUTE_MECHANICAL_STRESS
-	// COMPUTE_STRESS: MECHANICAL COMPONENT
-	Vector& rStressVector = rValues.GetStressVector();
-
-	// Total Strain
-	noalias(AuxMatrix) = MathUtils<double>::StrainVectorToTensor(rStrainVector);
-	noalias(ReturnMappingVariables.StrainMatrix) = AuxMatrix;
-
-	this->CalculateReturnMapping(ReturnMappingVariables,AuxMatrix,rStressVector,LinearElasticMatrix,rStrainVector);
-	  
-      }
-      else if(Options.Is(ConstitutiveLaw::THERMAL_RESPONSE_ONLY)){ //This should be COMPUTE_THERMAL_STRESS
-	   
-	// COMPUTE_STRESS : THEMAL COMPONENT
-	Vector& rStressVector = rValues.GetStressVector();
-
-	// Thermal strain
-	this->CalculateThermalStrain(rStrainVector,ElasticVariables);
-	noalias(AuxMatrix) = MathUtils<double>::StrainVectorToTensor(rStrainVector);
-	noalias(ReturnMappingVariables.StrainMatrix) = AuxMatrix;
-            
-	this->CalculateReturnMapping(ReturnMappingVariables,AuxMatrix,rStressVector,LinearElasticMatrix,rStrainVector);
-	  
-      }
-      else{
-	  
-	// COMPUTE_STRESS : ALL STRESS COMPONENTS
-	Vector& rStressVector = rValues.GetStressVector();
-
-	// Thermal strain
-	Vector ThermalStrainVector(VoigtSize);
-	this->CalculateThermalStrain(ThermalStrainVector,ElasticVariables);
-	// Mechanical strain
-	noalias(rStrainVector) -= ThermalStrainVector;
-	noalias(AuxMatrix) = MathUtils<double>::StrainVectorToTensor(rStrainVector);
-	noalias(ReturnMappingVariables.StrainMatrix) = AuxMatrix;
-
-	this->CalculateReturnMapping(ReturnMappingVariables,AuxMatrix,rStressVector,LinearElasticMatrix,rStrainVector);
-      }
-
-
-    }
-    else if(Options.Is(ConstitutiveLaw::COMPUTE_STRAIN)){ //This should be COMPUTE_THERMAL_STRAIN
-
-      // COMPUTE_STRAIN
-      if(Options.Is(ConstitutiveLaw::THERMAL_RESPONSE_ONLY)){
-	// Thermal strain
-	this->CalculateThermalStrain(rStrainVector,ElasticVariables);
-	
-      }
-      //other strain: to implement
-      
-    }
-    
-      
-  }
-  else{ // LOCAL QUANTITIES
-	
-    // Thermal strain
-    Vector ThermalStrainVector(VoigtSize);
-    this->CalculateThermalStrain(ThermalStrainVector,ElasticVariables);
-	
-    // Mechanical strain
-    noalias(rStrainVector) -= ThermalStrainVector;
-    noalias(AuxMatrix) = MathUtils<double>::StrainVectorToTensor(rStrainVector);
-    noalias(ReturnMappingVariables.StrainMatrix) = AuxMatrix;
-        
-    if(Options.Is(ConstitutiveLaw::COMPUTE_CONSTITUTIVE_TENSOR)){ //CONSTITUTIVE TENSOR AND ALL STRESS COMPONENTS
-
-      if(Options.IsNot(ConstitutiveLaw::COMPUTE_STRESS)){
-	      
-	// COMPUTE_CONSTITUTIVE_TENSOR
-	Matrix& rConstitutiveMatrix = rValues.GetConstitutiveMatrix();
-	Vector EffectiveStressVector(VoigtSize);
-
-	this->CalculateLocalReturnMapping(ReturnMappingVariables,AuxMatrix,EffectiveStressVector,LinearElasticMatrix,rStrainVector);
-
-	this->CalculateConstitutiveTensor(rConstitutiveMatrix, ReturnMappingVariables, LinearElasticMatrix);
-      }
-      else{
-	      
-	// COMPUTE_CONSTITUTIVE_TENSOR && COMPUTE_STRESS
-	Matrix& rConstitutiveMatrix = rValues.GetConstitutiveMatrix();
-	Vector& rStressVector = rValues.GetStressVector();
-                
-	this->CalculateLocalReturnMapping(ReturnMappingVariables,AuxMatrix,rStressVector,LinearElasticMatrix,rStrainVector);
-                
-	this->CalculateConstitutiveTensor(rConstitutiveMatrix, ReturnMappingVariables, LinearElasticMatrix);
-      }
-    }
-    else if(Options.Is(ConstitutiveLaw::COMPUTE_STRESS)){ //ALL STRESS COMPONENTS
-	  
-      // COMPUTE_STRESS
-      Vector& rStressVector = rValues.GetStressVector();
-            
-      this->CalculateLocalReturnMapping(ReturnMappingVariables,AuxMatrix,rStressVector,LinearElasticMatrix,rStrainVector);
-    }
-  }
-	
-=======
   if(Options.Is(ConstitutiveLaw::INITIALIZE_MATERIAL_RESPONSE)) // LOCAL QUANTITIES
   {
     // Thermal strain
@@ -361,7 +223,6 @@
       //other strain: to implement
     }
   }
->>>>>>> e3110a4b
 }
 
 
