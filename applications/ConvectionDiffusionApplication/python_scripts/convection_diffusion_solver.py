--- conflicted
+++ resolved
@@ -2,8 +2,6 @@
 
 # Importing the Kratos Library
 import KratosMultiphysics
-<<<<<<< HEAD
-=======
 
 # Auxiliary function to check the parallel type at runtime
 #TODO: Delete this once we come up with the final factory-based design
@@ -13,28 +11,19 @@
         return world_data_comm.IsDistributed()
     else:
         return False
->>>>>>> f5ae0360
 
 # Import applications
 import KratosMultiphysics.ConvectionDiffusionApplication
 
 # If required, import parallel applications and modules
-<<<<<<< HEAD
-if KratosMultiphysics.ParallelEnvironment.GetDefaultDataCommunicator().IsDistributed():
-=======
 if _CheckIsDistributed():
->>>>>>> f5ae0360
     import KratosMultiphysics.mpi as KratosMPI
     import KratosMultiphysics.MetisApplication as KratosMetis
     import KratosMultiphysics.TrilinosApplication as KratosTrilinos
     import KratosMultiphysics.mpi.distributed_import_model_part_utility as distributed_import_model_part_utility
 
 # Importing factories
-<<<<<<< HEAD
-if KratosMultiphysics.ParallelEnvironment.GetDefaultDataCommunicator().IsDistributed():
-=======
 if _CheckIsDistributed():
->>>>>>> f5ae0360
     import KratosMultiphysics.TrilinosApplication.trilinos_linear_solver_factory as linear_solver_factory
 else:
     import KratosMultiphysics.python_linear_solver_factory as linear_solver_factory
@@ -262,11 +251,7 @@
             target_model_part.AddNodalSolutionStepVariable(KratosMultiphysics.NORMAL)
 
         # If MPI distributed, add the PARTITION_INDEX
-<<<<<<< HEAD
-        if KratosMultiphysics.ParallelEnvironment.GetDefaultDataCommunicator().IsDistributed():
-=======
         if _CheckIsDistributed():
->>>>>>> f5ae0360
             target_model_part.AddNodalSolutionStepVariable(KratosMultiphysics.PARTITION_INDEX)
 
         KratosMultiphysics.Logger.PrintInfo("::[ConvectionDiffusionSolver]:: ", "Variables ADDED")
@@ -310,11 +295,7 @@
     def ImportModelPart(self):
         """This function imports the ModelPart"""
         if self.solver_imports_model_part:
-<<<<<<< HEAD
-            if not KratosMultiphysics.ParallelEnvironment.GetDefaultDataCommunicator().IsDistributed():
-=======
             if not _CheckIsDistributed():
->>>>>>> f5ae0360
                 self._ImportModelPart(self.main_model_part, self.settings["model_import_settings"])
             else:
                 self.distributed_model_part_importer = distributed_import_model_part_utility.DistributedImportModelPartUtility(
@@ -339,11 +320,7 @@
             self._set_and_fill_buffer()
 
         # Create the MPI communicators
-<<<<<<< HEAD
-        if KratosMultiphysics.ParallelEnvironment.GetDefaultDataCommunicator().IsDistributed():
-=======
         if _CheckIsDistributed():
->>>>>>> f5ae0360
             self.distributed_model_part_importer.CreateCommunicators()
 
         if (self.settings["echo_level"].GetInt() > 0):
