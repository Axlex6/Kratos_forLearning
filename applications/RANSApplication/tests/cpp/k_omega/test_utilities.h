--- conflicted
+++ resolved
@@ -33,15 +33,14 @@
     Model& rModel,
     const std::string& rElementName);
 
-<<<<<<< HEAD
-ModelPart& RansKOmegaOmega2D3N_SetUp(Model& rModel, const std::string& rElementName);
-
-ModelPart& RansKOmegaOmega2D2N_SetUp(Model& rModel, const std::string& rConditionName);
-=======
 ModelPart& RansKOmegaOmega2D3N_SetUp(
     Model& rModel,
     const std::string& rElementName);
->>>>>>> 7a86c18e
+
+ModelPart& RansKOmegaOmega2D2N_SetUp(
+    Model& rModel,
+    const std::string& rConditionName);
+
 } // namespace KOmegaTestUtilities
 } // namespace Kratos
 
