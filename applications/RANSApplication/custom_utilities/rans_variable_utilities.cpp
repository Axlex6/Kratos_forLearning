//    |  /           |
//    ' /   __| _` | __|  _ \   __|
//    . \  |   (   | |   (   |\__ `
//   _|\_\_|  \__,_|\__|\___/ ____/
//                   Multi-Physics
//
//  License:         BSD License
//                   Kratos default license: kratos/license.txt
//
//  Main authors:    Suneth Warnakulasuriya
//

// System includes
#include <cmath>
#include <limits>

// External includes

// Project includes
#include "includes/define.h"
<<<<<<< HEAD
#include "utilities/openmp_utils.h"
#include "utilities/variable_utils.h"

// Application includes
#include "rans_application_variables.h"
=======
#include "utilities/parallel_utilities.h"
>>>>>>> 11536c89

// Include base h
#include "rans_variable_utilities.h"

namespace Kratos
{
namespace RansVariableUtilities
{
std::tuple<unsigned int, unsigned int> ClipScalarVariable(
    const double MinimumValue,
    const double MaximumValue,
    const Variable<double>& rVariable,
    ModelPart& rModelPart)
{
    KRATOS_TRY

    auto& r_communicator = rModelPart.GetCommunicator();
    auto& r_nodes = r_communicator.LocalMesh().Nodes();

    class ClippingReducer{
        public:
            typedef std::tuple<unsigned int,unsigned int> value_type;
            unsigned int number_of_nodes_below_minimum = 0;
            unsigned int number_of_nodes_above_maximum = 0;

            value_type GetValue()
            {
                value_type values;
                std::get<0>(values) = number_of_nodes_below_minimum;
                std::get<1>(values) = number_of_nodes_above_maximum;
                return values;
            }

            void LocalReduce(const std::tuple<unsigned int, unsigned int>& node_values){
                number_of_nodes_below_minimum += std::get<0>(node_values);
                number_of_nodes_above_maximum += std::get<1>(node_values);
            }
            void ThreadSafeReduce(ClippingReducer& rOther){
                #pragma omp critical
                {
                    this->number_of_nodes_below_minimum += rOther.number_of_nodes_below_minimum;
                    this->number_of_nodes_above_maximum += rOther.number_of_nodes_above_maximum;
                }
            }
    };

    unsigned int number_of_nodes_below_minimum, number_of_nodes_above_maximum;
    std::tie(number_of_nodes_below_minimum, number_of_nodes_above_maximum) = BlockPartition<ModelPart::NodesContainerType>(r_nodes).for_each<ClippingReducer>(
        [&](ModelPart::NodeType& rNode) -> std::tuple<unsigned int, unsigned int> {
            double& r_value = rNode.FastGetSolutionStepValue(rVariable);

            if (r_value < MinimumValue) {
                r_value = MinimumValue;
                return std::tuple<unsigned int, unsigned int>(1, 0);
            } else if (r_value > MaximumValue) {
                r_value = MaximumValue;
                return std::tuple<unsigned int, unsigned int>(0, 1);
            }

            return std::tuple<unsigned int, unsigned int>(0, 0);
        });

    r_communicator.SynchronizeVariable(rVariable);

    // Stores followings
    // index - 0 : number_of_nodes_below_minimum
    // index - 1 : number_of_nodes_above_maximum
    std::vector<unsigned int> nodes_count = {number_of_nodes_below_minimum,
                                             number_of_nodes_above_maximum};
    const std::vector<unsigned int>& total_nodes_count =
        r_communicator.GetDataCommunicator().SumAll(nodes_count);

    return std::tuple<unsigned int, unsigned int>(total_nodes_count[0], total_nodes_count[1]);

    KRATOS_CATCH("")
}

double GetMinimumScalarValue(
    const ModelPart& rModelPart,
    const Variable<double>& rVariable)
{
    KRATOS_TRY

    const auto& r_communicator = rModelPart.GetCommunicator();
    const auto& r_nodes = r_communicator.LocalMesh().Nodes();

    class MinReducer{
        public:
            typedef double value_type;
            double min_value = std::numeric_limits<double>::max();

            value_type GetValue()
            {
                return min_value;
            }

            void LocalReduce(const double min_value){
                this->min_value = std::min(this->min_value, min_value);
            }
            void ThreadSafeReduce(MinReducer& rOther){
                #pragma omp critical
                {
                    this->min_value = std::min(this->min_value, rOther.min_value);
                }
            }
    };

    const int number_of_nodes = r_nodes.size();
    const double min_value =
        IndexPartition<int>(number_of_nodes).for_each<MinReducer>(
            [&](const int i) -> double {
                return (r_nodes.begin() + i)->FastGetSolutionStepValue(rVariable);
            });

    return r_communicator.GetDataCommunicator().MinAll(min_value);

    KRATOS_CATCH("");
}

double GetMaximumScalarValue(
    const ModelPart& rModelPart,
    const Variable<double>& rVariable)
{
    KRATOS_TRY

    const auto& r_communicator = rModelPart.GetCommunicator();
    const auto& r_nodes = r_communicator.LocalMesh().Nodes();

    class MaxReducer{
        public:
            typedef double value_type;
            double max_value = std::numeric_limits<double>::lowest();

            value_type GetValue()
            {
                return max_value;
            }

            void LocalReduce(const double max_value){
                this->max_value = std::max(this->max_value, max_value);
            }
            void ThreadSafeReduce(MaxReducer& rOther){
                #pragma omp critical
                {
                    this->max_value = std::max(this->max_value, rOther.max_value);
                }
            }
    };

    const int number_of_nodes = r_nodes.size();
    const double max_value =
        IndexPartition<int>(number_of_nodes).for_each<MaxReducer>(
            [&](const int i) -> double {
                return (r_nodes.begin() + i)->FastGetSolutionStepValue(rVariable);
            });

    return r_communicator.GetDataCommunicator().MaxAll(max_value);

    KRATOS_CATCH("");
}

void GetNodalVariablesVector(
    Vector& rValues,
    const ModelPart::NodesContainerType& rNodes,
    const Variable<double>& rVariable)
{
    const int number_of_nodes = rNodes.size();

    if (static_cast<int>(rValues.size()) != number_of_nodes) {
        rValues.resize(number_of_nodes);
    }

    IndexPartition<int>(number_of_nodes).for_each([&](const int i_node) {
        rValues[i_node] = (rNodes.begin() + i_node)->FastGetSolutionStepValue(rVariable);
    });
}

void GetNodalArray(
    Vector& rNodalValues,
    const Element& rElement,
    const Variable<double>& rVariable)
{
<<<<<<< HEAD
    const auto& r_geometry = rElement.GetGeometry();
    std::size_t number_of_nodes = r_geometry.PointsNumber();
=======
    const Geometry<ModelPart::NodeType>& r_geometry = rElement.GetGeometry();
    const std::size_t number_of_nodes = r_geometry.PointsNumber();
>>>>>>> 11536c89

    if (rNodalValues.size() != number_of_nodes) {
        rNodalValues.resize(number_of_nodes);
    }

    for (std::size_t i_node = 0; i_node < number_of_nodes; ++i_node) {
        rNodalValues[i_node] = r_geometry[i_node].FastGetSolutionStepValue(rVariable);
    }
}

void SetNodalVariables(
    ModelPart::NodesContainerType& rNodes,
    const Vector& rValues,
    const Variable<double>& rVariable)
{
    const int number_of_nodes = rNodes.size();

    KRATOS_ERROR_IF(static_cast<int>(rValues.size()) != number_of_nodes)
        << "rValues vector size mismatch with rNodes size in "
           "SetNodalVariables. [ rValues.size = "
        << rValues.size() << ", rNodes.size = " << rNodes.size() << " ]\n";

    IndexPartition<int>(number_of_nodes).for_each([&](const int i_node) {
        (rNodes.begin() + i_node)->FastGetSolutionStepValue(rVariable) = rValues[i_node];
    });
}

void CopyNodalSolutionStepVariablesList(
    ModelPart& rOriginModelPart,
    ModelPart& rDestinationModelPart)
{
    KRATOS_TRY

    rDestinationModelPart.GetNodalSolutionStepVariablesList() =
        rOriginModelPart.GetNodalSolutionStepVariablesList();

    KRATOS_CATCH("");
}

template <typename TDataType>
void AssignConditionVariableValuesToNodes(ModelPart& rModelPart,
                                          const Variable<TDataType>& rVariable,
                                          const Flags& rFlag,
                                          const bool FlagValue)
{
    auto& r_nodes = rModelPart.Nodes();
    VariableUtils().SetHistoricalVariableToZero(rVariable, r_nodes);

    const int number_of_conditions = rModelPart.NumberOfConditions();
#pragma omp parallel for
    for (int i_cond = 0; i_cond < number_of_conditions; ++i_cond)
    {
        auto& r_cond = *(rModelPart.ConditionsBegin() + i_cond);
        if (r_cond.Is(rFlag) == FlagValue)
        {
            const int number_of_nodes = r_cond.GetGeometry().PointsNumber();
            const auto& r_normal = r_cond.GetValue(rVariable);
            for (int i_node = 0; i_node < number_of_nodes; ++i_node)
            {
                auto& r_node = r_cond.GetGeometry()[i_node];
                r_node.SetLock();
                r_node.FastGetSolutionStepValue(rVariable) +=
                    r_normal * (1.0 / static_cast<double>(number_of_nodes));
                r_node.UnSetLock();
            }
        }
    }

    rModelPart.GetCommunicator().AssembleCurrentData(rVariable);
}

void AddAnalysisStep(ModelPart& rModelPart, const std::string& rStepName)
{
    auto& r_process_info = rModelPart.GetProcessInfo();
    if (!r_process_info.Has(ANALYSIS_STEPS))
    {
        r_process_info.SetValue(ANALYSIS_STEPS, std::vector<std::string>());
    }
    r_process_info[ANALYSIS_STEPS].push_back(rStepName);
}

bool IsAnalysisStepCompleted(const ModelPart& rModelPart, const std::string& rStepName)
{
    const auto& r_process_info = rModelPart.GetProcessInfo();
    if (r_process_info.Has(ANALYSIS_STEPS))
    {
        const std::vector<std::string>& r_steps = r_process_info[ANALYSIS_STEPS];
        return (std::find(r_steps.begin(), r_steps.end(), rStepName) != r_steps.end());
    }
    else
    {
        return false;
    }
}

void AssignBoundaryFlagsToGeometries(ModelPart& rModelPart)
{
    const int number_of_conditions = rModelPart.NumberOfConditions();
#pragma omp parallel for
    for (int i_cond = 0; i_cond < number_of_conditions; ++i_cond)
    {
        Condition& r_condition = *(rModelPart.ConditionsBegin() + i_cond);
        r_condition.SetValue(RANS_IS_INLET, r_condition.Is(INLET));
        r_condition.SetValue(RANS_IS_OUTLET, r_condition.Is(OUTLET));
        r_condition.SetValue(RANS_IS_STRUCTURE, r_condition.Is(STRUCTURE));
    }
}

void FixFlaggedDofs(ModelPart& rModelPart,
                    const Variable<double>& rFixingVariable,
                    const Flags& rFlag,
                    const bool CheckValue)
{
    KRATOS_TRY

    const int number_of_nodes = rModelPart.NumberOfNodes();
#pragma omp parallel for
    for (int i_node = 0; i_node < number_of_nodes; ++i_node)
    {
        auto& r_node = *(rModelPart.NodesBegin() + i_node);
        if (r_node.Is(rFlag) == CheckValue)
        {
            r_node.Fix(rFixingVariable);
        }
    }

    KRATOS_CATCH("");
}

void CalculateMagnitudeSquareForNodal3DVariable(ModelPart& rModelPart,
                                                const Variable<array_1d<double, 3>>& r3DVariable,
                                                const Variable<double>& rOutputVariable)
{
    const int number_of_nodes = rModelPart.NumberOfNodes();
#pragma omp parallel for
    for (int i_node = 0; i_node < number_of_nodes; ++i_node)
    {
        auto& r_node = *(rModelPart.NodesBegin() + i_node);
        const double magnitude = norm_2(r_node.FastGetSolutionStepValue(r3DVariable));
        r_node.FastGetSolutionStepValue(rOutputVariable) = std::pow(magnitude, 2);
    }
}

template <>
KRATOS_API(RANS_APPLICATION)
double GetVariableValueNorm(const double& rValue)
{
    return rValue;
}

template <>
KRATOS_API(RANS_APPLICATION)
double GetVariableValueNorm(const array_1d<double, 3>& rValue)
{
    return norm_2(rValue);
}

template <typename TDataType>
std::tuple<double, double> CalculateTransientVariableConvergence(const ModelPart& rModelPart,
                                                                 const Variable<TDataType>& rVariable)
{
    KRATOS_TRY

    const auto& r_communicator = rModelPart.GetCommunicator();
    const auto& r_nodes = r_communicator.LocalMesh().Nodes();
    const int number_of_nodes = r_nodes.size();

    KRATOS_ERROR_IF(rModelPart.GetBufferSize() < 2)
        << rModelPart.Name() << " buffer size is "
        << rModelPart.GetBufferSize() << ". Buffer size of 2 or greater is required to calculate transient variable convergence for "
        << rVariable.Name() << ".\n";

    double dx = 0.0;
    double number_of_dofs = 0.0;
    double solution = 0.0;
#pragma omp parallel for reduction(+ : dx, number_of_dofs, solution)
    for (int i_node = 0; i_node < number_of_nodes; ++i_node)
    {
        const auto& r_node = *(r_nodes.begin() + i_node);
        const auto& r_old_value = r_node.FastGetSolutionStepValue(rVariable, 1);
        const auto& r_new_value = r_node.FastGetSolutionStepValue(rVariable);
        dx += std::pow(GetVariableValueNorm<TDataType>(r_new_value - r_old_value), 2);
        solution += std::pow(GetVariableValueNorm<TDataType>(r_new_value), 2);
        number_of_dofs += ((r_node.HasDofFor(rVariable) && !r_node.IsFixed(rVariable)) ||
                           !r_node.HasDofFor(rVariable));
    }

    // to improve mpi communication performance
    const std::vector<double> process_values = {dx, solution, number_of_dofs};
    const std::vector<double>& global_values =
        r_communicator.GetDataCommunicator().SumAll(process_values);

    dx = std::sqrt(global_values[0]);
    solution = std::sqrt(global_values[1]);
    number_of_dofs = std::max(1.0, global_values[2]);
    solution = (solution > 0.0 ? solution : 1.0);

    return std::make_tuple<double, double>(std::forward<double>(dx / solution),
                                           std::forward<double>(dx / number_of_dofs));

    KRATOS_CATCH("");
}

// template instantiations
template KRATOS_API(RANS_APPLICATION) void AssignConditionVariableValuesToNodes<double>(
    ModelPart&, const Variable<double>&, const Flags&, const bool);

template KRATOS_API(RANS_APPLICATION) void AssignConditionVariableValuesToNodes<array_1d<double, 3>>(
    ModelPart&, const Variable<array_1d<double, 3>>&, const Flags&, const bool);

template KRATOS_API(RANS_APPLICATION) std::tuple<double, double> CalculateTransientVariableConvergence<double>(
    const ModelPart&, const Variable<double>&);

template KRATOS_API(RANS_APPLICATION)
    std::tuple<double, double> CalculateTransientVariableConvergence<array_1d<double, 3>>(
        const ModelPart&, const Variable<array_1d<double, 3>>&);

} // namespace RansVariableUtilities

} /* namespace Kratos.*/<|MERGE_RESOLUTION|>--- conflicted
+++ resolved
@@ -18,15 +18,11 @@
 
 // Project includes
 #include "includes/define.h"
-<<<<<<< HEAD
-#include "utilities/openmp_utils.h"
 #include "utilities/variable_utils.h"
+#include "utilities/parallel_utilities.h"
 
 // Application includes
 #include "rans_application_variables.h"
-=======
-#include "utilities/parallel_utilities.h"
->>>>>>> 11536c89
 
 // Include base h
 #include "rans_variable_utilities.h"
@@ -209,13 +205,8 @@
     const Element& rElement,
     const Variable<double>& rVariable)
 {
-<<<<<<< HEAD
     const auto& r_geometry = rElement.GetGeometry();
     std::size_t number_of_nodes = r_geometry.PointsNumber();
-=======
-    const Geometry<ModelPart::NodeType>& r_geometry = rElement.GetGeometry();
-    const std::size_t number_of_nodes = r_geometry.PointsNumber();
->>>>>>> 11536c89
 
     if (rNodalValues.size() != number_of_nodes) {
         rNodalValues.resize(number_of_nodes);
