//    |  /           |
//    ' /   __| _` | __|  _ \   __|
//    . \  |   (   | |   (   |\__ `
//   _|\_\_|  \__,_|\__|\___/ ____/
//                   Multi-Physics
//
//  License:         BSD License
//                   Kratos default license: kratos/license.txt
//
//  Main authors:    Dharmin Shah
//

// System includes
#include <cmath>
#include <limits>

// External includes

// Project includes
#include "includes/define.h"
#include "utilities/variable_utils.h"
#include "utilities/parallel_utilities.h"

// Application includes
#include "custom_utilities/rans_calculation_utilities.h"
#include "fluid_dynamics_application_variables.h"
#include "rans_application_variables.h"

// Include base h
#include "rans_compute_reactions_process.h"

namespace Kratos
{
RansComputeReactionsProcess::RansComputeReactionsProcess(
    Model& rModel,
    Parameters rParameters)
    : mrModel(rModel)
{
    KRATOS_TRY

    rParameters.ValidateAndAssignDefaults(GetDefaultParameters());

    mEchoLevel = rParameters["echo_level"].GetInt();
    mModelPartName = rParameters["model_part_name"].GetString();
    mPeriodic = rParameters["consider_periodic"].GetBool();

    KRATOS_CATCH("");
}

void RansComputeReactionsProcess::ExecuteInitialize()
{
    KRATOS_TRY

    if (mPeriodic)
    {
        this->CorrectPeriodicNodes(mrModel.GetModelPart(mModelPartName), NORMAL);
    }

    KRATOS_CATCH("");
}

void RansComputeReactionsProcess::CorrectPeriodicNodes(
    ModelPart& rModelPart,
    const Variable<array_1d<double, 3>>& rVariable)
{
    KRATOS_TRY

    auto& r_nodes = rModelPart.Nodes();

    block_for_each(r_nodes, [&](ModelPart::NodeType& rNode) {
        if (rNode.Is(PERIODIC)) {
            const int slave_id = rNode.FastGetSolutionStepValue(PATCH_INDEX);
            const int master_id = rNode.Id();
            if (master_id < slave_id) {
                auto& master_value = rNode.FastGetSolutionStepValue(rVariable);

                auto& slave_node = rModelPart.GetNode(slave_id);
                auto& slave_value = slave_node.FastGetSolutionStepValue(rVariable);

                const double master_value_norm = norm_2(master_value);
                const double slave_value_norm = norm_2(slave_value);
                const double value_norm = master_value_norm + slave_value_norm;

                if (master_value_norm > 0.0) {
                    noalias(master_value) = master_value * (value_norm / master_value_norm);
                }

                if (slave_value_norm > 0.0) {
                    noalias(slave_value) = slave_value * (value_norm / slave_value_norm);
                }
            }
        }
    });

    rModelPart.GetCommunicator().SynchronizeVariable(rVariable);

    KRATOS_CATCH("");
}

void RansComputeReactionsProcess::ExecuteFinalizeSolutionStep()
{
    KRATOS_TRY

    auto& r_model_part = mrModel.GetModelPart(mModelPartName);
    auto& r_nodes = r_model_part.Nodes();
    VariableUtils().SetHistoricalVariableToZero(REACTION, r_nodes);

    auto& r_conditions = r_model_part.Conditions();

    block_for_each(r_conditions, [&](ModelPart::ConditionType& rCondition) {
            CalculateReactionValues(rCondition);
        });

    r_model_part.GetCommunicator().AssembleCurrentData(REACTION);
    this->CorrectPeriodicNodes(r_model_part, REACTION);

    block_for_each(r_nodes, [&](ModelPart::NodeType& rNode) {
        const array_1d<double, 3>& pressure_force = rNode.FastGetSolutionStepValue(NORMAL) *
                                     (rNode.FastGetSolutionStepValue(PRESSURE) * -1.0);
        rNode.FastGetSolutionStepValue(REACTION) += pressure_force;
    });

    KRATOS_INFO_IF(this->Info(), mEchoLevel > 0)
        << "Computed Reaction terms for " << mModelPartName << " for slip condition.\n";

    KRATOS_CATCH("");
}

int RansComputeReactionsProcess::Check()
{
    KRATOS_TRY

    auto& r_model_part = mrModel.GetModelPart(mModelPartName);

    KRATOS_ERROR_IF(!r_model_part.HasNodalSolutionStepVariable(REACTION))
        << "REACTION is not found in nodal solution step variables list of "
        << mModelPartName << ".";

    KRATOS_ERROR_IF(!r_model_part.HasNodalSolutionStepVariable(PRESSURE))
        << "PRESSURE is not found in nodal solution step variables list of "
        << mModelPartName << ".";

    KRATOS_ERROR_IF(!r_model_part.HasNodalSolutionStepVariable(NORMAL))
        << "NORMAL is not found in nodal solution step variables list of "
        << mModelPartName << ".";

    return 0;

    KRATOS_CATCH("");
}

std::string RansComputeReactionsProcess::Info() const
{
    return std::string("RansComputeReactionsProcess");
}

void RansComputeReactionsProcess::PrintInfo(std::ostream& rOStream) const
{
    rOStream << this->Info();
}

void RansComputeReactionsProcess::PrintData(std::ostream& rOStream) const
{
}

void RansComputeReactionsProcess::CalculateReactionValues(
    ModelPart::ConditionType& rCondition)
{
    const auto& r_friction_velocity = rCondition.GetValue(FRICTION_VELOCITY);
    const double u_tau = norm_2(r_friction_velocity);

    if (u_tau > 0.0) {
        auto& r_geometry = rCondition.GetGeometry();
<<<<<<< HEAD
        const IndexType number_of_nodes = r_geometry.PointsNumber();
        for (IndexType i_node = 0; i_node < number_of_nodes; ++i_node) {
            auto& r_node = r_geometry[i_node];
            const double rho = r_node.FastGetSolutionStepValue(DENSITY);
=======
        const double rho = r_geometry.GetValue(NEIGHBOUR_ELEMENTS)[0].GetProperties().GetValue(DENSITY);
        const IndexType number_of_nodes = r_geometry.PointsNumber();
        for (IndexType i_node = 0; i_node < number_of_nodes; ++i_node) {
            auto& r_node = r_geometry[i_node];
>>>>>>> 77633dd7

            const double shear_force = rho * std::pow(u_tau, 2) *
                                       r_geometry.DomainSize() /
                                       static_cast<double>(number_of_nodes);
            r_node.SetLock();
            r_node.FastGetSolutionStepValue(REACTION) -=
                r_friction_velocity * (shear_force / u_tau);
            r_node.UnSetLock();
        }
    }
}

const Parameters RansComputeReactionsProcess::GetDefaultParameters() const
{
    const auto default_parameters = Parameters(R"(
        {
            "model_part_name"         : "PLEASE_SPECIFY_MODEL_PART_NAME",
            "echo_level"              : 0,
            "consider_periodic"       : false
        })");

    return default_parameters;
}

} // namespace Kratos.<|MERGE_RESOLUTION|>--- conflicted
+++ resolved
@@ -171,17 +171,10 @@
 
     if (u_tau > 0.0) {
         auto& r_geometry = rCondition.GetGeometry();
-<<<<<<< HEAD
-        const IndexType number_of_nodes = r_geometry.PointsNumber();
-        for (IndexType i_node = 0; i_node < number_of_nodes; ++i_node) {
-            auto& r_node = r_geometry[i_node];
-            const double rho = r_node.FastGetSolutionStepValue(DENSITY);
-=======
         const double rho = r_geometry.GetValue(NEIGHBOUR_ELEMENTS)[0].GetProperties().GetValue(DENSITY);
         const IndexType number_of_nodes = r_geometry.PointsNumber();
         for (IndexType i_node = 0; i_node < number_of_nodes; ++i_node) {
             auto& r_node = r_geometry[i_node];
->>>>>>> 77633dd7
 
             const double shear_force = rho * std::pow(u_tau, 2) *
                                        r_geometry.DomainSize() /
