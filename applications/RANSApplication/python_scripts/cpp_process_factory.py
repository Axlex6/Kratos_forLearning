--- conflicted
+++ resolved
@@ -109,12 +109,8 @@
 
 
 class RansCheckScalarBoundsProcess(KratosRANS.RansFormulationProcess):
-<<<<<<< HEAD
-    """Checks bounds of a scalar variable for given model part
-=======
     """
     Checks bounds of a scalar variable for given model part
->>>>>>> fa6958b5
 
     Args:
         model (Kratos.Model): Kratos model
