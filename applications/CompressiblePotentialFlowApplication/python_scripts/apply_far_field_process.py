import KratosMultiphysics
import KratosMultiphysics.CompressiblePotentialFlowApplication as CompressiblePotentialFlowApplication
import numpy as np
#from CompressiblePotentialFlowApplication import*

def Factory(settings, Model):
    if( not isinstance(settings,KratosMultiphysics.Parameters) ):
        raise Exception("expected input shall be a Parameters object, encapsulating a json string")
    return ApplyFarFieldProcess(Model, settings["Parameters"])

## All the processes python should be derived from "Process"

class ApplyFarFieldProcess(KratosMultiphysics.Process):
    def __init__(self, Model, settings ):
        KratosMultiphysics.Process.__init__(self)
        
        default_parameters = KratosMultiphysics.Parameters( """
            {
                "model_part_name":"PLEASE_CHOOSE_MODEL_PART_NAME",
                "mesh_id": 0,
                "is_adjoint": false,
                "inlet_phi": 1.0,
                "velocity_infinity": [1.0,0.0,0]
            }  """ )
        
            
        settings.ValidateAndAssignDefaults(default_parameters);
        self.domain_model_part = Model.GetModelPart(settings["model_part_name"].GetString())
        self.velocity_infinity = KratosMultiphysics.Vector(3)#array('d', [1.0, 2.0, 3.14])#np.array([0,0,0])#np.zeros(3)#vector(3)
        self.main_model_part = self.domain_model_part.GetRootModelPart()
        self.velocity_infinity[0] = settings["velocity_infinity"][0].GetDouble()
        self.velocity_infinity[1] = settings["velocity_infinity"][1].GetDouble()
        self.velocity_infinity[2] = settings["velocity_infinity"][2].GetDouble()
        #self.density_infinity = settings["density_infinity"].GetDouble() #TODO: must read this from the properties
        self.inlet_phi = settings["inlet_phi"].GetDouble()
        self.is_adjoint = settings["is_adjoint"].GetBool()
        self.domain_model_part.ProcessInfo.SetValue(CompressiblePotentialFlowApplication.VELOCITY_INFINITY,self.velocity_infinity)
        
        
        
    def Execute(self):
        #KratosMultiphysics.VariableUtils().SetVectorVar(CompressiblePotentialFlowApplication.VELOCITY_INFINITY, self.velocity_infinity, self.domain_model_part.Conditions)
        for cond in self.domain_model_part.Conditions:
            cond.SetValue(CompressiblePotentialFlowApplication.VELOCITY_INFINITY, self.velocity_infinity)
            cond.Set(KratosMultiphysics.BOUNDARY)
            npos=0
            nneg=0
            for node in cond.GetNodes():
                distance=node.GetSolutionStepValue(CompressiblePotentialFlowApplication.WAKE_DISTANCE)
                if distance>0:
                    npos += 1
                elif distance<0:
                    nneg += 1
            if (npos>0 and nneg>0):
                cond.Set(KratosMultiphysics.STRUCTURE,True)
            else:
                cond.Set(KratosMultiphysics.STRUCTURE,False)

        for cond in self.domain_model_part.Conditions:
            normal=cond.GetValue(KratosMultiphysics.NORMAL)
            v_inf=cond.GetValue(CompressiblePotentialFlowApplication.VELOCITY_INFINITY)
           
            value = np.dot(normal,v_inf)

            if value<0:
                for node in cond.GetNodes():
                    inlet_phi=node.X*self.velocity_infinity[0] + node.Y*self.velocity_infinity[1] + node.Z*self.velocity_infinity[2]
                    node.Fix(CompressiblePotentialFlowApplication.POSITIVE_POTENTIAL)
                    node.Set(KratosMultiphysics.INLET)
                    # node.SetSolutionStepValue(CompressiblePotentialFlowApplication.POSITIVE_POTENTIAL,0,inlet_phi)
                    if (self.is_adjoint):
                        node.Fix(CompressiblePotentialFlowApplication.ADJOINT_POSITIVE_POTENTIAL)
                        node.SetSolutionStepValue(CompressiblePotentialFlowApplication.ADJOINT_POSITIVE_POTENTIAL,0.0)

<<<<<<< HEAD
        for node in self.main_model_part.Nodes:
            initial_phi=node.X*self.velocity_infinity[0] + node.Y*self.velocity_infinity[1] + node.Z*self.velocity_infinity[2]
            node.SetSolutionStepValue(CompressiblePotentialFlowApplication.POSITIVE_POTENTIAL,0,initial_phi)
            node.SetSolutionStepValue(CompressiblePotentialFlowApplication.NEGATIVE_POTENTIAL,0,initial_phi)
          
        for cond in self.main_model_part.Conditions:
            if (cond.IsNot(KratosMultiphysics.BOUNDARY)):
                for node in cond.GetNodes():
                    node.Set(KratosMultiphysics.SOLID)
=======
        for node in self.model_part.Nodes:
            dx = node.X - x0
            dy = node.Y - y0
            dz = node.Z - z0
            
            tmp = dx*self.velocity_infinity[0] + dy*self.velocity_infinity[1] + dz*self.velocity_infinity[2]
            
            if(tmp < pos+1e-9):
                node.Fix(CompressiblePotentialFlowApplication.VELOCITY_POTENTIAL)
                node.SetSolutionStepValue(CompressiblePotentialFlowApplication.VELOCITY_POTENTIAL,0,self.inlet_phi)
        
    def ExecuteInitializeSolutionStep(self):
        self.Execute()
        

# class ApplyFarFieldProcess(KratosMultiphysics.Process):
#     def __init__(self, Model, settings ):
#         KratosMultiphysics.Process.__init__(self)
        
#         default_parameters = KratosMultiphysics.Parameters( """
#             {
#                 "model_part_name":"PLEASE_CHOOSE_MODEL_PART_NAME",
#                 "mesh_id": 0,
#                 "is_adjoint": false,
#                 "inlet_phi": 1.0,
#                 "velocity_infinity": [1.0,0.0,0]
#             }  """ )
        
            
#         settings.ValidateAndAssignDefaults(default_parameters);
#         self.domain_model_part = Model.GetModelPart(settings["model_part_name"].GetString())
#         self.velocity_infinity = KratosMultiphysics.Vector(3)#array('d', [1.0, 2.0, 3.14])#np.array([0,0,0])#np.zeros(3)#vector(3)
#         self.main_model_part = self.domain_model_part.GetRootModelPart()
#         self.velocity_infinity[0] = settings["velocity_infinity"][0].GetDouble()
#         self.velocity_infinity[1] = settings["velocity_infinity"][1].GetDouble()
#         self.velocity_infinity[2] = settings["velocity_infinity"][2].GetDouble()
#         #self.density_infinity = settings["density_infinity"].GetDouble() #TODO: must read this from the properties
#         self.inlet_phi = settings["inlet_phi"].GetDouble()
#         self.is_adjoint = settings["is_adjoint"].GetBool()
#         self.domain_model_part.ProcessInfo.SetValue(CompressiblePotentialFlowApplication.VELOCITY_INFINITY,self.velocity_infinity)
        
        
        
#     def Execute(self):
#         #KratosMultiphysics.VariableUtils().SetVectorVar(CompressiblePotentialFlowApplication.VELOCITY_INFINITY, self.velocity_infinity, self.domain_model_part.Conditions)
#         for cond in self.domain_model_part.Conditions:
#             cond.SetValue(CompressiblePotentialFlowApplication.VELOCITY_INFINITY, self.velocity_infinity)
#             cond.Set(KratosMultiphysics.BOUNDARY)
#             npos=0
#             nneg=0
#             for node in cond.GetNodes():
#                 distance=node.GetSolutionStepValue(CompressiblePotentialFlowApplication.WAKE_DISTANCE)
#                 if distance>0:
#                     npos += 1
#                 elif distance<0:
#                     nneg += 1
#             if (npos>0 and nneg>0):
#                 cond.Set(KratosMultiphysics.STRUCTURE,True)
#             else:
#                 cond.Set(KratosMultiphysics.STRUCTURE,False)

#         for cond in self.domain_model_part.Conditions:
#             normal=cond.GetValue(KratosMultiphysics.NORMAL)
#             v_inf=cond.GetValue(CompressiblePotentialFlowApplication.VELOCITY_INFINITY)
           
#             value = np.dot(normal,v_inf)

#             if value<0:
#                 for node in cond.GetNodes():
#                     inlet_phi=node.X*self.velocity_infinity[0] + node.Y*self.velocity_infinity[1] + node.Z*self.velocity_infinity[2]
#                     node.Fix(CompressiblePotentialFlowApplication.VELOCITY_POTENTIAL)
#                     node.Set(KratosMultiphysics.INLET)
#                     # node.SetSolutionStepValue(CompressiblePotentialFlowApplication.VELOCITY_POTENTIAL,0,inlet_phi)
#                     if (self.is_adjoint):
#                         node.Fix(CompressiblePotentialFlowApplication.ADJOINT_VELOCITY_POTENTIAL)
#                         node.SetSolutionStepValue(CompressiblePotentialFlowApplication.ADJOINT_VELOCITY_POTENTIAL,0.0)

#         for node in self.main_model_part.Nodes:
#             initial_phi=node.X*self.velocity_infinity[0] + node.Y*self.velocity_infinity[1] + node.Z*self.velocity_infinity[2]
#             node.SetSolutionStepValue(CompressiblePotentialFlowApplication.VELOCITY_POTENTIAL,0,initial_phi)
#             node.SetSolutionStepValue(CompressiblePotentialFlowApplication.AUXILIARY_VELOCITY_POTENTIAL,0,initial_phi)
          
#         for cond in self.main_model_part.Conditions:
#             if (cond.IsNot(KratosMultiphysics.BOUNDARY)):
#                 for node in cond.GetNodes():
#                     node.Set(KratosMultiphysics.SOLID)
>>>>>>> 8db85f7a
        
    def ExecuteInitializeSolutionStep(self):
        self.Execute()
        
        <|MERGE_RESOLUTION|>--- conflicted
+++ resolved
@@ -18,71 +18,51 @@
             {
                 "model_part_name":"PLEASE_CHOOSE_MODEL_PART_NAME",
                 "mesh_id": 0,
-                "is_adjoint": false,
                 "inlet_phi": 1.0,
                 "velocity_infinity": [1.0,0.0,0]
-            }  """ )
+            }  """ );
         
             
         settings.ValidateAndAssignDefaults(default_parameters);
-        self.domain_model_part = Model.GetModelPart(settings["model_part_name"].GetString())
+        
+        self.model_part = Model[settings["model_part_name"].GetString()]
         self.velocity_infinity = KratosMultiphysics.Vector(3)#array('d', [1.0, 2.0, 3.14])#np.array([0,0,0])#np.zeros(3)#vector(3)
-        self.main_model_part = self.domain_model_part.GetRootModelPart()
         self.velocity_infinity[0] = settings["velocity_infinity"][0].GetDouble()
         self.velocity_infinity[1] = settings["velocity_infinity"][1].GetDouble()
         self.velocity_infinity[2] = settings["velocity_infinity"][2].GetDouble()
         #self.density_infinity = settings["density_infinity"].GetDouble() #TODO: must read this from the properties
         self.inlet_phi = settings["inlet_phi"].GetDouble()
-        self.is_adjoint = settings["is_adjoint"].GetBool()
-        self.domain_model_part.ProcessInfo.SetValue(CompressiblePotentialFlowApplication.VELOCITY_INFINITY,self.velocity_infinity)
+        
+        self.model_part.ProcessInfo.SetValue(CompressiblePotentialFlowApplication.VELOCITY_INFINITY,self.velocity_infinity)
         
         
         
     def Execute(self):
-        #KratosMultiphysics.VariableUtils().SetVectorVar(CompressiblePotentialFlowApplication.VELOCITY_INFINITY, self.velocity_infinity, self.domain_model_part.Conditions)
-        for cond in self.domain_model_part.Conditions:
+        #KratosMultiphysics.VariableUtils().SetVectorVar(CompressiblePotentialFlowApplication.VELOCITY_INFINITY, self.velocity_infinity, self.model_part.Conditions)
+        for cond in self.model_part.Conditions:
             cond.SetValue(CompressiblePotentialFlowApplication.VELOCITY_INFINITY, self.velocity_infinity)
-            cond.Set(KratosMultiphysics.BOUNDARY)
-            npos=0
-            nneg=0
-            for node in cond.GetNodes():
-                distance=node.GetSolutionStepValue(CompressiblePotentialFlowApplication.WAKE_DISTANCE)
-                if distance>0:
-                    npos += 1
-                elif distance<0:
-                    nneg += 1
-            if (npos>0 and nneg>0):
-                cond.Set(KratosMultiphysics.STRUCTURE,True)
-            else:
-                cond.Set(KratosMultiphysics.STRUCTURE,False)
 
-        for cond in self.domain_model_part.Conditions:
-            normal=cond.GetValue(KratosMultiphysics.NORMAL)
-            v_inf=cond.GetValue(CompressiblePotentialFlowApplication.VELOCITY_INFINITY)
-           
-            value = np.dot(normal,v_inf)
+        #select the first node
+        for node in self.model_part.Nodes:
+            node1 = node
+            break
+        
+        #find the node with the minimal x
+        x0 = node1.X
+        y0 = node1.X
+        z0 = node1.X
 
-            if value<0:
-                for node in cond.GetNodes():
-                    inlet_phi=node.X*self.velocity_infinity[0] + node.Y*self.velocity_infinity[1] + node.Z*self.velocity_infinity[2]
-                    node.Fix(CompressiblePotentialFlowApplication.POSITIVE_POTENTIAL)
-                    node.Set(KratosMultiphysics.INLET)
-                    # node.SetSolutionStepValue(CompressiblePotentialFlowApplication.POSITIVE_POTENTIAL,0,inlet_phi)
-                    if (self.is_adjoint):
-                        node.Fix(CompressiblePotentialFlowApplication.ADJOINT_POSITIVE_POTENTIAL)
-                        node.SetSolutionStepValue(CompressiblePotentialFlowApplication.ADJOINT_POSITIVE_POTENTIAL,0.0)
+        pos = 1e30
+        for node in self.model_part.Nodes:
+            dx = node.X - x0
+            dy = node.Y - y0
+            dz = node.Z - z0
+            
+            tmp = dx*self.velocity_infinity[0] + dy*self.velocity_infinity[1] + dz*self.velocity_infinity[2]
+            
+            if(tmp < pos):
+                pos = tmp
 
-<<<<<<< HEAD
-        for node in self.main_model_part.Nodes:
-            initial_phi=node.X*self.velocity_infinity[0] + node.Y*self.velocity_infinity[1] + node.Z*self.velocity_infinity[2]
-            node.SetSolutionStepValue(CompressiblePotentialFlowApplication.POSITIVE_POTENTIAL,0,initial_phi)
-            node.SetSolutionStepValue(CompressiblePotentialFlowApplication.NEGATIVE_POTENTIAL,0,initial_phi)
-          
-        for cond in self.main_model_part.Conditions:
-            if (cond.IsNot(KratosMultiphysics.BOUNDARY)):
-                for node in cond.GetNodes():
-                    node.Set(KratosMultiphysics.SOLID)
-=======
         for node in self.model_part.Nodes:
             dx = node.X - x0
             dy = node.Y - y0
@@ -169,7 +149,6 @@
 #             if (cond.IsNot(KratosMultiphysics.BOUNDARY)):
 #                 for node in cond.GetNodes():
 #                     node.Set(KratosMultiphysics.SOLID)
->>>>>>> 8db85f7a
         
     def ExecuteInitializeSolutionStep(self):
         self.Execute()
