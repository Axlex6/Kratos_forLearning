--- conflicted
+++ resolved
@@ -17,13 +17,10 @@
             element_type = formulation_settings["element_type"].GetString()
             if element_type == "incompressible":
                 self._SetUpIncompressibleElement(formulation_settings)
-<<<<<<< HEAD
             elif element_type == "compressible":
                 self._SetUpCompressibleElement(formulation_settings)
-=======
             elif element_type == "embedded_incompressible":
                 self._SetUpEmbeddedIncompressibleElement(formulation_settings)
->>>>>>> 164be5b3
         else:
             raise RuntimeError("Argument \'element_type\' not found in stabilization settings.")
 
@@ -37,7 +34,6 @@
         self.element_name = "IncompressiblePotentialFlowElement"
         self.condition_name = "PotentialWallCondition"
 
-<<<<<<< HEAD
     def _SetUpCompressibleElement(self, formulation_settings):
         default_settings = KratosMultiphysics.Parameters(r"""{
             "element_type": "compressible"
@@ -45,7 +41,8 @@
         formulation_settings.ValidateAndAssignDefaults(default_settings)
 
         self.element_name = "CompressiblePotentialFlowElement"
-=======
+        self.condition_name = "PotentialWallCondition"
+
     def _SetUpEmbeddedIncompressibleElement(self, formulation_settings):
         default_settings = KratosMultiphysics.Parameters(r"""{
             "element_type": "embedded_incompressible"
@@ -53,7 +50,6 @@
         formulation_settings.ValidateAndAssignDefaults(default_settings)
 
         self.element_name = "EmbeddedIncompressiblePotentialFlowElement"
->>>>>>> 164be5b3
         self.condition_name = "PotentialWallCondition"
 
 def CreateSolver(model, custom_settings):
@@ -107,15 +103,9 @@
         self._is_printing_rank = True
 
         # Set the element and condition names for the replace settings
-<<<<<<< HEAD
-        self.potential_formulation = PotentialFlowFormulation(self.settings["formulation"])
-        self.element_name = self.potential_formulation.element_name
-        self.condition_name = self.potential_formulation.condition_name
-=======
         self.formulation = PotentialFlowFormulation(self.settings["formulation"])
         self.element_name = self.formulation.element_name
         self.condition_name = self.formulation.condition_name
->>>>>>> 164be5b3
         self.min_buffer_size = 1
         self.domain_size = custom_settings["domain_size"].GetInt()
 
@@ -145,7 +135,7 @@
 
     def Initialize(self):
         time_scheme = KratosMultiphysics.ResidualBasedIncrementalUpdateStaticScheme()
-        if self.settings["formulation"]["element_type"].GetString()=="incompressible":
+        if "incompressible" in self.settings["formulation"]["element_type"].GetString():
             # TODO: Rename to self.strategy once we upgrade the base FluidDynamicsApplication solvers
             self.solver = KratosMultiphysics.ResidualBasedLinearStrategy(
                 self.GetComputingModelPart(),
@@ -155,7 +145,7 @@
                 self.settings["reform_dofs_at_each_step"].GetBool(),
                 self.settings["calculate_solution_norm"].GetBool(),
                 self.settings["move_mesh_flag"].GetBool())
-        elif self.settings["formulation"]["element_type"].GetString()=="compressible":
+        elif "compressible" in self.settings["formulation"]["element_type"].GetString():
             conv_criteria = KratosMultiphysics.ResidualCriteria(
                 self.settings["relative_tolerance"].GetDouble(),
                 self.settings["absolute_tolerance"].GetDouble())
