from KratosMultiphysics import *
import KratosMultiphysics
from numpy import *
import itertools
import matplotlib.pyplot as plt
def Factory(settings, Model):
    if( not isinstance(settings,KratosMultiphysics.Parameters) ):
        raise Exception("expected input shall be a Parameters object, encapsulating a json string")
    return ComputeLiftProcess(Model, settings["Parameters"])

##all the processes python processes should be derived from "python_process"
class ComputeLiftProcess(KratosMultiphysics.Process):
    def __init__(self, Model, settings ):
        KratosMultiphysics.Process.__init__(self)
        default_parameters = KratosMultiphysics.Parameters("""
            {
                "model_part_name":"PLEASE_CHOOSE_MODEL_PART_NAME",
                "upper_surface_model_part_name" : "please specify the model part that contains the upper surface nodes",
                "lower_surface_model_part_name" : "please specify the model part that contains the lower surface nodes",
                "mesh_id": 0,
                "velocity_infinity": [1.0,0.0,0],
                "reference_area": 1,
<<<<<<< HEAD
                "problem_name": "please specify problem name"
=======
                "create_output_file": false
>>>>>>> 46b8f070
            }  """)

        settings.ValidateAndAssignDefaults(default_parameters)
        self.problem_name=settings["problem_name"].GetString()
        self.upper_surface_model_part =Model.GetModelPart(settings["upper_surface_model_part_name"].GetString()) 
        self.lower_surface_model_part =Model.GetModelPart(settings["lower_surface_model_part_name"].GetString())
        for cond in itertools.chain(self.upper_surface_model_part.Conditions, self.lower_surface_model_part.Conditions):
            cond.Set(KratosMultiphysics.SOLID)
        self.fluid_model_part=self.upper_surface_model_part.GetRootModelPart()
        self.velocity_infinity = [0,0,0]
        self.velocity_infinity[0] = settings["velocity_infinity"][0].GetDouble()
        self.velocity_infinity[1] = settings["velocity_infinity"][1].GetDouble()
        self.velocity_infinity[2] = settings["velocity_infinity"][2].GetDouble()
        self.reference_area =  settings["reference_area"].GetDouble()
<<<<<<< HEAD
        self.result_force=KratosMultiphysics.Vector(3)  
        NormalUpper=KratosMultiphysics.NormalCalculationUtils()
        NormalUpper.CalculateOnSimplex(self.upper_surface_model_part,2)
        NormalLower=KratosMultiphysics.NormalCalculationUtils()
        NormalLower.CalculateOnSimplex(self.lower_surface_model_part,2)
        # self.process=KratosMultiphysics.CompressiblePotentialFlowApplication.ComputeLiftProcess(self.fluid_model_part,self.result_force)

=======
        self.create_output_file = settings["create_output_file"].GetBool()

    def ExecuteFinalizeSolutionStep(self):
         print('COMPUTE LIFT')
>>>>>>> 46b8f070

    def ExecuteFinalizeSolutionStep(self):
        print('COMPUTE LIFT')
        # self.process.Execute()
        rx = 0.0
        ry = 0.0
        rz = 0.0

        for cond in itertools.chain(self.upper_surface_model_part.Conditions, self.lower_surface_model_part.Conditions):
           n = cond.GetValue(NORMAL)
           cp = cond.GetValue(PRESSURE)
           rx += n[0]*cp
           ry += n[1]*cp
           rz += n[2]*cp
        
        RZ = rz/self.reference_area
        RX = rx/self.reference_area
        RY = ry/self.reference_area

        Cl = RY
        Cd = RX
        x_upper=[]
        cp_upper=[]
        x_lower=[]
        cp_lower=[]
        for cond in self.upper_surface_model_part.Conditions:
            x_average=0
            cp = cond.GetValue(PRESSURE)
            for node in cond.GetNodes():
                x_average += 0.5*node.X
            x_upper.append(x_average)
            cp_upper.append(cp)
        for cond in self.lower_surface_model_part.Conditions:
            x_average=0
            cp = cond.GetValue(PRESSURE)
            for node in cond.GetNodes():
                x_average += 0.5*node.X
            x_lower.append(x_average)
            cp_lower.append(cp)  
        max_x=max(max(x_upper),max(x_lower))
        min_x=min(min(x_upper),min(x_lower))
        for i in range(0,len(x_upper)):
            x_upper[i]=(x_upper[i]-min_x)/abs(max_x-min_x)
        for i in range(0,len(x_lower)):
            x_lower[i]=(x_lower[i]-min_x)/abs(max_x-min_x) 

        print('RZ = ', RZ)

<<<<<<< HEAD
        print('Cl = ', Cl)
        print('Cd = ', Cd)
        print('Mach = ', self.velocity_infinity[0]/340)

        self.fluid_model_part.SetValue(KratosMultiphysics.FRICTION_COEFFICIENT,Cl)
        plt.plot(x_upper,cp_upper,'o',x_lower,cp_lower,'ro')
        title="Cl: %.5f, Cd: %.5f" % (Cl,Cd)
        plt.title(title)
        plt.gca().invert_yaxis()
        plt.savefig(self.problem_name+'.png', bbox_inches='tight')
        plt.close('all')
=======
         print('Cl = ', Cl)
         print('Cd = ', Cd)
         print('RZ = ', RZ)
         print('Mach = ', self.velocity_infinity[0]/340)

         if self.create_output_file:
             with open("cl.dat", 'w') as cl_file:
                 cl_file.write('{0:15.12f}'.format(Cl))
>>>>>>> 46b8f070
<|MERGE_RESOLUTION|>--- conflicted
+++ resolved
@@ -20,11 +20,8 @@
                 "mesh_id": 0,
                 "velocity_infinity": [1.0,0.0,0],
                 "reference_area": 1,
-<<<<<<< HEAD
-                "problem_name": "please specify problem name"
-=======
-                "create_output_file": false
->>>>>>> 46b8f070
+                "problem_name": "please specify problem name",
+                "create_output_file": true
             }  """)
 
         settings.ValidateAndAssignDefaults(default_parameters)
@@ -39,7 +36,6 @@
         self.velocity_infinity[1] = settings["velocity_infinity"][1].GetDouble()
         self.velocity_infinity[2] = settings["velocity_infinity"][2].GetDouble()
         self.reference_area =  settings["reference_area"].GetDouble()
-<<<<<<< HEAD
         self.result_force=KratosMultiphysics.Vector(3)  
         NormalUpper=KratosMultiphysics.NormalCalculationUtils()
         NormalUpper.CalculateOnSimplex(self.upper_surface_model_part,2)
@@ -47,12 +43,10 @@
         NormalLower.CalculateOnSimplex(self.lower_surface_model_part,2)
         # self.process=KratosMultiphysics.CompressiblePotentialFlowApplication.ComputeLiftProcess(self.fluid_model_part,self.result_force)
 
-=======
         self.create_output_file = settings["create_output_file"].GetBool()
 
     def ExecuteFinalizeSolutionStep(self):
          print('COMPUTE LIFT')
->>>>>>> 46b8f070
 
     def ExecuteFinalizeSolutionStep(self):
         print('COMPUTE LIFT')
@@ -99,27 +93,19 @@
         for i in range(0,len(x_lower)):
             x_lower[i]=(x_lower[i]-min_x)/abs(max_x-min_x) 
 
-        print('RZ = ', RZ)
+        self.fluid_model_part.SetValue(KratosMultiphysics.FRICTION_COEFFICIENT,Cl)
 
-<<<<<<< HEAD
         print('Cl = ', Cl)
         print('Cd = ', Cd)
+        print('RZ = ', RZ)
         print('Mach = ', self.velocity_infinity[0]/340)
 
-        self.fluid_model_part.SetValue(KratosMultiphysics.FRICTION_COEFFICIENT,Cl)
-        plt.plot(x_upper,cp_upper,'o',x_lower,cp_lower,'ro')
-        title="Cl: %.5f, Cd: %.5f" % (Cl,Cd)
-        plt.title(title)
-        plt.gca().invert_yaxis()
-        plt.savefig(self.problem_name+'.png', bbox_inches='tight')
-        plt.close('all')
-=======
-         print('Cl = ', Cl)
-         print('Cd = ', Cd)
-         print('RZ = ', RZ)
-         print('Mach = ', self.velocity_infinity[0]/340)
-
-         if self.create_output_file:
-             with open("cl.dat", 'w') as cl_file:
-                 cl_file.write('{0:15.12f}'.format(Cl))
->>>>>>> 46b8f070
+        if self.create_output_file:
+            plt.plot(x_upper,cp_upper,'o',x_lower,cp_lower,'ro')
+            title="Cl: %.5f, Cd: %.5f" % (Cl,Cd)
+            plt.title(title)
+            plt.gca().invert_yaxis()
+            plt.savefig(self.problem_name+'.png', bbox_inches='tight')
+            plt.close('all')
+            with open("cl.dat", 'w') as cl_file:
+                cl_file.write('{0:15.12f}'.format(Cl))