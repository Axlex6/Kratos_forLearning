--- conflicted
+++ resolved
@@ -669,17 +669,9 @@
 
     ComputeWakeElementalSensitivities(model_part, LHS_finite_diference, LHS_analytical, potential);
 
-<<<<<<< HEAD
-    for (unsigned int i = 0; i < LHS_finite_diference.size1(); i++) {
-        for (unsigned int j = 0; j < LHS_finite_diference.size2(); j++) {
-            KRATOS_CHECK_NEAR(LHS_finite_diference(i,j), LHS_analytical(i,j), 1e-10);
-        }
-    }
-=======
     PrintTestElementInfo(model_part);
 
     KRATOS_CHECK_MATRIX_NEAR(LHS_finite_diference, LHS_analytical, 1e-10);
->>>>>>> f0bdf265
 }
 
 KRATOS_TEST_CASE_IN_SUITE(PingWakeStructureCompressiblePerturbationPotentialFlowElementLHSClamping, CompressiblePotentialApplicationFastSuite) {
@@ -700,17 +692,9 @@
 
     ComputeWakeElementalSensitivities(model_part, LHS_finite_diference, LHS_analytical, potential);
 
-<<<<<<< HEAD
-    for (unsigned int i = 0; i < LHS_finite_diference.size1(); i++) {
-        for (unsigned int j = 0; j < LHS_finite_diference.size2(); j++) {
-            KRATOS_CHECK_NEAR(LHS_finite_diference(i,j), LHS_analytical(i,j), 1e-10);
-        }
-    }
-=======
     PrintTestElementInfo(model_part);
 
     KRATOS_CHECK_MATRIX_NEAR(LHS_finite_diference, LHS_analytical, 1e-10);
->>>>>>> f0bdf265
 }
 
 } // namespace Testing
