--- conflicted
+++ resolved
@@ -56,7 +56,6 @@
                 if file_name.endswith(".h5") or file_name.endswith(".time"):
                     kratos_utilities.DeleteFileIfExisting(file_name)
 
-<<<<<<< HEAD
     def test_Naca0012SmallCompressible(self):
         file_name = "naca0012_small_compressible"
         settings_file_name = file_name + "_parameters.json"
@@ -69,8 +68,6 @@
                 if file_name.endswith(".time"):
                     kratos_utilities.DeleteFileIfExisting(file_name)
 
-=======
->>>>>>> f61ad8e2
     def _runTest(self,settings_file_name):
         model = KratosMultiphysics.Model()
         with open(settings_file_name,'r') as settings_file:
@@ -142,24 +139,8 @@
                                     "elemental_conditional_flags_results": ["STRUCTURE"],
                                     "gauss_point_results" : ["PRESSURE_COEFFICIENT","VELOCITY","VELOCITY_LOWER","PRESSURE_LOWER","WAKE","ELEMENTAL_DISTANCES","KUTTA"]
                                 },
-<<<<<<< HEAD
                                 "point_data_configuration"  : []
                             }
-=======
-                                "file_label"          : "step",
-                                "output_control_type" : "step",
-                                "output_frequency"    : 1,
-                                "body_output"         : true,
-                                "node_output"         : false,
-                                "skin_output"         : false,
-                                "plane_output"        : [],
-                                "nodal_results"       : ["VELOCITY_POTENTIAL","AUXILIARY_VELOCITY_POTENTIAL","DISTANCE"],
-                                "nodal_nonhistorical_results": ["TRAILING_EDGE"],
-                                "elemental_conditional_flags_results": ["STRUCTURE"],
-                                "gauss_point_results" : ["PRESSURE_COEFFICIENT","VELOCITY","VELOCITY_LOWER","PRESSURE_LOWER","WAKE","ELEMENTAL_DISTANCES","KUTTA"]
-                            },
-                            "point_data_configuration"  : []
->>>>>>> f61ad8e2
                         }
                     }]
                 }'''))
