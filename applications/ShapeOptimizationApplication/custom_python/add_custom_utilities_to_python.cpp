// ==============================================================================
//  KratosShapeOptimizationApplication
//
//  License:         BSD License
//                   license: ShapeOptimizationApplication/license.txt
//
//  Main authors:    Baumgaertner Daniel, https://github.com/dbaumgaertner
//
// ==============================================================================

// ------------------------------------------------------------------------------
// System includes
// ------------------------------------------------------------------------------

// ------------------------------------------------------------------------------
// External includes
// ------------------------------------------------------------------------------
#include <boost/python.hpp>

// ------------------------------------------------------------------------------
// Project includes
// ------------------------------------------------------------------------------
#include "includes/define.h"
#include "includes/kratos_parameters.h"
#include "processes/process.h"
#include "custom_python/add_custom_utilities_to_python.h"
#include "custom_utilities/optimization_utilities.h"
#include "custom_utilities/geometry_utilities.h"
#include "custom_utilities/mapping/mapper_vertex_morphing.h"
#include "custom_utilities/mapping/mapper_vertex_morphing_matrix_free.h"
#include "custom_utilities/mapping/mapper_vertex_morphing_improved_integration.h"
#include "custom_utilities/damping/damping_utilities.h"
#include "custom_utilities/response_functions/strain_energy_response_function.h"
#include "custom_utilities/response_functions/mass_response_function.h"
#include "custom_utilities/input_output/universal_file_io.h"
#include "custom_utilities/input_output/vtk_file_io.h"
#include "custom_utilities/response_functions/eigenfrequency_response_function.h"
#include "custom_utilities/response_functions/eigenfrequency_response_function_lin_scal.h"
#include "custom_utilities/response_functions/eigenfrequency_response_function_KS.h"
#include "custom_utilities/response_functions/local_stress_response_function.h"
#include "custom_utilities/response_functions/nodal_displacement_response_function.h"
#include "custom_utilities/response_functions/rework_strain_energy_response_function.h" //fusseder rename it after finishing

// ==============================================================================

namespace Kratos
{

namespace Python
{

inline
void CalculateGradient1(
        StructuralResponseFunction& rThisUtil,
        const Condition& rAdjointCondition,
        const Matrix& rAdjointMatrix,
        Vector& rResponseGradient,
        ProcessInfo& rProcessInfo)
{
    rThisUtil.CalculateGradient(rAdjointCondition,rAdjointMatrix,rResponseGradient,rProcessInfo);
}

inline
void CalculateGradient2(
        StructuralResponseFunction& rThisUtil,
        const Element& rAdjointElem,
        const Matrix& rAdjointMatrix,
        Vector& rResponseGradient,
        ProcessInfo& rProcessInfo)
{
    rThisUtil.CalculateGradient(rAdjointElem,rAdjointMatrix,rResponseGradient,rProcessInfo);
}
   

void  AddCustomUtilitiesToPython()
{
    using namespace boost::python;

    // ================================================================
    // For perfoming the mapping according to Vertex Morphing
    // ================================================================
    class_<MapperVertexMorphing, bases<Process> >("MapperVertexMorphing", init<ModelPart&, Parameters&>())
        .def("MapToDesignSpace", &MapperVertexMorphing::MapToDesignSpace)
        .def("MapToGeometrySpace", &MapperVertexMorphing::MapToGeometrySpace)
        ;

    class_<MapperVertexMorphingMatrixFree, bases<Process> >("MapperVertexMorphingMatrixFree", init<ModelPart&, Parameters&>())
        .def("MapToDesignSpace", &MapperVertexMorphingMatrixFree::MapToDesignSpace)
        .def("MapToGeometrySpace", &MapperVertexMorphingMatrixFree::MapToGeometrySpace)
        ;

    class_<MapperVertexMorphingImprovedIntegration, bases<Process> >("MapperVertexMorphingImprovedIntegration", init<ModelPart&, Parameters&>())
        .def("MapToDesignSpace", &MapperVertexMorphingImprovedIntegration::MapToDesignSpace)
        .def("MapToGeometrySpace", &MapperVertexMorphingImprovedIntegration::MapToGeometrySpace)
        ;


    // ================================================================
    // For a possible damping of nodal variables
    // ================================================================
    class_<DampingUtilities, bases<Process> >("DampingUtilities", init<ModelPart&, boost::python::dict, Parameters&>())
        .def("DampNodalVariable", &DampingUtilities::DampNodalVariable)
        ;

    // ========================================================================
    // For performing individual steps of an optimization algorithm
    // ========================================================================
    class_<OptimizationUtilities, bases<Process> >("OptimizationUtilities", init<ModelPart&, Parameters::Pointer>())
        // ----------------------------------------------------------------
        // For running unconstrained descent methods
        // ----------------------------------------------------------------
        .def("compute_search_direction_steepest_descent", &OptimizationUtilities::compute_search_direction_steepest_descent)
        // ----------------------------------------------------------------
        // For running penalized projection method
        // ----------------------------------------------------------------
        .def("compute_projected_search_direction", &OptimizationUtilities::compute_projected_search_direction)
        .def("correct_projected_search_direction", &OptimizationUtilities::correct_projected_search_direction)
        // ----------------------------------------------------------------
        // General optimization operations
        // ----------------------------------------------------------------
        .def("compute_design_update", &OptimizationUtilities::compute_design_update)
        ;

    // ========================================================================
    // For pre- and post-processing of geometry data
    // ========================================================================
    class_<GeometryUtilities, bases<Process> >("GeometryUtilities", init<ModelPart&>())
        .def("compute_unit_surface_normals", &GeometryUtilities::compute_unit_surface_normals)
        .def("project_nodal_variable_on_unit_surface_normals", &GeometryUtilities::project_nodal_variable_on_unit_surface_normals)
        .def("update_coordinates_according_to_input_variable", &GeometryUtilities::update_coordinates_according_to_input_variable)
        .def("extract_surface_nodes", &GeometryUtilities::extract_surface_nodes)
        ;

    // ========================================================================
    // For calculations related to response functions
    // ========================================================================
    class_<StrainEnergyResponseFunction, bases<Process> >("StrainEnergyResponseFunction", init<ModelPart&, Parameters&>())
        .def("initialize", &StrainEnergyResponseFunction::initialize)
        .def("calculate_value", &StrainEnergyResponseFunction::calculate_value)
        .def("calculate_gradient", &StrainEnergyResponseFunction::calculate_gradient)
        .def("get_value", &StrainEnergyResponseFunction::get_value)
        .def("get_initial_value", &StrainEnergyResponseFunction::get_initial_value)
        .def("get_gradient", &StrainEnergyResponseFunction::get_gradient)
        ;
    class_<MassResponseFunction, bases<Process> >("MassResponseFunction", init<ModelPart&, Parameters&>())
        .def("initialize", &MassResponseFunction::initialize)
        .def("calculate_value", &MassResponseFunction::calculate_value)
        .def("calculate_gradient", &MassResponseFunction::calculate_gradient)
        .def("get_value", &MassResponseFunction::get_value)
<<<<<<< HEAD
        .def("get_initial_value", &MassResponseFunction::get_initial_value) 
        .def("get_gradient", &MassResponseFunction::get_gradient)                              
        ;   

    class_<EigenfrequencyResponseFunction, bases<Process> >("EigenfrequencyResponseFunction", init<ModelPart&, Parameters&>())
        .def("initialize", &EigenfrequencyResponseFunction::initialize)
        .def("calculate_value", &EigenfrequencyResponseFunction::calculate_value)
        .def("calculate_gradient", &EigenfrequencyResponseFunction::calculate_gradient) 
        .def("get_value", &EigenfrequencyResponseFunction::get_value)
        .def("get_initial_value", &EigenfrequencyResponseFunction::get_initial_value)  
        .def("get_gradient", &EigenfrequencyResponseFunction::get_gradient)   
        ;   

    class_<EigenfrequencyResponseFunctionLinScal, bases<Process> >("EigenfrequencyResponseFunctionLinScal", init<ModelPart&, Parameters&>())
        .def("initialize", &EigenfrequencyResponseFunctionLinScal::initialize)
        .def("calculate_value", &EigenfrequencyResponseFunctionLinScal::calculate_value)
        .def("calculate_gradient", &EigenfrequencyResponseFunctionLinScal::calculate_gradient) 
        .def("get_value", &EigenfrequencyResponseFunctionLinScal::get_value)
        .def("get_initial_value", &EigenfrequencyResponseFunctionLinScal::get_initial_value)  
        .def("get_gradient", &EigenfrequencyResponseFunctionLinScal::get_gradient)   
        ;  

    class_<EigenfrequencyResponseFunctionKS, bases<Process> >("EigenfrequencyResponseFunctionKS", init<ModelPart&, Parameters&>())
        .def("initialize", &EigenfrequencyResponseFunctionKS::initialize)
        .def("calculate_value", &EigenfrequencyResponseFunctionKS::calculate_value)
        .def("calculate_gradient", &EigenfrequencyResponseFunctionKS::calculate_gradient) 
        .def("get_value", &EigenfrequencyResponseFunctionKS::get_value)
        .def("get_initial_value", &EigenfrequencyResponseFunctionKS::get_initial_value)  
        .def("get_gradient", &EigenfrequencyResponseFunctionKS::get_gradient)   
        ;

    /*class_<LocalStressResponseFunction, bases<Process> >("LocalStressResponseFunction", init<ModelPart&, Parameters&>())
        .def("Initialize", &LocalStressResponseFunction::Initialize)
        .def("CalculateValue", &LocalStressResponseFunction::CalculateValue)
        .def("UpdateSensitivities", &LocalStressResponseFunction::UpdateSensitivities) 
        .def("GetValue", &LocalStressResponseFunction::GetValue)
        .def("GetInitialValue", &LocalStressResponseFunction::GetInitialValue)                             
        ;  */

    class_<ReworkStrainEnergyResponseFunction, bases<Process> >("ReworkStrainEnergyResponseFunction", init<ModelPart&, Parameters&>())
        .def("Initialize", &ReworkStrainEnergyResponseFunction::Initialize)
        .def("CalculateValue", &ReworkStrainEnergyResponseFunction::CalculateValue)
        .def("UpdateSensitivities", &ReworkStrainEnergyResponseFunction::UpdateSensitivities) 
        .def("GetValue", &ReworkStrainEnergyResponseFunction::GetValue)
        .def("GetInitialValue", &ReworkStrainEnergyResponseFunction::GetInitialValue)                             
        ; 

    class_<StructuralResponseFunction, boost::noncopyable>("StructuralResponseFunction", init<ModelPart&, Parameters&>())
        .def("Initialize", &StructuralResponseFunction::Initialize)
        .def("InitializeSolutionStep", &StructuralResponseFunction::InitializeSolutionStep)
        .def("FinalizeSolutionStep", &StructuralResponseFunction::FinalizeSolutionStep)
        .def("Check", &StructuralResponseFunction::Check)
        .def("Clear", &StructuralResponseFunction::Clear)
        .def("CalculateGradient", CalculateGradient1)
        .def("CalculateGradient", CalculateGradient2)
        .def("CalculateFirstDerivativesGradient",
             &StructuralResponseFunction::CalculateFirstDerivativesGradient)
        .def("CalculateSecondDerivativesGradient",
             &StructuralResponseFunction::CalculateSecondDerivativesGradient)
        .def("CalculateValue", &StructuralResponseFunction::CalculateValue)
        .def("UpdateSensitivities", &StructuralResponseFunction::UpdateSensitivities);  

    class_<LocalStressResponseFunction, bases<StructuralResponseFunction>, boost::noncopyable>
      ("LocalStressResponseFunction", init<ModelPart&, Parameters&>()); 

    class_<NodalDisplacementResponseFunction, bases<StructuralResponseFunction>, boost::noncopyable>
      ("NodalDisplacementResponseFunction", init<ModelPart&, Parameters&>());                
=======
        .def("get_initial_value", &MassResponseFunction::get_initial_value)
        .def("get_gradient", &MassResponseFunction::get_gradient)
        ;
>>>>>>> b9df3cff

    // ========================================================================
    // For input / output
    // ========================================================================
    class_<UniversalFileIO, bases<Process> >("UniversalFileIO", init<ModelPart&, Parameters&>())
        .def("initializeLogging", &UniversalFileIO::initializeLogging)
        .def("logNodalResults", &UniversalFileIO::logNodalResults)
        ;

    class_<VTKFileIO, bases<Process> >("VTKFileIO", init<ModelPart&, Parameters&>())
        .def("initializeLogging", &VTKFileIO::initializeLogging)
        .def("logNodalResults", &VTKFileIO::logNodalResults)
        ;
}


}  // namespace Python.

} // Namespace Kratos
<|MERGE_RESOLUTION|>--- conflicted
+++ resolved
@@ -147,7 +147,6 @@
         .def("calculate_value", &MassResponseFunction::calculate_value)
         .def("calculate_gradient", &MassResponseFunction::calculate_gradient)
         .def("get_value", &MassResponseFunction::get_value)
-<<<<<<< HEAD
         .def("get_initial_value", &MassResponseFunction::get_initial_value) 
         .def("get_gradient", &MassResponseFunction::get_gradient)                              
         ;   
@@ -215,11 +214,6 @@
 
     class_<NodalDisplacementResponseFunction, bases<StructuralResponseFunction>, boost::noncopyable>
       ("NodalDisplacementResponseFunction", init<ModelPart&, Parameters&>());                
-=======
-        .def("get_initial_value", &MassResponseFunction::get_initial_value)
-        .def("get_gradient", &MassResponseFunction::get_gradient)
-        ;
->>>>>>> b9df3cff
 
     // ========================================================================
     // For input / output
