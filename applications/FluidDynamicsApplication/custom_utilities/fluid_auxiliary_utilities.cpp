--- conflicted
+++ resolved
@@ -421,29 +421,13 @@
     rpModShapeFunc->ComputeNegativeExteriorFaceAreaNormals(rNormals, FaceId, GeometryData::IntegrationMethod::GI_GAUSS_2);
 }
 
-<<<<<<< HEAD
-    void FluidAuxiliaryUtilities::MapVelocityFromSkinToVolumeRBF(
-        ModelPart& rVolumeModelPart,
-        ModelPart& rSkinModelPart,
-        const double SearchRadius
-        )
-    {
-        //put the nodes in the skin into a search database
-        typedef BinsDynamic<3, Node, std::vector<Node::Pointer>> DynamicBins;
-        DynamicBins locator(rSkinModelPart.Nodes().GetContainer().begin(), rSkinModelPart.Nodes().GetContainer().end());
-
-        //reset the EMBEDDED_VELOCITY
-        block_for_each(rVolumeModelPart.Nodes(), [](auto& rNode){
-            rNode.GetValue(EMBEDDED_VELOCITY).clear();
-        });
-=======
 void FluidAuxiliaryUtilities::MapVelocityFromSkinToVolumeRBF(
     ModelPart& rVolumeModelPart,
     ModelPart& rSkinModelPart,
     const double SearchRadius)
 {
     //put the nodes in the skin into a search database
-    typedef BinsDynamic<3, Node<3>, std::vector<Node<3>::Pointer>> DynamicBins;
+    typedef BinsDynamic<3, Node, std::vector<Node::Pointer>> DynamicBins;
     DynamicBins locator(rSkinModelPart.Nodes().GetContainer().begin(), rSkinModelPart.Nodes().GetContainer().end());
 
     //reset the EMBEDDED_VELOCITY
@@ -460,7 +444,6 @@
         for (const auto& r_node : r_geom) {
             r_node.FastGetSolutionStepValue(DISTANCE) > 0 ? ++npos : ++nneg;
         }
->>>>>>> 1146498d
 
         if(npos>0 && nneg>0){ //element is split
             for(unsigned int i=0; i<r_geom.size(); ++i) {
@@ -501,39 +484,8 @@
             for(unsigned int i=0; i<nfound; ++i){
                 noalias(r_v) += shape_functions[i]*r_neighbours[i]->FastGetSolutionStepValue(VELOCITY);
             }
-<<<<<<< HEAD
-        }
-        cut_elem_nodes.Unique();
-
-        unsigned int max_results = 100; //deliberately low, we do not want to interpolate from more than this nodes
-        auto TLS = std::make_pair(std::vector<Node::Pointer>(max_results), std::vector<double>(max_results));
-        
-        //for every interface node (nodes in cut elements)
-        block_for_each(cut_elem_nodes, TLS, [&locator, SearchRadius](auto& rNode, auto& rTLS){
-                //find all neighbours within a radius
-                auto& r_neighbours = rTLS.first;
-                auto& r_distances  = rTLS.second;
-                const unsigned int nfound = locator.SearchInRadius(
-                    rNode, 
-                    SearchRadius, 
-                    r_neighbours.begin(), 
-                    r_distances.begin(), 
-                    r_neighbours.size());
-                KRATOS_ERROR_IF(nfound == 0) << "Not found any neighbor for node " << rNode.Id() << " in skin model part." << std::endl;
-
-                //compute RBF basis
-                Matrix cloud_coords(nfound,3);
-                Vector shape_functions(nfound);
-                for(unsigned int i=0; i<nfound; ++i){
-                    cloud_coords(i,0)=r_neighbours[i]->X(); 
-                    cloud_coords(i,1)=r_neighbours[i]->Y(); 
-                    cloud_coords(i,2)=r_neighbours[i]->Z();
-                }
-                RBFShapeFunctionsUtility::CalculateShapeFunctions(cloud_coords,rNode.Coordinates(), shape_functions);
-=======
         });
 }
->>>>>>> 1146498d
 
 double FluidAuxiliaryUtilities::FindMaximumEdgeLength(
     ModelPart &rModelPart,
