--- conflicted
+++ resolved
@@ -292,18 +292,6 @@
     void AddTimeIntegratedRHS(
         TElementData& rData,
         VectorType& rRHS) override;
-<<<<<<< HEAD
-=======
-
-    /**
-     * @brief Computes the material response
-     * This method computes the material response taking into account if the
-     * element is air or fluid. The material response is saved in the data container.
-     * @param rData Reference to the element data container
-     */
-    void CalculateMaterialResponse(
-        TElementData& rData) const override;
->>>>>>> 783ca572
 
     /**
      * @brief Computes the LHS Gauss pt. contribution
