--- conflicted
+++ resolved
@@ -837,11 +837,7 @@
     // Compute the Nitsche coefficient (including the Winter stabilization term)
     const double h = rData.ElementSize;
     const double eff_mu = rData.EffectiveViscosity;
-<<<<<<< HEAD
-    const double penalty = rData.PenaltyCoefficient;
-=======
     const double penalty = 1.0 / rData.PenaltyCoefficient;
->>>>>>> 77633dd7
     const double cons_coef = (eff_mu + eff_mu + gauss_pt_rho*gauss_pt_v_norm*h + gauss_pt_rho*h*h/rData.DeltaTime)/(h*penalty);
 
     return cons_coef;
