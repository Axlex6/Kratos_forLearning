--- conflicted
+++ resolved
@@ -142,11 +142,6 @@
     if (SteadyLHS.size1() != 0)
       noalias(LHS_Contribution) += SteadyLHS;
 
-<<<<<<< HEAD
-    // AddRelaxation(rCurrentElement->GetGeometry(), LHS_Contribution, RHS_Contribution, CurrentProcessInfo);
-
-=======
->>>>>>> d9b8cfc5
     // apply slip condition
     mRotationTool.Rotate(LHS_Contribution,RHS_Contribution,rCurrentElement->GetGeometry());
     mRotationTool.ApplySlipCondition(LHS_Contribution,RHS_Contribution,rCurrentElement->GetGeometry());
@@ -173,11 +168,6 @@
     if (SteadyLHS.size1() != 0)
       noalias(LHS_Contribution) += SteadyLHS;
 
-<<<<<<< HEAD
-    // AddRelaxation(rCurrentCondition->GetGeometry(), LHS_Contribution, RHS_Contribution, CurrentProcessInfo);
-
-=======
->>>>>>> d9b8cfc5
     // apply slip condition
     mRotationTool.Rotate(LHS_Contribution,RHS_Contribution,rCurrentCondition->GetGeometry());
     mRotationTool.ApplySlipCondition(LHS_Contribution,RHS_Contribution,rCurrentCondition->GetGeometry());
@@ -221,40 +211,10 @@
                                        TSystemVectorType& rDx,
                                        TSystemVectorType& rb) override
   {
-<<<<<<< HEAD
-    KRATOS_TRY;
-
-    for (typename ModelPart::NodesContainerType::iterator itNode = rModelPart.NodesBegin();
-         itNode != rModelPart.NodesEnd(); itNode++)
-      itNode->FastGetSolutionStepValue(NODAL_AREA) = 0.0;
-
-    double output;
-    ProcessInfo& CurrentProcessInfo = rModelPart.GetProcessInfo();
-    const int number_of_elements = rModelPart.NumberOfElements();
-    #pragma omp parallel for private(output)
-    for (int i = 0; i < number_of_elements; i++) {
-      ModelPart::ElementsContainerType::iterator it_elem = rModelPart.ElementsBegin() + i;
-      it_elem->Calculate(NODAL_AREA, output, CurrentProcessInfo);
-    }
-
-    rModelPart.GetCommunicator().AssembleCurrentData(NODAL_AREA);
-
-    KRATOS_CATCH("");
-  }
-
-  void FinalizeNonLinIteration(ModelPart &rModelPart,
-                                       TSystemMatrixType &rA,
-                                       TSystemVectorType &rDx,
-                                       TSystemVectorType &rb) override
-  {
-    if (mpTurbulenceModel != 0) // If not null
-      mpTurbulenceModel->Execute();
-=======
     if (mpTurbulenceModel) // If not null
     {
       mpTurbulenceModel->Execute();
     }
->>>>>>> d9b8cfc5
 
     ProcessInfo& CurrentProcessInfo = rModelPart.GetProcessInfo();
 
