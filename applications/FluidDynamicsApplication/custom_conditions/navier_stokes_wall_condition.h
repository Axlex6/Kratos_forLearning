--- conflicted
+++ resolved
@@ -265,26 +265,7 @@
      */
     void EquationIdVector(
         EquationIdVectorType& rResult,
-<<<<<<< HEAD
-        const ProcessInfo& rCurrentProcessInfo) const override
-    {
-        if (rResult.size() != LocalSize) {
-            rResult.resize(LocalSize, false);
-        }
-
-        IndexType local_index = 0;
-        for (const auto& r_node : GetGeometry()) {
-            rResult[local_index++] = r_node.GetDof(VELOCITY_X).EquationId();
-            rResult[local_index++] = r_node.GetDof(VELOCITY_Y).EquationId();
-            if constexpr (TDim == 3) {
-                rResult[local_index++] = r_node.GetDof(VELOCITY_Z).EquationId();
-            }
-            rResult[local_index++] = r_node.GetDof(PRESSURE).EquationId();
-        }
-    }
-=======
         const ProcessInfo& rCurrentProcessInfo) const override;
->>>>>>> 6ecaac29
 
     /**
      * @brief Returns a list of the element's Dofs
@@ -294,26 +275,7 @@
      */
     void GetDofList(
         DofsVectorType& rConditionDofList,
-<<<<<<< HEAD
-        const ProcessInfo& rCurrentProcessInfo) const override
-    {
-        if (rConditionDofList.size() != LocalSize) {
-            rConditionDofList.resize(LocalSize);
-        }
-
-        IndexType local_index = 0;
-        for (const auto& r_node : GetGeometry()) {
-            rConditionDofList[local_index++] = r_node.pGetDof(VELOCITY_X);
-            rConditionDofList[local_index++] = r_node.pGetDof(VELOCITY_Y);
-            if constexpr (TDim == 3) {
-                rConditionDofList[local_index++] = r_node.pGetDof(VELOCITY_Z);
-            }
-            rConditionDofList[local_index++] = r_node.pGetDof(PRESSURE);
-        }
-    }
-=======
         const ProcessInfo& rCurrentProcessInfo) const override;
->>>>>>> 6ecaac29
 
     void Calculate(
         const Variable< array_1d<double,3> >& rVariable,
@@ -383,33 +345,7 @@
      * This method calculates the current condition area normal
      * @param rAreaNormal Reference to the current condition area normal
      */
-<<<<<<< HEAD
-    void CalculateNormal(array_1d<double,3>& rAreaNormal)
-    {
-        const auto& r_geom = GetGeometry();
-        if constexpr (TDim == 2) {
-            rAreaNormal[0] = r_geom[1].Y() - r_geom[0].Y();
-            rAreaNormal[1] = - (r_geom[1].X() - r_geom[0].X());
-            rAreaNormal[2] = 0.0;
-        } else if constexpr (TDim == 3 && TNumNodes == 3) {
-            array_1d<double,3> v1,v2;
-            v1[0] = r_geom[1].X() - r_geom[0].X();
-            v1[1] = r_geom[1].Y() - r_geom[0].Y();
-            v1[2] = r_geom[1].Z() - r_geom[0].Z();
-
-            v2[0] = r_geom[2].X() - r_geom[0].X();
-            v2[1] = r_geom[2].Y() - r_geom[0].Y();
-            v2[2] = r_geom[2].Z() - r_geom[0].Z();
-
-            MathUtils<double>::CrossProduct(rAreaNormal,v1,v2);
-            rAreaNormal *= 0.5;
-        } else {
-            KRATOS_ERROR << "'CalculateNormal' is not implemented for current geometry." << std::endl;
-        }
-    }
-=======
     void CalculateNormal(array_1d<double,3>& rAreaNormal);
->>>>>>> 6ecaac29
 
     /**
      * @brief Calculates the Gauss point LHS contribution
@@ -439,8 +375,6 @@
         const ConditionDataStruct& rData,
         const ProcessInfo& rProcessInfo);
 
-<<<<<<< HEAD
-=======
     /**
      * @brief Calculates the RHS Neumann BC contribution
      * This method calculates the Neumann BC pressure flux contribution
@@ -449,7 +383,6 @@
      * @param rRHS Reference to the RHS output vector
      * @param data Condition data container
      */
->>>>>>> 6ecaac29
     void ComputeRHSNeumannContribution(
         array_1d<double,LocalSize>& rRHS,
         const ConditionDataStruct& data);
@@ -555,18 +488,7 @@
     void ProjectViscousStress(
         const Vector& rViscousStress,
         const array_1d<double,3> rNormal,
-        array_1d<double,3>& rProjectedViscousStress)
-    {
-        if constexpr (TDim == 2) {
-            rProjectedViscousStress[0] = rViscousStress[0] * rNormal[0] + rViscousStress[2] * rNormal[1];
-            rProjectedViscousStress[1] = rViscousStress[2] * rNormal[0] + rViscousStress[1] * rNormal[1];
-            rProjectedViscousStress[2] = 0.0;
-        } else {
-            rProjectedViscousStress[0] = rViscousStress[0] * rNormal[0] + rViscousStress[3] * rNormal[1] + rViscousStress[5] * rNormal[2];
-            rProjectedViscousStress[1] = rViscousStress[3] * rNormal[0] + rViscousStress[1] * rNormal[1] + rViscousStress[4] * rNormal[2];
-            rProjectedViscousStress[2] = rViscousStress[5] * rNormal[0] + rViscousStress[4] * rNormal[1] + rViscousStress[2] * rNormal[2];
-        }
-    }
+        array_1d<double,3>& rProjectedViscousStress);
 
     /**
      * @brief Set the Tangential Projection Matrix
