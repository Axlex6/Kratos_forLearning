# Importing the Kratos Library
import KratosMultiphysics

# Import applications
import KratosMultiphysics.FluidDynamicsApplication as KratosCFD
from  KratosMultiphysics.kratos_utilities import CheckIfApplicationsAvailable
have_mesh_moving = CheckIfApplicationsAvailable("MeshMovingApplication")
if have_mesh_moving:
    import KratosMultiphysics.MeshMovingApplication as KratosMeshMoving

# Import base class file
from KratosMultiphysics.FluidDynamicsApplication.fluid_solver import FluidSolver
from KratosMultiphysics.FluidDynamicsApplication import read_distance_from_file

class EmbeddedFormulation(object):
    """Helper class to define embedded-dependent parameters."""
    def __init__(self, formulation_settings):
        self.element_name = None
        self.condition_name = None
        self.process_info_data = {}
        self.element_has_nodal_properties = False
        self.historical_nodal_properties_variables_list = []
        self.non_historical_nodal_properties_variables_list = []

        if formulation_settings.Has("element_type"):
            element_type = formulation_settings["element_type"].GetString()
            if element_type == "embedded_navier_stokes":
                self._SetUpClassicEmbeddedNavierStokes(formulation_settings)
            elif element_type == "embedded_symbolic_navier_stokes":
                warn_msg  = 'Provided \'element_name\' is \'embedded_symbolic_navier_stokes\'. This has been renamed to \'embedded_weakly_compressible_navier_stokes\'. Use this instead.'
                KratosMultiphysics.Logger.PrintWarning(warn_msg)
                self._SetUpEmbeddedWeaklyCompressibleNavierStokes(formulation_settings)
            elif element_type == "embedded_weakly_compressible_navier_stokes":
                self._SetUpEmbeddedWeaklyCompressibleNavierStokes(formulation_settings)
            elif element_type == "embedded_ausas_navier_stokes":
                self._SetUpClassicEmbeddedAusasNavierStokes(formulation_settings)
            elif element_type == "embedded_symbolic_navier_stokes_discontinuous":
                warn_msg  = 'Provided \'element_name\' is \'embedded_symbolic_navier_stokes_discontinuous\'. This has been renamed to \'embedded_weakly_compressible_navier_stokes_discontinuous\'. Use this instead.'
                KratosMultiphysics.Logger.PrintWarning(warn_msg)
                self._SetUpEmbeddedWeaklyCompressibleNavierStokesDiscontinuous(formulation_settings)
            elif element_type == "embedded_weakly_compressible_navier_stokes_discontinuous":
                self._SetUpEmbeddedWeaklyCompressibleNavierStokesDiscontinuous(formulation_settings)
        else:
            raise RuntimeError("Argument \'element_type\' not found in stabilization settings.")

    def SetProcessInfo(self, model_part):
        for variable,value in self.process_info_data.items():
            model_part.ProcessInfo[variable] = value

    def _SetUpClassicEmbeddedNavierStokes(self, formulation_settings):
        default_settings = KratosMultiphysics.Parameters(r"""{
            "element_type": "embedded_navier_stokes",
            "is_slip": false,
            "slip_length": 1.0e8,
            "penalty_coefficient": 10.0,
            "dynamic_tau": 1.0,
            "level_set_type": "continuous"
        }""")
        formulation_settings.ValidateAndAssignDefaults(default_settings)

        self.element_name = "EmbeddedNavierStokes"
        self.condition_name = "NavierStokesWallCondition"
        self.level_set_type = formulation_settings["level_set_type"].GetString()
        self.element_integrates_in_time = True
        self.element_has_nodal_properties = False

        self.process_info_data[KratosMultiphysics.DYNAMIC_TAU] = formulation_settings["dynamic_tau"].GetDouble()
        self.process_info_data[KratosCFD.PENALTY_COEFFICIENT] = formulation_settings["penalty_coefficient"].GetDouble()
        if formulation_settings["is_slip"].GetBool():
            self.process_info_data[KratosCFD.SLIP_LENGTH] = formulation_settings["slip_length"].GetDouble()

    def _SetUpEmbeddedWeaklyCompressibleNavierStokes(self, formulation_settings):
        #TODO: Remove this after deprecation period is over
        if (formulation_settings["element_type"].GetString() == "embedded_symbolic_navier_stokes"):
            formulation_settings["element_type"].SetString("embedded_weakly_compressible_navier_stokes")

        default_settings = KratosMultiphysics.Parameters(r"""{
            "element_type": "embedded_weakly_compressible_navier_stokes",
            "is_slip": false,
            "slip_length": 1.0e8,
            "penalty_coefficient": 10.0,
            "dynamic_tau": 1.0,
            "level_set_type": "continuous"
        }""")
        formulation_settings.ValidateAndAssignDefaults(default_settings)

        self.element_name = "EmbeddedWeaklyCompressibleNavierStokes"
        self.condition_name = "NavierStokesWallCondition"
        self.level_set_type = formulation_settings["level_set_type"].GetString()
        self.element_integrates_in_time = True
        self.element_has_nodal_properties = True
        self.historical_nodal_properties_variables_list = [KratosMultiphysics.DENSITY]
        self.non_historical_nodal_properties_variables_list = [KratosMultiphysics.SOUND_VELOCITY]

        self.process_info_data[KratosMultiphysics.DYNAMIC_TAU] = formulation_settings["dynamic_tau"].GetDouble()
        self.process_info_data[KratosCFD.PENALTY_COEFFICIENT] = formulation_settings["penalty_coefficient"].GetDouble()
        if formulation_settings["is_slip"].GetBool():
            self.process_info_data[KratosCFD.SLIP_LENGTH] = formulation_settings["slip_length"].GetDouble()

    def _SetUpClassicEmbeddedAusasNavierStokes(self, formulation_settings):
        default_settings = KratosMultiphysics.Parameters(r"""{
            "element_type": "embedded_ausas_navier_stokes",
            "is_slip": true,
            "penalty_coefficient": 10.0,
            "dynamic_tau": 1.0,
            "level_set_type": "discontinuous"
        }""")
        formulation_settings.ValidateAndAssignDefaults(default_settings)

        self.element_name = "EmbeddedAusasNavierStokes"
        self.condition_name = "EmbeddedAusasNavierStokesWallCondition"
        self.level_set_type = formulation_settings["level_set_type"].GetString()
        self.element_integrates_in_time = True
        self.element_has_nodal_properties = False

        self.process_info_data[KratosMultiphysics.DYNAMIC_TAU] = formulation_settings["dynamic_tau"].GetDouble()
        self.process_info_data[KratosCFD.PENALTY_COEFFICIENT] = formulation_settings["penalty_coefficient"].GetDouble()

    def _SetUpEmbeddedWeaklyCompressibleNavierStokesDiscontinuous(self, formulation_settings):
        #TODO: Remove this after deprecation period is over
        if (formulation_settings["element_type"].GetString() == "embedded_symbolic_navier_stokes_discontinuous"):
            formulation_settings["element_type"].SetString("embedded_weakly_compressible_navier_stokes_discontinuous")

        default_settings = KratosMultiphysics.Parameters(r"""{
            "element_type": "embedded_weakly_compressible_navier_stokes_discontinuous",
            "is_slip": true,
            "slip_length": 1.0e8,
            "penalty_coefficient": 0.1,
            "dynamic_tau": 1.0,
            "level_set_type": "discontinuous"
        }""")
        formulation_settings.ValidateAndAssignDefaults(default_settings)

        self.element_name = "EmbeddedWeaklyCompressibleNavierStokesDiscontinuous"
        self.condition_name = "NavierStokesWallCondition"
        self.level_set_type = formulation_settings["level_set_type"].GetString()
        self.element_integrates_in_time = True
        self.element_has_nodal_properties = True
        self.historical_nodal_properties_variables_list = [KratosMultiphysics.DENSITY]
        self.non_historical_nodal_properties_variables_list = [KratosMultiphysics.SOUND_VELOCITY]

        self.process_info_data[KratosMultiphysics.DYNAMIC_TAU] = formulation_settings["dynamic_tau"].GetDouble()
        self.process_info_data[KratosCFD.PENALTY_COEFFICIENT] = formulation_settings["penalty_coefficient"].GetDouble()
        if formulation_settings["is_slip"].GetBool():
            self.process_info_data[KratosCFD.SLIP_LENGTH] = formulation_settings["slip_length"].GetDouble()
        else:
            self.process_info_data[KratosCFD.SLIP_LENGTH] = 0.0


def CreateSolver(model, custom_settings):
    return NavierStokesEmbeddedMonolithicSolver(model, custom_settings)

class NavierStokesEmbeddedMonolithicSolver(FluidSolver):

    def __GetDistanceModificationDefaultSettings(self, level_set_type):
        if level_set_type == "continuous":
            return self.__GetContinuousDistanceModificationDefaultSettings()
        elif level_set_type == "discontinuous":
            return self.__GetDiscontinuousDistanceModificationDefaultSettings()
        else:
            err_msg = 'Provided level set type is: \'' + level_set_type + '\'. Expected \'continuous\' or \'discontinuous\'.'
            raise Exception(err_msg)

    @classmethod
    def __GetContinuousDistanceModificationDefaultSettings(cls):
        return KratosMultiphysics.Parameters(r'''{
            "model_part_name": "",
            "distance_threshold": 1e-3,
            "continuous_distance": true,
            "check_at_each_time_step": true,
            "avoid_almost_empty_elements": true,
            "deactivate_full_negative_elements": true
        }''')

    @classmethod
    def __GetDiscontinuousDistanceModificationDefaultSettings(cls):
        return KratosMultiphysics.Parameters(r'''{
            "model_part_name": "",
            "distance_threshold": 1e-3,
            "continuous_distance": false,
            "check_at_each_time_step": true,
            "avoid_almost_empty_elements": false,
            "deactivate_full_negative_elements": false
        }''')

    @classmethod
    def _get_fm_ale_implicit_default_settings(cls):
        return KratosMultiphysics.Parameters("""
        {
            "virtual_model_part_name": "VirtualModelPart",
            "structure_model_part_name": "",
            "linear_solver_settings": {
                "solver_type": "cg",
                "tolerance": 1.0e-8,
                "max_iteration": 1000
            },
            "embedded_nodal_variable_settings": {
                "gradient_penalty_coefficient": 0.0,
                "linear_solver_settings": {
                    "preconditioner_type": "amg",
                    "solver_type": "amgcl",
                    "smoother_type": "ilu0",
                    "krylov_type": "cg",
                    "max_iteration": 1000,
                    "verbosity": 0,
                    "tolerance": 1e-8,
                    "scaling": false,
                    "block_size": 1,
                    "use_block_matrices_if_possible": true
                }
            }
        }
        """)

    @classmethod
    def _get_fm_ale_explicit_default_settings(cls):
        return KratosMultiphysics.Parameters("""
        {
            "virtual_model_part_name": "VirtualModelPart",
            "structure_model_part_name": "",
            "search_radius": 0.0
        }
        """)

    def _get_fm_ale_solver_default_settings(self, mesh_movement):
        if mesh_movement == "implicit":
            return self._get_fm_ale_implicit_default_settings()
        elif mesh_movement == "explicit":
            return self._get_fm_ale_explicit_default_settings()
        else:
            raise Exception("Provided mesh movement \'" + mesh_movement + "\'. Available options are \'implicit\' and \'explicit\'.")

    @classmethod
    def GetDefaultParameters(cls):
        ##settings string in json format
        default_settings = KratosMultiphysics.Parameters("""
        {
            "solver_type": "embedded_solver_from_defaults",
            "model_part_name": "",
            "domain_size": -1,
            "model_import_settings": {
                "input_type": "mdpa",
                "input_filename": "unknown_name",
                "reorder": false
            },
            "material_import_settings": {
                "materials_filename": ""
            },
            "distance_reading_settings"    : {
                "import_mode"         : "from_mdpa",
                "distance_file_name"  : "no_distance_file"
            },
            "distance_modification_settings": {
            },
            "maximum_iterations": 7,
            "echo_level": 0,
            "time_order": 2,
            "time_scheme": "bdf2",
            "compute_reactions": false,
            "analysis_type": "non_linear",
            "reform_dofs_at_each_step": false,
            "consider_periodic_conditions": false,
            "assign_neighbour_elements_to_conditions": true,
            "relative_velocity_tolerance": 1e-3,
            "absolute_velocity_tolerance": 1e-5,
            "relative_pressure_tolerance": 1e-3,
            "absolute_pressure_tolerance": 1e-5,
            "linear_solver_settings"       : {
                "solver_type"         : "amgcl"
            },
            "volume_model_part_name" : "volume_model_part",
            "skin_parts": [""],
            "no_skin_parts":[""],
            "time_stepping": {
                "automatic_time_step" : true,
                "CFL_number"          : 1,
                "minimum_delta_time"  : 1e-2,
                "maximum_delta_time"  : 1.0
            },
            "move_mesh_flag": false,
            "formulation": {
                "element_type": "embedded_element_from_defaults",
                "dynamic_tau": 1.0
            },
            "fm_ale_settings": {
                "fm_ale_step_frequency": 0,
                "mesh_movement": "implicit",
                "fm_ale_solver_settings": {
                }
            }
        }""")

        default_settings.AddMissingParameters(super(NavierStokesEmbeddedMonolithicSolver, cls).GetDefaultParameters())
        return default_settings

    def ValidateSettings(self):
        """Overriding python_solver ValidateSettings to validate the fm_ale_settings
        """
        super(NavierStokesEmbeddedMonolithicSolver, self).ValidateSettings()
        self.settings["fm_ale_settings"].ValidateAndAssignDefaults(self.GetDefaultParameters()["fm_ale_settings"])
        if self.settings["fm_ale_settings"]["fm_ale_step_frequency"].GetInt() > 0:
            mesh_movement = self.settings["fm_ale_settings"]["mesh_movement"].GetString()
            self.settings["fm_ale_settings"]["fm_ale_solver_settings"].ValidateAndAssignDefaults(self._get_fm_ale_solver_default_settings(mesh_movement))

    def __init__(self, model, custom_settings):
        # TODO: DO SOMETHING IN HERE TO REMOVE THE "time_order" FROM THE DEFAULT SETTINGS BUT KEEPING THE BACKWARDS COMPATIBILITY
        super(NavierStokesEmbeddedMonolithicSolver,self).__init__(model,custom_settings)

        self.min_buffer_size = 3
        self.embedded_formulation = EmbeddedFormulation(self.settings["formulation"])
        self.element_name = self.embedded_formulation.element_name
        self.condition_name = self.embedded_formulation.condition_name
        self.level_set_type = self.embedded_formulation.level_set_type
        self.element_integrates_in_time = self.embedded_formulation.element_integrates_in_time
        self.element_has_nodal_properties = self.embedded_formulation.element_has_nodal_properties
<<<<<<< HEAD
        self.historical_nodal_properties_variables_list = self.embedded_formulation.historical_nodal_properties_variables_list 
=======
        self.historical_nodal_properties_variables_list = self.embedded_formulation.historical_nodal_properties_variables_list
>>>>>>> 77633dd7
        self.non_historical_nodal_properties_variables_list = self.embedded_formulation.non_historical_nodal_properties_variables_list

        ## Set the distance reading filename
        # TODO: remove the manual "distance_file_name" set as soon as the problem type one has been tested.
        if (self.settings["distance_reading_settings"]["import_mode"].GetString() == "from_GiD_file"):
            self.settings["distance_reading_settings"]["distance_file_name"].SetString(self.settings["model_import_settings"]["input_filename"].GetString()+".post.res")

        # If the FM-ALE is required, do a first call to the __GetFmAleVirtualModelPart
        # Note that this will create the virtual model part in the model
        if self._FmAleIsActive():
            self.__GetFmAleVirtualModelPart()

        KratosMultiphysics.Logger.PrintInfo(self.__class__.__name__, "Construction of NavierStokesEmbeddedMonolithicSolver finished.")

    def AddVariables(self):
        self.main_model_part.AddNodalSolutionStepVariable(KratosMultiphysics.PRESSURE)
        self.main_model_part.AddNodalSolutionStepVariable(KratosMultiphysics.VELOCITY)
        self.main_model_part.AddNodalSolutionStepVariable(KratosMultiphysics.ACCELERATION)
        self.main_model_part.AddNodalSolutionStepVariable(KratosMultiphysics.MESH_VELOCITY)
        self.main_model_part.AddNodalSolutionStepVariable(KratosMultiphysics.BODY_FORCE)
        self.main_model_part.AddNodalSolutionStepVariable(KratosMultiphysics.NODAL_AREA)
        self.main_model_part.AddNodalSolutionStepVariable(KratosMultiphysics.REACTION)
        self.main_model_part.AddNodalSolutionStepVariable(KratosMultiphysics.REACTION_WATER_PRESSURE)
        self.main_model_part.AddNodalSolutionStepVariable(KratosMultiphysics.NORMAL)
        self.main_model_part.AddNodalSolutionStepVariable(KratosMultiphysics.EXTERNAL_PRESSURE)
        self.main_model_part.AddNodalSolutionStepVariable(KratosMultiphysics.DISTANCE)              # Distance function nodal values
        self.main_model_part.AddNodalSolutionStepVariable(KratosMultiphysics.DISTANCE_GRADIENT)     # Distance gradient nodal values
        self.main_model_part.AddNodalSolutionStepVariable(KratosCFD.EMBEDDED_WET_PRESSURE)          # Post-process variable (stores the fluid nodes pressure and is set to 0 in the structure ones)
        self.main_model_part.AddNodalSolutionStepVariable(KratosCFD.EMBEDDED_WET_VELOCITY)          # Post-process variable (stores the fluid nodes velocity and is set to 0 in the structure ones)

        # Adding variables required for the FM-ALE algorithm
        if self._FmAleIsActive():
            self.main_model_part.AddNodalSolutionStepVariable(KratosMultiphysics.MESH_DISPLACEMENT)
            self.main_model_part.AddNodalSolutionStepVariable(KratosMultiphysics.MESH_REACTION)

        # Adding variables required for the nodal material properties
        if self.element_has_nodal_properties:
            for variable in self.historical_nodal_properties_variables_list:
                self.main_model_part.AddNodalSolutionStepVariable(variable)

        KratosMultiphysics.Logger.PrintInfo(self.__class__.__name__, "Fluid solver variables added correctly.")

    def AddDofs(self):
        super(NavierStokesEmbeddedMonolithicSolver, self).AddDofs()
        if self._FmAleIsActive():
            KratosMultiphysics.VariableUtils().AddDof(KratosMultiphysics.MESH_DISPLACEMENT_X, KratosMultiphysics.MESH_REACTION_X, self.main_model_part)
            KratosMultiphysics.VariableUtils().AddDof(KratosMultiphysics.MESH_DISPLACEMENT_Y, KratosMultiphysics.MESH_REACTION_Y, self.main_model_part)
            KratosMultiphysics.VariableUtils().AddDof(KratosMultiphysics.MESH_DISPLACEMENT_Z, KratosMultiphysics.MESH_REACTION_Z, self.main_model_part)
            KratosMultiphysics.Logger.PrintInfo(self.__class__.__name__, "FM-ALE DOFs added correctly.")

    def PrepareModelPart(self):
        # Call the base solver PrepareModelPart()
        super(NavierStokesEmbeddedMonolithicSolver, self).PrepareModelPart()

        # Set the extra requirements of the embedded formulation
        if not self.main_model_part.ProcessInfo[KratosMultiphysics.IS_RESTARTED]:
            ## Sets the embedded formulation configuration
            self.__SetEmbeddedFormulation()
            ## Setting the nodal distance
            self.__SetDistanceFunction()

    def Initialize(self):
        # If the solver requires an instance of the stabilized embedded_formulation class, set the process info variables
        if hasattr(self, 'embedded_formulation'):
            self.embedded_formulation.SetProcessInfo(self.GetComputingModelPart())

        # Construct and initialize the solution strategy
        solution_strategy = self._GetSolutionStrategy()
        solution_strategy.SetEchoLevel(self.settings["echo_level"].GetInt())
        solution_strategy.Initialize()

        # Set the distance modification process
        self.GetDistanceModificationProcess().ExecuteInitialize()

        # For the primitive Ausas formulation, set the find nodal neighbours process
        # Recall that the Ausas condition requires the nodal neighbours.
        if (self.settings["formulation"]["element_type"].GetString() == "embedded_ausas_navier_stokes"):
            computing_model_part = self.GetComputingModelPart()
            data_communicator = computing_model_part.GetCommunicator().GetDataCommunicator()
            self.find_nodal_neighbours_process = KratosMultiphysics.FindGlobalNodalElementalNeighboursProcess(
                data_communicator,
                computing_model_part)

        # If required, intialize the FM-ALE utility
        if self._FmAleIsActive():
            self.fm_ale_step = 1
            # Fill the virtual model part geometry. Note that the mesh moving util is created in this first call
            self.__GetFmAleUtility().Initialize(self.main_model_part)

        KratosMultiphysics.Logger.PrintInfo(self.__class__.__name__, "Solver initialization finished.")

    def AdvanceInTime(self, current_time):
        # Call base solver AdvanceInTime to clone the time step and get the new time
        new_time = super(NavierStokesEmbeddedMonolithicSolver, self).AdvanceInTime(current_time)

        # Save the current step and time in the virtual model part process info
        if self._FmAleIsActive():
            self.__GetFmAleVirtualModelPart().ProcessInfo[KratosMultiphysics.STEP] += 1
            self.__GetFmAleVirtualModelPart().ProcessInfo[KratosMultiphysics.TIME] = new_time

        return new_time

    def InitializeSolutionStep(self):
        if self._TimeBufferIsInitialized():
            # Compute the BDF coefficients
            (self.time_discretization).ComputeAndSaveBDFCoefficients(self.GetComputingModelPart().ProcessInfo)

            # If required, compute the nodal neighbours
            if (self.settings["formulation"]["element_type"].GetString() == "embedded_ausas_navier_stokes"):
                (self.find_nodal_neighbours_process).Execute()

            # Set the virtual mesh values from the background mesh
            self.__SetVirtualMeshValues()

        # Call the base solver InitializeSolutionStep()
        super(NavierStokesEmbeddedMonolithicSolver, self).InitializeSolutionStep()

    def SolveSolutionStep(self):
        if self._TimeBufferIsInitialized():
            # Correct the distance field
            # Note that this is intentionally placed in here (and not in the InitializeSolutionStep() of the solver
            # It has to be done before each call to the Solve() in case an outer non-linear iteration is performed (FSI)
            self.GetDistanceModificationProcess().ExecuteInitializeSolutionStep()

            # Perform the FM-ALE operations
            # Note that this also sets the EMBEDDED_VELOCITY from the MESH_VELOCITY
            self.__DoFmAleOperations()

            # Call the base SolveSolutionStep to solve the embedded CFD problem
            is_converged = super(NavierStokesEmbeddedMonolithicSolver,self).SolveSolutionStep()

            # Undo the FM-ALE virtual mesh movement
            self.__UndoFMALEOperations()

            # Restore the fluid node fixity to its original status
            # Note that this is intentionally placed in here (and not in the FinalizeSolutionStep() of the solver
            # It has to be done after each call to the Solve() and the FM-ALE in case an outer non-linear iteration is performed (FSI)
            self.GetDistanceModificationProcess().ExecuteFinalizeSolutionStep()

            return is_converged
        else:
            return True

    def FinalizeSolutionStep(self):
        # Call the base solver FinalizeSolutionStep()
        super(NavierStokesEmbeddedMonolithicSolver, self).FinalizeSolutionStep()

        # Do the FM-ALE end of step operations
        if self._TimeBufferIsInitialized():
            self.__UpdateFMALEStepCounter()

    #TODO: THIS COULD BE SAFELY REMOVED ONCE WE OLD EMBEDDED ELEMENTS ARE REMOVED
    def _SetPhysicalProperties(self):
        materials_imported = super()._SetPhysicalProperties()

        #TODO: REMOVE THIS ONCE WE REMOVE THE OLD EMBEDDED ELEMENTS
        #TODO: THE SOUND_VELOCITY MUST BE ALWAYS RETRIEVED FROM THE PROPERTIES OR THE NODES AS THE NEW WEAKLY COMPRESSIBLE ELEMENT DO
        for el in self.main_model_part.Elements:
            if el.Properties.Has(KratosMultiphysics.SOUND_VELOCITY):
                sound_velocity = el.Properties.GetValue(KratosMultiphysics.SOUND_VELOCITY)
            else:
                sound_velocity = 1.0e+12 # Default sound velocity value
                KratosMultiphysics.Logger.PrintWarning('No \'SOUND_VELOCITY\' value found in Properties {0}. Setting default value {1}'.format(el.Properties.Id, sound_velocity))
            if sound_velocity <= 0.0:
                raise Exception("SOUND_VELOCITY set to {0} in Properties {1}, positive number expected.".format(sound_velocity, el.Properties.Id))
            break
        else:
            raise Exception("No fluid elements found in the main model part.")
        self.main_model_part.ProcessInfo[KratosMultiphysics.SOUND_VELOCITY] = sound_velocity

        return materials_imported

    def _SetNodalProperties(self):
        set_density = KratosMultiphysics.DENSITY in self.historical_nodal_properties_variables_list
        set_sound_velocity = KratosMultiphysics.SOUND_VELOCITY in self.non_historical_nodal_properties_variables_list

        # Get density and dynamic viscostity from the properties of the first element
        for el in self.main_model_part.Elements:
            # Get DENSITY from properties
            if set_density:
                rho = el.Properties.GetValue(KratosMultiphysics.DENSITY)
                if rho <= 0.0:
                    raise Exception("DENSITY set to {0} in Properties {1}, positive number expected.".format(rho,el.Properties.Id))
            # Get SOUND_VELOCITY
            if set_sound_velocity:
                if el.Properties.Has(KratosMultiphysics.SOUND_VELOCITY):
                    sound_velocity = el.Properties.GetValue(KratosMultiphysics.SOUND_VELOCITY)
                else:
                    sound_velocity = 1.0e+12 # Default sound velocity value
                    KratosMultiphysics.Logger.PrintWarning('No \'SOUND_VELOCITY\' value found in Properties {0}. Setting default value {1}'.format(el.Properties.Id, sound_velocity))
                if sound_velocity <= 0.0:
                    raise Exception("SOUND_VELOCITY set to {0} in Properties {1}, positive number expected.".format(sound_velocity, el.Properties.Id))
            break
        else:
            raise Exception("No fluid elements found in the main model part.")

        # Transfer the obtained properties to the nodes
        if set_density:
            KratosMultiphysics.VariableUtils().SetVariable(KratosMultiphysics.DENSITY, rho, self.main_model_part.Nodes)
        if set_sound_velocity:
            KratosMultiphysics.VariableUtils().SetNonHistoricalVariable(KratosMultiphysics.SOUND_VELOCITY, sound_velocity, self.main_model_part.Nodes)

    def __SetEmbeddedFormulation(self):
        # Set the SLIP elemental flag
        if (self.settings["formulation"]["is_slip"].GetBool()):
            KratosMultiphysics.VariableUtils().SetFlag(KratosMultiphysics.SLIP, True, self.GetComputingModelPart().Elements)
        else:
            # Set the SLIP elemental flag to false in the entire domain
            KratosMultiphysics.VariableUtils().SetFlag(KratosMultiphysics.SLIP, False, self.GetComputingModelPart().Elements)

        # Save the formulation settings in the ProcessInfo
        self.embedded_formulation.SetProcessInfo(self.main_model_part)

    def __SetDistanceFunction(self):
        ## Set the nodal distance function
        if (self.settings["distance_reading_settings"]["import_mode"].GetString() == "from_GiD_file"):
            DistanceUtility = read_distance_from_file.DistanceImportUtility(self.main_model_part, self.settings["distance_reading_settings"])
            DistanceUtility.ImportDistance()
        elif (self.settings["distance_reading_settings"]["import_mode"].GetString() == "from_mdpa"):
            KratosMultiphysics.Logger.PrintInfo("Navier Stokes Embedded Solver","Distance function taken from the .mdpa input file.")
            # Recall to swap the distance sign (GiD considers d<0 in the fluid region)
            for node in self.main_model_part.Nodes:
                distance_value = node.GetSolutionStepValue(KratosMultiphysics.DISTANCE)
                node.SetSolutionStepValue(KratosMultiphysics.DISTANCE, -distance_value)

    def GetDistanceModificationProcess(self):
        if not hasattr(self, '_distance_modification_process'):
            self._distance_modification_process = self.__CreateDistanceModificationProcess()
        return self._distance_modification_process

    def __CreateDistanceModificationProcess(self):
        # Set the distance modification settings according to the level set type
        # Note that the distance modification process is applied to the volume model part
        distance_modification_settings = self.settings["distance_modification_settings"]
        distance_modification_settings.ValidateAndAssignDefaults(self.__GetDistanceModificationDefaultSettings(self.level_set_type))
        aux_full_volume_part_name = self.settings["model_part_name"].GetString() + "." + self.settings["volume_model_part_name"].GetString()
        distance_modification_settings["model_part_name"].SetString(aux_full_volume_part_name)
        return KratosCFD.DistanceModificationProcess(self.model, distance_modification_settings)

    def _FmAleIsActive(self):
        return self.settings["fm_ale_settings"]["fm_ale_step_frequency"].GetInt() > 0

    def __GetFmAleStructureModelPart(self):
        structure_model_part_name = self.settings["fm_ale_settings"]["fm_ale_solver_settings"]["structure_model_part_name"].GetString()
        if self.model.HasModelPart(structure_model_part_name):
            return self.model.GetModelPart(structure_model_part_name)
        else:
            raise Exception("Structure model part {0} not found in model.\n It is expected to be added in your custom analysis stage file.".format(structure_model_part_name))

    def __GetFmAleVirtualModelPart(self):
        if not hasattr(self, '_virtual_model_part'):
            self._virtual_model_part = self.__CreateFmAleVirtualModelPart()
        return self._virtual_model_part

    def __CreateFmAleVirtualModelPart(self):
        virtual_model_part_name = self.settings["fm_ale_settings"]["fm_ale_solver_settings"]["virtual_model_part_name"].GetString()
        virtual_model_part = self.model.CreateModelPart(virtual_model_part_name)
        return virtual_model_part

    def __GetFmAleUtility(self):
        if not hasattr (self, '_mesh_moving_util'):
            self._mesh_moving_util = self.__CreateFmAleUtility()
        return self._mesh_moving_util

    def __CreateFmAleUtility(self):
        if have_mesh_moving:
            mesh_movement = self.settings["fm_ale_settings"]["mesh_movement"].GetString()
            if (mesh_movement == "implicit"):
                mesh_moving_util = KratosMeshMoving.FixedMeshALEUtilities(
                    self.model,
                    self.settings["fm_ale_settings"]["fm_ale_solver_settings"])
            elif (mesh_movement == "explicit"):
                mesh_moving_util = KratosMeshMoving.ExplicitFixedMeshALEUtilities(
                    self.model,
                    self.settings["fm_ale_settings"]["fm_ale_solver_settings"])
            else:
                raise Exception("FM-ALE mesh_movement set to \'" + mesh_movement + "\'. Available options are \'implicit\' and \'explicit\'.")

            return mesh_moving_util
        else:
            raise Exception("MeshMovingApplication is required to construct the FM-ALE utility (ExplicitFixedMeshALEUtilities)")

    def __IsFmAleStep(self):
        if self._FmAleIsActive():
            if (self.fm_ale_step == self.settings["fm_ale_settings"]["fm_ale_step_frequency"].GetInt()):
                return True
            else:
                return False
        else:
            return False

    def __UpdateFMALEStepCounter(self):
        if self._FmAleIsActive():
            if (self.__IsFmAleStep()):
                # Reset the FM-ALE steps counter
                self.fm_ale_step = 1
            else:
                # Update the FM-ALE steps counter
                self.fm_ale_step += 1

    def __SetVirtualMeshValues(self):
        if self.__IsFmAleStep():
            # Fill the virtual model part variable values: VELOCITY (n,nn), PRESSURE (n,nn)
            self.__GetFmAleUtility().SetVirtualMeshValuesFromOriginMesh()

    def __DoFmAleOperations(self):
        if self.__IsFmAleStep():
            # Solve the mesh problem
            delta_time = self.main_model_part.ProcessInfo[KratosMultiphysics.DELTA_TIME]
            self.__GetFmAleUtility().ComputeMeshMovement(delta_time)

            # Project the obtained MESH_VELOCITY and historical VELOCITY and PRESSURE values to the origin mesh
            buffer_size = self.main_model_part.GetBufferSize()
            domain_size = self.main_model_part.ProcessInfo[KratosMultiphysics.DOMAIN_SIZE]

            if (domain_size == 2):
                self.__GetFmAleUtility().ProjectVirtualValues2D(self.main_model_part, buffer_size)
            else:
                self.__GetFmAleUtility().ProjectVirtualValues3D(self.main_model_part, buffer_size)

            # If FM-ALE is performed, use the MESH_VELOCITY as EMBEDDED_VELOCITY
            KratosMultiphysics.VariableUtils().CopyModelPartNodalVarToNonHistoricalVar(
                KratosMultiphysics.MESH_VELOCITY,
                KratosMultiphysics.EMBEDDED_VELOCITY,
                self.GetComputingModelPart(),
                self.GetComputingModelPart(),
                0)

    def __UndoFMALEOperations(self):
        if self.__IsFmAleStep():
            # Undo the FM-ALE virtual mesh movement
            self.__GetFmAleUtility().UndoMeshMovement()<|MERGE_RESOLUTION|>--- conflicted
+++ resolved
@@ -313,11 +313,7 @@
         self.level_set_type = self.embedded_formulation.level_set_type
         self.element_integrates_in_time = self.embedded_formulation.element_integrates_in_time
         self.element_has_nodal_properties = self.embedded_formulation.element_has_nodal_properties
-<<<<<<< HEAD
-        self.historical_nodal_properties_variables_list = self.embedded_formulation.historical_nodal_properties_variables_list 
-=======
         self.historical_nodal_properties_variables_list = self.embedded_formulation.historical_nodal_properties_variables_list
->>>>>>> 77633dd7
         self.non_historical_nodal_properties_variables_list = self.embedded_formulation.non_historical_nodal_properties_variables_list
 
         ## Set the distance reading filename
