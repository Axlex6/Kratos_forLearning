import KratosMultiphysics
import KratosMultiphysics.FluidDynamicsApplication as KratosFluid

def Factory(settings, Model):
    if(type(settings) != KratosMultiphysics.Parameters):
        raise Exception("expected input shall be a Parameters object, encapsulating a json string")
    return ApplyEmbeddedSkinVisualizationProcess(Model, settings["Parameters"])

class ApplyEmbeddedSkinVisualizationProcess(KratosMultiphysics.Process):

    def __init__(self, Model, settings):

        KratosMultiphysics.Process.__init__(self)

        default_parameters = KratosMultiphysics.Parameters( """
        {
            "parallel_type"                       : "OpenMP",
            "model_part_name"                     : "origin_model_part",
            "visualization_model_part_name"       : "origin_model_part_visualization",
            "shape_functions"                     : "standard",
            "reform_model_part_at_each_time_step" : false,
            "visualization_variables"             : ["VELOCITY","PRESSURE"],
            "output_configuration"                : {
                "result_file_configuration" : {
                    "gidpost_flags" : {
                        "GiDPostMode"           : "GiD_PostBinary",
                        "WriteDeformedMeshFlag" : "WriteDeformed",
                        "WriteConditionsFlag"   : "WriteConditions",
                        "MultiFileFlag"         : "SingleFile"
                    },
                    "file_label"          : "time",
                    "output_control_type" : "time",
                    "output_frequency"    : 0.1,
                    "body_output"         : true,
                    "node_output"         : false,
                    "skin_output"         : false,
                    "nodal_results"       : []
                },
                "point_data_configuration"  : []
            }
        } """ )

        settings.ValidateAndAssignDefaults(default_parameters);

        # Get the origin model part
        self.origin_model_part = Model[settings["model_part_name"].GetString()]

        # Set up the visualization model part
        visualization_buffer_size = 1
        self.visualization_model_part = Model.CreateModelPart(settings["visualization_model_part_name"].GetString(), visualization_buffer_size)
        self.visualization_model_part.ProcessInfo.SetValue(KratosMultiphysics.DOMAIN_SIZE, self.origin_model_part.ProcessInfo[KratosMultiphysics.DOMAIN_SIZE])

        # Check that the nodal results array is empty
        if (settings["output_configuration"]["result_file_configuration"]["nodal_results"].size() != 0):
            error_msg = "The nodal_results field in output_configuration is not empty.\n Add the variables in the visualization_variables field instead."
            raise Exception(error_msg)

        # Add the visualization model part variables to the visualization model part.
        # Add them to the nodal_results GiD output process list as well.
        for i_var in range(0, settings["visualization_variables"].size()):
            variable_name = settings["visualization_variables"][i_var].GetString()
            settings["output_configuration"]["result_file_configuration"]["nodal_results"].Append(variable_name)
            self.visualization_model_part.AddNodalSolutionStepVariable(KratosMultiphysics.KratosGlobals.GetVariable(variable_name))

        # Set an auxilar Kratos Parameters object to build the skin visualization process
        aux_params = KratosMultiphysics.Parameters("""{}""")
        aux_params.AddValue("shape_functions",settings["shape_functions"])
        aux_params.AddValue("visualization_variables",settings["visualization_variables"])
        aux_params.AddValue("reform_model_part_at_each_time_step",settings["reform_model_part_at_each_time_step"])

        self.EmbeddedSkinVisualizationProcess = KratosFluid.EmbeddedSkinVisualizationProcess(
            self.origin_model_part,
            self.visualization_model_part,
            aux_params)

        # Set the output variables and build the GiD output process
        if (settings["parallel_type"].GetString() == "OpenMP"):
            from KratosMultiphysics.gid_output_process import GiDOutputProcess
            self.gid_output = GiDOutputProcess(self.visualization_model_part, settings["visualization_model_part_name"].GetString(), settings["output_configuration"])
        elif (settings["parallel_type"].GetString() == "MPI"):
<<<<<<< HEAD
            from KratosMultiphysics.gid_output_process_mpi import GiDOutputProcessMPI
            self.gid_output = GiDOutputProcessMPI(self.visualization_model_part, settings["visualization_model_part_name"].GetString(), settings["output_configuration"])
=======
            from KratosMultiphysics.mpi.distributed_gid_output_process import DistributedGiDOutputProcess
            self.gid_output = DistributedGiDOutputProcess(self.visualization_model_part, settings["visualization_model_part_name"].GetString(), settings["output_configuration"])
>>>>>>> dc0d9e31

    def ExecuteInitialize(self):
        self.gid_output.ExecuteInitialize()
        self.EmbeddedSkinVisualizationProcess.ExecuteInitialize()

    def ExecuteBeforeSolutionLoop(self):
        self.EmbeddedSkinVisualizationProcess.ExecuteBeforeSolutionLoop()
        self.gid_output.ExecuteBeforeSolutionLoop()

    def ExecuteInitializeSolutionStep(self):
        # Set time in case the GiD process control output is time
        self.visualization_model_part.ProcessInfo[KratosMultiphysics.TIME] = self.origin_model_part.ProcessInfo[KratosMultiphysics.TIME]

        self.EmbeddedSkinVisualizationProcess.ExecuteInitializeSolutionStep()
        self.gid_output.ExecuteInitializeSolutionStep()

    def ExecuteFinalizeSolutionStep(self):
        self.EmbeddedSkinVisualizationProcess.ExecuteFinalizeSolutionStep()
        self.gid_output.ExecuteInitializeSolutionStep()

    def ExecuteBeforeOutputStep(self):
        self.EmbeddedSkinVisualizationProcess.ExecuteBeforeOutputStep()
        if (self.gid_output.IsOutputStep()):
            self.gid_output.PrintOutput()

    def ExecuteFinalize(self):
        self.EmbeddedSkinVisualizationProcess.ExecuteFinalize()
        self.gid_output.ExecuteFinalize()<|MERGE_RESOLUTION|>--- conflicted
+++ resolved
@@ -78,13 +78,8 @@
             from KratosMultiphysics.gid_output_process import GiDOutputProcess
             self.gid_output = GiDOutputProcess(self.visualization_model_part, settings["visualization_model_part_name"].GetString(), settings["output_configuration"])
         elif (settings["parallel_type"].GetString() == "MPI"):
-<<<<<<< HEAD
-            from KratosMultiphysics.gid_output_process_mpi import GiDOutputProcessMPI
-            self.gid_output = GiDOutputProcessMPI(self.visualization_model_part, settings["visualization_model_part_name"].GetString(), settings["output_configuration"])
-=======
             from KratosMultiphysics.mpi.distributed_gid_output_process import DistributedGiDOutputProcess
             self.gid_output = DistributedGiDOutputProcess(self.visualization_model_part, settings["visualization_model_part_name"].GetString(), settings["output_configuration"])
->>>>>>> dc0d9e31
 
     def ExecuteInitialize(self):
         self.gid_output.ExecuteInitialize()
