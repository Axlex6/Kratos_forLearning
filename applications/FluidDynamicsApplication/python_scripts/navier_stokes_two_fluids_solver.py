--- conflicted
+++ resolved
@@ -71,13 +71,8 @@
 
         self.min_buffer_size = 3
 
-<<<<<<< HEAD
-        # There is only a single rank in OpenMP, we always print
-        self._is_printing_rank = True
         self._bfecc_convection = self.settings["bfecc_convection"].GetBool()
 
-=======
->>>>>>> 22886840
         ## Set the distance reading filename
         # TODO: remove the manual "distance_file_name" set as soon as the problem type one has been tested.
         if (self.settings["distance_reading_settings"]["import_mode"].GetString() == "from_GiD_file"):
