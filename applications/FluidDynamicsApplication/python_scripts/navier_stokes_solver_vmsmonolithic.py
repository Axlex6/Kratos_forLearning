from __future__ import absolute_import, division  # makes KratosMultiphysics backward compatible with python 2.6 and 2.7

# Importing the Kratos Library
import KratosMultiphysics

# Import applications
import KratosMultiphysics.FluidDynamicsApplication as KratosCFD

# Import base class file
from KratosMultiphysics.FluidDynamicsApplication.fluid_solver import FluidSolver

import KratosMultiphysics.python_linear_solver_factory as linear_solver_factory

from KratosMultiphysics.FluidDynamicsApplication.turbulence_model_solver import CreateTurbulenceModel

class StabilizedFormulation(object):
    """Helper class to define stabilization-dependent parameters."""
    def __init__(self,settings):
        self.element_name = None
        self.condition_name = "MonolithicWallCondition"
        self.element_integrates_in_time = False
        self.element_has_nodal_properties = False
        self.process_data = {}

        if settings.Has("element_type"):
            formulation = settings["element_type"].GetString()
            if formulation == "vms":
                self._SetUpClassicVMS(settings)
            elif formulation == "qsvms":
                self._SetUpQSVMS(settings)
            elif formulation == "dvms":
                self._SetUpDVMS(settings)
            elif formulation == "fic":
                self._SetUpFIC(settings)
            elif formulation == "symbolic":
                self._SetUpSymbolic(settings)
        else:
            print(settings)
            raise RuntimeError("Argument \'element_type\' not found in stabilization settings.")

    def SetProcessInfo(self,model_part):
        for variable,value in self.process_data.items():
            model_part.ProcessInfo[variable] = value

    def _SetUpClassicVMS(self,settings):
        default_settings = KratosMultiphysics.Parameters(r"""{
            "element_type": "vms",
            "use_orthogonal_subscales": false,
            "dynamic_tau": 0.01
        }""")

        default_non_newtonian_settings = KratosMultiphysics.Parameters(r"""{
            "power_law_k": 1e-6,
            "power_law_n": 1.0,
            "yield_stress": 0.0,
            "regularization_coefficient" : 100.0
        }""")

        # if non-newtonian, there are some extra options
        if settings.Has("non_newtonian_fluid_parameters"):
            self.non_newtonian_option = True
            default_settings.AddValue("non_newtonian_fluid_parameters", default_non_newtonian_settings)
            self.element_name = 'HerschelBulkleyVMS'
        else:
            self.non_newtonian_option = False
            self.element_name = 'VMS'

        settings.ValidateAndAssignDefaults(default_settings)

        # set the nodal material properties flag
        self.element_has_nodal_properties = True

        # validate the non-newtonian parameters if necessary
        if self.non_newtonian_option:
            settings["non_newtonian_fluid_parameters"].ValidateAndAssignDefaults(default_non_newtonian_settings)
            self.process_data[KratosMultiphysics.POWER_LAW_K] = settings["non_newtonian_fluid_parameters"]["power_law_k"].GetDouble()
            self.process_data[KratosMultiphysics.POWER_LAW_N] = settings["non_newtonian_fluid_parameters"]["power_law_n"].GetDouble()
            self.process_data[KratosMultiphysics.YIELD_STRESS] = settings["non_newtonian_fluid_parameters"]["yield_stress"].GetDouble()
            self.process_data[KratosCFD.REGULARIZATION_COEFFICIENT] = settings["non_newtonian_fluid_parameters"]["regularization_coefficient"].GetDouble()

        self.process_data[KratosMultiphysics.DYNAMIC_TAU] = settings["dynamic_tau"].GetDouble()
        use_oss = settings["use_orthogonal_subscales"].GetBool()
        self.process_data[KratosMultiphysics.OSS_SWITCH] = int(use_oss)

    def _SetUpQSVMS(self,settings):
        default_settings = KratosMultiphysics.Parameters(r"""{
            "element_type": "qsvms",
            "use_orthogonal_subscales": false,
            "dynamic_tau": 0.0,
            "element_manages_time_integration": false
        }""")
        settings.ValidateAndAssignDefaults(default_settings)

        if settings["element_manages_time_integration"].GetBool() == False:
            self.element_name = "QSVMS"
            self.element_integrates_in_time = False
        else:
            self.element_name = "TimeIntegratedQSVMS"
            self.element_integrates_in_time = True

        self.process_data[KratosMultiphysics.DYNAMIC_TAU] = settings["dynamic_tau"].GetDouble()
        use_oss = settings["use_orthogonal_subscales"].GetBool()
        self.process_data[KratosMultiphysics.OSS_SWITCH] = int(use_oss)

    def _SetUpDVMS(self,settings):
        default_settings = KratosMultiphysics.Parameters(r"""{
            "element_type": "dvms",
            "use_orthogonal_subscales": false
        }""")
        settings.ValidateAndAssignDefaults(default_settings)

        self.element_name = "DVMS"

        use_oss = settings["use_orthogonal_subscales"].GetBool()
        self.process_data[KratosMultiphysics.OSS_SWITCH] = int(use_oss)


    def _SetUpFIC(self,settings):
        default_settings = KratosMultiphysics.Parameters(r"""{
            "element_type": "fic",
            "beta": 0.8,
            "adjust_beta_dynamically": false
        }""")
        settings.ValidateAndAssignDefaults(default_settings)

        dynamic_beta = settings["adjust_beta_dynamically"].GetBool()
        if dynamic_beta:
            KratosMultiphysics.Logger.PrintWarning("NavierStokesSolverVMSMonolithic","FIC with dynamic beta not yet implemented, using provided beta as a constant value")
        else:
            self.element_name = "FIC"

        self.process_data[KratosCFD.FIC_BETA] = settings["beta"].GetDouble()
        self.process_data[KratosMultiphysics.OSS_SWITCH] = 0

    def _SetUpSymbolic(self,settings):
        default_settings = KratosMultiphysics.Parameters(r"""{
            "element_type": "symbolic",
            "dynamic_tau": 1.0,
            "sound_velocity": 1.0e+12
        }""")
        settings.ValidateAndAssignDefaults(default_settings)

        self.element_name = "SymbolicNavierStokes"
        self.condition_name = "NavierStokesWallCondition"
        self.element_integrates_in_time = True

        self.process_data[KratosMultiphysics.DYNAMIC_TAU] = settings["dynamic_tau"].GetDouble()
        self.process_data[KratosMultiphysics.SOUND_VELOCITY] = settings["sound_velocity"].GetDouble()

def CreateSolver(model, custom_settings):
    return NavierStokesSolverMonolithic(model, custom_settings)

class NavierStokesSolverMonolithic(FluidSolver):

    @classmethod
    def GetDefaultSettings(cls):

        ##settings string in json format
        default_settings = KratosMultiphysics.Parameters("""
        {
            "solver_type": "navier_stokes_solver_vmsmonolithic",
            "model_part_name": "FluidModelPart",
            "domain_size": -1,
            "model_import_settings": {
                "input_type": "mdpa",
                "input_filename": "unknown_name",
                "reorder": false
            },
            "material_import_settings": {
                "materials_filename": ""
            },
            "formulation": {
                "element_type": "vms"
            },
            "maximum_iterations": 10,
            "echo_level": 0,
            "consider_periodic_conditions": false,
            "compute_reactions": false,
            "reform_dofs_at_each_step": true,
            "relative_velocity_tolerance": 1e-3,
            "absolute_velocity_tolerance": 1e-5,
            "relative_pressure_tolerance": 1e-3,
            "absolute_pressure_tolerance": 1e-5,
            "linear_solver_settings"        : {
                "solver_type" : "amgcl"
            },
            "volume_model_part_name" : "volume_model_part",
            "skin_parts": [""],
            "no_skin_parts":[""],
            "time_stepping"                : {
                "automatic_time_step" : false,
                "CFL_number"          : 1,
                "minimum_delta_time"  : 1e-4,
                "maximum_delta_time"  : 0.01,
                "time_step"           : 0.0
            },
            "time_scheme":"bossak",
            "alpha":-0.3,
            "velocity_relaxation":0.9,
            "pressure_relaxation":0.9,
            "move_mesh_strategy": 0,
            "periodic": "periodic",
            "move_mesh_flag": false,
            "turbulence_model_solver_settings": {}
        }""")

        default_settings.AddMissingParameters(super(NavierStokesSolverMonolithic, cls).GetDefaultSettings())
        return default_settings

    def _BackwardsCompatibilityHelper(self,settings):
        ## Backwards compatibility -- deprecation warnings
        if settings.Has("stabilization"):
            msg  = "Input JSON data contains deprecated setting \'stabilization\'.\n"
            msg += "Please rename it to \'formulation\' (and rename \'stabilization/formulation\' to \'formulation/element_type\' if it exists).\n"
            KratosMultiphysics.Logger.PrintWarning("NavierStokesVMSMonolithicSolver",msg)
            settings.AddValue("formulation", settings["stabilization"])
            settings.RemoveValue("stabilization")
            settings["formulation"].AddValue("element_type", settings["formulation"]["formulation"])
            settings["formulation"].RemoveValue("formulation")

        if settings.Has("oss_switch"):
            msg  = "Input JSON data contains deprecated setting \'oss_switch\' (int).\n"
            msg += "Please define \'formulation/element_type\' (set it to \'vms\')\n"
            msg += "and set \'formulation/use_orthogonal_subscales\' (bool) instead."
            KratosMultiphysics.Logger.PrintWarning("NavierStokesVMSMonolithicSolver",msg)
            if not settings.Has("formulation"):
                settings.AddValue("formulation",KratosMultiphysics.Parameters(r'{"element_type":"vms"}'))
            settings["formulation"].AddEmptyValue("use_orthogonal_subscales")
            settings["formulation"]["use_orthogonal_subscales"].SetBool(bool(settings["oss_switch"].GetInt()))
            settings.RemoveValue("oss_switch")
        if settings.Has("dynamic_tau"):
            msg  = "Input JSON data contains deprecated setting \'dynamic_tau\' (float).\n"
            msg += "Please define \'formulation/element_type\' (set it to \'vms\') and \n"
            msg += "set \'formulation/dynamic_tau\' (float) instead."
            KratosMultiphysics.Logger.PrintWarning("NavierStokesVMSMonolithicSolver",msg)
            if not settings.Has("formulation"):
                settings.AddValue("formulation",KratosMultiphysics.Parameters(r'{"element_type":"vms"}'))
            settings["formulation"].AddEmptyValue("dynamic_tau")
            settings["formulation"]["dynamic_tau"].SetDouble(settings["dynamic_tau"].GetDouble())
            settings.RemoveValue("dynamic_tau")

        if settings.Has("turbulence_model") and settings["turbulence_model"].IsString():
            if settings["turbulence_model"].GetString().lower()!="none":
                msg = "Ignoring deprecated \"turbulence_model\" (string) setting."
                KratosMultiphysics.Logger.PrintWarning("NavierStokesVMSMonolithicSolver",msg)
            settings.RemoveValue("turbulence_model")

        return settings


    def __init__(self, model, custom_settings):
        self._validate_settings_in_baseclass=True # To be removed eventually
        custom_settings = self._BackwardsCompatibilityHelper(custom_settings)
        super(NavierStokesSolverMonolithic,self).__init__(model,custom_settings)

        self.formulation = StabilizedFormulation(self.settings["formulation"])
        self.element_name = self.formulation.element_name
        self.condition_name = self.formulation.condition_name
        self.element_integrates_in_time = self.formulation.element_integrates_in_time
        self.element_has_nodal_properties = self.formulation.element_has_nodal_properties

        scheme_type = self.settings["time_scheme"].GetString()
        if scheme_type == "bossak":
            self.min_buffer_size = 2
        elif scheme_type == "bdf2":
            self.min_buffer_size = 3
        elif scheme_type == "steady":
            self.min_buffer_size = 1
            self._SetUpSteadySimulation()
        else:
            msg  = "Unknown time_scheme option found in project parameters:\n"
            msg += "\"" + scheme_type + "\"\n"
            msg += "Accepted values are \"bossak\", \"bdf2\" or \"steady\".\n"
            raise Exception(msg)

        ## Construct the linear solver
        self.linear_solver = linear_solver_factory.ConstructSolver(self.settings["linear_solver_settings"])

        ## Construct the turbulence model solver
        if not self.settings["turbulence_model_solver_settings"].IsEquivalentTo(KratosMultiphysics.Parameters("{}")):
            self._turbulence_model_solver = CreateTurbulenceModel(model, self.settings["turbulence_model_solver_settings"])
            self.condition_name = self._turbulence_model_solver.GetFluidVelocityPressureConditionName()
            KratosMultiphysics.Logger.PrintInfo("NavierStokesSolverMonolithic", "Using " + self.condition_name + " as wall condition")

        KratosMultiphysics.Logger.PrintInfo("NavierStokesSolverMonolithic", "Construction of NavierStokesSolverMonolithic finished.")


    def AddVariables(self):
        ## Add base class variables
        self.main_model_part.AddNodalSolutionStepVariable(KratosMultiphysics.VELOCITY)
        self.main_model_part.AddNodalSolutionStepVariable(KratosMultiphysics.ACCELERATION)
        self.main_model_part.AddNodalSolutionStepVariable(KratosMultiphysics.MESH_VELOCITY)
        self.main_model_part.AddNodalSolutionStepVariable(KratosMultiphysics.PRESSURE)
        self.main_model_part.AddNodalSolutionStepVariable(KratosMultiphysics.IS_STRUCTURE)
        self.main_model_part.AddNodalSolutionStepVariable(KratosMultiphysics.DISPLACEMENT)
        self.main_model_part.AddNodalSolutionStepVariable(KratosMultiphysics.VISCOSITY)
        self.main_model_part.AddNodalSolutionStepVariable(KratosMultiphysics.DENSITY)
        self.main_model_part.AddNodalSolutionStepVariable(KratosMultiphysics.BODY_FORCE)
        self.main_model_part.AddNodalSolutionStepVariable(KratosMultiphysics.NODAL_AREA)
        self.main_model_part.AddNodalSolutionStepVariable(KratosMultiphysics.NODAL_H)
        self.main_model_part.AddNodalSolutionStepVariable(KratosMultiphysics.ADVPROJ)
        self.main_model_part.AddNodalSolutionStepVariable(KratosMultiphysics.DIVPROJ)
        self.main_model_part.AddNodalSolutionStepVariable(KratosMultiphysics.REACTION)
        self.main_model_part.AddNodalSolutionStepVariable(KratosMultiphysics.REACTION_WATER_PRESSURE)
        self.main_model_part.AddNodalSolutionStepVariable(KratosMultiphysics.EXTERNAL_PRESSURE)
        self.main_model_part.AddNodalSolutionStepVariable(KratosMultiphysics.NORMAL)
        self.main_model_part.AddNodalSolutionStepVariable(KratosMultiphysics.Y_WALL)
        self.main_model_part.AddNodalSolutionStepVariable(KratosCFD.Q_VALUE)

        # Adding variables required for the turbulence modelling
        if hasattr(self, "_turbulence_model_solver"):
            self._turbulence_model_solver.fluid_model_part = self.main_model_part
            self._turbulence_model_solver.AddVariables()

        if self.settings["consider_periodic_conditions"].GetBool() == True:
            self.main_model_part.AddNodalSolutionStepVariable(KratosCFD.PATCH_INDEX)

        KratosMultiphysics.Logger.PrintInfo("NavierStokesSolverMonolithic", "Fluid solver variables added correctly.")

<<<<<<< HEAD
=======
    def AddDofs(self):
        super(NavierStokesSolverMonolithic, self).AddDofs()

        if hasattr(self, "_turbulence_model_solver"):
            self._turbulence_model_solver.AddDofs()

    def PrepareModelPart(self):
        if not self.main_model_part.ProcessInfo[KratosMultiphysics.IS_RESTARTED]:
            self._set_physical_properties()

        super(NavierStokesSolverMonolithic, self).PrepareModelPart()

        if hasattr(self, "_turbulence_model_solver"):
            self._turbulence_model_solver.PrepareModelPart()

>>>>>>> e771e88a
    def Initialize(self):

        self.computing_model_part = self.GetComputingModelPart()

        # If needed, create the estimate time step utility
        if (self.settings["time_stepping"]["automatic_time_step"].GetBool()):
            self.EstimateDeltaTimeUtility = self._GetAutomaticTimeSteppingUtility()

        # Creating the solution strategy

        if self.settings["time_scheme"].GetString() == "steady":
            self.conv_criteria = KratosMultiphysics.ResidualCriteria(self.settings["relative_velocity_tolerance"].GetDouble(),
                                                                     self.settings["absolute_velocity_tolerance"].GetDouble())
        else:
            self.conv_criteria = KratosCFD.VelPrCriteria(self.settings["relative_velocity_tolerance"].GetDouble(),
                                                         self.settings["absolute_velocity_tolerance"].GetDouble(),
                                                         self.settings["relative_pressure_tolerance"].GetDouble(),
                                                         self.settings["absolute_pressure_tolerance"].GetDouble())

        (self.conv_criteria).SetEchoLevel(self.settings["echo_level"].GetInt())

        # Creating the time integration scheme
        if (self.element_integrates_in_time):
            # "Fake" scheme for those cases in where the element manages the time integration
            # It is required to perform the nodal update once the current time step is solved
            self.time_scheme = KratosMultiphysics.ResidualBasedIncrementalUpdateStaticSchemeSlip(
                self.computing_model_part.ProcessInfo[KratosMultiphysics.DOMAIN_SIZE],
                self.computing_model_part.ProcessInfo[KratosMultiphysics.DOMAIN_SIZE]+1)
            # In case the BDF2 scheme is used inside the element, the BDF time discretization utility is required to update the BDF coefficients
            if (self.settings["time_scheme"].GetString() == "bdf2"):
                time_order = 2
                self.time_discretization = KratosMultiphysics.TimeDiscretization.BDF(time_order)
            else:
                err_msg = "Requested elemental time scheme \"" + self.settings["time_scheme"].GetString()+ "\" is not available.\n"
                err_msg += "Available options are: \"bdf2\""
                raise Exception(err_msg)
        else:
            if not hasattr(self, "_turbulence_model_solver"):
                # Bossak time integration scheme
                if self.settings["time_scheme"].GetString() == "bossak":
                    if self.settings["consider_periodic_conditions"].GetBool() == True:
                        self.time_scheme = KratosCFD.ResidualBasedPredictorCorrectorVelocityBossakSchemeTurbulent(
                            self.settings["alpha"].GetDouble(),
                            self.computing_model_part.ProcessInfo[KratosMultiphysics.DOMAIN_SIZE],
                            KratosCFD.PATCH_INDEX)
                    else:
                        self.time_scheme = KratosCFD.ResidualBasedPredictorCorrectorVelocityBossakSchemeTurbulent(
                            self.settings["alpha"].GetDouble(),
                            self.settings["move_mesh_strategy"].GetInt(),
                            self.computing_model_part.ProcessInfo[KratosMultiphysics.DOMAIN_SIZE])
                # BDF2 time integration scheme
                elif self.settings["time_scheme"].GetString() == "bdf2":
                    self.time_scheme = KratosCFD.GearScheme()
                # Time scheme for steady state fluid solver
                elif self.settings["time_scheme"].GetString() == "steady":
                    self.time_scheme = KratosCFD.ResidualBasedSimpleSteadyScheme(
                            self.settings["velocity_relaxation"].GetDouble(),
                            self.settings["pressure_relaxation"].GetDouble(),
                            self.computing_model_part.ProcessInfo[KratosMultiphysics.DOMAIN_SIZE])
                else:
                    err_msg = "Requested time scheme " + self.settings["time_scheme"].GetString() + " is not available.\n"
                    err_msg += "Available options are: \"bossak\", \"bdf2\" and \"steady\""
                    raise Exception(err_msg)
            else:
                self._turbulence_model_solver.Initialize()
                if self.settings["time_scheme"].GetString() == "bossak":
                    self.time_scheme = KratosCFD.ResidualBasedPredictorCorrectorVelocityBossakSchemeTurbulent(
                                self.settings["alpha"].GetDouble(),
                                self.settings["move_mesh_strategy"].GetInt(),
                                self.computing_model_part.ProcessInfo[KratosMultiphysics.DOMAIN_SIZE],
                                self.settings["turbulence_model_solver_settings"]["velocity_pressure_relaxation_factor"].GetDouble(),
                                self._turbulence_model_solver.GetTurbulenceSolvingProcess())
                # Time scheme for steady state fluid solver
                elif self.settings["time_scheme"].GetString() == "steady":
                    self.time_scheme = KratosCFD.ResidualBasedSimpleSteadyScheme(
                            self.settings["velocity_relaxation"].GetDouble(),
                            self.settings["pressure_relaxation"].GetDouble(),
                            self.computing_model_part.ProcessInfo[KratosMultiphysics.DOMAIN_SIZE],
                            self._turbulence_model_solver.GetTurbulenceSolvingProcess())
        if self.settings["consider_periodic_conditions"].GetBool():
            builder_and_solver = KratosCFD.ResidualBasedBlockBuilderAndSolverPeriodic(self.linear_solver,
                                                                                KratosCFD.PATCH_INDEX)
        else:
            builder_and_solver = KratosMultiphysics.ResidualBasedBlockBuilderAndSolver(self.linear_solver)


        self.solver = KratosMultiphysics.ResidualBasedNewtonRaphsonStrategy(self.computing_model_part,
                                                                            self.time_scheme,
                                                                            self.linear_solver,
                                                                            self.conv_criteria,
                                                                            builder_and_solver,
                                                                            self.settings["maximum_iterations"].GetInt(),
                                                                            self.settings["compute_reactions"].GetBool(),
                                                                            self.settings["reform_dofs_at_each_step"].GetBool(),
                                                                            self.settings["move_mesh_flag"].GetBool())

        (self.solver).SetEchoLevel(self.settings["echo_level"].GetInt())

        self.formulation.SetProcessInfo(self.computing_model_part)

        (self.solver).Initialize()

        KratosMultiphysics.Logger.PrintInfo("NavierStokesSolverMonolithic", "Solver initialization finished.")

    def InitializeSolutionStep(self):
        if self._TimeBufferIsInitialized():
            # If required, compute the BDF coefficients
            if hasattr(self, 'time_discretization'):
                (self.time_discretization).ComputeAndSaveBDFCoefficients(self.GetComputingModelPart().ProcessInfo)
            # Perform the solver InitializeSolutionStep
            (self.solver).InitializeSolutionStep()

<<<<<<< HEAD
=======
            if hasattr(self, "_turbulence_model_solver"):
                self._turbulence_model_solver.InitializeSolutionStep()

    def FinalizeSolutionStep(self):
        super(NavierStokesSolverMonolithic, self).FinalizeSolutionStep()

        if hasattr(self, "_turbulence_model_solver"):
            self._turbulence_model_solver.FinalizeSolutionStep()

    def Check(self):
        super(NavierStokesSolverMonolithic, self).Check()

        if hasattr(self, "_turbulence_model_solver"):
            self._turbulence_model_solver.Check()

    def _set_physical_properties(self):
        # Check if fluid properties are provided using a .json file
        materials_filename = self.settings["material_import_settings"]["materials_filename"].GetString()
        if (materials_filename != "unknown_materials.json"):
            # Add constitutive laws and material properties from .json file to model parts
            material_settings = KratosMultiphysics.Parameters("""{"Parameters": {"materials_filename": ""}} """)
            material_settings["Parameters"]["materials_filename"].SetString(materials_filename)
            KratosMultiphysics.ReadMaterialsUtility(material_settings, self.model)
        else:
            # Get density and dynamic viscostity from the properties and transfer them to the nodes
            for el in self.main_model_part.Elements:
                rho = el.Properties.GetValue(KratosMultiphysics.DENSITY)
                if rho <= 0.0:
                    raise Exception("DENSITY set to {0} in Properties {1}, positive number expected.".format(rho,el.Properties.Id))
                dyn_viscosity = el.Properties.GetValue(KratosMultiphysics.DYNAMIC_VISCOSITY)
                if dyn_viscosity <= 0.0:
                    raise Exception("DYNAMIC_VISCOSITY set to {0} in Properties {1}, positive number expected.".format(dyn_viscosity,el.Properties.Id))
                kin_viscosity = dyn_viscosity / rho
                break
            else:
                raise Exception("No fluid elements found in the main model part.")

            KratosMultiphysics.VariableUtils().SetScalarVar(KratosMultiphysics.DENSITY, rho, self.main_model_part.Nodes)
            KratosMultiphysics.VariableUtils().SetScalarVar(KratosMultiphysics.VISCOSITY, kin_viscosity, self.main_model_part.Nodes)

>>>>>>> e771e88a
    def _SetUpSteadySimulation(self):
        '''Overwrite time stepping parameters so that they do not interfere with steady state simulations.'''
        self.settings["time_stepping"]["automatic_time_step"].SetBool(False)
        if self.settings["formulation"].Has("dynamic_tau"):
            self.settings["formulation"]["dynamic_tau"].SetDouble(0.0)
<|MERGE_RESOLUTION|>--- conflicted
+++ resolved
@@ -228,6 +228,7 @@
             settings["formulation"].AddEmptyValue("use_orthogonal_subscales")
             settings["formulation"]["use_orthogonal_subscales"].SetBool(bool(settings["oss_switch"].GetInt()))
             settings.RemoveValue("oss_switch")
+
         if settings.Has("dynamic_tau"):
             msg  = "Input JSON data contains deprecated setting \'dynamic_tau\' (float).\n"
             msg += "Please define \'formulation/element_type\' (set it to \'vms\') and \n"
@@ -317,24 +318,20 @@
 
         KratosMultiphysics.Logger.PrintInfo("NavierStokesSolverMonolithic", "Fluid solver variables added correctly.")
 
-<<<<<<< HEAD
-=======
     def AddDofs(self):
         super(NavierStokesSolverMonolithic, self).AddDofs()
 
+        # Adding DOFs required for the turbulence modelling
         if hasattr(self, "_turbulence_model_solver"):
             self._turbulence_model_solver.AddDofs()
 
     def PrepareModelPart(self):
-        if not self.main_model_part.ProcessInfo[KratosMultiphysics.IS_RESTARTED]:
-            self._set_physical_properties()
-
         super(NavierStokesSolverMonolithic, self).PrepareModelPart()
 
+        # Missing prepare model part operations required for the turbulence modelling
         if hasattr(self, "_turbulence_model_solver"):
             self._turbulence_model_solver.PrepareModelPart()
 
->>>>>>> e771e88a
     def Initialize(self):
 
         self.computing_model_part = self.GetComputingModelPart()
@@ -446,52 +443,24 @@
                 (self.time_discretization).ComputeAndSaveBDFCoefficients(self.GetComputingModelPart().ProcessInfo)
             # Perform the solver InitializeSolutionStep
             (self.solver).InitializeSolutionStep()
-
-<<<<<<< HEAD
-=======
+            # Perform the turbulence modelling InitializeSolutionStep
             if hasattr(self, "_turbulence_model_solver"):
                 self._turbulence_model_solver.InitializeSolutionStep()
 
     def FinalizeSolutionStep(self):
         super(NavierStokesSolverMonolithic, self).FinalizeSolutionStep()
-
+        # Perform the turbulence modelling FinalizeSolutionStep
         if hasattr(self, "_turbulence_model_solver"):
             self._turbulence_model_solver.FinalizeSolutionStep()
 
     def Check(self):
         super(NavierStokesSolverMonolithic, self).Check()
-
+        # Turbulence modelling check operations
         if hasattr(self, "_turbulence_model_solver"):
             self._turbulence_model_solver.Check()
 
-    def _set_physical_properties(self):
-        # Check if fluid properties are provided using a .json file
-        materials_filename = self.settings["material_import_settings"]["materials_filename"].GetString()
-        if (materials_filename != "unknown_materials.json"):
-            # Add constitutive laws and material properties from .json file to model parts
-            material_settings = KratosMultiphysics.Parameters("""{"Parameters": {"materials_filename": ""}} """)
-            material_settings["Parameters"]["materials_filename"].SetString(materials_filename)
-            KratosMultiphysics.ReadMaterialsUtility(material_settings, self.model)
-        else:
-            # Get density and dynamic viscostity from the properties and transfer them to the nodes
-            for el in self.main_model_part.Elements:
-                rho = el.Properties.GetValue(KratosMultiphysics.DENSITY)
-                if rho <= 0.0:
-                    raise Exception("DENSITY set to {0} in Properties {1}, positive number expected.".format(rho,el.Properties.Id))
-                dyn_viscosity = el.Properties.GetValue(KratosMultiphysics.DYNAMIC_VISCOSITY)
-                if dyn_viscosity <= 0.0:
-                    raise Exception("DYNAMIC_VISCOSITY set to {0} in Properties {1}, positive number expected.".format(dyn_viscosity,el.Properties.Id))
-                kin_viscosity = dyn_viscosity / rho
-                break
-            else:
-                raise Exception("No fluid elements found in the main model part.")
-
-            KratosMultiphysics.VariableUtils().SetScalarVar(KratosMultiphysics.DENSITY, rho, self.main_model_part.Nodes)
-            KratosMultiphysics.VariableUtils().SetScalarVar(KratosMultiphysics.VISCOSITY, kin_viscosity, self.main_model_part.Nodes)
-
->>>>>>> e771e88a
     def _SetUpSteadySimulation(self):
         '''Overwrite time stepping parameters so that they do not interfere with steady state simulations.'''
         self.settings["time_stepping"]["automatic_time_step"].SetBool(False)
         if self.settings["formulation"].Has("dynamic_tau"):
-            self.settings["formulation"]["dynamic_tau"].SetDouble(0.0)
+            self.settings["formulation"]["dynamic_tau"].SetDouble(0.0)