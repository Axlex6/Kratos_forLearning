--- conflicted
+++ resolved
@@ -71,12 +71,9 @@
         KRATOS_REGISTER_IN_PYTHON_VARIABLE(m, IGNORE_GEOMETRIC_STIFFNESS);
         KRATOS_REGISTER_IN_PYTHON_VARIABLE(m, IS_AXISYMMETRIC);
         KRATOS_REGISTER_IN_PYTHON_VARIABLE(m, IS_COMPRESSIBLE);
-<<<<<<< HEAD
-=======
         KRATOS_REGISTER_IN_PYTHON_VARIABLE(m, IS_PQMPM);
         KRATOS_REGISTER_IN_PYTHON_VARIABLE(m, IS_MAKE_NORMAL_MP_IF_PQMPM_FAILS);
         KRATOS_REGISTER_IN_PYTHON_VARIABLE(m, PQMPM_SUBPOINT_MIN_VOLUME_FRACTION);
->>>>>>> 2691b8ec
 
         KRATOS_REGISTER_IN_PYTHON_3D_VARIABLE_WITH_COMPONENTS(m, MPC_COORD);
         KRATOS_REGISTER_IN_PYTHON_VARIABLE(m, MPC_CONDITION_ID);
@@ -120,10 +117,7 @@
         KRATOS_REGISTER_IN_PYTHON_VARIABLE(m, EXPLICIT_STRESS_UPDATE_OPTION);
         KRATOS_REGISTER_IN_PYTHON_VARIABLE(m, CALCULATE_EXPLICIT_MP_STRESS);
         KRATOS_REGISTER_IN_PYTHON_VARIABLE(m, EXPLICIT_MAP_GRID_TO_MP);
-<<<<<<< HEAD
-=======
         KRATOS_REGISTER_IN_PYTHON_VARIABLE(m, IS_FIX_EXPLICIT_MP_ON_GRID_EDGE);
->>>>>>> 2691b8ec
     }
 
 }  // namespace Python.
