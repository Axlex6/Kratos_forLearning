--- conflicted
+++ resolved
@@ -584,19 +584,11 @@
     {
         // Initialize zero the variables needed
         array_1d<double,3> mpc_xg = ZeroVector(3);
-<<<<<<< HEAD
-        array_1d<double,3> MPC_Normal = ZeroVector(3);
-        array_1d<double,3> MPC_Displacement = ZeroVector(3);
-        array_1d<double,3> MPC_Velocity = ZeroVector(3);
-        array_1d<double,3> MPC_Acceleration = ZeroVector(3);
-        array_1d<double, 3 > Point_Load = ZeroVector(3);
-=======
         array_1d<double,3> mpc_normal = ZeroVector(3);
         array_1d<double,3> mpc_displacement = ZeroVector(3);
         array_1d<double,3> mpc_velocity = ZeroVector(3);
         array_1d<double,3> mpc_acceleration = ZeroVector(3);
         array_1d<double, 3 > point_load = ZeroVector(3);
->>>>>>> e6d28b8e
 
         double mpc_area = 0.0;
         double mpc_penalty_factor = 0.0;
@@ -703,11 +695,7 @@
                                 }
 
                                 if( i->Has( POINT_LOAD ) )
-<<<<<<< HEAD
-                                    Point_Load = i->GetValue( POINT_LOAD );
-=======
                                     point_load = i->GetValue( POINT_LOAD );
->>>>>>> e6d28b8e
                             }
 
                         }
@@ -889,15 +877,6 @@
                             // TODO: If any variable is added or remove here, please add and remove also at the second loop below
                             p_condition->SetValue(MPC_CONDITION_ID, mpc_condition_id);
                             p_condition->SetValue(MPC_COORD, mpc_xg);
-<<<<<<< HEAD
-                            p_condition->SetValue(MPC_AREA, MPC_Area);
-                            p_condition->SetValue(MPC_NORMAL, MPC_Normal);
-                            p_condition->SetValue(MPC_DISPLACEMENT, MPC_Displacement);
-                            p_condition->SetValue(MPC_VELOCITY, MPC_Velocity);
-                            p_condition->SetValue(MPC_ACCELERATION, MPC_Acceleration);
-                            p_condition->SetValue(PENALTY_FACTOR, MPC_Penalty_Factor);
-                            p_condition->SetValue(POINT_LOAD, Point_Load);
-=======
                             p_condition->SetValue(MPC_AREA, mpc_area);
                             p_condition->SetValue(MPC_NORMAL, mpc_normal);
                             p_condition->SetValue(MPC_DISPLACEMENT, mpc_displacement);
@@ -905,7 +884,6 @@
                             p_condition->SetValue(MPC_ACCELERATION, mpc_acceleration);
                             p_condition->SetValue(PENALTY_FACTOR, mpc_penalty_factor);
                             p_condition->SetValue(POINT_LOAD, point_load);
->>>>>>> e6d28b8e
                             if (is_slip)
                                 p_condition->Set(SLIP);
                             if (is_contact)
@@ -941,15 +919,6 @@
                             // TODO: If any variable is added or remove here, please add and remove also at the first loop above
                             p_condition->SetValue(MPC_CONDITION_ID, mpc_condition_id);
                             p_condition->SetValue(MPC_COORD, mpc_xg);
-<<<<<<< HEAD
-                            p_condition->SetValue(MPC_AREA, MPC_Area);
-                            p_condition->SetValue(MPC_NORMAL, MPC_Normal);
-                            p_condition->SetValue(MPC_DISPLACEMENT, MPC_Displacement);
-                            p_condition->SetValue(MPC_VELOCITY, MPC_Velocity);
-                            p_condition->SetValue(MPC_ACCELERATION, MPC_Acceleration);
-                            p_condition->SetValue(PENALTY_FACTOR, MPC_Penalty_Factor);
-                            p_condition->SetValue(POINT_LOAD, Point_Load);
-=======
                             p_condition->SetValue(MPC_AREA, mpc_area);
                             p_condition->SetValue(MPC_NORMAL, mpc_normal);
                             p_condition->SetValue(MPC_DISPLACEMENT, mpc_displacement);
@@ -957,7 +926,6 @@
                             p_condition->SetValue(MPC_ACCELERATION, mpc_acceleration);
                             p_condition->SetValue(PENALTY_FACTOR, mpc_penalty_factor);
                             p_condition->SetValue(POINT_LOAD, point_load);
->>>>>>> e6d28b8e
                             if (is_slip)
                                 p_condition->Set(SLIP);
                             if (is_contact)
