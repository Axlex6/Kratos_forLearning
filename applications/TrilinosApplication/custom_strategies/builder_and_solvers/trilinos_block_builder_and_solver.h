--- conflicted
+++ resolved
@@ -168,11 +168,7 @@
      */
     TrilinosBlockBuilderAndSolver& operator=(const TrilinosBlockBuilderAndSolver& rOther) = delete;
 
-<<<<<<< HEAD
-    // TODO: In order to create a Create method something must be done about the EpetraCommunicator. Maybe ge it from ProcessInfo
-=======
     // TODO: In order to create a Create method, the name of the DataCommunicator that is used needs to be passed in the settings (see DistributedImportModelPartUtility). Then an EpetraComm can be constructed from the MPI_Comm in the DataCommunicator
->>>>>>> 38495222
 
     ///@}
     ///@name Operators
@@ -1080,7 +1076,6 @@
     ///@{
 
     /* Base variables */
-<<<<<<< HEAD
     EpetraCommunicatorType& mrComm;                 /// The MPI communicator
     int mGuessRowSize;                              /// The guess row size
     IndexType mLocalSystemSize;                     /// The local system size
@@ -1096,15 +1091,6 @@
     std::vector<IndexType> mMasterIds;                    /// The equation ids of the master
     std::unordered_set<IndexType> mInactiveSlaveDofs;     /// The set containing the inactive slave dofs
     double mScaleFactor = 1.0;                            /// The manually set scale factor
-=======
-    EpetraCommunicatorType& mrComm;   /// The MPI communicator
-    int mGuessRowSize;                /// The guess row size
-    IndexType mLocalSystemSize;       /// The local system size
-    int mFirstMyId;                   /// Auxiliary Id (I)
-    int mLastMyId;                    /// Auxiliary Id (II)
-
-    double mScaleFactor = 1.0;         /// The manually set scale factor
->>>>>>> 38495222
 
     /* Flags */
     SCALING_DIAGONAL mScalingDiagonal = SCALING_DIAGONAL::CONSIDER_MAX_DIAGONAL; /// We identify the scaling considered for the dirichlet dofs
@@ -1118,7 +1104,6 @@
     ///@name Protected Operations
     ///@{
 
-<<<<<<< HEAD
     virtual void ConstructMasterSlaveConstraintsStructure(ModelPart& rModelPart)
     {
         if (rModelPart.GetCommunicator().GlobalNumberOfMasterSlaveConstraints() > 0) {
@@ -1491,8 +1476,6 @@
         STOP_TIMER("MatrixStructure", 0)
     }
 
-=======
->>>>>>> 38495222
     /**
      * @brief This method assigns settings to member variables
      * @param ThisParameters Parameters that are assigned to the member variables
