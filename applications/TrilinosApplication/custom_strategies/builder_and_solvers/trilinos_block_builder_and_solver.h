--- conflicted
+++ resolved
@@ -87,12 +87,9 @@
     ///@name Type Definitions
     ///@{
 
-<<<<<<< HEAD
     /// Definition of the flags
     KRATOS_DEFINE_LOCAL_FLAG( SILENT_WARNINGS );
 
-=======
->>>>>>> 8b21a9cf
     /// Definition of the pointer
     KRATOS_CLASS_POINTER_DEFINITION(TrilinosBlockBuilderAndSolver);
 
@@ -143,14 +140,9 @@
         : BaseType(pNewLinearSystemSolver),
           mrComm(rComm),
           mGuessRowSize(GuessRowSize)
-<<<<<<< HEAD
-    { }
-
-=======
     {
     }    
     
->>>>>>> 8b21a9cf
     /**
      * @brief Default constructor. (with parameters)
      */
@@ -833,13 +825,10 @@
         // defining a temporary vector to gather all of the values needed
         Epetra_IntVector fixed(rA.ColMap());
 
-<<<<<<< HEAD
         // Detect if there is a line of all zeros and set the diagonal to a 1 if this happens
         const auto& r_process_info = rModelPart.GetProcessInfo();
         mScaleFactor = TSparseSpace::CheckAndCorrectZeroDiagonalValues(r_process_info, rA, rb, mScalingDiagonal);
 
-=======
->>>>>>> 8b21a9cf
         // Importing in the new temp vector the values
         int ierr = fixed.Import(fixed_local, dirichlet_importer, Insert);
         KRATOS_ERROR_IF(ierr != 0) << "Epetra failure found" << std::endl;
@@ -876,7 +865,6 @@
     }
 
     /**
-<<<<<<< HEAD
      * @brief Applies the constraints with master-slave relation matrix (RHS only)
      * @param pScheme The integration scheme considered
      * @param rModelPart The model part of the problem to solve
@@ -966,22 +954,17 @@
     }
 
     /**
-=======
->>>>>>> 8b21a9cf
      * @brief This function is intended to be called at the end of the solution step to clean up memory storage not needed
      */
     void Clear() override
     {
         BaseType::Clear();
-<<<<<<< HEAD
 
         mSlaveIds.clear();
         mMasterIds.clear();
         mInactiveSlaveDofs.clear();
         TSparseSpace::Clear(mpT);
         TSparseSpace::Clear(mpConstantVector);
-=======
->>>>>>> 8b21a9cf
     }
 
     /**
@@ -1000,7 +983,6 @@
     }
 
     /**
-<<<<<<< HEAD
      * @brief This method provides the defaults parameters to avoid conflicts between the different constructors
      * @return The default parameters
      */
@@ -1022,8 +1004,6 @@
     }
 
     /**
-=======
->>>>>>> 8b21a9cf
      * @brief Returns the name of the class as used in the settings (snake_case format)
      * @return The name of the class
      */
@@ -1096,7 +1076,6 @@
     ///@{
 
     /* Base variables */
-<<<<<<< HEAD
     EpetraCommunicatorType& mrComm;                 /// The MPI communicator
     int mGuessRowSize;                              /// The guess row size
     IndexType mLocalSystemSize;                     /// The local system size
@@ -1116,13 +1095,6 @@
     /* Flags */
     SCALING_DIAGONAL mScalingDiagonal = SCALING_DIAGONAL::CONSIDER_MAX_DIAGONAL; /// We identify the scaling considered for the dirichlet dofs
     Flags mOptions;                                                              /// Some flags used internally
-=======
-    EpetraCommunicatorType& mrComm;   /// The MPI communicator
-    int mGuessRowSize;                /// The guess row size
-    IndexType mLocalSystemSize;       /// The local system size
-    int mFirstMyId;                   /// Auxiliary Id (I)
-    int mLastMyId;                    /// Auxiliary Id (II)                                                         /// Some flags used internally
->>>>>>> 8b21a9cf
 
     ///@}
     ///@name Protected Operators
