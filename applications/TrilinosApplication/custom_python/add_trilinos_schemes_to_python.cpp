--- conflicted
+++ resolved
@@ -37,15 +37,6 @@
 #include "solving_strategies/schemes/residual_based_adjoint_steady_scheme.h"
 #include "solving_strategies/schemes/residual_based_adjoint_bossak_scheme.h"
 
-<<<<<<< HEAD
-// FluidDynamicsApplication schemes
-#include "../../FluidDynamicsApplication/custom_strategies/strategies/residualbased_predictorcorrector_velocity_bossak_scheme_turbulent.h"
-#include "../../FluidDynamicsApplication/custom_strategies/strategies/residualbased_predictorcorrector_velocity_bdf_scheme_turbulent.h"
-#include "../../FluidDynamicsApplication/custom_strategies/strategies/gear_scheme.h"
-#include "../../FluidDynamicsApplication/custom_strategies/strategies/residualbased_simple_steady_scheme.h"
-
-=======
->>>>>>> 586827cd
 // Response function
 #include "response_functions/adjoint_response_function.h"
 
@@ -140,38 +131,6 @@
         .def(py::init <const std::size_t, Parameters>())
         ;
 
-<<<<<<< HEAD
-    typedef ResidualBasedPredictorCorrectorVelocityBossakSchemeTurbulent< TrilinosSparseSpaceType, TrilinosLocalSpaceType > TurbulentBossakBaseType;
-
-    py::class_ < TurbulentBossakBaseType, typename TurbulentBossakBaseType::Pointer,TrilinosBaseSchemeType >
-        (m,"TrilinosPredictorCorrectorVelocityBossakSchemeTurbulent")
-        .def(py::init<double, double, unsigned int, double, Process::Pointer >())
-        .def(py::init<double,double,unsigned int >())
-        .def(py::init<double,unsigned int, const Variable<int>&>())
-        ;
-    typedef ResidualBasedSimpleSteadyScheme< TrilinosSparseSpaceType, TrilinosLocalSpaceType > TrilinosResidualBasedSimpleSteadyScheme;
-    py::class_ < TrilinosResidualBasedSimpleSteadyScheme, typename TrilinosResidualBasedSimpleSteadyScheme::Pointer,TrilinosBaseSchemeType >
-        (m,"TrilinosResidualBasedSimpleSteadyScheme")
-        .def(py::init<double, double, unsigned int, Process::Pointer >())
-        .def(py::init<double,double,unsigned int >())
-        ;
-
-    py::class_ <
-        ResidualBasedPredictorCorrectorBDFSchemeTurbulent< TrilinosSparseSpaceType, TrilinosLocalSpaceType>,
-        typename ResidualBasedPredictorCorrectorBDFSchemeTurbulent< TrilinosSparseSpaceType, TrilinosLocalSpaceType>::Pointer,
-        TrilinosBaseSchemeType >(m,"TrilinosResidualBasedPredictorCorrectorBDFScheme")
-        .def(py::init<unsigned int, Kratos::Flags& >() );
-
-    typedef GearScheme<TrilinosSparseSpaceType, TrilinosLocalSpaceType> GearSchemeBaseType;
-
-    py::class_ < GearSchemeBaseType, typename GearSchemeBaseType::Pointer, TrilinosBaseSchemeType >( m,"TrilinosGearScheme")
-            .def(py::init<Process::Pointer >() )
-            .def(py::init<>()) // constructor without a turbulence model
-            .def(py::init<const Variable<int>&>()) // constructor for periodic conditions
-    ;
-
-=======
->>>>>>> 586827cd
     typedef ResidualBasedAdjointStaticScheme<TrilinosSparseSpaceType, TrilinosLocalSpaceType> TrilinosResidualBasedAdjointStaticSchemeType;
     py::class_<TrilinosResidualBasedAdjointStaticSchemeType, typename TrilinosResidualBasedAdjointStaticSchemeType::Pointer, TrilinosBaseSchemeType>
         (m, "TrilinosResidualBasedAdjointStaticScheme")
