--- conflicted
+++ resolved
@@ -46,10 +46,5 @@
     return suites
 
 if __name__ == '__main__':
-<<<<<<< HEAD
     run_cpp_unit_tests.run()
-    KratosUnittest.runTests(AssambleTestSuites())
-    
-=======
-    KratosUnittest.runTests(AssembleTestSuites())
->>>>>>> 9408aa5a
+    KratosUnittest.runTests(AssambleTestSuites())