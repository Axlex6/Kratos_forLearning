import KratosMultiphysics

import KratosMultiphysics.KratosUnittest as KratosUnittest
from KratosMultiphysics.ShallowWaterApplication.shallow_water_analysis import ShallowWaterAnalysis

class ShallowWaterTestFactory(KratosUnittest.TestCase):
    def test_execution(self):
        with KratosUnittest.WorkFolderScope(self.execution_directory, __file__):
            with open(self.execution_file + "_parameters.json",'r') as parameter_file:
                ProjectParameters = KratosMultiphysics.Parameters(parameter_file.read())
            model = KratosMultiphysics.Model()
            test = ShallowWaterAnalysis(model, ProjectParameters)
            test.Run()

class TestLagrangianShallowWaterElement(ShallowWaterTestFactory):
    execution_directory = "elements_tests"
    execution_file = "lagrangian_swe"

class TestShallowWaterElement(ShallowWaterTestFactory):
    execution_directory = "elements_tests"
    execution_file = "swe"

class TestShallowWater2D3NElement(ShallowWaterTestFactory):
    execution_directory = "elements_tests"
    execution_file = "shallow_water_2d_3n"

<<<<<<< HEAD
=======
class TestMonotonicShallowWater2D3NElement(ShallowWaterTestFactory):
    execution_directory = "elements_tests"
    execution_file = "monotonic_shallow_water_2d_3n"

>>>>>>> 77633dd7
class TestSetTopographyProcess(ShallowWaterTestFactory):
    execution_directory = "processes_tests"
    execution_file = "set_topography_process"

class TestNodesOutputProcess(ShallowWaterTestFactory):
    execution_directory = "processes_tests"
    execution_file = "nodes_output_process"

class TestVisualizationMeshProcess(ShallowWaterTestFactory):
    execution_directory = "processes_tests"
<<<<<<< HEAD
    execution_file = "visualization_mesh_process"
=======
    execution_file = "visualization_mesh_process"

class TestMacDonaldShockBenchmark(ShallowWaterTestFactory):
    execution_directory = "processes_tests"
    execution_file = "mac_donald_shock_benchmark"

class TestDamBreakBenchmark(ShallowWaterTestFactory):
    execution_directory = "processes_tests"
    execution_file = "dam_break_benchmark"

class TestDryDamBreakBenchmark(ShallowWaterTestFactory):
    execution_directory = "processes_tests"
    execution_file = "dry_dam_break_benchmark"

class TestPlanarSurfaceInParabolaBenchmark(ShallowWaterTestFactory):
    execution_directory = "processes_tests"
    execution_file = "planar_surface_in_parabola_benchmark"
>>>>>>> 77633dd7
<|MERGE_RESOLUTION|>--- conflicted
+++ resolved
@@ -24,13 +24,10 @@
     execution_directory = "elements_tests"
     execution_file = "shallow_water_2d_3n"
 
-<<<<<<< HEAD
-=======
 class TestMonotonicShallowWater2D3NElement(ShallowWaterTestFactory):
     execution_directory = "elements_tests"
     execution_file = "monotonic_shallow_water_2d_3n"
 
->>>>>>> 77633dd7
 class TestSetTopographyProcess(ShallowWaterTestFactory):
     execution_directory = "processes_tests"
     execution_file = "set_topography_process"
@@ -41,9 +38,6 @@
 
 class TestVisualizationMeshProcess(ShallowWaterTestFactory):
     execution_directory = "processes_tests"
-<<<<<<< HEAD
-    execution_file = "visualization_mesh_process"
-=======
     execution_file = "visualization_mesh_process"
 
 class TestMacDonaldShockBenchmark(ShallowWaterTestFactory):
@@ -60,5 +54,4 @@
 
 class TestPlanarSurfaceInParabolaBenchmark(ShallowWaterTestFactory):
     execution_directory = "processes_tests"
-    execution_file = "planar_surface_in_parabola_benchmark"
->>>>>>> 77633dd7
+    execution_file = "planar_surface_in_parabola_benchmark"