//    |  /           |
//    ' /   __| _` | __|  _ \   __|
//    . \  |   (   | |   (   |\__ `
//   _|\_\_|  \__,_|\__|\___/ ____/
//                   Multi-Physics
//
//  License:         BSD License
//                   Kratos default license: kratos/license.txt
//
//  Main authors:    Miguel Maso Sotomayor
//

// System includes


// External includes


// Project includes
#include "geometries/triangle_2d_3.h"
#include "geometries/quadrilateral_2d_4.h"
#include "geometries/line_2d_2.h"
#include "geometries/point_2d.h"
#include "shallow_water_application.h"
#include "shallow_water_application_variables.h"


namespace Kratos
{

    KratosShallowWaterApplication::KratosShallowWaterApplication():
        KratosApplication("ShallowWaterApplication"),

        mShallowElement2D3N(0, Element::GeometryType::Pointer( new Triangle2D3<Node<3>> ( Element::GeometryType::PointsArrayType (3) ) ) ),

        mRVSWE2D3N(0, Element::GeometryType::Pointer( new Triangle2D3<Node<3>> ( Element::GeometryType::PointsArrayType (3) ) ) ),
        mRVSWE2D4N( 0, Element::GeometryType::Pointer( new Quadrilateral2D4<Node<3> >( Element::GeometryType::PointsArrayType (4) ) ) ),

        mPFEM2RVSWE2D3N(0, Element::GeometryType::Pointer( new Triangle2D3<Node<3>> ( Element::GeometryType::PointsArrayType (3) ) ) ),
        mPFEM2RVSWE2D4N( 0, Element::GeometryType::Pointer( new Quadrilateral2D4<Node<3> >( Element::GeometryType::PointsArrayType (4) ) ) ),

        mCVSWE2D3N(0, Element::GeometryType::Pointer( new Triangle2D3<Node<3>> ( Element::GeometryType::PointsArrayType (3) ) ) ),
        mCVSWE2D4N( 0, Element::GeometryType::Pointer( new Quadrilateral2D4<Node<3> >( Element::GeometryType::PointsArrayType (4) ) ) ),

        mPFEM2CVSWE2D3N(0, Element::GeometryType::Pointer( new Triangle2D3<Node<3>> ( Element::GeometryType::PointsArrayType (3) ) ) ),
        mPFEM2CVSWE2D4N( 0, Element::GeometryType::Pointer( new Quadrilateral2D4<Node<3> >( Element::GeometryType::PointsArrayType (4) ) ) ),

        mSWE2D3N(0, Element::GeometryType::Pointer( new Triangle2D3<Node<3>> ( Element::GeometryType::PointsArrayType (3) ) ) ),
        mSWE2D4N(0, Element::GeometryType::Pointer( new Quadrilateral2D4<Node<3> >( Element::GeometryType::PointsArrayType (4) ) ) ),

        mLagrangianSWE2D3N(0, Element::GeometryType::Pointer( new Triangle2D3<Node<3>> ( Element::GeometryType::PointsArrayType (3) ) ) ),
        mLagrangianSWE2D4N(0, Element::GeometryType::Pointer( new Quadrilateral2D4<Node<3> >( Element::GeometryType::PointsArrayType (4) ) ) ),

<<<<<<< HEAD
        mPrimitiveVarElement2D3N( 0, Element::GeometryType::Pointer( new Triangle2D3<Node<3>      >( Element::GeometryType::PointsArrayType (3) ) ) ),
        mPrimitiveVarElement2D4N( 0, Element::GeometryType::Pointer( new Quadrilateral2D4<Node<3> >( Element::GeometryType::PointsArrayType (4) ) ) ),

        mConservedVarElement2D3N( 0, Element::GeometryType::Pointer( new Triangle2D3<Node<3>      >( Element::GeometryType::PointsArrayType (3) ) ) ),
        mConservedVarElement2D4N( 0, Element::GeometryType::Pointer( new Quadrilateral2D4<Node<3> >( Element::GeometryType::PointsArrayType (4) ) ) ),

        mEulerPrimVarElement2D3N( 0, Element::GeometryType::Pointer( new Triangle2D3<Node<3>      >( Element::GeometryType::PointsArrayType (3) ) ) ),
        mEulerPrimVarElement2D4N( 0, Element::GeometryType::Pointer( new Quadrilateral2D4<Node<3> >( Element::GeometryType::PointsArrayType (4) ) ) ),

        mEulerConsVarElement2D3N( 0, Element::GeometryType::Pointer( new Triangle2D3<Node<3>      >( Element::GeometryType::PointsArrayType (3) ) ) ),
        mEulerConsVarElement2D4N( 0, Element::GeometryType::Pointer( new Quadrilateral2D4<Node<3> >( Element::GeometryType::PointsArrayType (4) ) ) ),

        mConservedElement2D3N(0, Element::GeometryType::Pointer(new Triangle2D3     <Node<3>>(Element::GeometryType::PointsArrayType(3)))),
        mConservedElement2D4N(0, Element::GeometryType::Pointer(new Quadrilateral2D4<Node<3>>(Element::GeometryType::PointsArrayType(4)))),

=======
>>>>>>> 5afee738
        mNothingCondition2D2N( 0, Element::GeometryType::Pointer( new Line2D2< Node<3> >( Element::GeometryType::PointsArrayType (2) ) ) )

    {}

    void KratosShallowWaterApplication::Register()
    {
        // Calling base class register to register Kratos components
        KratosApplication::Register();

        std::cout << " KRATOS      |          |   |                        " << std::endl;
        std::cout << "        __|   _ \\  _` | |   |    _ \\        /      " << std::endl;
        std::cout << "      \\__ `  |  | (   | |   |   (   |      /        " << std::endl;
        std::cout << "      ____/ _| _|\\__,_|\\__|\\__|\\___/  _/ _/ WATER" << std::endl;
        std::cout << "Initializing KratosShallowWaterApplication...        " << std::endl;

        // Shallow water variables
        KRATOS_REGISTER_VARIABLE(HEIGHT)                                // Main variable
        KRATOS_REGISTER_VARIABLE(BATHYMETRY)                            // Topographic definition of the marine domain
        KRATOS_REGISTER_VARIABLE(TOPOGRAPHY)                            // Topographic definition of the domain
        KRATOS_REGISTER_VARIABLE(RAIN)                                  // Source term
        KRATOS_REGISTER_VARIABLE(FREE_SURFACE_ELEVATION)                // Free surface elevation from z=0 (HEIGHT = FREE_SURFACE - BATHYMETRY)
        KRATOS_REGISTER_VARIABLE(MANNING)                               // Friction coefficient
        KRATOS_REGISTER_VARIABLE(EQUIVALENT_MANNING)
        KRATOS_REGISTER_VARIABLE(DRY_HEIGHT)
        KRATOS_REGISTER_VARIABLE(WATER_HEIGHT)
        KRATOS_REGISTER_VARIABLE(WATER_SURFACE)
        KRATOS_REGISTER_VARIABLE(PERMEABILITY)
        KRATOS_REGISTER_VARIABLE(DRY_DISCHARGE_PENALTY)
        KRATOS_REGISTER_VARIABLE(TOPOGRAPHY_GRADIENT)

        // Specific variableS for PFEM2
        KRATOS_REGISTER_VARIABLE(MEAN_SIZE)
        KRATOS_REGISTER_VARIABLE(MEAN_VEL_OVER_ELEM_SIZE)
        KRATOS_REGISTER_VARIABLE(PROJECTED_SCALAR1)
        KRATOS_REGISTER_VARIABLE(DELTA_SCALAR1)
        KRATOS_REGISTER_VARIABLE(PROJECTED_VECTOR1)
        KRATOS_REGISTER_VARIABLE(DELTA_VECTOR1)

        // Units conversion
        KRATOS_REGISTER_VARIABLE(TIME_UNIT_CONVERTER)
        KRATOS_REGISTER_VARIABLE(WATER_HEIGHT_UNIT_CONVERTER)

        // Registering elements and conditions here
        KRATOS_REGISTER_ELEMENT("ShallowElement2D3N", mShallowElement2D3N)

        KRATOS_REGISTER_ELEMENT("ReducedSWE2D3N", mRVSWE2D3N)
        KRATOS_REGISTER_ELEMENT("ReducedSWE2D4N", mRVSWE2D4N)

        KRATOS_REGISTER_ELEMENT("PFEM2ReducedSWE2D3N", mPFEM2RVSWE2D3N)
        KRATOS_REGISTER_ELEMENT("PFEM2ReducedSWE2D4N", mPFEM2RVSWE2D4N)

        KRATOS_REGISTER_ELEMENT("ConservativeSWE2D3N", mCVSWE2D3N)
        KRATOS_REGISTER_ELEMENT("ConservativeSWE2D4N", mCVSWE2D4N)

        KRATOS_REGISTER_ELEMENT("PFEM2ConservativeSWE2D3N", mPFEM2CVSWE2D3N)
        KRATOS_REGISTER_ELEMENT("PFEM2ConservativeSWE2D4N", mPFEM2CVSWE2D4N)

        KRATOS_REGISTER_ELEMENT("SWE2D3N", mSWE2D3N)
        KRATOS_REGISTER_ELEMENT("SWE2D4N", mSWE2D4N)

        KRATOS_REGISTER_ELEMENT("LagrangianSWE2D3N", mLagrangianSWE2D3N)
        KRATOS_REGISTER_ELEMENT("LagrangianSWE2D4N", mLagrangianSWE2D4N)

<<<<<<< HEAD
        KRATOS_REGISTER_ELEMENT("PrimitiveVarElement2D3N", mPrimitiveVarElement2D3N)   // mesh stage element
        KRATOS_REGISTER_ELEMENT("PrimitiveVarElement2D4N", mPrimitiveVarElement2D4N)   // mesh stage element

        KRATOS_REGISTER_ELEMENT("ConservedVarElement2D3N", mConservedVarElement2D3N)   // mesh stage element
        KRATOS_REGISTER_ELEMENT("ConservedVarElement2D4N", mConservedVarElement2D4N)   // mesh stage element

        KRATOS_REGISTER_ELEMENT("EulerPrimVarElement2D3N", mEulerPrimVarElement2D3N)   // eulerian element
        KRATOS_REGISTER_ELEMENT("EulerPrimVarElement2D4N", mEulerPrimVarElement2D4N)   // eulerian element

        KRATOS_REGISTER_ELEMENT("EulerConsVarElement2D3N", mEulerConsVarElement2D3N)   // eulerian element
        KRATOS_REGISTER_ELEMENT("EulerConsVarElement2D4N", mEulerConsVarElement2D4N)   // eulerian element

        KRATOS_REGISTER_ELEMENT("ConservedElement2D3N", mConservedElement2D3N)
        KRATOS_REGISTER_ELEMENT("ConservedElement2D4N", mConservedElement2D4N)

=======
>>>>>>> 5afee738
        KRATOS_REGISTER_CONDITION("NothingCondition2D2N", mNothingCondition2D2N)
    }

}  // namespace Kratos.<|MERGE_RESOLUTION|>--- conflicted
+++ resolved
@@ -51,24 +51,9 @@
         mLagrangianSWE2D3N(0, Element::GeometryType::Pointer( new Triangle2D3<Node<3>> ( Element::GeometryType::PointsArrayType (3) ) ) ),
         mLagrangianSWE2D4N(0, Element::GeometryType::Pointer( new Quadrilateral2D4<Node<3> >( Element::GeometryType::PointsArrayType (4) ) ) ),
 
-<<<<<<< HEAD
-        mPrimitiveVarElement2D3N( 0, Element::GeometryType::Pointer( new Triangle2D3<Node<3>      >( Element::GeometryType::PointsArrayType (3) ) ) ),
-        mPrimitiveVarElement2D4N( 0, Element::GeometryType::Pointer( new Quadrilateral2D4<Node<3> >( Element::GeometryType::PointsArrayType (4) ) ) ),
-
-        mConservedVarElement2D3N( 0, Element::GeometryType::Pointer( new Triangle2D3<Node<3>      >( Element::GeometryType::PointsArrayType (3) ) ) ),
-        mConservedVarElement2D4N( 0, Element::GeometryType::Pointer( new Quadrilateral2D4<Node<3> >( Element::GeometryType::PointsArrayType (4) ) ) ),
-
-        mEulerPrimVarElement2D3N( 0, Element::GeometryType::Pointer( new Triangle2D3<Node<3>      >( Element::GeometryType::PointsArrayType (3) ) ) ),
-        mEulerPrimVarElement2D4N( 0, Element::GeometryType::Pointer( new Quadrilateral2D4<Node<3> >( Element::GeometryType::PointsArrayType (4) ) ) ),
-
-        mEulerConsVarElement2D3N( 0, Element::GeometryType::Pointer( new Triangle2D3<Node<3>      >( Element::GeometryType::PointsArrayType (3) ) ) ),
-        mEulerConsVarElement2D4N( 0, Element::GeometryType::Pointer( new Quadrilateral2D4<Node<3> >( Element::GeometryType::PointsArrayType (4) ) ) ),
-
         mConservedElement2D3N(0, Element::GeometryType::Pointer(new Triangle2D3     <Node<3>>(Element::GeometryType::PointsArrayType(3)))),
         mConservedElement2D4N(0, Element::GeometryType::Pointer(new Quadrilateral2D4<Node<3>>(Element::GeometryType::PointsArrayType(4)))),
 
-=======
->>>>>>> 5afee738
         mNothingCondition2D2N( 0, Element::GeometryType::Pointer( new Line2D2< Node<3> >( Element::GeometryType::PointsArrayType (2) ) ) )
 
     {}
@@ -132,24 +117,9 @@
         KRATOS_REGISTER_ELEMENT("LagrangianSWE2D3N", mLagrangianSWE2D3N)
         KRATOS_REGISTER_ELEMENT("LagrangianSWE2D4N", mLagrangianSWE2D4N)
 
-<<<<<<< HEAD
-        KRATOS_REGISTER_ELEMENT("PrimitiveVarElement2D3N", mPrimitiveVarElement2D3N)   // mesh stage element
-        KRATOS_REGISTER_ELEMENT("PrimitiveVarElement2D4N", mPrimitiveVarElement2D4N)   // mesh stage element
-
-        KRATOS_REGISTER_ELEMENT("ConservedVarElement2D3N", mConservedVarElement2D3N)   // mesh stage element
-        KRATOS_REGISTER_ELEMENT("ConservedVarElement2D4N", mConservedVarElement2D4N)   // mesh stage element
-
-        KRATOS_REGISTER_ELEMENT("EulerPrimVarElement2D3N", mEulerPrimVarElement2D3N)   // eulerian element
-        KRATOS_REGISTER_ELEMENT("EulerPrimVarElement2D4N", mEulerPrimVarElement2D4N)   // eulerian element
-
-        KRATOS_REGISTER_ELEMENT("EulerConsVarElement2D3N", mEulerConsVarElement2D3N)   // eulerian element
-        KRATOS_REGISTER_ELEMENT("EulerConsVarElement2D4N", mEulerConsVarElement2D4N)   // eulerian element
-
         KRATOS_REGISTER_ELEMENT("ConservedElement2D3N", mConservedElement2D3N)
         KRATOS_REGISTER_ELEMENT("ConservedElement2D4N", mConservedElement2D4N)
 
-=======
->>>>>>> 5afee738
         KRATOS_REGISTER_CONDITION("NothingCondition2D2N", mNothingCondition2D2N)
     }
 
