--- conflicted
+++ resolved
@@ -29,13 +29,8 @@
 namespace Kratos
 {
 
-<<<<<<< HEAD
-    KratosShallowWaterApplication::KratosShallowWaterApplication()
-        : KratosApplication("ShallowWaterApplication"),
-=======
     KratosShallowWaterApplication::KratosShallowWaterApplication():
         KratosApplication("ShallowWaterApplication"),
->>>>>>> 4e799f29
 
         mPrimitiveVarElement2D3N( 0, Element::GeometryType::Pointer( new Triangle2D3<Node<3>      >( Element::GeometryType::PointsArrayType (3) ) ) ),
         mPrimitiveVarElement2D4N( 0, Element::GeometryType::Pointer( new Quadrilateral2D4<Node<3> >( Element::GeometryType::PointsArrayType (4) ) ) ),
