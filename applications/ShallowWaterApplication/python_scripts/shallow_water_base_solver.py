# Importing the Kratos Library
import KratosMultiphysics as KM
from KratosMultiphysics.python_solver import PythonSolver
import KratosMultiphysics.python_linear_solver_factory as linear_solver_factory

# Import applications
import KratosMultiphysics.ShallowWaterApplication as SW

def CreateSolver(model, custom_settings):
    return ShallowWaterBaseSolver(model, custom_settings)

class ShallowWaterBaseSolver(PythonSolver):
    def __init__(self, model, settings):  # Constructor of the class
        super().__init__(model, settings)

        ## Set the element and condition names for the replace settings
        ## These should be defined in derived classes
        self.element_name = None
        self.condition_name = None
        self.min_buffer_size = 2

        # Either retrieve the model part from the model or create a new one
        model_part_name = self.settings["model_part_name"].GetString()

        if model_part_name == "":
            raise Exception('Please specify a model_part name!')

        if self.model.HasModelPart(model_part_name):
            self.main_model_part = self.model.GetModelPart(model_part_name)
        else:
            self.main_model_part = self.model.CreateModelPart(model_part_name)

        domain_size = self.settings["domain_size"].GetInt()
        self.main_model_part.ProcessInfo.SetValue(KM.DOMAIN_SIZE, domain_size)

    def AddVariables(self):
        self.main_model_part.AddNodalSolutionStepVariable(SW.HEIGHT)
        self.main_model_part.AddNodalSolutionStepVariable(KM.MOMENTUM)
        self.main_model_part.AddNodalSolutionStepVariable(KM.VELOCITY)
        self.main_model_part.AddNodalSolutionStepVariable(SW.FREE_SURFACE_ELEVATION)
        self.main_model_part.AddNodalSolutionStepVariable(KM.GRAVITY)
        self.main_model_part.AddNodalSolutionStepVariable(SW.BATHYMETRY)
        self.main_model_part.AddNodalSolutionStepVariable(SW.TOPOGRAPHY)
        self.main_model_part.AddNodalSolutionStepVariable(SW.MANNING)
        self.main_model_part.AddNodalSolutionStepVariable(SW.RAIN)
        self.main_model_part.AddNodalSolutionStepVariable(KM.NORMAL)

    def AddDofs(self):
        raise Exception("Calling the base class instead of the derived one")

    def ImportModelPart(self):
        # we can use the default implementation in the base class
        self._ImportModelPart(self.main_model_part,self.settings["model_import_settings"])

    def PrepareModelPart(self):
<<<<<<< HEAD
=======
        # Definition of the variables
        gravity = self.settings["gravity"].GetDouble()
        density = self.settings["density"].GetDouble()

        # Set ProcessInfo variables
        self.main_model_part.ProcessInfo.SetValue(KM.STEP, 0)
        self.main_model_part.ProcessInfo.SetValue(KM.GRAVITY_Z, gravity)
        self.main_model_part.ProcessInfo.SetValue(KM.DENSITY, density)

>>>>>>> 56289ed8
        if not self.main_model_part.ProcessInfo[KM.IS_RESTARTED]:
            ## Replace default elements and conditions
            self._ReplaceElementsAndConditions()
            ## Executes the check and prepare model process (Create computing_model_part)
            self._CheckAndPrepare()
            ## Set buffer size
            self.main_model_part.SetBufferSize(self.GetMinimumBufferSize())

    def GetMinimumBufferSize(self):
        return self.min_buffer_size

    def GetComputingModelPart(self):
        return self.main_model_part

    def Initialize(self):
        self._SetProcessInfo()
        self._GetSolutionStrategy().Check()
        self._GetSolutionStrategy().Initialize()
        KM.Logger.PrintInfo(self.__class__.__name__, "Initialization finished")

    def AdvanceInTime(self, current_time):
        current_time += self._GetEstimateDeltaTimeUtility().Execute()
        self.main_model_part.CloneTimeStep(current_time)
        self.main_model_part.ProcessInfo[KM.STEP] += 1
        return current_time

    def InitializeSolutionStep(self):
        if self._TimeBufferIsInitialized():
            self._GetSolutionStrategy().InitializeSolutionStep()

    def Predict(self):
        if self._TimeBufferIsInitialized():
            self._GetSolutionStrategy().Predict()

    def SolveSolutionStep(self):
        if self._TimeBufferIsInitialized():
            is_converged = self._GetSolutionStrategy().SolveSolutionStep()
            if not is_converged:
                KM.Logger.PrintInfo(self.__class__.__name__, "The solver did not converge")
            return is_converged
        else:
            return True

    def FinalizeSolutionStep(self):
        if self._TimeBufferIsInitialized():
            self._GetSolutionStrategy().FinalizeSolutionStep()

    def Check(self):
        self._GetSolutionStrategy().Check()

    def Clear(self):
        self._GetSolutionStrategy().Clear()

    #### Specific internal functions ####

    def _TimeBufferIsInitialized(self):
        # We always have one extra old step (step 0, read from input)
        return self.main_model_part.ProcessInfo[KM.STEP] + 1 >= self.GetMinimumBufferSize()

    def _GetEstimateDeltaTimeUtility(self):
        if not hasattr(self, '_delta_time_utility'):
            self._delta_time_utility = self._CreateEstimateDeltaTimeUtility()
        return self._delta_time_utility

    def _CreateEstimateDeltaTimeUtility(self):
        # The c++ utility manages all the time step settings
        return SW.EstimateTimeStepUtility(self.GetComputingModelPart(), self.settings["time_stepping"])

    def _SetProcessInfo(self):
        self.main_model_part.ProcessInfo.SetValue(KM.STEP, 0)
        self.main_model_part.ProcessInfo.SetValue(KM.GRAVITY_Z, self.settings["gravity"].GetDouble())

    @classmethod
    def GetDefaultParameters(cls):
        default_settings = KM.Parameters("""
        {
            "solver_type"              : "shallow_water_base_solver",
            "model_part_name"          : "main_model_part",
            "domain_size"              : 2,
            "gravity"                  : 9.81,
            "density"                  : 1000,
            "model_import_settings"    : {
                "input_type"               : "mdpa",
                "input_filename"           : "unknown_name"
            },
            "echo_level"               : 0,
            "convergence_criterion"    : "displacement",
            "relative_tolerance"       : 1e-6,
            "absolute_tolerance"       : 1e-9,
            "maximum_iterations"       : 20,
            "compute_reactions"        : false,
            "reform_dofs_at_each_step" : false,
            "move_mesh_flag"           : false,
            "linear_solver_settings"   : {
                "solver_type"              : "amgcl"
            },
            "time_stepping"            : {
                "automatic_time_step"      : false,
                "time_step"                : 0.01
            }
        }""")
        default_settings.AddMissingParameters(super().GetDefaultParameters())
        return default_settings

    def _ReplaceElementsAndConditions(self):
        ## Get number of nodes and domain size
        elem_num_nodes = self.__get_element_num_nodes()
        cond_num_nodes = self.__get_condition_num_nodes()
        domain_size = self.main_model_part.ProcessInfo[KM.DOMAIN_SIZE]

        ## Complete the element name
        if (self.element_name is not None):
            new_elem_name = self.element_name + str(int(domain_size)) + "D" + str(int(elem_num_nodes)) + "N"
        else:
            raise Exception("There is no element name. Define the self.element_name string variable in your derived solver.")

        ## Complete the condition name
        if (self.condition_name is not None):
            new_cond_name = self.condition_name + str(int(domain_size)) + "D" + str(int(cond_num_nodes)) + "N"
        else:
            raise Exception("There is no condition name. Define the self.condition_name string variable in your derived solver.")

        ## Set the element and condition names in the Json parameters
        self.settings.AddValue("element_replace_settings", KM.Parameters("""{}"""))
        self.settings["element_replace_settings"].AddEmptyValue("element_name").SetString(new_elem_name)
        self.settings["element_replace_settings"].AddEmptyValue("condition_name").SetString(new_cond_name)

        ## Call the replace elements and conditions process
        KM.ReplaceElementsAndConditionsProcess(self.main_model_part, self.settings["element_replace_settings"]).Execute()

    def __get_element_num_nodes(self):
        if self.main_model_part.NumberOfElements() != 0:
            element_num_nodes = len(self.main_model_part.Elements.__iter__().__next__().GetNodes())
        else:
            element_num_nodes = 0
        element_num_nodes = self.main_model_part.GetCommunicator().GetDataCommunicator().MaxAll(element_num_nodes)
        return element_num_nodes

    def __get_condition_num_nodes(self):
        if self.main_model_part.NumberOfConditions() != 0:
            condition_num_nodes = len(self.main_model_part.Conditions.__iter__().__next__().GetNodes())
        else:
            condition_num_nodes = 2
        condition_num_nodes = self.main_model_part.GetCommunicator().GetDataCommunicator().MaxAll(condition_num_nodes)
        return condition_num_nodes

    def _CheckAndPrepare(self):
        pass

    def _GetLinearSolver(self):
        if not hasattr(self, '_linear_solver'):
            self._linear_solver = self._CreateLinearSolver()
        return self._linear_solver

    def _GetBuilderAndSolver(self):
        if not hasattr(self, '_builder_and_solver'):
            self._builder_and_solver = self._CreateBuilderAndSolver()
        return self._builder_and_solver

    def _GetConvergenceCriterion(self):
        if not hasattr(self, '_convergence_criterion'):
            self._convergence_criterion = self._CreateConvergenceCriterion()
        return self._convergence_criterion

    def _GetScheme(self):
        if not hasattr(self, '_scheme'):
            self._scheme = self._CreateScheme()
        return self._scheme

    def _GetSolutionStrategy(self):
        if not hasattr(self, '_solution_strategy'):
            self._solution_strategy = self._CreateSolutionStrategy()
        return self._solution_strategy

    def _CreateLinearSolver(self):
        linear_solver_configuration = self.settings["linear_solver_settings"]
        return linear_solver_factory.ConstructSolver(linear_solver_configuration)

    def _CreateBuilderAndSolver(self):
        linear_solver = self._GetLinearSolver()
        builder_and_solver = KM.ResidualBasedBlockBuilderAndSolver(linear_solver)
        return builder_and_solver

    def _CreateConvergenceCriterion(self):
        convergence_criterion_type = self.settings["convergence_criterion"].GetString()
        if convergence_criterion_type == "displacement":
            convergence_criterion = KM.DisplacementCriteria(
                self.settings["relative_tolerance"].GetDouble(),
                self.settings["absolute_tolerance"].GetDouble())
        elif convergence_criterion_type == "residual":
            convergence_criterion = KM.ResidualCriteria(
                self.settings["relative_tolerance"].GetDouble(),
                self.settings["absolute_tolerance"].GetDouble())
        else:
            msg = "The displacement criterion specified is '{}'\n".format(convergence_criterion_type)
            msg += "The following options are available:\n"
            msg += "    - 'displacement'"
            msg += "    - 'residual'"
            raise Exception(msg)
        convergence_criterion.SetEchoLevel(self.echo_level)
        return convergence_criterion

    def _CreateScheme(self):
        time_scheme = KM.ResidualBasedIncrementalUpdateStaticScheme()
        return time_scheme

    def _CreateSolutionStrategy(self):
        computing_model_part = self.GetComputingModelPart()
        scheme = self._GetScheme()
        convergence_criterion = self._GetConvergenceCriterion()
        builder_and_solver = self._GetBuilderAndSolver()
        strategy = KM.ResidualBasedNewtonRaphsonStrategy(
            computing_model_part,
            scheme,
            convergence_criterion,
            builder_and_solver,
            self.settings["maximum_iterations"].GetInt(),
            self.settings["compute_reactions"].GetBool(),
            self.settings["reform_dofs_at_each_step"].GetBool(),
            self.settings["move_mesh_flag"].GetBool())
        strategy.SetEchoLevel(max(0, self.echo_level-1))
        return strategy<|MERGE_RESOLUTION|>--- conflicted
+++ resolved
@@ -53,18 +53,6 @@
         self._ImportModelPart(self.main_model_part,self.settings["model_import_settings"])
 
     def PrepareModelPart(self):
-<<<<<<< HEAD
-=======
-        # Definition of the variables
-        gravity = self.settings["gravity"].GetDouble()
-        density = self.settings["density"].GetDouble()
-
-        # Set ProcessInfo variables
-        self.main_model_part.ProcessInfo.SetValue(KM.STEP, 0)
-        self.main_model_part.ProcessInfo.SetValue(KM.GRAVITY_Z, gravity)
-        self.main_model_part.ProcessInfo.SetValue(KM.DENSITY, density)
-
->>>>>>> 56289ed8
         if not self.main_model_part.ProcessInfo[KM.IS_RESTARTED]:
             ## Replace default elements and conditions
             self._ReplaceElementsAndConditions()
