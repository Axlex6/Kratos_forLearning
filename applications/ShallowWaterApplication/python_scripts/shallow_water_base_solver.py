--- conflicted
+++ resolved
@@ -55,18 +55,10 @@
     def PrepareModelPart(self):
         # Definition of the variables
         gravity = self.settings["gravity"].GetDouble()
-<<<<<<< HEAD
-        dry_height = self.settings["dry_height_threshold"].GetDouble()
-=======
->>>>>>> 77633dd7
 
         # Set ProcessInfo variables
         self.main_model_part.ProcessInfo.SetValue(KM.STEP, 0)
         self.main_model_part.ProcessInfo.SetValue(KM.GRAVITY_Z, gravity)
-<<<<<<< HEAD
-        self.main_model_part.ProcessInfo.SetValue(SW.DRY_HEIGHT, dry_height)
-=======
->>>>>>> 77633dd7
 
         if not self.main_model_part.ProcessInfo[KM.IS_RESTARTED]:
             ## Replace default elements and conditions
@@ -105,11 +97,7 @@
         if self._TimeBufferIsInitialized():
             is_converged = self._GetSolutionStrategy().SolveSolutionStep()
             if not is_converged:
-<<<<<<< HEAD
-                KM.Logger.PrintWarning(self.__class__.__name__, "The solver did not converge")
-=======
                 KM.Logger.PrintInfo(self.__class__.__name__, "The solver did not converge")
->>>>>>> 77633dd7
             return is_converged
         else:
             return True
@@ -152,11 +140,7 @@
                 "input_filename"           : "unknown_name"
             },
             "echo_level"               : 0,
-<<<<<<< HEAD
-            "dry_height_threshold"     : 1e-3,
-=======
             "convergence_criterion"    : "displacement",
->>>>>>> 77633dd7
             "relative_tolerance"       : 1e-6,
             "absolute_tolerance"       : 1e-9,
             "maximum_iterations"       : 20,
@@ -254,11 +238,6 @@
         return builder_and_solver
 
     def _CreateConvergenceCriterion(self):
-<<<<<<< HEAD
-        convergence_criterion = KM.DisplacementCriteria(
-            self.settings["relative_tolerance"].GetDouble(),
-            self.settings["absolute_tolerance"].GetDouble())
-=======
         convergence_criterion_type = self.settings["convergence_criterion"].GetString()
         if convergence_criterion_type == "displacement":
             convergence_criterion = KM.DisplacementCriteria(
@@ -274,7 +253,6 @@
             msg += "    - 'displacement'"
             msg += "    - 'residual'"
             raise Exception(msg)
->>>>>>> 77633dd7
         convergence_criterion.SetEchoLevel(self.echo_level)
         return convergence_criterion
 
