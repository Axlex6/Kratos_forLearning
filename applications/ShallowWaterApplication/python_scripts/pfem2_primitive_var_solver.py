from __future__ import print_function, absolute_import, division #makes KratosMultiphysics backward compatible with python 2.6 and 2.7
# importing the Kratos Library
import KratosMultiphysics as KM
import KratosMultiphysics.ShallowWaterApplication as SW

## Import base class file
from KratosMultiphysics.ShallowWaterApplication.shallow_water_base_solver import ShallowWaterBaseSolver

def CreateSolver(model, custom_settings):
    return Pfem2PrimitiveVarSolver(model, custom_settings)

class Pfem2PrimitiveVarSolver(ShallowWaterBaseSolver):
    def __init__(self, model, custom_settings):
        super(Pfem2PrimitiveVarSolver, self).__init__(model, custom_settings)

        # Set the element and condition names for the replace settings
        self.element_name = "ShallowElement"
        self.condition_name = "Condition"
        self.min_buffer_size = 2

        # Pfem2 settings
        domain_size = self.main_model_part.ProcessInfo[KM.DOMAIN_SIZE]
        self.settings.AddValue("pfem2_settings", KM.Parameters("""{}"""))
        self.settings["pfem2_settings"].AddEmptyValue("convection_scalar_variable").SetString("HEIGHT")
        self.settings["pfem2_settings"].AddEmptyValue("convection_vector_variable").SetString("VELOCITY")
        self.settings["pfem2_settings"].AddEmptyValue("maximum_number_of_particles").SetInt(8*domain_size)

        self.print_particles = False # By default we don't print the particles, it is expensive
        if self.print_particles:
            self.lagrangian_model_part = model.CreateModelPart("pfem2_particles")
            self.filter_factor = 1

    def AddVariables(self):
        super(Pfem2PrimitiveVarSolver, self).AddVariables()
        # Variables to project unknown and update particles
        self.main_model_part.AddNodalSolutionStepVariable(SW.DELTA_SCALAR1)
        self.main_model_part.AddNodalSolutionStepVariable(SW.PROJECTED_SCALAR1)
        self.main_model_part.AddNodalSolutionStepVariable(SW.DELTA_VECTOR1)
        self.main_model_part.AddNodalSolutionStepVariable(SW.PROJECTED_VECTOR1)
        # Specific variables to convect particles
        self.main_model_part.AddNodalSolutionStepVariable(KM.YP)
        self.main_model_part.AddNodalSolutionStepVariable(SW.MEAN_SIZE)

    def AddDofs(self):
        KM.VariableUtils().AddDof(KM.VELOCITY_X, self.main_model_part)
        KM.VariableUtils().AddDof(KM.VELOCITY_Y, self.main_model_part)
        KM.VariableUtils().AddDof(SW.HEIGHT, self.main_model_part)

        KM.Logger.PrintInfo("::[Pfem2PrimitiveVarSolver]::", "Shallow water solver DOFs added correctly.")

    def Initialize(self):
        super(Pfem2PrimitiveVarSolver, self).Initialize()

        # Initializing the neighbour search
        domain_size = self.main_model_part.ProcessInfo[KM.DOMAIN_SIZE]
        number_of_avg_elems = 10
        number_of_avg_nodes = 10
        self.neighbour_search = KM.FindNodalNeighboursProcess(self.main_model_part, number_of_avg_elems, number_of_avg_nodes)
        self.neighbour_search.Execute()
        self.neighbour_elements_search = KM.FindElementalNeighboursProcess(self.main_model_part, domain_size, number_of_avg_elems)
        self.neighbour_elements_search.Execute()

        # Creating the solution strategy for the particle stage
        self.moveparticles = SW.MoveShallowWaterParticleUtility(self.main_model_part, self.settings["pfem2_settings"])
        self.moveparticles.MountBin()
<<<<<<< HEAD
        KM.Logger.PrintInfo("::[Pfem2PrimitiveVarSolver]::", "Pfem2 stage initialization finished")
=======
        if self.print_particles:
            self.moveparticles.ExecuteParticlesPrintingTool(self.lagrangian_model_part, self.filter_factor)
        KratosMultiphysics.Logger.PrintInfo("::[Pfem2PrimitiveVarSolver]::", "Pfem2 stage initialization finished")
>>>>>>> ad1cc0bd

    def InitializeSolutionStep(self):
        if self._TimeBufferIsInitialized():
            # Move particles
            self.moveparticles.CalculateVelOverElemSize()
            self.moveparticles.MoveParticles()
            # Reseed empty elements
            pre_minimum_number_of_particles = self.main_model_part.ProcessInfo[KM.DOMAIN_SIZE]
            self.moveparticles.PreReseed(pre_minimum_number_of_particles)
            # Project info to mesh
            self.moveparticles.TransferLagrangianToEulerian()
            self.moveparticles.ResetBoundaryConditions()
            # Initialize mesh solution step
            self.solver.InitializeSolutionStep()

    def Predict(self):
        if self._TimeBufferIsInitialized():
            self.solver.Predict()

    def SolveSolutionStep(self):
        if self._TimeBufferIsInitialized():
            # If a node and it's neighbours are dry, set ACTIVE flag to false
            self.ShallowVariableUtils.SetDryWetState()
            # Solve equations on mesh
            is_converged = self.solver.SolveSolutionStep()
            # Compute free surface
            self.ShallowVariableUtils.ComputeFreeSurfaceElevation()
            # If water height is negative or close to zero, reset values
            # self.ShallowVariableUtils.CheckDryPrimitiveVariables()
            if self.print_particles:
                self.lagrangian_model_part.ProcessInfo[KratosMultiphysics.STEP] = self.main_model_part.ProcessInfo[KratosMultiphysics.STEP]
                self.lagrangian_model_part.ProcessInfo[KratosMultiphysics.TIME] = self.main_model_part.ProcessInfo[KratosMultiphysics.TIME]
                self.moveparticles.ExecuteParticlesPrintingTool(self.lagrangian_model_part, self.filter_factor)

            return is_converged

    def FinalizeSolutionStep(self):
        if self._TimeBufferIsInitialized():
            # Finalize mesh solution step
            self.solver.FinalizeSolutionStep()
            # Update particles
            self.moveparticles.CalculateDeltaVariables()
            self.moveparticles.CorrectParticlesWithoutMovingUsingDeltaVariables()
            # Reseed empty elements
            post_minimum_number_of_particles = self.main_model_part.ProcessInfo[KM.DOMAIN_SIZE]*2
            self.moveparticles.PostReseed(post_minimum_number_of_particles)<|MERGE_RESOLUTION|>--- conflicted
+++ resolved
@@ -63,13 +63,9 @@
         # Creating the solution strategy for the particle stage
         self.moveparticles = SW.MoveShallowWaterParticleUtility(self.main_model_part, self.settings["pfem2_settings"])
         self.moveparticles.MountBin()
-<<<<<<< HEAD
-        KM.Logger.PrintInfo("::[Pfem2PrimitiveVarSolver]::", "Pfem2 stage initialization finished")
-=======
         if self.print_particles:
             self.moveparticles.ExecuteParticlesPrintingTool(self.lagrangian_model_part, self.filter_factor)
         KratosMultiphysics.Logger.PrintInfo("::[Pfem2PrimitiveVarSolver]::", "Pfem2 stage initialization finished")
->>>>>>> ad1cc0bd
 
     def InitializeSolutionStep(self):
         if self._TimeBufferIsInitialized():
