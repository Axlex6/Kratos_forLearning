//    |  /           |
//    ' /   __| _` | __|  _ \   __|
//    . \  |   (   | |   (   |\__ `
//   _|\_\_|  \__,_|\__|\___/ ____/
//                   Multi-Physics
//
//  License:         BSD License
//                   Kratos default license: kratos/license.txt
//
//  Main authors:    Miguel Maso Sotomayor
//

// System includes


// External includes


// Project includes
#include "shallow_water_application_variables.h"
#include "shallow_water_utilities.h"


namespace Kratos
{

void ShallowWaterUtilities::ComputeFreeSurfaceElevation(ModelPart& rModelPart)
{
    #pragma omp parallel for
    for (int i = 0; i < static_cast<int>(rModelPart.NumberOfNodes()); ++i)
    {
        auto it_node = rModelPart.NodesBegin() + i;
        it_node->FastGetSolutionStepValue(FREE_SURFACE_ELEVATION) = it_node->FastGetSolutionStepValue(HEIGHT) - it_node->FastGetSolutionStepValue(BATHYMETRY);
    }
}

void ShallowWaterUtilities::ComputeHeightFromFreeSurface(ModelPart& rModelPart)
{
    #pragma omp parallel for
    for (int i = 0; i < static_cast<int>(rModelPart.NumberOfNodes()); ++i)
    {
        auto it_node = rModelPart.NodesBegin() + i;
        it_node->FastGetSolutionStepValue(HEIGHT) = it_node->FastGetSolutionStepValue(FREE_SURFACE_ELEVATION) + it_node->FastGetSolutionStepValue(BATHYMETRY);
    }
}

void ShallowWaterUtilities::ComputeVelocity(ModelPart& rModelPart)
{
    const double epsilon = rModelPart.GetProcessInfo()[DRY_HEIGHT];
    #pragma omp parallel for
    for (int i = 0; i < static_cast<int>(rModelPart.NumberOfNodes()); ++i)
    {
        auto it_node = rModelPart.NodesBegin() + i;
        const double height = it_node->FastGetSolutionStepValue(HEIGHT);
        it_node->FastGetSolutionStepValue(VELOCITY) = it_node->FastGetSolutionStepValue(MOMENTUM) / (std::abs(height) + epsilon);
    }
}

void ShallowWaterUtilities::ComputeMomentum(ModelPart& rModelPart)
{
    #pragma omp parallel for
    for (int i = 0; i < static_cast<int>(rModelPart.NumberOfNodes()); ++i)
    {
        auto it_node = rModelPart.NodesBegin() + i;
        it_node->FastGetSolutionStepValue(MOMENTUM) = it_node->FastGetSolutionStepValue(VELOCITY) * it_node->FastGetSolutionStepValue(HEIGHT);
    }
}

void ShallowWaterUtilities::ComputeAccelerations(ModelPart& rModelPart)
{
    double dt_inv = rModelPart.GetProcessInfo()[DELTA_TIME];

    #pragma omp parallel for
    for (int i = 0; i < static_cast<int>(rModelPart.NumberOfNodes()); ++i)
    {
        auto it_node = rModelPart.NodesBegin() + i;

        // Free suface derivative or vertical velocity
        auto delta_surface = it_node->FastGetSolutionStepValue(FREE_SURFACE_ELEVATION) - it_node->FastGetSolutionStepValue(FREE_SURFACE_ELEVATION,1);
        it_node->FastGetSolutionStepValue(VELOCITY_Z) = dt_inv * delta_surface;

        // Acceleration
        auto delta_vel = it_node->FastGetSolutionStepValue(VELOCITY) - it_node->FastGetSolutionStepValue(VELOCITY,1);
        it_node->SetValue(ACCELERATION, dt_inv * delta_vel);
    }
}

void ShallowWaterUtilities::FlipScalarVariable(Variable<double>& rOriginVariable, Variable<double>& rDestinationVariable, ModelPart& rModelPart)
{
    #pragma omp parallel for
    for (int i = 0; i < static_cast<int>(rModelPart.NumberOfNodes()); ++i)
    {
        auto it_node = rModelPart.NodesBegin() + i;
        it_node->FastGetSolutionStepValue(rDestinationVariable) = -it_node->FastGetSolutionStepValue(rOriginVariable);
    }
}

void ShallowWaterUtilities::IdentifySolidBoundary(ModelPart& rSkinModelPart, double SeaWaterLevel, Flags SolidBoundaryFlag)
{
    #pragma omp parallel for
    for (int i = 0; i < static_cast<int>(rSkinModelPart.NumberOfNodes()); ++i)
    {
        auto it_node = rSkinModelPart.NodesBegin() + i;
        if (it_node->FastGetSolutionStepValue(TOPOGRAPHY) < SeaWaterLevel)
        {
            it_node->Set(SolidBoundaryFlag, true);
        }
        else
        {
            auto topography_gradient = it_node->FastGetSolutionStepValue(TOPOGRAPHY_GRADIENT);
            auto normal = it_node->FastGetSolutionStepValue(NORMAL);
            double sign = inner_prod(normal, topography_gradient);
            // NOTE: Normal is positive outwards
            // NOTE: The flowstream is opposite to the topography gradient
            // An inwards flow will produce a positive sign: a SOLID boundary
            it_node->Set(SolidBoundaryFlag, (sign >= 0.0));
        }
    }

    #pragma omp parallel for
    for (int i = 0; i < static_cast<int>(rSkinModelPart.NumberOfConditions()); ++i)
    {
        auto it_cond = rSkinModelPart.ConditionsBegin() + i;
        bool is_solid = true;
        for (auto& node : it_cond->GetGeometry())
        {
            if (node.IsNot(SolidBoundaryFlag)) {
                is_solid = false;
            }
        }
        it_cond->Set(SolidBoundaryFlag, is_solid);
    }
}

void ShallowWaterUtilities::IdentifyWetDomain(ModelPart& rModelPart, Flags WetFlag, double Thickness)
{
    #pragma omp parallel for
    for (int i = 0; i < static_cast<int>(rModelPart.NumberOfNodes()); ++i)
    {
        auto it_node = rModelPart.NodesBegin() + i;
        const double height = it_node->FastGetSolutionStepValue(HEIGHT);
        it_node->Set(WetFlag, (height > Thickness));
    }

    #pragma omp parallel for
    for (int i = 0; i < static_cast<int>(rModelPart.NumberOfElements()); ++i)
    {
        int method = 1;

        auto it_elem = rModelPart.ElementsBegin() + i;
        auto& geom = it_elem->GetGeometry();
<<<<<<< HEAD

        bool is_wet = geom[0].Is(WetFlag);
        bool is_shoreline = false;
        for (size_t j = 1; j < geom.size(); ++j)
        {
            if (geom[j].Is(WetFlag) != is_wet)
                is_shoreline = true;
        }

        if (!is_shoreline)
        {
=======

        bool is_wet = geom[0].Is(WetFlag);
        bool is_shoreline = false;
        for (size_t j = 1; j < geom.size(); ++j)
        {
            if (geom[j].Is(WetFlag) != is_wet)
                is_shoreline = true;
        }

        if (!is_shoreline)
        {
>>>>>>> f875638d
            it_elem->Set(WetFlag, is_wet);
        }
        else
        {
            if (method == 0) {
                it_elem->Set(WetFlag, false);
            }
            else if (method == 1) {
                it_elem->Set(WetFlag, true);
            }
            else if (method == 2) {
                double height_acc = 0.0;
                for (auto& node : geom)
                {
                    height_acc += node.FastGetSolutionStepValue(VELOCITY_Z);
                }
                it_elem->Set(WetFlag, (height_acc > 0.0));
            }
            else if (method == 3) {
                Geometry<Node<3>>::ShapeFunctionsGradientsType DN_DX(1);
                geom.ShapeFunctionsIntegrationPointsGradients(DN_DX, GeometryData::GI_GAUSS_1);
                array_1d<double,3> height_grad = ZeroVector(3);
                array_1d<double,3> velocity = ZeroVector(3);
                for (size_t j = 0; j < geom.size(); ++j)
                {
                    height_grad[0] += DN_DX[0](j,0) * geom[j].FastGetSolutionStepValue(HEIGHT);
                    height_grad[1] += DN_DX[0](j,1) * geom[j].FastGetSolutionStepValue(HEIGHT);
                    velocity += geom[j].FastGetSolutionStepValue(VELOCITY);
                }
                velocity /= geom.size();

                double run_up = -inner_prod(height_grad, velocity);

                it_elem->Set(WetFlag, (run_up > 0.0));
            }
        }
    }
}

void ShallowWaterUtilities::ResetDryDomain(ModelPart& rModelPart, double Thickness)
{
    #pragma omp parallel for
    for (int i = 0; i < static_cast<int>(rModelPart.NumberOfNodes()); ++i)
    {
        auto it_node = rModelPart.NodesBegin() + i;
        double& height = it_node->FastGetSolutionStepValue(HEIGHT);
        if (height < Thickness)
        {
            height = 0.1 * Thickness;
            it_node->FastGetSolutionStepValue(MOMENTUM) = ZeroVector(3);
        }
    }
}

void ShallowWaterUtilities::ComputeVisualizationWaterHeight(ModelPart& rModelPart, Flags WetFlag, double SeaWaterLevel)
{
    #pragma omp parallel for
    for (int i = 0; i < static_cast<int>(rModelPart.NumberOfNodes()); ++i)
    {
        auto it_node = rModelPart.NodesBegin() + i;
        if (it_node->Is(WetFlag)) {
            if (it_node->FastGetSolutionStepValue(TOPOGRAPHY) > SeaWaterLevel) {
                it_node->SetValue(WATER_HEIGHT, it_node->FastGetSolutionStepValue(HEIGHT));
            }
            else {
                it_node->SetValue(WATER_HEIGHT, it_node->FastGetSolutionStepValue(FREE_SURFACE_ELEVATION) - SeaWaterLevel);
            }
        }
        else {
            // This is the undefined value for GiD
            it_node->SetValue(WATER_HEIGHT, std::numeric_limits<float>::lowest());
        }
    }
}

void ShallowWaterUtilities::ComputeVisualizationWaterSurface(ModelPart& rModelPart)
{
    #pragma omp parallel for
    for (int i = 0; i < static_cast<int>(rModelPart.NumberOfNodes()); ++i)
    {
        auto it_node = rModelPart.NodesBegin() + i;
        it_node->SetValue(WATER_SURFACE_Z, it_node->FastGetSolutionStepValue(FREE_SURFACE_ELEVATION));
    }
}

void ShallowWaterUtilities::NormalizeVector(ModelPart& rModelPart, Variable<array_1d<double,3>>& rVariable)
{
    #pragma omp parallel for
    for (int i = 0; i < static_cast<int>(rModelPart.NumberOfNodes()); ++i)
    {
        auto it_node = rModelPart.NodesBegin() + i;
        auto& vector = it_node->FastGetSolutionStepValue(rVariable);
        const auto modulus = norm_2(vector);
        if (modulus > std::numeric_limits<double>::epsilon())
            vector /= modulus;
    }
}

}  // namespace Kratos.<|MERGE_RESOLUTION|>--- conflicted
+++ resolved
@@ -149,7 +149,6 @@
 
         auto it_elem = rModelPart.ElementsBegin() + i;
         auto& geom = it_elem->GetGeometry();
-<<<<<<< HEAD
 
         bool is_wet = geom[0].Is(WetFlag);
         bool is_shoreline = false;
@@ -161,19 +160,6 @@
 
         if (!is_shoreline)
         {
-=======
-
-        bool is_wet = geom[0].Is(WetFlag);
-        bool is_shoreline = false;
-        for (size_t j = 1; j < geom.size(); ++j)
-        {
-            if (geom[j].Is(WetFlag) != is_wet)
-                is_shoreline = true;
-        }
-
-        if (!is_shoreline)
-        {
->>>>>>> f875638d
             it_elem->Set(WetFlag, is_wet);
         }
         else
