//    |  /           |
//    ' /   __| _` | __|  _ \   __|
//    . \  |   (   | |   (   |\__ `
//   _|\_\_|  \__,_|\__|\___/ ____/
//                   Multi-Physics
//
//  License:		 BSD License
//					 Kratos default license:
// kratos/license.txt
//
//  Main authors:    Philipp Bucher
//

// System includes

// External includes

// Project includes
#include "includes/model_part.h"
#include "includes/mesh_moving_variables.h"
#include "mesh_velocity_calculation.h"

namespace Kratos {
namespace MeshVelocityCalculation {

namespace { // helpers-namespace
void CalculateMeshVelocitiesGeneralizedAlpha(ModelPart& rModelPart,
                                             const double Beta,
                                             const double Gamma)
{
    const int num_local_nodes = rModelPart.GetCommunicator().LocalMesh().NumberOfNodes();
    const auto nodes_begin = rModelPart.GetCommunicator().LocalMesh().NodesBegin();
    const double delta_time = rModelPart.GetProcessInfo()[DELTA_TIME];
    const double const_u = Gamma / (delta_time * Beta);
    const double const_v = 1.0 - Gamma / Beta;
    const double const_a = delta_time * (1.0 - Gamma / (2.0 * Beta));

    #pragma omp parallel for
    for (int i=0; i<num_local_nodes; i++) {
        const auto it_node  = nodes_begin + i;
        const auto& r_mesh_u0 = it_node->FastGetSolutionStepValue(MESH_DISPLACEMENT);
        auto&       r_mesh_v0 = it_node->FastGetSolutionStepValue(MESH_VELOCITY);
        auto&       r_mesh_a0 = it_node->FastGetSolutionStepValue(MESH_ACCELERATION);

        const auto& r_mesh_u1 = it_node->FastGetSolutionStepValue(MESH_DISPLACEMENT, 1);
        const auto& r_mesh_v1 = it_node->FastGetSolutionStepValue(MESH_VELOCITY,     1);
        const auto& r_mesh_a1 = it_node->FastGetSolutionStepValue(MESH_ACCELERATION, 1);

<<<<<<< HEAD
        r_mesh_v0 += const_u * (r_mesh_u0 - r_mesh_u1) + const_v * r_mesh_v1 + const_a * r_mesh_a1;
        r_mesh_a0 += (1.0 / (delta_time * Gamma)) * (r_mesh_v0 - r_mesh_v1) - ((1 - Gamma) / Gamma) * r_mesh_a1;
=======
        r_mesh_v0 = const_u * (r_mesh_u0 - r_mesh_u1) + const_v * r_mesh_v1 + const_a * r_mesh_a1;
        r_mesh_a0 = (1.0 / (delta_time * Gamma)) * (r_mesh_v0 - r_mesh_v1) - ((1 - Gamma) / Gamma) * r_mesh_a1;

>>>>>>> 1b503d18
    }

    rModelPart.GetCommunicator().SynchronizeVariable(MESH_VELOCITY);
    rModelPart.GetCommunicator().SynchronizeVariable(MESH_ACCELERATION);
}
}// helpers-namespace

void CalculateMeshVelocities(ModelPart& rModelPart,
                             const TimeDiscretization::BDF1& rBDF)
{
    const int num_local_nodes = rModelPart.GetCommunicator().LocalMesh().NumberOfNodes();
    const auto nodes_begin = rModelPart.GetCommunicator().LocalMesh().NodesBegin();

    const auto coeffs = rBDF.ComputeBDFCoefficients(rModelPart.GetProcessInfo());

    #pragma omp parallel for
    for (int i=0; i<num_local_nodes; i++) {
        const auto it_node  = nodes_begin + i;
        auto& r_mesh_v0       = it_node->FastGetSolutionStepValue(MESH_VELOCITY);
<<<<<<< HEAD
        noalias(r_mesh_v0) += coeffs[0] * it_node->FastGetSolutionStepValue(MESH_DISPLACEMENT);
=======
        noalias(r_mesh_v0) = coeffs[0] * it_node->FastGetSolutionStepValue(MESH_DISPLACEMENT);
>>>>>>> 1b503d18
        noalias(r_mesh_v0) += coeffs[1] * it_node->FastGetSolutionStepValue(MESH_DISPLACEMENT, 1);
    }

    rModelPart.GetCommunicator().SynchronizeVariable(MESH_VELOCITY);
}

void CalculateMeshVelocities(ModelPart& rModelPart,
                             const TimeDiscretization::BDF2& rBDF)
{
    const int num_local_nodes = rModelPart.GetCommunicator().LocalMesh().NumberOfNodes();
    const auto nodes_begin = rModelPart.GetCommunicator().LocalMesh().NodesBegin();

    const auto coeffs = rBDF.ComputeBDFCoefficients(rModelPart.GetProcessInfo());

    #pragma omp parallel for
    for (int i=0; i<num_local_nodes; i++) {
        const auto it_node  = nodes_begin + i;
        auto& r_mesh_v0 = it_node->FastGetSolutionStepValue(MESH_VELOCITY);
<<<<<<< HEAD
        noalias(r_mesh_v0) += coeffs[0] * it_node->FastGetSolutionStepValue(MESH_DISPLACEMENT);
=======
        noalias(r_mesh_v0) = coeffs[0] * it_node->FastGetSolutionStepValue(MESH_DISPLACEMENT);
>>>>>>> 1b503d18
        noalias(r_mesh_v0) += coeffs[1] * it_node->FastGetSolutionStepValue(MESH_DISPLACEMENT, 1);
        noalias(r_mesh_v0) += coeffs[2] * it_node->FastGetSolutionStepValue(MESH_DISPLACEMENT, 2);
    }

    rModelPart.GetCommunicator().SynchronizeVariable(MESH_VELOCITY);
}

void CalculateMeshVelocities(ModelPart& rModelPart,
                             const TimeDiscretization::Newmark& rGenAlpha)
{
    CalculateMeshVelocitiesGeneralizedAlpha(rModelPart,
                                            rGenAlpha.GetBeta(),
                                            rGenAlpha.GetGamma());
}

void CalculateMeshVelocities(ModelPart& rModelPart,
                             const TimeDiscretization::Bossak& rGenAlpha)
{
    CalculateMeshVelocitiesGeneralizedAlpha(rModelPart,
                                            rGenAlpha.GetBeta(),
                                            rGenAlpha.GetGamma());
}

void CalculateMeshVelocities(ModelPart& rModelPart,
                             const TimeDiscretization::GeneralizedAlpha& rGenAlpha)
{
    CalculateMeshVelocitiesGeneralizedAlpha(rModelPart,
                                            rGenAlpha.GetBeta(),
                                            rGenAlpha.GetGamma());
}

} // namespace MeshVelocityCalculation.
} // namespace Kratos.<|MERGE_RESOLUTION|>--- conflicted
+++ resolved
@@ -46,14 +46,9 @@
         const auto& r_mesh_v1 = it_node->FastGetSolutionStepValue(MESH_VELOCITY,     1);
         const auto& r_mesh_a1 = it_node->FastGetSolutionStepValue(MESH_ACCELERATION, 1);
 
-<<<<<<< HEAD
-        r_mesh_v0 += const_u * (r_mesh_u0 - r_mesh_u1) + const_v * r_mesh_v1 + const_a * r_mesh_a1;
-        r_mesh_a0 += (1.0 / (delta_time * Gamma)) * (r_mesh_v0 - r_mesh_v1) - ((1 - Gamma) / Gamma) * r_mesh_a1;
-=======
         r_mesh_v0 = const_u * (r_mesh_u0 - r_mesh_u1) + const_v * r_mesh_v1 + const_a * r_mesh_a1;
         r_mesh_a0 = (1.0 / (delta_time * Gamma)) * (r_mesh_v0 - r_mesh_v1) - ((1 - Gamma) / Gamma) * r_mesh_a1;
 
->>>>>>> 1b503d18
     }
 
     rModelPart.GetCommunicator().SynchronizeVariable(MESH_VELOCITY);
@@ -73,11 +68,7 @@
     for (int i=0; i<num_local_nodes; i++) {
         const auto it_node  = nodes_begin + i;
         auto& r_mesh_v0       = it_node->FastGetSolutionStepValue(MESH_VELOCITY);
-<<<<<<< HEAD
-        noalias(r_mesh_v0) += coeffs[0] * it_node->FastGetSolutionStepValue(MESH_DISPLACEMENT);
-=======
         noalias(r_mesh_v0) = coeffs[0] * it_node->FastGetSolutionStepValue(MESH_DISPLACEMENT);
->>>>>>> 1b503d18
         noalias(r_mesh_v0) += coeffs[1] * it_node->FastGetSolutionStepValue(MESH_DISPLACEMENT, 1);
     }
 
@@ -96,15 +87,7 @@
     for (int i=0; i<num_local_nodes; i++) {
         const auto it_node  = nodes_begin + i;
         auto& r_mesh_v0 = it_node->FastGetSolutionStepValue(MESH_VELOCITY);
-<<<<<<< HEAD
-        noalias(r_mesh_v0) += coeffs[0] * it_node->FastGetSolutionStepValue(MESH_DISPLACEMENT);
-=======
         noalias(r_mesh_v0) = coeffs[0] * it_node->FastGetSolutionStepValue(MESH_DISPLACEMENT);
->>>>>>> 1b503d18
-        noalias(r_mesh_v0) += coeffs[1] * it_node->FastGetSolutionStepValue(MESH_DISPLACEMENT, 1);
-        noalias(r_mesh_v0) += coeffs[2] * it_node->FastGetSolutionStepValue(MESH_DISPLACEMENT, 2);
-    }
-
     rModelPart.GetCommunicator().SynchronizeVariable(MESH_VELOCITY);
 }
 
