--- conflicted
+++ resolved
@@ -54,13 +54,8 @@
     py::class_<FixedMeshALEUtilities, FixedMeshALEUtilities::Pointer>(m, "FixedMeshALEUtilities")
         .def(py::init<Model &, Parameters &>())
         .def(py::init<ModelPart &, ModelPart &, const std::string>())
-<<<<<<< HEAD
-        .def("ComputeMeshMovement", &FixedMeshALEUtilities::ComputeMeshMovement)
-        .def("Initialize", &FixedMeshALEUtilities::Initialize)
-=======
         .def("Initialize", &FixedMeshALEUtilities::Initialize)
         .def("ComputeMeshMovement", &FixedMeshALEUtilities::ComputeMeshMovement)
->>>>>>> b14c014e
         .def("ProjectVirtualValues2D", &FixedMeshALEUtilities::ProjectVirtualValues<2>)
         .def("ProjectVirtualValues3D", &FixedMeshALEUtilities::ProjectVirtualValues<3>)
         .def("UndoMeshMovement", &FixedMeshALEUtilities::UndoMeshMovement);
@@ -68,13 +63,8 @@
     py::class_<ExplicitFixedMeshALEUtilities, ExplicitFixedMeshALEUtilities::Pointer, FixedMeshALEUtilities>(m, "ExplicitFixedMeshALEUtilities")
         .def(py::init<Model &, Parameters &>())
         .def(py::init<ModelPart &, ModelPart &, const double>())
-<<<<<<< HEAD
-        .def("ComputeMeshMovement", &ExplicitFixedMeshALEUtilities::ComputeMeshMovement)
-        .def("Initialize", &ExplicitFixedMeshALEUtilities::Initialize)
-=======
         .def("Initialize", &ExplicitFixedMeshALEUtilities::Initialize)
         .def("ComputeMeshMovement", &ExplicitFixedMeshALEUtilities::ComputeMeshMovement)
->>>>>>> b14c014e
         .def("ProjectVirtualValues2D", &ExplicitFixedMeshALEUtilities::ProjectVirtualValues<2>)
         .def("ProjectVirtualValues3D", &ExplicitFixedMeshALEUtilities::ProjectVirtualValues<3>)
         .def("UndoMeshMovement", &ExplicitFixedMeshALEUtilities::UndoMeshMovement);
