import KratosMultiphysics as Kratos
from KratosMultiphysics import Vector, Logger
import KratosMultiphysics.DEMApplication as DEM
import KratosMultiphysics.FluidDynamicsApplication as Fluid
import KratosMultiphysics.SwimmingDEMApplication as SDEM
import KratosMultiphysics.SwimmingDEMApplication.parameters_tools as PT

def Say(*args):
    Logger.PrintInfo("SwimmingDEM", *args)
    Logger.Flush()
    Logger.GetDefaultOutput().SetSeverity(Logger.Severity.DETAIL)

def GetGlobalVariableByName(variable_name):
    modules = [Kratos, DEM, SDEM]
    for mod in modules:
        try:
            return Kratos.KratosGlobals.GetVariable(variable_name)
        except Exception:
            pass
    names = [mod.__name__ for mod in modules]
    error_message = ('No variable with name \''
        + variable_name + '\' exists in either of the modules:\n')
    for name in names[:-1]:
        error_message += name + ', '
    error_message += 'or ' + names[-1] + '.'
    raise AttributeError(error_message)

class VariablesManager:
    @staticmethod
    def EliminateRepeatedValuesFromList(redundant_list):
        clean_list = []

        for var in redundant_list:

            if var in clean_list:
                redundant_list.remove(var)

            clean_list += [var]

    @staticmethod
    def AddNodalVariables(model_part, variable_list):

        for var in variable_list:
            model_part.AddNodalSolutionStepVariable(var)

    def __init__(self, parameters):
        self.project_parameters = parameters
        self.SetOptions(parameters)
    # constructing lists of variables to add
    # * Performing modifications to the input parameters for consistency (provisional until interface does it)
    # * Choosing the variables to be printed
    # * Choosing the variables to be passed as a parameter to the constructor of a ProjectionModule
    #       instance to be filled with the other phase's info through the coupling process
    # * Listing nodal variables to be added to the model parts (memory will be allocated for them).
    #       Note that additional variables may be added as well by the fluid and/or DEM strategies.
    @staticmethod
    def AddFrameOfReferenceRelatedVariables(parameters, model_part):
        frame_of_reference_type = parameters["frame_of_reference"]["frame_type"].GetInt()
        model_part.ProcessInfo.SetValue(Kratos.FRAME_OF_REFERENCE_TYPE, frame_of_reference_type)

        if frame_of_reference_type == 1: # Rotating frame
            angular_velocity_of_frame = Vector(3)
            angular_velocity_of_frame[:] = [parameters['frame_of_reference']["angular_velocity_of_frame" + comp].GetDouble() for comp in ['_X', '_Y', '_Z']][:]

            model_part.ProcessInfo.SetValue(Kratos.ANGULAR_VELOCITY_MOVING_FRAME, angular_velocity_of_frame)

            if frame_of_reference_type >= 2: # Gemeral frame
                angular_velocity_of_frame_old = Vector(3)
                angular_velocity_of_frame_old[:] = [parameters['frame_of_reference']["angular_velocity_of_frame_old" + comp].GetDouble() for comp in ['_X', '_Y', '_Z']][:]
                acceleration_of_frame_origin = Vector(3)
                acceleration_of_frame_origin[:] = [parameters['frame_of_reference']["acceleration_of_frame_origin" + comp].GetDouble() for comp in ['_X', '_Y', '_Z']][:]
                angular_acceleration_of_frame = Vector(3)
                angular_acceleration_of_frame[:] = [parameters['frame_of_reference']["angular_acceleration_of_frame" + comp].GetDouble() for comp in ['_X', '_Y', '_Z']][:]
                model_part.ProcessInfo.SetValue(Kratos.ANGULAR_VELOCITY_MOVING_FRAME_OLD, angular_velocity_of_frame_old)
                model_part.ProcessInfo.SetValue(Kratos.ACCELERATION_MOVING_FRAME_ORIGIN, acceleration_of_frame_origin)
                model_part.ProcessInfo.SetValue(Kratos.ANGULAR_ACCELERATION_MOVING_FRAME, angular_acceleration_of_frame)


    def SetOptions(self, parameters):
        self.do_include_history_force = (PT.RecursiveFindParametersWithCondition(
                                         parameters["properties"], 'history_force_parameters',
                                         condition=lambda value: value['name'].GetString() != 'default'))

        if self.do_include_history_force: #TODO: extend to multiple properties
            for prop in parameters["properties"].values():
                self.history_force_parameters =  prop["hydrodynamic_law_parameters"]["history_force_parameters"]
                break

        self.do_backward_coupling = parameters["coupling"]["coupling_level_type"].GetInt() > 1
        self.backward_coupling_tools = parameters["coupling"]["backward_coupling"]

    def AddExtraProcessInfoVariablesToFluidModelPart(self, parameters, fluid_model_part):

        VariablesManager.AddFrameOfReferenceRelatedVariables(parameters, fluid_model_part)

        fluid_model_part.ProcessInfo.SetValue(Kratos.FRACTIONAL_STEP, 1)

        if parameters["custom_fluid"]["body_force_on_fluid_option"].GetBool():
            gravity = self.project_parameters["gravity_parameters"]["direction"].GetVector()
            gravity *= self.project_parameters["gravity_parameters"]["modulus"].GetDouble()
            fluid_model_part.ProcessInfo.SetValue(Kratos.GRAVITY, gravity)
        else:
            fluid_model_part.ProcessInfo.SetValue(Kratos.GRAVITY, Vector([0.0] * 3))

        if parameters["laplacian_calculation_type"].GetInt() == 3: # recovery through solving a system
            fluid_model_part.ProcessInfo.SetValue(Kratos.COMPUTE_LUMPED_MASS_MATRIX, 1)
        elif (parameters["material_acceleration_calculation_type"].GetInt() == 4
              or parameters["material_acceleration_calculation_type"].GetInt() == 5
              or parameters["material_acceleration_calculation_type"].GetInt() == 6): # recovery by solving a system
            fluid_model_part.ProcessInfo.SetValue(Kratos.COMPUTE_LUMPED_MASS_MATRIX, 0)

        if parameters["material_acceleration_calculation_type"].GetInt() == 5 or parameters["material_acceleration_calculation_type"].GetInt() == 6:
            fluid_model_part.ProcessInfo.SetValue(Kratos.CURRENT_COMPONENT, 0)

        #TODO: review this lines
        # if parameters["non_newtonian_fluid"]["non_newtonian_option"].GetBool():
        #     fluid_model_part.ProcessInfo.SetValue(Kratos.YIELD_STRESS, parameters["non_newtonian_fluid"]["yield_stress"].GetDouble())
        #     fluid_model_part.ProcessInfo.SetValue(Kratos.REGULARIZATION_COEFFICIENT, parameters["non_newtonian_fluid"]["regularization_coefficient"].GetDouble())
        #     fluid_model_part.ProcessInfo.SetValue(Kratos.POWER_LAW_K, parameters["non_newtonian_fluid"]["power_law_k"].GetDouble())
        #     fluid_model_part.ProcessInfo.SetValue(Kratos.POWER_LAW_N, parameters["non_newtonian_fluid"]["power_law_n"].GetDouble())

    def AddExtraProcessInfoVariablesToDispersePhaseModelPart(self, parameters, dem_model_part):

        VariablesManager.AddFrameOfReferenceRelatedVariables(parameters, dem_model_part)
        dem_model_part.ProcessInfo.SetValue(Kratos.COUPLING_TYPE, parameters["coupling"]["coupling_level_type"].GetInt())
        dem_model_part.ProcessInfo.SetValue(Kratos.FLUID_MODEL_TYPE, parameters["custom_fluid"]["fluid_model_type"].GetInt())
        dem_model_part.ProcessInfo.SetValue(Kratos.DRAG_MODIFIER_TYPE, parameters["drag_modifier_type"].GetInt())
        dem_model_part.ProcessInfo.SetValue(Kratos.POWER_LAW_TOLERANCE, parameters["non_newtonian_fluid"]["power_law_tol"].GetDouble())

        if self.do_include_history_force:
            dem_model_part.ProcessInfo.SetValue(Kratos.NUMBER_OF_INIT_BASSET_STEPS, self.history_force_parameters["n_init_basset_steps"].GetInt())
            dem_model_part.ProcessInfo.SetValue(Kratos.TIME_STEPS_PER_QUADRATURE_STEP, self.history_force_parameters["time_steps_per_quadrature_step"].GetInt())
            dem_model_part.ProcessInfo.SetValue(Kratos.LAST_TIME_APPENDING, 0.0)
            dem_model_part.ProcessInfo.SetValue(Kratos.QUADRATURE_ORDER, self.history_force_parameters["quadrature_order"].GetInt())

        if parameters["non_newtonian_fluid"]["non_newtonian_option"].GetBool():
            dem_model_part.ProcessInfo.SetValue(Kratos.POWER_LAW_K, parameters["non_newtonian_fluid"]["power_law_k"].GetDouble())
            dem_model_part.ProcessInfo.SetValue(Kratos.POWER_LAW_N, parameters["non_newtonian_fluid"]["power_law_n"].GetDouble())

    def ConstructListsOfVariables(self, parameters):
        # PRINTING VARIABLES
        # constructing lists of variables to be printed

        self.nodal_results, self.gauss_points_results = [], []
        self.fluid_parameters = parameters['fluid_parameters']
        if self.fluid_parameters.Has('sdem_output_processes'):
            gid_output_options = self.fluid_parameters["sdem_output_processes"]["gid_output"][0]["Parameters"]
            result_file_configuration = gid_output_options["postprocess_parameters"]["result_file_configuration"]
            gauss_point_results = result_file_configuration["gauss_point_results"]
            nodal_variables = self.fluid_parameters["sdem_output_processes"]["gid_output"][0]["Parameters"]["postprocess_parameters"]["result_file_configuration"]["nodal_results"]
            self.nodal_results = [nodal_variables[i].GetString() for i in range(nodal_variables.size())]
            self.gauss_points_results = [gauss_point_results[i].GetString() for i in range(gauss_point_results.size())]

        self.ConstructListsOfResultsToPrint(parameters)

        # COUPLING VARIABLES
        # listing the variables involved in the fluid-particles coupling

        if parameters["coupling"]["coupling_level_type"].GetInt():
            self.ConstructListsOfVariablesForCoupling(parameters)

        # VARIABLES TO ADD
        # listing nodal variables to be added to the model parts (memory will be allocated for them)

        # fluid variables
        self.fluid_vars = []
        self.fluid_vars += [Kratos.TORQUE]
        self.fluid_vars += self.fluid_printing_vars
        self.fluid_vars += self.coupling_fluid_vars

        if parameters["pressure_grad_recovery_type"].GetInt() > 0:
            self.fluid_vars += [Fluid.RECOVERED_PRESSURE_GRADIENT]

        if (parameters["gradient_calculation_type"].GetInt() > 1
            or parameters["pressure_grad_recovery_type"].GetInt() > 1
            or parameters["material_acceleration_calculation_type"].GetInt() == 7
            or parameters["laplacian_calculation_type"].GetInt() > 1):
            self.fluid_vars += [Kratos.NODAL_WEIGHTS]

        if parameters["material_acceleration_calculation_type"].GetInt():
            self.fluid_vars += [Kratos.MATERIAL_ACCELERATION]
            self.fluid_vars += [Kratos.VELOCITY_COMPONENT_GRADIENT]

            if (parameters["material_acceleration_calculation_type"].GetInt() == 5
                or parameters["material_acceleration_calculation_type"].GetInt() == 6):
                if parameters["store_full_gradient_option"].GetBool():
                    self.fluid_vars += [Kratos.VELOCITY_X_GRADIENT]
                    self.fluid_vars += [Kratos.VELOCITY_Y_GRADIENT]
                    self.fluid_vars += [Kratos.VELOCITY_Z_GRADIENT]

        if (parameters["vorticity_calculation_type"].GetInt() > 0
            or PT.RecursiveFindParametersWithCondition(parameters["properties"], 'vorticity_induced_lift_parameters')):
            self.fluid_vars += [Kratos.VORTICITY]

        if parameters["laplacian_calculation_type"].GetInt():
            self.fluid_vars += [Kratos.VELOCITY_LAPLACIAN]

        if PT.RecursiveFindTrueBoolInParameters(parameters["properties"], 'do_apply_faxen_corrections'):
            self.fluid_vars += [Kratos.VELOCITY_LAPLACIAN_RATE]

        if parameters["coupling"]["backward_coupling"]["calculate_diffusivity_option"].GetBool():
            self.fluid_vars += [Kratos.CONDUCTIVITY]

        # dem variables
        self.dem_vars = []
        self.dem_vars += self.dem_printing_vars
        self.dem_vars += self.coupling_dem_vars
        self.dem_vars += [Kratos.BUOYANCY]
        self.dem_vars += [Kratos.VELOCITY_OLD]

        if self.do_include_history_force:
            self.dem_vars += [Kratos.BASSET_FORCE]

        if parameters["frame_of_reference"]["frame_type"].GetInt() and self.do_include_history_force > 0:
            self.dem_vars += [SDEM.DISPLACEMENT_OLD]
            self.dem_vars += [Kratos.VELOCITY_OLD_OLD]

        if (parameters["custom_dem"]["translational_integration_scheme"].GetString()
            in {'Hybrid_Bashforth', 'TerminalVelocityScheme'}
            or self.do_include_history_force):
            self.dem_vars += [Kratos.VELOCITY_OLD]
            self.dem_vars += [Kratos.ADDITIONAL_FORCE_OLD]
            self.dem_vars += [Kratos.AUX_VEL]

        if parameters["add_each_hydro_force_option"].GetBool():
            self.dem_vars += [Kratos.DRAG_FORCE]

        self.dem_vars += [Kratos.PARTICLE_SPHERICITY] # TODO: add only when needed

        if (PT.RecursiveFindParametersWithCondition(parameters["properties"], 'vorticity_induced_lift_parameters')
            and parameters["add_each_hydro_force_option"].GetBool()):
            self.dem_vars += [Kratos.LIFT_FORCE]

        if parameters["add_each_hydro_force_option"].GetBool():
            self.dem_vars += [Kratos.VIRTUAL_MASS_FORCE]

        # clusters variables
        self.clusters_vars = []

        # rigid faces variables
        self.rigid_faces_vars = [Kratos.VELOCITY,
                                 Kratos.ANGULAR_VELOCITY,
                                 Kratos.DISPLACEMENT,
                                 DEM.DELTA_DISPLACEMENT,
                                 Kratos.DELTA_ROTATION,
                                 DEM.CONTACT_FORCES,
                                 DEM.DEM_PRESSURE,
                                 DEM.ELASTIC_FORCES,
                                 Kratos.PRESSURE,
                                 DEM.TANGENTIAL_ELASTIC_FORCES,
                                 DEM.SHEAR_STRESS,
                                 Kratos.NODAL_AREA,
                                 Kratos.VELOCITY_OLD]

        if parameters["custom_fluid"]["embedded_option"].GetBool():
            self.rigid_faces_vars += [Kratos.FORCE]
            self.rigid_faces_vars += [Kratos.POSITIVE_FACE_PRESSURE]
            self.rigid_faces_vars += [Kratos.NEGATIVE_FACE_PRESSURE]

        self.fluid_vars += self.rigid_faces_vars

        # inlet variables
        self.inlet_vars = self.dem_vars

    def ConstructListsOfResultsToPrint(self, parameters):
        dem_list = self.project_parameters["dem_nodal_results"]
        self.dem_nodal_results = [key for key in dem_list.keys() if dem_list[key].GetBool()]
        self.clusters_nodal_results = []
        self.rigid_faces_nodal_results = []

        if parameters['dem_parameters']["PostRadius"].GetBool():
            self.dem_nodal_results += ["RADIUS"]

        if parameters['dem_parameters']["PostAngularVelocity"].GetBool():
            self.dem_nodal_results += ["ANGULAR_VELOCITY"]

        if parameters['dem_parameters']["PostElasticForces"].GetBool():
            self.dem_nodal_results += ["ELASTIC_FORCES"]

        if parameters['dem_parameters']["PostContactForces"].GetBool():
            self.dem_nodal_results += ["CONTACT_FORCES"]

        if parameters['dem_parameters']["PostTotalForces"].GetBool():
            self.dem_nodal_results += ["TOTAL_FORCES"]

        if parameters["ElementType"].GetString() == "SwimmingNanoParticle":
            self.dem_nodal_results += ["EXTERNAL_APPLIED_FORCE"]
            if parameters.PostCationConcentration:
                self.dem_nodal_results += ["CATION_CONCENTRATION"]

        if parameters["custom_fluid"]["embedded_option"].GetBool():
            self.rigid_faces_nodal_results += ["POSITIVE_FACE_PRESSURE"]
            self.rigid_faces_nodal_results += ["NEGATIVE_FACE_PRESSURE"]

        if parameters['dem_parameters']["PostNonDimensionalVolumeWear"].GetBool():
            self.rigid_faces_nodal_results += ["IMPACT_WEAR"]
            self.rigid_faces_nodal_results += ["NON_DIMENSIONAL_VOLUME_WEAR"]

        # changes on the fluid variables to print for the sake of consistency
        self.ChangeListOfFluidNodalResultsToPrint(parameters)

        self.mixed_nodal_results = ["VELOCITY", "DISPLACEMENT"]

        self.variables_to_print_in_file = ["DRAG_FORCE", "LIFT_FORCE", "BUOYANCY", "VELOCITY"]

        self.dem_printing_vars = []

        self.clusters_printing_vars = []
        self.fluid_printing_vars = []
        self.rigid_faces_printing_vars = []
        self.time_filtered_vars = []

        for variable in self.nodal_results:
            self.fluid_printing_vars += [GetGlobalVariableByName(variable)]

        for variable in self.dem_nodal_results:
            self.dem_printing_vars += [GetGlobalVariableByName(variable)]

        for variable in self.clusters_nodal_results:
            self.clusters_printing_vars += [GetGlobalVariableByName(variable)]

        for variable in self.rigid_faces_nodal_results:
            self.rigid_faces_printing_vars += [GetGlobalVariableByName(variable)]

        for variable in self.mixed_nodal_results:
            self.dem_printing_vars += [GetGlobalVariableByName(variable)]
            self.fluid_printing_vars += [GetGlobalVariableByName(variable)]

        for var in self.mixed_nodal_results:

            if var in self.nodal_results:
                self.nodal_results.remove(var)

        VariablesManager.EliminateRepeatedValuesFromList(self.nodal_results)
        VariablesManager.EliminateRepeatedValuesFromList(self.dem_nodal_results)
        VariablesManager.EliminateRepeatedValuesFromList(self.mixed_nodal_results)

    def ConstructListsOfVariablesForCoupling(self, parameters):

        # fluid coupling variables
        self.coupling_fluid_vars = []
        self.coupling_fluid_vars += [Kratos.MATERIAL_ACCELERATION]
<<<<<<< HEAD
        self.coupling_fluid_vars += [Kratos.MASS_SOURCE]
=======
        self.coupling_fluid_vars += [Fluid.MASS_SOURCE]
>>>>>>> 77633dd7
        self.coupling_fluid_vars += [SDEM.EXACT_VELOCITY]
        self.coupling_fluid_vars += [SDEM.VECTORIAL_ERROR]
        self.coupling_fluid_vars += [SDEM.ERROR_X]
        self.coupling_fluid_vars += [SDEM.ERROR_Y]
        self.coupling_fluid_vars += [SDEM.ERROR_Z]
<<<<<<< HEAD
=======
        self.coupling_fluid_vars += [SDEM.ERROR_P]
>>>>>>> 77633dd7
        self.coupling_fluid_vars += [SDEM.SCALAR_ERROR]
        self.coupling_fluid_vars += [SDEM.EXACT_PRESSURE]

        self.coupling_fluid_vars += [Kratos.KratosGlobals.GetVariable(parameters["body_force_per_unit_mass_variable_name"].GetString() )]

        if parameters["custom_fluid"]["fluid_model_type"].GetInt() == 0:
            self.coupling_fluid_vars += [SDEM.AVERAGED_FLUID_VELOCITY]

        if (parameters["custom_fluid"]["fluid_model_type"].GetInt() == 0
            or parameters["coupling"]["coupling_level_type"].GetInt() > 1):
            self.coupling_fluid_vars += [Kratos.FLUID_FRACTION]
            self.coupling_fluid_vars += [Kratos.FLUID_FRACTION_OLD]

            if 'DISPERSE_FRACTION' in self.nodal_results:
                self.coupling_fluid_vars += [Kratos.DISPERSE_FRACTION]

            if parameters["coupling"]["backward_coupling"]["filter_velocity_option"].GetBool():
                self.coupling_fluid_vars += [Kratos.PARTICLE_VEL_FILTERED]
                self.coupling_fluid_vars += [Kratos.TIME_AVERAGED_ARRAY_3]
                self.coupling_fluid_vars += [Kratos.PHASE_FRACTION]

        if parameters["custom_fluid"]["fluid_model_type"].GetInt() >= 1:
            self.coupling_fluid_vars += [Kratos.FLUID_FRACTION_GRADIENT]
            self.coupling_fluid_vars += [Kratos.FLUID_FRACTION_RATE]

        if parameters["coupling"]["coupling_level_type"].GetInt() >= 1:
            self.coupling_fluid_vars += [Kratos.HYDRODYNAMIC_REACTION]

        if parameters["coupling"]["coupling_level_type"].GetInt() >= 1 and parameters["coupling"]["forward_coupling"]["time_averaging_type"].GetInt() > 0:
            self.coupling_fluid_vars += [Kratos.MEAN_HYDRODYNAMIC_REACTION]

        if parameters["non_newtonian_fluid"]["non_newtonian_option"].GetBool():
            self.coupling_fluid_vars += [Kratos.POWER_LAW_N]
            self.coupling_fluid_vars += [Kratos.POWER_LAW_K]
            self.coupling_fluid_vars += [Kratos.YIELD_STRESS]
            # self.coupling_fluid_vars += [Kratos.GEL_STRENGTH] # TODO: make specific option for this

        if parameters["coupling"]["backward_coupling"]["viscosity_modification_type"].GetInt():
            self.coupling_fluid_vars += [Kratos.VISCOSITY]

        if parameters["custom_fluid"]["embedded_option"].GetBool():
            self.coupling_fluid_vars += [Kratos.DISTANCE]

        # dem coupling variables
        self.coupling_dem_vars = []

        if parameters["coupling"]["coupling_level_type"].GetInt() > 0:
            self.coupling_dem_vars += [Kratos.FLUID_VEL_PROJECTED]
            self.coupling_dem_vars += [Kratos.FLUID_ACCEL_PROJECTED]
            self.coupling_dem_vars += [Kratos.FLUID_DENSITY_PROJECTED]
            self.coupling_dem_vars += [Kratos.FLUID_VISCOSITY_PROJECTED]
            self.coupling_dem_vars += [Kratos.HYDRODYNAMIC_FORCE]
            self.coupling_dem_vars += [Kratos.HYDRODYNAMIC_MOMENT]
            self.coupling_dem_vars += [Kratos.MATERIAL_FLUID_ACCEL_PROJECTED]
            self.coupling_dem_vars += [Kratos.FLUID_ACCEL_PROJECTED]
            self.coupling_dem_vars += [Kratos.FLUID_ACCEL_FOLLOWING_PARTICLE_PROJECTED]
            self.coupling_dem_vars += [Kratos.ADDITIONAL_FORCE] # Here for safety for the moment

            if PT.RecursiveFindTrueBoolInParameters(parameters["properties"], 'do_apply_faxen_corrections'):
                self.coupling_dem_vars += [Kratos.FLUID_VEL_LAPL_PROJECTED]
                self.coupling_dem_vars += [Kratos.FLUID_VEL_LAPL_RATE_PROJECTED]

            if self.do_include_history_force:
                self.coupling_dem_vars += [Kratos.FLUID_VEL_PROJECTED_RATE]

        if parameters["coupling"]["coupling_level_type"].GetInt() >= 1 or parameters["custom_fluid"]["fluid_model_type"].GetInt() == 0:
            self.coupling_dem_vars += [Kratos.FLUID_FRACTION_PROJECTED]

        if (parameters["coupling"]["coupling_level_type"].GetInt() >= 1
            and 'FLUID_FRACTION_GRADIENT_PROJECTED' in self.dem_printing_vars):
            self.coupling_dem_vars += [Kratos.FLUID_FRACTION_GRADIENT_PROJECTED]

        if parameters["non_newtonian_fluid"]["non_newtonian_option"].GetBool():
            self.coupling_dem_vars += [Kratos.POWER_LAW_N]
            self.coupling_dem_vars += [Kratos.POWER_LAW_K]
            self.coupling_dem_vars += [Kratos.YIELD_STRESS]

        if PT.RecursiveFindParametersWithCondition(parameters["properties"], 'vorticity_induced_lift_parameters', condition=lambda value: not (value['name'].GetString()=='default')):
            self.coupling_dem_vars += [Kratos.FLUID_VORTICITY_PROJECTED]
            self.coupling_dem_vars += [Kratos.SHEAR_RATE_PROJECTED]

        if parameters["custom_fluid"]["embedded_option"].GetBool():
            self.coupling_dem_vars += [Kratos.DISTANCE]

        if 'REYNOLDS_NUMBER' in self.dem_nodal_results:
            self.coupling_dem_vars += [Kratos.REYNOLDS_NUMBER]

        if self.do_backward_coupling:
            if parameters["coupling"]["backward_coupling"]["apply_time_filter_to_fluid_fraction_option"].GetBool():
                self.time_filtered_vars += [Kratos.FLUID_FRACTION]

        if parameters["coupling"]["backward_coupling"]["filter_velocity_option"].GetBool():
            self.time_filtered_vars += [Kratos.PARTICLE_VEL_FILTERED]

        if self.time_filtered_vars:
            self.coupling_fluid_vars += [Kratos.TIME_AVERAGED_DOUBLE]
            self.coupling_fluid_vars += [Kratos.TIME_AVERAGED_ARRAY_3]

    def ChangeListOfFluidNodalResultsToPrint(self, parameters):
        fluid_list = self.project_parameters["fluid_nodal_results"]
        self.nodal_results.extend(key for key in fluid_list.keys() if fluid_list[key].GetBool())

        if parameters["store_full_gradient_option"].GetBool() and 'VELOCITY_GRADIENT' in self.nodal_results:
            self.nodal_results += ["VELOCITY_X_GRADIENT"]
            self.nodal_results += ["VELOCITY_Y_GRADIENT"]
            self.nodal_results += ["VELOCITY_Z_GRADIENT"]

        if parameters["custom_fluid"]["fluid_model_type"].GetInt() == 0 and 'AVERAGED_FLUID_VELOCITY' in self.nodal_results:
            self.nodal_results += ["AVERAGED_FLUID_VELOCITY"]

        if parameters["custom_fluid"]["fluid_model_type"].GetInt() == 1 and 'FLUID_FRACTION_GRADIENT' in self.nodal_results:
            self.nodal_results += ["FLUID_FRACTION_GRADIENT"]<|MERGE_RESOLUTION|>--- conflicted
+++ resolved
@@ -340,20 +340,13 @@
         # fluid coupling variables
         self.coupling_fluid_vars = []
         self.coupling_fluid_vars += [Kratos.MATERIAL_ACCELERATION]
-<<<<<<< HEAD
-        self.coupling_fluid_vars += [Kratos.MASS_SOURCE]
-=======
         self.coupling_fluid_vars += [Fluid.MASS_SOURCE]
->>>>>>> 77633dd7
         self.coupling_fluid_vars += [SDEM.EXACT_VELOCITY]
         self.coupling_fluid_vars += [SDEM.VECTORIAL_ERROR]
         self.coupling_fluid_vars += [SDEM.ERROR_X]
         self.coupling_fluid_vars += [SDEM.ERROR_Y]
         self.coupling_fluid_vars += [SDEM.ERROR_Z]
-<<<<<<< HEAD
-=======
         self.coupling_fluid_vars += [SDEM.ERROR_P]
->>>>>>> 77633dd7
         self.coupling_fluid_vars += [SDEM.SCALAR_ERROR]
         self.coupling_fluid_vars += [SDEM.EXACT_PRESSURE]
 
