<<<<<<< HEAD
//    |  /           |
//    ' /   __| _` | __|  _ \   __|
//    . \  |   (   | |   (   |\__ `
//   _|\_\_|  \__,_|\__|\___/ ____/
//                   Multi-Physics
//
//  License:         BSD License
//                   Kratos default license: kratos/license.txt
//
//  Main authors:    Jordi Cotela
//                   Riccardo Rossi
=======
//  KRATOS  _____     _ _ _
//         |_   _| __(_) (_)_ __   ___  ___
//           | || '__| | | | '_ \ / _ \/ __|
//           | || |  | | | | | | | (_) \__
//           |_||_|  |_|_|_|_| |_|\___/|___/ APPLICATION
//
//  License:             BSD License
//                                       Kratos default license: kratos/license.txt
//
//  Main authors:    Riccardo Rossi
>>>>>>> 0a4a11e4
//

#if !defined(KRATOS_TRILINOS_PREDICTOR_CORRECTOR_VELOCITY_BOSSAK_SCHEME_TURBULENT )
#define  KRATOS_TRILINOS_PREDICTOR_CORRECTOR_VELOCITY_BOSSAK_SCHEME_TURBULENT


/* System includes */


/* External includes */

/* Project includes */
#include "includes/define.h"
#include "includes/model_part.h"
#include "processes/process.h"
#include "../../../FluidDynamicsApplication/custom_strategies/strategies/residualbased_predictorcorrector_velocity_bossak_scheme_turbulent.h"
#include "includes/variables.h"
#include "containers/array_1d.h"

namespace Kratos
{




/**@name Kratos Globals */
/*@{ */


/*@} */
/**@name Type Definitions */
/*@{ */

/*@} */


/**@name  Enum's */
/*@{ */


/*@} */
/**@name  Functions */
/*@{ */



/*@} */
/**@name Kratos Classes */
/*@{ */

/// Trilinos version of ResidualBasedPredictorCorrectorVelocityBossakSchemeTurbulent.
template<class TSparseSpace,
         class TDenseSpace //= DenseSpace<double>
         >
class TrilinosPredictorCorrectorVelocityBossakSchemeTurbulent
    : public ResidualBasedPredictorCorrectorVelocityBossakSchemeTurbulent<TSparseSpace, TDenseSpace>
{
public:
    /**@name Type Definitions */
    /*@{ */

    KRATOS_CLASS_POINTER_DEFINITION(TrilinosPredictorCorrectorVelocityBossakSchemeTurbulent );

    typedef ResidualBasedPredictorCorrectorVelocityBossakSchemeTurbulent<TSparseSpace, TDenseSpace> BaseType;

    typedef typename BaseType::TDataType TDataType;

    typedef typename BaseType::DofsArrayType DofsArrayType;

    typedef typename Element::DofsVectorType DofsVectorType;

    typedef typename BaseType::TSystemMatrixType TSystemMatrixType;

    typedef typename BaseType::TSystemVectorType TSystemVectorType;

    typedef typename BaseType::LocalSystemVectorType LocalSystemVectorType;

    typedef typename BaseType::LocalSystemMatrixType LocalSystemMatrixType;


    /*@} */
    /**@name Life Cycle
     */
    /*@{ */

    /** Constructor.
     */

    TrilinosPredictorCorrectorVelocityBossakSchemeTurbulent(double NewAlphaBossak, double MoveMeshStrategy, unsigned int DomainSize):
        ResidualBasedPredictorCorrectorVelocityBossakSchemeTurbulent<TSparseSpace,TDenseSpace>(NewAlphaBossak, MoveMeshStrategy, DomainSize)
    {
        std::cout << "using the TRILINOS velocity Bossak Time Integration Scheme (with turbulence model)" << std::endl;
    }

    TrilinosPredictorCorrectorVelocityBossakSchemeTurbulent(double NewAlphaBossak, double MoveMeshStrategy, unsigned int DomainSize, Process::Pointer pTurbulenceModel):
        ResidualBasedPredictorCorrectorVelocityBossakSchemeTurbulent<TSparseSpace,TDenseSpace>(NewAlphaBossak, MoveMeshStrategy, DomainSize, pTurbulenceModel)
    {

        std::cout << "using the TRILINOS velocity Bossak Time Integration Scheme (with turbulence model)" << std::endl;
    }

    TrilinosPredictorCorrectorVelocityBossakSchemeTurbulent(double NewAlphaBossak, double MoveMeshStrategy, unsigned int DomainSize, const Variable<int>& rPeriodicIdVar):
        ResidualBasedPredictorCorrectorVelocityBossakSchemeTurbulent<TSparseSpace,TDenseSpace>(NewAlphaBossak, MoveMeshStrategy, DomainSize, rPeriodicIdVar)
    {
        int rank;
        MPI_Comm_rank(MPI_COMM_WORLD,&rank);
        if (rank == 0)
            std::cout << "using the TRILINOS velocity Bossak Time Integration Scheme (with periodic conditions)" << std::endl;
    }
    /** Destructor.
     */
    virtual ~TrilinosPredictorCorrectorVelocityBossakSchemeTurbulent()
    {
    }


    /*@} */
    /**@name Operators
     */
    /*@{ */

    virtual int Check(ModelPart& rModelPart)
    {
        KRATOS_TRY

        int ErrorCode = BaseType::Check(rModelPart);
        if (ErrorCode != 0) return ErrorCode;

        // Check buffer size
        if (rModelPart.GetBufferSize() < 2)
            KRATOS_THROW_ERROR(std::logic_error, "GearScheme error: Insufficient buffer size for Bossak scheme, should be at least 2, got ",rModelPart.GetBufferSize());

        // Check that all required variables were registered
        if(DELTA_TIME.Key() == 0)
            KRATOS_THROW_ERROR(std::invalid_argument,"DELTA_TIME Key is 0. Check if all applications were correctly registered.","");
        if(OSS_SWITCH.Key() == 0)
            KRATOS_THROW_ERROR(std::invalid_argument,"OSS_SWITCH Key is 0. Check if all applications were correctly registered.","");

        if(DISPLACEMENT.Key() == 0)
            KRATOS_THROW_ERROR(std::invalid_argument,"DISPLACEMENT Key is 0. Check if all applications were correctly registered.","");
        if(VELOCITY.Key() == 0)
            KRATOS_THROW_ERROR(std::invalid_argument,"VELOCITY Key is 0. Check if all applications were correctly registered.","");
        if(MESH_VELOCITY.Key() == 0)
            KRATOS_THROW_ERROR(std::invalid_argument,"MESH_VELOCITY Key is 0. Check if all applications were correctly registered.","");
        if(ACCELERATION.Key() == 0)
            KRATOS_THROW_ERROR(std::invalid_argument,"ACCELERATION Key is 0. Check if all applications were correctly registered.","");

        // Checks on process info
//            const ProcessInfo& rCurrentProcessInfo = rModelPart.GetProcessInfo();

//            if(rCurrentProcessInfo.Has(DELTA_TIME) == 0)
//                KRATOS_THROW_ERROR(std::invalid_argument,"ProcessInfo does not contain a value for DELTA_TIME","");

        return 0;
        KRATOS_CATCH("");
    }


    /// Calculate OSS projections, properly taking into account periodic boundaries.
    virtual void FinalizeNonLinIteration(ModelPart &rModelPart, TSystemMatrixType &A, TSystemVectorType &Dx, TSystemVectorType &b)
    {
        ProcessInfo& CurrentProcessInfo = rModelPart.GetProcessInfo();

        //if orthogonal subscales are computed
        if (CurrentProcessInfo[OSS_SWITCH] == 1.0) {
            if (rModelPart.GetCommunicator().MyPID() == 0)
                std::cout << "Computing OSS projections" << std::endl;
            for (typename ModelPart::NodesContainerType::iterator ind = rModelPart.NodesBegin(); ind != rModelPart.NodesEnd(); ind++) {

                noalias(ind->FastGetSolutionStepValue(ADVPROJ)) = ZeroVector(3);

                ind->FastGetSolutionStepValue(DIVPROJ) = 0.0;

                ind->FastGetSolutionStepValue(NODAL_AREA) = 0.0;


            }//end of loop over nodes

            //loop on nodes to compute ADVPROJ   CONVPROJ NODALAREA
            array_1d<double, 3 > output;


            for (typename ModelPart::ElementsContainerType::iterator elem = rModelPart.ElementsBegin(); elem != rModelPart.ElementsEnd(); elem++)
            {
                elem->Calculate(ADVPROJ, output, CurrentProcessInfo);
            }

            rModelPart.GetCommunicator().AssembleCurrentData(NODAL_AREA);
            rModelPart.GetCommunicator().AssembleCurrentData(DIVPROJ);
            rModelPart.GetCommunicator().AssembleCurrentData(ADVPROJ);


            // Correction for periodic conditions
            this->PeriodicConditionProjectionCorrection(rModelPart);


            for (typename ModelPart::NodesContainerType::iterator ind = rModelPart.NodesBegin(); ind != rModelPart.NodesEnd(); ind++)
            {
                if (ind->FastGetSolutionStepValue(NODAL_AREA) == 0.0)
                {
                    ind->FastGetSolutionStepValue(NODAL_AREA) = 1.0;
                    //KRATOS_WATCH("*********ATTENTION: NODAL AREA IS ZERRROOOO************");
                }
                const double Area = ind->FastGetSolutionStepValue(NODAL_AREA);
                ind->FastGetSolutionStepValue(ADVPROJ) /= Area;
                ind->FastGetSolutionStepValue(DIVPROJ) /= Area;
            }
        }


    }

    /*@} */
    /**@name Operations */
    /*@{ */


    /*@} */
    /**@name Access */
    /*@{ */


    /*@} */
    /**@name Inquiry */
    /*@{ */


    /*@} */
    /**@name Friends */
    /*@{ */


    /*@} */

protected:
    /**@name Protected static Member Variables */
    /*@{ */


    /*@} */
    /**@name Protected member Variables */
    /*@{ */


    /*@} */
    /**@name Protected Operators*/
    /*@{ */


    /*@} */
    /**@name Protected Operations*/
    /*@{ */

    /*@} */
    /**@name Protected  Access */
    /*@{ */


    /*@} */
    /**@name Protected Inquiry */
    /*@{ */


    /*@} */
    /**@name Protected LifeCycle */
    /*@{ */



    /*@} */

private:
    /**@name Static Member Variables */
    /*@{ */


    /*@} */
    /**@name Member Variables */
    /*@{ */

    /*@} */
    /**@name Private Operators*/
    /*@{ */

    /*@} */
    /**@name Private Operations*/
    /*@{ */


    /*@} */
    /**@name Private  Access */
    /*@{ */


    /*@} */
    /**@name Private Inquiry */
    /*@{ */


    /*@} */
    /**@name Un accessible methods */
    /*@{ */


    /*@} */

}; /* Class Scheme */

/*@} */

/**@name Type Definitions */
/*@{ */


/*@} */

} /* namespace Kratos.*/

#endif /* KRATOS_TRILINOS_PREDICTOR_CORRECTOR_VELOCITY_BOSSAK_SCHEME_TURBULENT  defined */



<|MERGE_RESOLUTION|>--- conflicted
+++ resolved
@@ -1,346 +1,333 @@
-<<<<<<< HEAD
-//    |  /           |
-//    ' /   __| _` | __|  _ \   __|
-//    . \  |   (   | |   (   |\__ `
-//   _|\_\_|  \__,_|\__|\___/ ____/
-//                   Multi-Physics
-//
-//  License:         BSD License
-//                   Kratos default license: kratos/license.txt
-//
-//  Main authors:    Jordi Cotela
-//                   Riccardo Rossi
-=======
-//  KRATOS  _____     _ _ _
-//         |_   _| __(_) (_)_ __   ___  ___
-//           | || '__| | | | '_ \ / _ \/ __|
-//           | || |  | | | | | | | (_) \__
-//           |_||_|  |_|_|_|_| |_|\___/|___/ APPLICATION
-//
-//  License:             BSD License
-//                                       Kratos default license: kratos/license.txt
-//
-//  Main authors:    Riccardo Rossi
->>>>>>> 0a4a11e4
-//
-
-#if !defined(KRATOS_TRILINOS_PREDICTOR_CORRECTOR_VELOCITY_BOSSAK_SCHEME_TURBULENT )
-#define  KRATOS_TRILINOS_PREDICTOR_CORRECTOR_VELOCITY_BOSSAK_SCHEME_TURBULENT
-
-
-/* System includes */
-
-
-/* External includes */
-
-/* Project includes */
-#include "includes/define.h"
-#include "includes/model_part.h"
-#include "processes/process.h"
-#include "../../../FluidDynamicsApplication/custom_strategies/strategies/residualbased_predictorcorrector_velocity_bossak_scheme_turbulent.h"
-#include "includes/variables.h"
-#include "containers/array_1d.h"
-
-namespace Kratos
-{
-
-
-
-
-/**@name Kratos Globals */
-/*@{ */
-
-
-/*@} */
-/**@name Type Definitions */
-/*@{ */
-
-/*@} */
-
-
-/**@name  Enum's */
-/*@{ */
-
-
-/*@} */
-/**@name  Functions */
-/*@{ */
-
-
-
-/*@} */
-/**@name Kratos Classes */
-/*@{ */
-
-/// Trilinos version of ResidualBasedPredictorCorrectorVelocityBossakSchemeTurbulent.
-template<class TSparseSpace,
-         class TDenseSpace //= DenseSpace<double>
-         >
-class TrilinosPredictorCorrectorVelocityBossakSchemeTurbulent
-    : public ResidualBasedPredictorCorrectorVelocityBossakSchemeTurbulent<TSparseSpace, TDenseSpace>
-{
-public:
-    /**@name Type Definitions */
-    /*@{ */
-
-    KRATOS_CLASS_POINTER_DEFINITION(TrilinosPredictorCorrectorVelocityBossakSchemeTurbulent );
-
-    typedef ResidualBasedPredictorCorrectorVelocityBossakSchemeTurbulent<TSparseSpace, TDenseSpace> BaseType;
-
-    typedef typename BaseType::TDataType TDataType;
-
-    typedef typename BaseType::DofsArrayType DofsArrayType;
-
-    typedef typename Element::DofsVectorType DofsVectorType;
-
-    typedef typename BaseType::TSystemMatrixType TSystemMatrixType;
-
-    typedef typename BaseType::TSystemVectorType TSystemVectorType;
-
-    typedef typename BaseType::LocalSystemVectorType LocalSystemVectorType;
-
-    typedef typename BaseType::LocalSystemMatrixType LocalSystemMatrixType;
-
-
-    /*@} */
-    /**@name Life Cycle
-     */
-    /*@{ */
-
-    /** Constructor.
-     */
-
-    TrilinosPredictorCorrectorVelocityBossakSchemeTurbulent(double NewAlphaBossak, double MoveMeshStrategy, unsigned int DomainSize):
-        ResidualBasedPredictorCorrectorVelocityBossakSchemeTurbulent<TSparseSpace,TDenseSpace>(NewAlphaBossak, MoveMeshStrategy, DomainSize)
-    {
-        std::cout << "using the TRILINOS velocity Bossak Time Integration Scheme (with turbulence model)" << std::endl;
-    }
-
-    TrilinosPredictorCorrectorVelocityBossakSchemeTurbulent(double NewAlphaBossak, double MoveMeshStrategy, unsigned int DomainSize, Process::Pointer pTurbulenceModel):
-        ResidualBasedPredictorCorrectorVelocityBossakSchemeTurbulent<TSparseSpace,TDenseSpace>(NewAlphaBossak, MoveMeshStrategy, DomainSize, pTurbulenceModel)
-    {
-
-        std::cout << "using the TRILINOS velocity Bossak Time Integration Scheme (with turbulence model)" << std::endl;
-    }
-
-    TrilinosPredictorCorrectorVelocityBossakSchemeTurbulent(double NewAlphaBossak, double MoveMeshStrategy, unsigned int DomainSize, const Variable<int>& rPeriodicIdVar):
-        ResidualBasedPredictorCorrectorVelocityBossakSchemeTurbulent<TSparseSpace,TDenseSpace>(NewAlphaBossak, MoveMeshStrategy, DomainSize, rPeriodicIdVar)
-    {
-        int rank;
-        MPI_Comm_rank(MPI_COMM_WORLD,&rank);
-        if (rank == 0)
-            std::cout << "using the TRILINOS velocity Bossak Time Integration Scheme (with periodic conditions)" << std::endl;
-    }
-    /** Destructor.
-     */
-    virtual ~TrilinosPredictorCorrectorVelocityBossakSchemeTurbulent()
-    {
-    }
-
-
-    /*@} */
-    /**@name Operators
-     */
-    /*@{ */
-
-    virtual int Check(ModelPart& rModelPart)
-    {
-        KRATOS_TRY
-
-        int ErrorCode = BaseType::Check(rModelPart);
-        if (ErrorCode != 0) return ErrorCode;
-
-        // Check buffer size
-        if (rModelPart.GetBufferSize() < 2)
-            KRATOS_THROW_ERROR(std::logic_error, "GearScheme error: Insufficient buffer size for Bossak scheme, should be at least 2, got ",rModelPart.GetBufferSize());
-
-        // Check that all required variables were registered
-        if(DELTA_TIME.Key() == 0)
-            KRATOS_THROW_ERROR(std::invalid_argument,"DELTA_TIME Key is 0. Check if all applications were correctly registered.","");
-        if(OSS_SWITCH.Key() == 0)
-            KRATOS_THROW_ERROR(std::invalid_argument,"OSS_SWITCH Key is 0. Check if all applications were correctly registered.","");
-
-        if(DISPLACEMENT.Key() == 0)
-            KRATOS_THROW_ERROR(std::invalid_argument,"DISPLACEMENT Key is 0. Check if all applications were correctly registered.","");
-        if(VELOCITY.Key() == 0)
-            KRATOS_THROW_ERROR(std::invalid_argument,"VELOCITY Key is 0. Check if all applications were correctly registered.","");
-        if(MESH_VELOCITY.Key() == 0)
-            KRATOS_THROW_ERROR(std::invalid_argument,"MESH_VELOCITY Key is 0. Check if all applications were correctly registered.","");
-        if(ACCELERATION.Key() == 0)
-            KRATOS_THROW_ERROR(std::invalid_argument,"ACCELERATION Key is 0. Check if all applications were correctly registered.","");
-
-        // Checks on process info
-//            const ProcessInfo& rCurrentProcessInfo = rModelPart.GetProcessInfo();
-
-//            if(rCurrentProcessInfo.Has(DELTA_TIME) == 0)
-//                KRATOS_THROW_ERROR(std::invalid_argument,"ProcessInfo does not contain a value for DELTA_TIME","");
-
-        return 0;
-        KRATOS_CATCH("");
-    }
-
-
-    /// Calculate OSS projections, properly taking into account periodic boundaries.
-    virtual void FinalizeNonLinIteration(ModelPart &rModelPart, TSystemMatrixType &A, TSystemVectorType &Dx, TSystemVectorType &b)
-    {
-        ProcessInfo& CurrentProcessInfo = rModelPart.GetProcessInfo();
-
-        //if orthogonal subscales are computed
-        if (CurrentProcessInfo[OSS_SWITCH] == 1.0) {
-            if (rModelPart.GetCommunicator().MyPID() == 0)
-                std::cout << "Computing OSS projections" << std::endl;
-            for (typename ModelPart::NodesContainerType::iterator ind = rModelPart.NodesBegin(); ind != rModelPart.NodesEnd(); ind++) {
-
-                noalias(ind->FastGetSolutionStepValue(ADVPROJ)) = ZeroVector(3);
-
-                ind->FastGetSolutionStepValue(DIVPROJ) = 0.0;
-
-                ind->FastGetSolutionStepValue(NODAL_AREA) = 0.0;
-
-
-            }//end of loop over nodes
-
-            //loop on nodes to compute ADVPROJ   CONVPROJ NODALAREA
-            array_1d<double, 3 > output;
-
-
-            for (typename ModelPart::ElementsContainerType::iterator elem = rModelPart.ElementsBegin(); elem != rModelPart.ElementsEnd(); elem++)
-            {
-                elem->Calculate(ADVPROJ, output, CurrentProcessInfo);
-            }
-
-            rModelPart.GetCommunicator().AssembleCurrentData(NODAL_AREA);
-            rModelPart.GetCommunicator().AssembleCurrentData(DIVPROJ);
-            rModelPart.GetCommunicator().AssembleCurrentData(ADVPROJ);
-
-
-            // Correction for periodic conditions
-            this->PeriodicConditionProjectionCorrection(rModelPart);
-
-
-            for (typename ModelPart::NodesContainerType::iterator ind = rModelPart.NodesBegin(); ind != rModelPart.NodesEnd(); ind++)
-            {
-                if (ind->FastGetSolutionStepValue(NODAL_AREA) == 0.0)
-                {
-                    ind->FastGetSolutionStepValue(NODAL_AREA) = 1.0;
-                    //KRATOS_WATCH("*********ATTENTION: NODAL AREA IS ZERRROOOO************");
-                }
-                const double Area = ind->FastGetSolutionStepValue(NODAL_AREA);
-                ind->FastGetSolutionStepValue(ADVPROJ) /= Area;
-                ind->FastGetSolutionStepValue(DIVPROJ) /= Area;
-            }
-        }
-
-
-    }
-
-    /*@} */
-    /**@name Operations */
-    /*@{ */
-
-
-    /*@} */
-    /**@name Access */
-    /*@{ */
-
-
-    /*@} */
-    /**@name Inquiry */
-    /*@{ */
-
-
-    /*@} */
-    /**@name Friends */
-    /*@{ */
-
-
-    /*@} */
-
-protected:
-    /**@name Protected static Member Variables */
-    /*@{ */
-
-
-    /*@} */
-    /**@name Protected member Variables */
-    /*@{ */
-
-
-    /*@} */
-    /**@name Protected Operators*/
-    /*@{ */
-
-
-    /*@} */
-    /**@name Protected Operations*/
-    /*@{ */
-
-    /*@} */
-    /**@name Protected  Access */
-    /*@{ */
-
-
-    /*@} */
-    /**@name Protected Inquiry */
-    /*@{ */
-
-
-    /*@} */
-    /**@name Protected LifeCycle */
-    /*@{ */
-
-
-
-    /*@} */
-
-private:
-    /**@name Static Member Variables */
-    /*@{ */
-
-
-    /*@} */
-    /**@name Member Variables */
-    /*@{ */
-
-    /*@} */
-    /**@name Private Operators*/
-    /*@{ */
-
-    /*@} */
-    /**@name Private Operations*/
-    /*@{ */
-
-
-    /*@} */
-    /**@name Private  Access */
-    /*@{ */
-
-
-    /*@} */
-    /**@name Private Inquiry */
-    /*@{ */
-
-
-    /*@} */
-    /**@name Un accessible methods */
-    /*@{ */
-
-
-    /*@} */
-
-}; /* Class Scheme */
-
-/*@} */
-
-/**@name Type Definitions */
-/*@{ */
-
-
-/*@} */
-
-} /* namespace Kratos.*/
-
-#endif /* KRATOS_TRILINOS_PREDICTOR_CORRECTOR_VELOCITY_BOSSAK_SCHEME_TURBULENT  defined */
-
-
-
+//  KRATOS  _____     _ _ _
+//         |_   _| __(_) (_)_ __   ___  ___
+//           | || '__| | | | '_ \ / _ \/ __|
+//           | || |  | | | | | | | (_) \__
+//           |_||_|  |_|_|_|_| |_|\___/|___/ APPLICATION
+//
+//  License:         BSD License
+//                   Kratos default license: kratos/license.txt
+//
+//  Main authors:    Jordi Cotela
+//                   Riccardo Rossi
+//
+
+#if !defined(KRATOS_TRILINOS_PREDICTOR_CORRECTOR_VELOCITY_BOSSAK_SCHEME_TURBULENT )
+#define  KRATOS_TRILINOS_PREDICTOR_CORRECTOR_VELOCITY_BOSSAK_SCHEME_TURBULENT
+
+
+/* System includes */
+
+
+/* External includes */
+
+/* Project includes */
+#include "includes/define.h"
+#include "includes/model_part.h"
+#include "processes/process.h"
+#include "../../../FluidDynamicsApplication/custom_strategies/strategies/residualbased_predictorcorrector_velocity_bossak_scheme_turbulent.h"
+#include "includes/variables.h"
+#include "containers/array_1d.h"
+
+namespace Kratos
+{
+
+
+
+
+/**@name Kratos Globals */
+/*@{ */
+
+
+/*@} */
+/**@name Type Definitions */
+/*@{ */
+
+/*@} */
+
+
+/**@name  Enum's */
+/*@{ */
+
+
+/*@} */
+/**@name  Functions */
+/*@{ */
+
+
+
+/*@} */
+/**@name Kratos Classes */
+/*@{ */
+
+/// Trilinos version of ResidualBasedPredictorCorrectorVelocityBossakSchemeTurbulent.
+template<class TSparseSpace,
+         class TDenseSpace //= DenseSpace<double>
+         >
+class TrilinosPredictorCorrectorVelocityBossakSchemeTurbulent
+    : public ResidualBasedPredictorCorrectorVelocityBossakSchemeTurbulent<TSparseSpace, TDenseSpace>
+{
+public:
+    /**@name Type Definitions */
+    /*@{ */
+
+    KRATOS_CLASS_POINTER_DEFINITION(TrilinosPredictorCorrectorVelocityBossakSchemeTurbulent );
+
+    typedef ResidualBasedPredictorCorrectorVelocityBossakSchemeTurbulent<TSparseSpace, TDenseSpace> BaseType;
+
+    typedef typename BaseType::TDataType TDataType;
+
+    typedef typename BaseType::DofsArrayType DofsArrayType;
+
+    typedef typename Element::DofsVectorType DofsVectorType;
+
+    typedef typename BaseType::TSystemMatrixType TSystemMatrixType;
+
+    typedef typename BaseType::TSystemVectorType TSystemVectorType;
+
+    typedef typename BaseType::LocalSystemVectorType LocalSystemVectorType;
+
+    typedef typename BaseType::LocalSystemMatrixType LocalSystemMatrixType;
+
+
+    /*@} */
+    /**@name Life Cycle
+     */
+    /*@{ */
+
+    /** Constructor.
+     */
+
+    TrilinosPredictorCorrectorVelocityBossakSchemeTurbulent(double NewAlphaBossak, double MoveMeshStrategy, unsigned int DomainSize):
+        ResidualBasedPredictorCorrectorVelocityBossakSchemeTurbulent<TSparseSpace,TDenseSpace>(NewAlphaBossak, MoveMeshStrategy, DomainSize)
+    {
+        std::cout << "using the TRILINOS velocity Bossak Time Integration Scheme (with turbulence model)" << std::endl;
+    }
+
+    TrilinosPredictorCorrectorVelocityBossakSchemeTurbulent(double NewAlphaBossak, double MoveMeshStrategy, unsigned int DomainSize, Process::Pointer pTurbulenceModel):
+        ResidualBasedPredictorCorrectorVelocityBossakSchemeTurbulent<TSparseSpace,TDenseSpace>(NewAlphaBossak, MoveMeshStrategy, DomainSize, pTurbulenceModel)
+    {
+
+        std::cout << "using the TRILINOS velocity Bossak Time Integration Scheme (with turbulence model)" << std::endl;
+    }
+
+    TrilinosPredictorCorrectorVelocityBossakSchemeTurbulent(double NewAlphaBossak, double MoveMeshStrategy, unsigned int DomainSize, const Variable<int>& rPeriodicIdVar):
+        ResidualBasedPredictorCorrectorVelocityBossakSchemeTurbulent<TSparseSpace,TDenseSpace>(NewAlphaBossak, MoveMeshStrategy, DomainSize, rPeriodicIdVar)
+    {
+        int rank;
+        MPI_Comm_rank(MPI_COMM_WORLD,&rank);
+        if (rank == 0)
+            std::cout << "using the TRILINOS velocity Bossak Time Integration Scheme (with periodic conditions)" << std::endl;
+    }
+    /** Destructor.
+     */
+    virtual ~TrilinosPredictorCorrectorVelocityBossakSchemeTurbulent()
+    {
+    }
+
+
+    /*@} */
+    /**@name Operators
+     */
+    /*@{ */
+
+    virtual int Check(ModelPart& rModelPart)
+    {
+        KRATOS_TRY
+
+        int ErrorCode = BaseType::Check(rModelPart);
+        if (ErrorCode != 0) return ErrorCode;
+
+        // Check buffer size
+        if (rModelPart.GetBufferSize() < 2)
+            KRATOS_THROW_ERROR(std::logic_error, "GearScheme error: Insufficient buffer size for Bossak scheme, should be at least 2, got ",rModelPart.GetBufferSize());
+
+        // Check that all required variables were registered
+        if(DELTA_TIME.Key() == 0)
+            KRATOS_THROW_ERROR(std::invalid_argument,"DELTA_TIME Key is 0. Check if all applications were correctly registered.","");
+        if(OSS_SWITCH.Key() == 0)
+            KRATOS_THROW_ERROR(std::invalid_argument,"OSS_SWITCH Key is 0. Check if all applications were correctly registered.","");
+
+        if(DISPLACEMENT.Key() == 0)
+            KRATOS_THROW_ERROR(std::invalid_argument,"DISPLACEMENT Key is 0. Check if all applications were correctly registered.","");
+        if(VELOCITY.Key() == 0)
+            KRATOS_THROW_ERROR(std::invalid_argument,"VELOCITY Key is 0. Check if all applications were correctly registered.","");
+        if(MESH_VELOCITY.Key() == 0)
+            KRATOS_THROW_ERROR(std::invalid_argument,"MESH_VELOCITY Key is 0. Check if all applications were correctly registered.","");
+        if(ACCELERATION.Key() == 0)
+            KRATOS_THROW_ERROR(std::invalid_argument,"ACCELERATION Key is 0. Check if all applications were correctly registered.","");
+
+        // Checks on process info
+//            const ProcessInfo& rCurrentProcessInfo = rModelPart.GetProcessInfo();
+
+//            if(rCurrentProcessInfo.Has(DELTA_TIME) == 0)
+//                KRATOS_THROW_ERROR(std::invalid_argument,"ProcessInfo does not contain a value for DELTA_TIME","");
+
+        return 0;
+        KRATOS_CATCH("");
+    }
+
+
+    /// Calculate OSS projections, properly taking into account periodic boundaries.
+    virtual void FinalizeNonLinIteration(ModelPart &rModelPart, TSystemMatrixType &A, TSystemVectorType &Dx, TSystemVectorType &b)
+    {
+        ProcessInfo& CurrentProcessInfo = rModelPart.GetProcessInfo();
+
+        //if orthogonal subscales are computed
+        if (CurrentProcessInfo[OSS_SWITCH] == 1.0) {
+            if (rModelPart.GetCommunicator().MyPID() == 0)
+                std::cout << "Computing OSS projections" << std::endl;
+            for (typename ModelPart::NodesContainerType::iterator ind = rModelPart.NodesBegin(); ind != rModelPart.NodesEnd(); ind++) {
+
+                noalias(ind->FastGetSolutionStepValue(ADVPROJ)) = ZeroVector(3);
+
+                ind->FastGetSolutionStepValue(DIVPROJ) = 0.0;
+
+                ind->FastGetSolutionStepValue(NODAL_AREA) = 0.0;
+
+
+            }//end of loop over nodes
+
+            //loop on nodes to compute ADVPROJ   CONVPROJ NODALAREA
+            array_1d<double, 3 > output;
+
+
+            for (typename ModelPart::ElementsContainerType::iterator elem = rModelPart.ElementsBegin(); elem != rModelPart.ElementsEnd(); elem++)
+            {
+                elem->Calculate(ADVPROJ, output, CurrentProcessInfo);
+            }
+
+            rModelPart.GetCommunicator().AssembleCurrentData(NODAL_AREA);
+            rModelPart.GetCommunicator().AssembleCurrentData(DIVPROJ);
+            rModelPart.GetCommunicator().AssembleCurrentData(ADVPROJ);
+
+
+            // Correction for periodic conditions
+            this->PeriodicConditionProjectionCorrection(rModelPart);
+
+
+            for (typename ModelPart::NodesContainerType::iterator ind = rModelPart.NodesBegin(); ind != rModelPart.NodesEnd(); ind++)
+            {
+                if (ind->FastGetSolutionStepValue(NODAL_AREA) == 0.0)
+                {
+                    ind->FastGetSolutionStepValue(NODAL_AREA) = 1.0;
+                    //KRATOS_WATCH("*********ATTENTION: NODAL AREA IS ZERRROOOO************");
+                }
+                const double Area = ind->FastGetSolutionStepValue(NODAL_AREA);
+                ind->FastGetSolutionStepValue(ADVPROJ) /= Area;
+                ind->FastGetSolutionStepValue(DIVPROJ) /= Area;
+            }
+        }
+
+
+    }
+
+    /*@} */
+    /**@name Operations */
+    /*@{ */
+
+
+    /*@} */
+    /**@name Access */
+    /*@{ */
+
+
+    /*@} */
+    /**@name Inquiry */
+    /*@{ */
+
+
+    /*@} */
+    /**@name Friends */
+    /*@{ */
+
+
+    /*@} */
+
+protected:
+    /**@name Protected static Member Variables */
+    /*@{ */
+
+
+    /*@} */
+    /**@name Protected member Variables */
+    /*@{ */
+
+
+    /*@} */
+    /**@name Protected Operators*/
+    /*@{ */
+
+
+    /*@} */
+    /**@name Protected Operations*/
+    /*@{ */
+
+    /*@} */
+    /**@name Protected  Access */
+    /*@{ */
+
+
+    /*@} */
+    /**@name Protected Inquiry */
+    /*@{ */
+
+
+    /*@} */
+    /**@name Protected LifeCycle */
+    /*@{ */
+
+
+
+    /*@} */
+
+private:
+    /**@name Static Member Variables */
+    /*@{ */
+
+
+    /*@} */
+    /**@name Member Variables */
+    /*@{ */
+
+    /*@} */
+    /**@name Private Operators*/
+    /*@{ */
+
+    /*@} */
+    /**@name Private Operations*/
+    /*@{ */
+
+
+    /*@} */
+    /**@name Private  Access */
+    /*@{ */
+
+
+    /*@} */
+    /**@name Private Inquiry */
+    /*@{ */
+
+
+    /*@} */
+    /**@name Un accessible methods */
+    /*@{ */
+
+
+    /*@} */
+
+}; /* Class Scheme */
+
+/*@} */
+
+/**@name Type Definitions */
+/*@{ */
+
+
+/*@} */
+
+} /* namespace Kratos.*/
+
+#endif /* KRATOS_TRILINOS_PREDICTOR_CORRECTOR_VELOCITY_BOSSAK_SCHEME_TURBULENT  defined */
+
+
+