--- conflicted
+++ resolved
@@ -59,11 +59,7 @@
     virtual Condition::Pointer Create(IndexType NewId, NodesArrayType const& ThisNodes, PropertiesType::Pointer pProperties ) const override;
 
     virtual void Initialize(const ProcessInfo& rCurrentProcessInfo) override;
-<<<<<<< HEAD
-    virtual void CalculateRightHandSide(VectorType& rRightHandSideVector, ProcessInfo& r_process_info ) override;
-=======
     virtual void CalculateRightHandSide(VectorType& rRightHandSideVector, const ProcessInfo& r_process_info ) override;
->>>>>>> 77633dd7
     virtual void AddExplicitContribution(const VectorType& rRHS, const Variable<VectorType>& rRHSVariable, const Variable<array_1d<double,3> >& rDestinationVariable, const ProcessInfo& r_process_info) override;
 
     std::vector<SphericParticle*> mNeighbourSphericParticles;
