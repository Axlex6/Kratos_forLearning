--- conflicted
+++ resolved
@@ -362,11 +362,7 @@
 
 virtual void StoreBallToBallContactInfo(const ProcessInfo& r_process_info, SphericParticle::ParticleDataBuffer& data_buffer, double GlobalContactForceTotal[3], double LocalContactForceDamping[3], bool sliding);
 
-<<<<<<< HEAD
-virtual void StoreBallToRigidFaceContactInfo(const ProcessInfo& r_process_info, SphericParticle::ParticleDataBuffer& data_buffer, DEMWall* other_element, double GlobalContactForceTotal[3], double LocalContactForceDamping[3], bool sliding);
-=======
 virtual void StoreBallToRigidFaceContactInfo(const ProcessInfo& r_process_info, SphericParticle::ParticleDataBuffer& data_buffer, double GlobalContactForceTotal[3], double LocalContactForceDamping[3], bool sliding);
->>>>>>> 7bcb1217
 
 virtual void EvaluateBallToBallForcesForPositiveIndentiations(SphericParticle::ParticleDataBuffer & data_buffer,
                                                             const ProcessInfo& r_process_info,
