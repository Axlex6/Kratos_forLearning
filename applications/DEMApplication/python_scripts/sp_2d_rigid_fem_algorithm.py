import KratosMultiphysics
from KratosMultiphysics.DEMApplication.DEM_analysis_stage import DEMAnalysisStage
from KratosMultiphysics.DEMApplication import mesh_creator_sphere
import KratosMultiphysics.DemStructuresCouplingApplication as DemFem
import math

class DEMAnalysisStage2DSpRigidFem(DEMAnalysisStage):

    def __init__(self, model, project_parameters):
        super(DEMAnalysisStage2DSpRigidFem, self).__init__(model, project_parameters)

        sp_project_parameters_file_name = "sp_2d_rigid_fem_parameters.json"

        with open(sp_project_parameters_file_name,'r') as parameters_file:
            sp_project_parameters = KratosMultiphysics.Parameters(parameters_file.read())

        # TEST NUMBER:
        # 1. CTW16, 2. CTW10, 3. CTW13, 4. CTW12, 5.Blind
        self.test_number = sp_project_parameters["test_number"].GetInt()
        self.inner_mesh_diameter = sp_project_parameters["inner_mesh_diameter"].GetDouble() # This depends on the particular GiD mesh (diameter of the finer mesh)
        self.outer_mesh_diameter = sp_project_parameters["outer_mesh_diameter"].GetDouble() # This depends on the particular GiD mesh (diameter of the coarser mesh)
        # The two values that follow may depend on the GiD mesh used. The higher the value, the more skin particles
        self.inner_skin_factor = sp_project_parameters["inner_skin_factor"].GetDouble() # 2.4
        self.outer_skin_factor = sp_project_parameters["outer_skin_factor"].GetDouble() # 0.8
<<<<<<< HEAD
        self.use_gid_skin_mesh = sp_project_parameters["use_gid_skin_mesh"].GetBool()
=======
        self.respect_preprocessor_marked_skin = sp_project_parameters["respect_preprocessor_marked_skin"].GetBool()
>>>>>>> 8a3a1dc4

        self.automatic_skin_computation = project_parameters["AutomaticSkinComputation"].GetBool()

    def Initialize(self):
        super(DEMAnalysisStage2DSpRigidFem, self).Initialize()

<<<<<<< HEAD
        # self.SettingGeometricalSPValues()
        # self.CreateSPMeasuringRingSubmodelpart(self.spheres_model_part)
        # self.RebuildSkinElements()

        from KratosMultiphysics.DEMApplication.multiaxial_control_module_generalized_2d_utility import MultiaxialControlModuleGeneralized2DUtility
        self.multiaxial_control_module = MultiaxialControlModuleGeneralized2DUtility(self.spheres_model_part, self.rigid_face_model_part)
        self.multiaxial_control_module.ExecuteInitialize()

        self.times = []
        self.reaction_x = []
        self.reaction_y = []
        self.reaction_z = []
        self.smoothed_reaction_x = []
        self.smoothed_reaction_y = []
        self.smoothed_reaction_z = []
        self.elastic_reaction_x = []
        self.elastic_reaction_y = []
        self.elastic_reaction_z = []
        self.smoothed_elastic_reaction_x = []
        self.smoothed_elastic_reaction_y = []
        self.smoothed_elastic_reaction_z = []
        self.target_x = []
        self.target_y = []
        self.target_z = []
        self.velocity_x = []
        self.velocity_y = []
        self.velocity_z = []

    def InitializeSolutionStep(self):
        super(DEMAnalysisStage2DSpRigidFem, self).InitializeSolutionStep()

        self.multiaxial_control_module.ExecuteInitializeSolutionStep()
=======
        self.SettingGeometricalSPValues()
        self.CreateSPMeasuringRingSubmodelpart(self.spheres_model_part)
        self.SetSkinManually()

        sandstone_target_porosity, actual_porosity, sp_porosity_multiplier = self.ComputePorosityParameters(self.spheres_model_part)
        porosity_message = "\nPorosity in sandstones should be around %.2f and the obtained value is %.2f" % (sandstone_target_porosity, actual_porosity) + \
        "\nSand production results should therefore be multiplied by a factor of %.2f\n" % sp_porosity_multiplier
        print(porosity_message)
        with open('sp_porosity.txt', 'w') as poro_file:
            poro_file.write(porosity_message)

    def ComputePorosityParameters(self, spheres_model_part):

        total_cylinders_volume = 0.0 # Remember we are here in 2D with 1m depth
        self.unit_depth = 1.0
        for node in spheres_model_part.Nodes:
            radius = node.GetSolutionStepValue(KratosMultiphysics.RADIUS)
            total_cylinders_volume +=  math.pi * radius * radius * self.unit_depth

        total_spheres_volume = (2.0/3.0) * total_cylinders_volume
        actual_solid_fraction = total_spheres_volume / self.ComputeSpecimenFullVolume()
        actual_porosity = 1.0 - actual_solid_fraction

        sandstone_target_porosity = 0.25 # Porosity values in sandstones are in the range of 25%
        target_solid_fraction = 1.0 - sandstone_target_porosity

        sp_porosity_multiplier = target_solid_fraction / actual_solid_fraction

        return sandstone_target_porosity, actual_porosity, sp_porosity_multiplier

    def ComputeSpecimenFullVolume(self):

        if self.test_number < 5:
            return math.pi * (self.outer_radius * self.outer_radius - self.inner_radius * self.inner_radius) * self.unit_depth
        else:
            return (4.0 * self.outer_radius * self.outer_radius - math.pi * self.inner_radius * self.inner_radius) * self.unit_depth
>>>>>>> 8a3a1dc4

    def SettingGeometricalSPValues(self):

        self.center = KratosMultiphysics.Array3()
        self.center[0] = 0; # self.sp_parameters["problem_data"]["center"][0].GetDouble()
        self.center[1] = 0; # self.sp_parameters["problem_data"]["center"][1].GetDouble()
        self.center[2] = 0; # self.sp_parameters["problem_data"]["center"][2].GetDouble()
        self.axis = KratosMultiphysics.Array3()
        self.axis[0] = 0; # self.sp_parameters["problem_data"]["axis"][0].GetDouble()
        self.axis[1] = 0; # self.sp_parameters["problem_data"]["axis"][1].GetDouble()
        self.axis[2] = 1; # self.sp_parameters["problem_data"]["axis"][2].GetDouble()

        self.outer_radius = 0.0508 # For the CTWs
        if self.test_number == 1: # CTW16
            self.inner_radius = 0.00381
            self.zone_radius_to_measure_2d_sp = 0.015
            self.radius_to_delete_sp = 0.0015
        elif self.test_number == 2: # CTW10
            self.inner_radius = 0.0127
            self.zone_radius_to_measure_2d_sp = 0.02
            self.radius_to_delete_sp = 0.005
        elif self.test_number == 3: # CTW13
            self.inner_radius = 0.00635
            self.zone_radius_to_measure_2d_sp = 0.017
            self.radius_to_delete_sp = 0.0025
        elif self.test_number == 4: # CTW12
            self.inner_radius = 0.008
            self.zone_radius_to_measure_2d_sp = 0.018
            self.radius_to_delete_sp = 0.003
        else: # Blind
            self.inner_radius = 0.0381
            self.zone_radius_to_measure_2d_sp = 0.06
            self.radius_to_delete_sp = 0.015
            self.outer_radius = 0.1524

<<<<<<< HEAD
    def RebuildSkinElements(self):

        self.PreUtilities.ResetSkinParticles(self.spheres_model_part)

        if not self.automatic_skin_computation and not self.use_gid_skin_mesh:
            self.PreUtilities.SetSkinParticlesInnerBoundary(self.spheres_model_part, self.inner_radius, self.inner_skin_factor * 0.5 * self.inner_mesh_diameter)
            if self.test_number < 5: # CTWs
                self.PreUtilities.SetSkinParticlesOuterBoundary(self.spheres_model_part, self.outer_radius, self.outer_skin_factor * 0.5 * self.outer_mesh_diameter)
            else: # Blind
                self.PreUtilities.SetSkinParticlesOuterBoundaryBlind(self.spheres_model_part, self.outer_radius, self.center, self.outer_skin_factor * 0.5 * self.outer_mesh_diameter)
=======
    def SetSkinManually(self):

        if not self.automatic_skin_computation and not self.respect_preprocessor_marked_skin:
            self.PreUtilities.ResetSkinParticles(self.spheres_model_part)
            self.PreUtilities.SetSkinParticlesInnerCircularBoundary(self.spheres_model_part, self.inner_radius, self.inner_skin_factor * 0.5 * self.inner_mesh_diameter)
            if self.test_number < 5: # CTWs
                self.PreUtilities.SetSkinParticlesOuterCircularBoundary(self.spheres_model_part, self.outer_radius, self.outer_skin_factor * 0.5 * self.outer_mesh_diameter)
            else: # Blind
                self.PreUtilities.SetSkinParticlesOuterSquaredBoundary(self.spheres_model_part, self.outer_radius, self.center, self.outer_skin_factor * 0.5 * self.outer_mesh_diameter)
>>>>>>> 8a3a1dc4

    def CreateSPMeasuringRingSubmodelpart(self, spheres_model_part):

        if not self.spheres_model_part.HasSubModelPart("RingSubmodelPart"):
            self.spheres_model_part.CreateSubModelPart('RingSubmodelPart')
        self.ring_submodelpart = self.spheres_model_part.GetSubModelPart('RingSubmodelPart')

        nodes_in_zone_radius_list = []
        elements_in_zone_radius_list = []

        for element in self.spheres_model_part.Elements:
            node = element.GetNode(0)
            x = node.X
            y = node.Y

            if (x * x + y * y) < self.zone_radius_to_measure_2d_sp * self.zone_radius_to_measure_2d_sp:
                nodes_in_zone_radius_list.append(node.Id)
                elements_in_zone_radius_list.append(element.Id)

        self.ring_submodelpart.AddNodes(nodes_in_zone_radius_list)
        self.ring_submodelpart.AddElements(elements_in_zone_radius_list)

    def FinalizeSolutionStep(self):
        super(DEMAnalysisStage2DSpRigidFem, self).FinalizeSolutionStep()
        self.multiaxial_control_module.ExecuteFinalizeSolutionStep()

        self.times.append(self.time)
        # self.reaction_x.append(self.rigid_face_model_part.Nodes[11].GetSolutionStepValue(KratosMultiphysics.DEMApplication.REACTION_STRESS_X))
        # self.reaction_y.append(self.rigid_face_model_part.Nodes[12].GetSolutionStepValue(KratosMultiphysics.DEMApplication.REACTION_STRESS_Y))
        # self.reaction_z.append(self.spheres_model_part.Nodes[9].GetSolutionStepValue(KratosMultiphysics.DEMApplication.REACTION_STRESS_Z))
        # self.target_x.append(self.rigid_face_model_part.Nodes[11].GetSolutionStepValue(KratosMultiphysics.DEMApplication.TARGET_STRESS_X))
        # self.target_y.append(self.rigid_face_model_part.Nodes[12].GetSolutionStepValue(KratosMultiphysics.DEMApplication.TARGET_STRESS_Y))
        # self.target_z.append(self.spheres_model_part.Nodes[9].GetSolutionStepValue(KratosMultiphysics.DEMApplication.TARGET_STRESS_Z))
        # self.velocity_x.append(self.rigid_face_model_part.Nodes[11].GetSolutionStepValue(KratosMultiphysics.DEMApplication.LOADING_VELOCITY_X))
        # self.velocity_y.append(self.rigid_face_model_part.Nodes[12].GetSolutionStepValue(KratosMultiphysics.DEMApplication.LOADING_VELOCITY_Y))
        # self.velocity_z.append(self.spheres_model_part.Nodes[9].GetSolutionStepValue(KratosMultiphysics.DEMApplication.LOADING_VELOCITY_Z))
        self.reaction_x.append(self.rigid_face_model_part.Nodes[3525].GetSolutionStepValue(KratosMultiphysics.DEMApplication.REACTION_STRESS_X))
        self.reaction_y.append(self.rigid_face_model_part.Nodes[3514].GetSolutionStepValue(KratosMultiphysics.DEMApplication.REACTION_STRESS_Y))
        self.reaction_z.append(self.spheres_model_part.Nodes[1].GetSolutionStepValue(KratosMultiphysics.DEMApplication.REACTION_STRESS_Z))
        self.smoothed_reaction_x.append(self.rigid_face_model_part.Nodes[3525].GetSolutionStepValue(KratosMultiphysics.DEMApplication.SMOOTHED_REACTION_STRESS_X))
        self.smoothed_reaction_y.append(self.rigid_face_model_part.Nodes[3514].GetSolutionStepValue(KratosMultiphysics.DEMApplication.SMOOTHED_REACTION_STRESS_Y))
        self.smoothed_reaction_z.append(self.spheres_model_part.Nodes[1].GetSolutionStepValue(KratosMultiphysics.DEMApplication.SMOOTHED_REACTION_STRESS_Z))
        self.elastic_reaction_x.append(self.rigid_face_model_part.Nodes[3525].GetSolutionStepValue(KratosMultiphysics.DEMApplication.ELASTIC_REACTION_STRESS_X))
        self.elastic_reaction_y.append(self.rigid_face_model_part.Nodes[3514].GetSolutionStepValue(KratosMultiphysics.DEMApplication.ELASTIC_REACTION_STRESS_Y))
        self.elastic_reaction_z.append(self.spheres_model_part.Nodes[1].GetSolutionStepValue(KratosMultiphysics.DEMApplication.ELASTIC_REACTION_STRESS_Z))
        self.smoothed_elastic_reaction_x.append(self.rigid_face_model_part.Nodes[3525].GetSolutionStepValue(KratosMultiphysics.DEMApplication.SMOOTHED_ELASTIC_REACTION_STRESS_X))
        self.smoothed_elastic_reaction_y.append(self.rigid_face_model_part.Nodes[3514].GetSolutionStepValue(KratosMultiphysics.DEMApplication.SMOOTHED_ELASTIC_REACTION_STRESS_Y))
        self.smoothed_elastic_reaction_z.append(self.spheres_model_part.Nodes[1].GetSolutionStepValue(KratosMultiphysics.DEMApplication.SMOOTHED_ELASTIC_REACTION_STRESS_Z))
        self.target_x.append(self.rigid_face_model_part.Nodes[3525].GetSolutionStepValue(KratosMultiphysics.DEMApplication.TARGET_STRESS_X))
        self.target_y.append(self.rigid_face_model_part.Nodes[3514].GetSolutionStepValue(KratosMultiphysics.DEMApplication.TARGET_STRESS_Y))
        self.target_z.append(self.spheres_model_part.Nodes[1].GetSolutionStepValue(KratosMultiphysics.DEMApplication.TARGET_STRESS_Z))
        self.velocity_x.append(self.rigid_face_model_part.Nodes[3525].GetSolutionStepValue(KratosMultiphysics.DEMApplication.LOADING_VELOCITY_X))
        self.velocity_y.append(self.rigid_face_model_part.Nodes[3514].GetSolutionStepValue(KratosMultiphysics.DEMApplication.LOADING_VELOCITY_Y))
        self.velocity_z.append(self.spheres_model_part.Nodes[1].GetSolutionStepValue(KratosMultiphysics.DEMApplication.LOADING_VELOCITY_Z))

    def PrintResultsForGid(self, time):
        super(DEMAnalysisStage2DSpRigidFem, self).PrintResultsForGid(time)

<<<<<<< HEAD
        ## TODO
        import matplotlib.pyplot as plt 

        f = plt.figure()

        plt.plot(self.times, self.reaction_x, color='b', label='reaction_x')
        plt.plot(self.times, self.reaction_y, color='r', label='reaction_y')
        plt.plot(self.times, self.reaction_z, color='g', label='reaction_z')
        plt.plot(self.times, self.smoothed_reaction_x, linewidth='2', color='b', label='smoothed_reaction_x')
        plt.plot(self.times, self.smoothed_reaction_y, linewidth='2', color='r', label='smoothed_reaction_y')
        plt.plot(self.times, self.smoothed_reaction_z, linewidth='2', color='g', label='smoothed_reaction_z')
        plt.plot(self.times, self.elastic_reaction_x, linestyle='dotted', color='b', label='elastic_reaction_x')
        plt.plot(self.times, self.elastic_reaction_y, linestyle='dotted', color='r', label='elastic_reaction_y')
        plt.plot(self.times, self.elastic_reaction_z, linestyle='dotted', color='g', label='elastic_reaction_z')
        plt.plot(self.times, self.smoothed_elastic_reaction_x, linestyle='dotted', linewidth='2', color='b', label='smoothed_elastic_reaction_x')
        plt.plot(self.times, self.smoothed_elastic_reaction_y, linestyle='dotted', linewidth='2', color='r', label='smoothed_elastic_reaction_y')
        plt.plot(self.times, self.smoothed_elastic_reaction_z, linestyle='dotted', linewidth='2', color='g', label='smoothed_elastic_reaction_z')
        plt.plot(self.times, self.target_x, '--', linewidth='3', color='b', label='target_x')
        plt.plot(self.times, self.target_y, '--', linewidth='3', color='r', label='target_y')
        plt.plot(self.times, self.target_z, '--', linewidth='3', color='g', label='target_z')

        plt.legend(bbox_to_anchor=(1.05, 1.0), loc='upper left')
        # plt.legend()
        max_stress = max(abs(min(self.target_x)),max(self.target_x),
                         abs(min(self.target_y)),max(self.target_y),
                         abs(min(self.target_z)),max(self.target_z))
        plt.ylim(-2*max_stress,2*max_stress)

        # naming the x axis 
        plt.xlabel('Time (s)') 
        # naming the y axis 
        plt.ylabel('Stress (Pa)') 
        # giving a title to my graph 
        plt.title('Reaction vs target stresses') 

        f.savefig("forces.pdf", bbox_inches='tight')
        plt.close()

        f = plt.figure()

        plt.plot(self.times, self.velocity_x, label='velocity_x')
        plt.plot(self.times, self.velocity_y, label='velocity_y')
        plt.plot(self.times, self.velocity_z, label='velocity_z')

        plt.legend()

        # naming the x axis 
        plt.xlabel('Time (s)') 
        # naming the y axis 
        plt.ylabel('Velocity (m/s)') 
        # giving a title to my graph 
        plt.title('Loading velocity') 

        f.savefig("velocities.pdf", bbox_inches='tight')
        plt.close()
        ## TODO

        # DemFem.DemStructuresCouplingUtilities().MarkBrokenSpheres(self.ring_submodelpart)
        # self.creator_destructor.MarkParticlesForErasingGivenCylinder(self.ring_submodelpart, self.center, self.axis, self.radius_to_delete_sp)

        # DemFem.DemStructuresCouplingUtilities().ComputeSandProductionWithDepthFirstSearchNonRecursiveImplementation(self.ring_submodelpart, self.rigid_face_model_part, self.time)
        # DemFem.DemStructuresCouplingUtilities().ComputeSandProduction(self.ring_submodelpart, self.rigid_face_model_part, self.time)
=======
        DemFem.DemStructuresCouplingUtilities().MarkBrokenSpheres(self.ring_submodelpart)
        self.creator_destructor.MarkParticlesForErasingGivenCylinder(self.ring_submodelpart, self.center, self.axis, self.radius_to_delete_sp)

        DemFem.DemStructuresCouplingUtilities().ComputeSandProductionWithDepthFirstSearchNonRecursiveImplementation(self.ring_submodelpart, self.rigid_face_model_part, self.time)
        DemFem.DemStructuresCouplingUtilities().ComputeSandProduction(self.ring_submodelpart, self.rigid_face_model_part, self.time)
>>>>>>> 8a3a1dc4

    def AdditionalFinalizeOperations(self):

        spheres_mp_filename_post = self.problem_name + 'DEM_Post'

        if self.write_mdpa_from_results:
            mesh_creator_sphere.WriteSphereMdpaFromResults(self.problem_name + 'DEM', self.main_path, spheres_mp_filename_post, self.spheres_model_part)

if __name__ == "__main__":
    DEMAnalysisStage2DSpRigidFem(model, project_parameters).Run()<|MERGE_RESOLUTION|>--- conflicted
+++ resolved
@@ -22,21 +22,23 @@
         # The two values that follow may depend on the GiD mesh used. The higher the value, the more skin particles
         self.inner_skin_factor = sp_project_parameters["inner_skin_factor"].GetDouble() # 2.4
         self.outer_skin_factor = sp_project_parameters["outer_skin_factor"].GetDouble() # 0.8
-<<<<<<< HEAD
-        self.use_gid_skin_mesh = sp_project_parameters["use_gid_skin_mesh"].GetBool()
-=======
         self.respect_preprocessor_marked_skin = sp_project_parameters["respect_preprocessor_marked_skin"].GetBool()
->>>>>>> 8a3a1dc4
 
         self.automatic_skin_computation = project_parameters["AutomaticSkinComputation"].GetBool()
 
     def Initialize(self):
         super(DEMAnalysisStage2DSpRigidFem, self).Initialize()
 
-<<<<<<< HEAD
         # self.SettingGeometricalSPValues()
         # self.CreateSPMeasuringRingSubmodelpart(self.spheres_model_part)
-        # self.RebuildSkinElements()
+        # self.SetSkinManually()
+
+        # sandstone_target_porosity, actual_porosity, sp_porosity_multiplier = self.ComputePorosityParameters(self.spheres_model_part)
+        # porosity_message = "\nPorosity in sandstones should be around %.2f and the obtained value is %.2f" % (sandstone_target_porosity, actual_porosity) + \
+        # "\nSand production results should therefore be multiplied by a factor of %.2f\n" % sp_porosity_multiplier
+        # print(porosity_message)
+        # with open('sp_porosity.txt', 'w') as poro_file:
+        #     poro_file.write(porosity_message)
 
         from KratosMultiphysics.DEMApplication.multiaxial_control_module_generalized_2d_utility import MultiaxialControlModuleGeneralized2DUtility
         self.multiaxial_control_module = MultiaxialControlModuleGeneralized2DUtility(self.spheres_model_part, self.rigid_face_model_part)
@@ -66,17 +68,6 @@
         super(DEMAnalysisStage2DSpRigidFem, self).InitializeSolutionStep()
 
         self.multiaxial_control_module.ExecuteInitializeSolutionStep()
-=======
-        self.SettingGeometricalSPValues()
-        self.CreateSPMeasuringRingSubmodelpart(self.spheres_model_part)
-        self.SetSkinManually()
-
-        sandstone_target_porosity, actual_porosity, sp_porosity_multiplier = self.ComputePorosityParameters(self.spheres_model_part)
-        porosity_message = "\nPorosity in sandstones should be around %.2f and the obtained value is %.2f" % (sandstone_target_porosity, actual_porosity) + \
-        "\nSand production results should therefore be multiplied by a factor of %.2f\n" % sp_porosity_multiplier
-        print(porosity_message)
-        with open('sp_porosity.txt', 'w') as poro_file:
-            poro_file.write(porosity_message)
 
     def ComputePorosityParameters(self, spheres_model_part):
 
@@ -103,7 +94,6 @@
             return math.pi * (self.outer_radius * self.outer_radius - self.inner_radius * self.inner_radius) * self.unit_depth
         else:
             return (4.0 * self.outer_radius * self.outer_radius - math.pi * self.inner_radius * self.inner_radius) * self.unit_depth
->>>>>>> 8a3a1dc4
 
     def SettingGeometricalSPValues(self):
 
@@ -139,18 +129,6 @@
             self.radius_to_delete_sp = 0.015
             self.outer_radius = 0.1524
 
-<<<<<<< HEAD
-    def RebuildSkinElements(self):
-
-        self.PreUtilities.ResetSkinParticles(self.spheres_model_part)
-
-        if not self.automatic_skin_computation and not self.use_gid_skin_mesh:
-            self.PreUtilities.SetSkinParticlesInnerBoundary(self.spheres_model_part, self.inner_radius, self.inner_skin_factor * 0.5 * self.inner_mesh_diameter)
-            if self.test_number < 5: # CTWs
-                self.PreUtilities.SetSkinParticlesOuterBoundary(self.spheres_model_part, self.outer_radius, self.outer_skin_factor * 0.5 * self.outer_mesh_diameter)
-            else: # Blind
-                self.PreUtilities.SetSkinParticlesOuterBoundaryBlind(self.spheres_model_part, self.outer_radius, self.center, self.outer_skin_factor * 0.5 * self.outer_mesh_diameter)
-=======
     def SetSkinManually(self):
 
         if not self.automatic_skin_computation and not self.respect_preprocessor_marked_skin:
@@ -160,7 +138,6 @@
                 self.PreUtilities.SetSkinParticlesOuterCircularBoundary(self.spheres_model_part, self.outer_radius, self.outer_skin_factor * 0.5 * self.outer_mesh_diameter)
             else: # Blind
                 self.PreUtilities.SetSkinParticlesOuterSquaredBoundary(self.spheres_model_part, self.outer_radius, self.center, self.outer_skin_factor * 0.5 * self.outer_mesh_diameter)
->>>>>>> 8a3a1dc4
 
     def CreateSPMeasuringRingSubmodelpart(self, spheres_model_part):
 
@@ -219,7 +196,6 @@
     def PrintResultsForGid(self, time):
         super(DEMAnalysisStage2DSpRigidFem, self).PrintResultsForGid(time)
 
-<<<<<<< HEAD
         ## TODO
         import matplotlib.pyplot as plt 
 
@@ -282,13 +258,6 @@
 
         # DemFem.DemStructuresCouplingUtilities().ComputeSandProductionWithDepthFirstSearchNonRecursiveImplementation(self.ring_submodelpart, self.rigid_face_model_part, self.time)
         # DemFem.DemStructuresCouplingUtilities().ComputeSandProduction(self.ring_submodelpart, self.rigid_face_model_part, self.time)
-=======
-        DemFem.DemStructuresCouplingUtilities().MarkBrokenSpheres(self.ring_submodelpart)
-        self.creator_destructor.MarkParticlesForErasingGivenCylinder(self.ring_submodelpart, self.center, self.axis, self.radius_to_delete_sp)
-
-        DemFem.DemStructuresCouplingUtilities().ComputeSandProductionWithDepthFirstSearchNonRecursiveImplementation(self.ring_submodelpart, self.rigid_face_model_part, self.time)
-        DemFem.DemStructuresCouplingUtilities().ComputeSandProduction(self.ring_submodelpart, self.rigid_face_model_part, self.time)
->>>>>>> 8a3a1dc4
 
     def AdditionalFinalizeOperations(self):
 
