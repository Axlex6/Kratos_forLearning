import os
import KratosMultiphysics
from KratosMultiphysics import Logger
Logger.GetDefaultOutput().SetSeverity(Logger.Severity.WARNING)
import KratosMultiphysics.DEMApplication as DEM
import KratosMultiphysics.KratosUnittest as KratosUnittest
import KratosMultiphysics.DEMApplication.DEM_analysis_stage

import auxiliary_functions_for_tests

this_working_dir_backup = os.getcwd()

def GetFilePath(fileName):
    return os.path.join(os.path.dirname(os.path.realpath(__file__)), fileName)

def SetHardcodedProperties(properties, properties_walls):

    properties[DEM.PARTICLE_DENSITY] = 4000.0
    properties[KratosMultiphysics.YOUNG_MODULUS] = 1.0e9
    properties[KratosMultiphysics.POISSON_RATIO] = 0.20

    properties_walls[DEM.COMPUTE_WEAR] = 0
    properties_walls[KratosMultiphysics.YOUNG_MODULUS] = 1.0e20
    properties_walls[KratosMultiphysics.POISSON_RATIO] = 0.23

class DEM3D_ForwardEulerTestSolution(KratosMultiphysics.DEMApplication.DEM_analysis_stage.DEMAnalysisStage, KratosUnittest.TestCase):

    def Initialize(self):
        super().Initialize()

    def GetMainPath(self):
        return os.path.join(os.path.dirname(os.path.realpath(__file__)), "test_schemes")

    def GetProblemNameWithPath(self):
        return os.path.join(self.main_path, self.DEM_parameters["problem_name"].GetString())

    def CheckValues(self, x_vel, dem_pressure):
        tol = 1.0e-10
        x_vel_ref = 0.028907825348927448
        self.assertAlmostEqual(x_vel, x_vel_ref, delta=tol)

        dem_pressure_ref = 21566.85065708402
        self.assertAlmostEqual(dem_pressure, dem_pressure_ref, delta=tol)

    def Finalize(self):
        node = self.spheres_model_part.GetNode(1)
        x_vel = node.GetSolutionStepValue(KratosMultiphysics.VELOCITY_X)

        node = self.rigid_face_model_part.GetNode(5)
        dem_pressure = node.GetSolutionStepValue(DEM.DEM_PRESSURE)

        self.CheckValues(x_vel, dem_pressure)
        self.procedures.RemoveFoldersWithResults(str(self.main_path), str(self.problem_name), '')
        super().Finalize()

    def ReadModelParts(self, max_node_Id=0, max_elem_Id=0, max_cond_Id=0):
        properties = KratosMultiphysics.Properties(0)
        properties_walls = KratosMultiphysics.Properties(0)
        SetHardcodedProperties(properties, properties_walls)
        self.spheres_model_part.AddProperties(properties)
        self.rigid_face_model_part.AddProperties(properties_walls)

        translational_scheme = DEM.ForwardEulerScheme()
        translational_scheme.SetTranslationalIntegrationSchemeInProperties(properties, True)
        rotational_scheme = DEM.ForwardEulerScheme()
        rotational_scheme.SetRotationalIntegrationSchemeInProperties(properties, True)

        element_name = "SphericContinuumParticle3D"
        DEM.PropertiesProxiesManager().CreatePropertiesProxies(self.spheres_model_part)

        coordinates = KratosMultiphysics.Array3()
        coordinates[0] = -1
        coordinates[1] = 0.0
        coordinates[2] = 0.0
        radius = 1
        self.creator_destructor.CreateSphericParticle(self.spheres_model_part, coordinates, properties, radius, element_name)

        coordinates = KratosMultiphysics.Array3()
        coordinates[0] = 0.95
        coordinates[1] = 0.0
        coordinates[2] = 0.0
        radius = 1
        self.creator_destructor.CreateSphericParticle(self.spheres_model_part, coordinates, properties, radius, element_name)

        for node in self.spheres_model_part.Nodes:
            node.SetSolutionStepValue(DEM.COHESIVE_GROUP, 1)

        node = self.spheres_model_part.GetNode(2)
        node.SetSolutionStepValue(KratosMultiphysics.VELOCITY_X, 0.0)

<<<<<<< HEAD
=======
        node = self.spheres_model_part.GetNode(1)
        node.SetSolutionStepValue(KratosMultiphysics.VELOCITY_X, 0.1)

>>>>>>> 4c8a0759
        self.rigid_face_model_part.CreateNewNode(3, -5, 5, -1.008)
        self.rigid_face_model_part.CreateNewNode(4, 5, 5, -1.008)

        self.rigid_face_model_part.CreateNewNode(5, -5, -5, -1.008)
        self.rigid_face_model_part.CreateNewNode(6, 5, -5, -1.008)

        condition_name = "RigidFace3D3N"
        self.rigid_face_model_part.CreateNewCondition(condition_name, 7, [5, 6, 3], self.rigid_face_model_part.GetProperties()[0])
        self.rigid_face_model_part.CreateNewCondition(condition_name, 8, [3, 6, 4], self.rigid_face_model_part.GetProperties()[0])

class DEM3D_TaylorTestSolution(DEM3D_ForwardEulerTestSolution):

    def CheckValues(self, x_vel, dem_pressure):
        tol = 1.0e-10
        x_vel_ref = 0.028709756132288513
        self.assertAlmostEqual(x_vel, x_vel_ref, delta=tol)

        dem_pressure_ref = 21550.45232404601
        self.assertAlmostEqual(dem_pressure, dem_pressure_ref, delta=tol)

class DEM3D_SymplecticTestSolution(DEM3D_ForwardEulerTestSolution):

    def CheckValues(self, x_vel, dem_pressure):
        tol = 1.0e-10
        x_vel_ref = 0.028515905722678703
        self.assertAlmostEqual(x_vel, x_vel_ref, delta=tol)

        dem_pressure_ref = 21534.129347072263
        self.assertAlmostEqual(dem_pressure, dem_pressure_ref, delta=tol)
class DEM3D_VerletTestSolution(DEM3D_ForwardEulerTestSolution):

    def CheckValues(self,x_vel, dem_pressure):
        tol = 1.0e-10
        x_vel_ref = 0.028603162986524718
        self.assertAlmostEqual(x_vel, x_vel_ref, delta=tol)

        dem_pressure_ref = 21560.85829962128
        self.assertAlmostEqual(dem_pressure, dem_pressure_ref, delta=tol)
class TestDEMSchemes(KratosUnittest.TestCase):

    def test_ForwardEuler(self):
        path = os.path.join(os.path.dirname(os.path.realpath(__file__)), "test_schemes")
        parameters_file_name = os.path.join(path, "ProjectParametersDEM_ForwardEuler.json")
        model = KratosMultiphysics.Model()
        auxiliary_functions_for_tests.CreateAndRunStageInSelectedNumberOfOpenMPThreads(DEM3D_ForwardEulerTestSolution, model, parameters_file_name, auxiliary_functions_for_tests.GetHardcodedNumberOfThreads())

    def test_Taylor(self):
        path = os.path.join(os.path.dirname(os.path.realpath(__file__)), "test_schemes")
        parameters_file_name = os.path.join(path, "ProjectParametersDEM_Taylor.json")
        model = KratosMultiphysics.Model()
        auxiliary_functions_for_tests.CreateAndRunStageInSelectedNumberOfOpenMPThreads(DEM3D_TaylorTestSolution, model, parameters_file_name, auxiliary_functions_for_tests.GetHardcodedNumberOfThreads())

    def test_Symplectic(self):
        path = os.path.join(os.path.dirname(os.path.realpath(__file__)), "test_schemes")
        parameters_file_name = os.path.join(path, "ProjectParametersDEM_Symplectic.json")
        model = KratosMultiphysics.Model()
        auxiliary_functions_for_tests.CreateAndRunStageInSelectedNumberOfOpenMPThreads(DEM3D_SymplecticTestSolution, model, parameters_file_name, auxiliary_functions_for_tests.GetHardcodedNumberOfThreads())

    def test_Verlet(self):
        path = os.path.join(os.path.dirname(os.path.realpath(__file__)), "test_schemes")
        parameters_file_name = os.path.join(path, "ProjectParametersDEM_Verlet.json")
        model = KratosMultiphysics.Model()
        auxiliary_functions_for_tests.CreateAndRunStageInSelectedNumberOfOpenMPThreads(DEM3D_VerletTestSolution, model, parameters_file_name, auxiliary_functions_for_tests.GetHardcodedNumberOfThreads())


if __name__ == "__main__":
    Logger.GetDefaultOutput().SetSeverity(Logger.Severity.WARNING)
    KratosUnittest.main()<|MERGE_RESOLUTION|>--- conflicted
+++ resolved
@@ -88,12 +88,9 @@
         node = self.spheres_model_part.GetNode(2)
         node.SetSolutionStepValue(KratosMultiphysics.VELOCITY_X, 0.0)
 
-<<<<<<< HEAD
-=======
         node = self.spheres_model_part.GetNode(1)
         node.SetSolutionStepValue(KratosMultiphysics.VELOCITY_X, 0.1)
 
->>>>>>> 4c8a0759
         self.rigid_face_model_part.CreateNewNode(3, -5, 5, -1.008)
         self.rigid_face_model_part.CreateNewNode(4, 5, 5, -1.008)
 
