--- conflicted
+++ resolved
@@ -26,17 +26,6 @@
         node = self.spheres_model_part.GetNode(1)
         angular_velocity = node.GetSolutionStepValue(Kratos.ANGULAR_VELOCITY)
 
-<<<<<<< HEAD
-                if self.time > 0.499999 and self.time < 0.5000001:
-                    self.assertAlmostEqual(node.X, -1.0, delta=tolerance)
-                    self.assertAlmostEqual(node.Y, 0.6634116060768411, delta=tolerance)
-                    self.assertAlmostEqual(node.Z, 0.21612092234725555, delta=tolerance)
-
-                if self.time > 0.999999 and self.time < 1.0000001:
-                    self.assertAlmostEqual(node.X, -1.0, tolerance)
-                    self.assertAlmostEqual(node.Y, 0.6362810292697275, delta=tolerance)
-                    self.assertAlmostEqual(node.Z, -0.16645873461885752, delta=tolerance)
-=======
         if self.time > 0.01:
             self.assertAlmostEqual(angular_velocity[0], 2.0, delta=tolerance)
             self.check_mark_1 = True
@@ -52,7 +41,6 @@
             self.assertAlmostEqual(node.Y, 0.920532, delta=tolerance)
             self.assertAlmostEqual(node.Z, 0.392027, delta=tolerance)
             self.check_mark_3 = True
->>>>>>> 4c8a0759
 
 
     def Finalize(self):
