//
// Author: Miguel AngelCeligueta, maceli@cimne.upc.edu
//

#include "explicit_solver_continuum.h"

namespace Kratos {

    void ContinuumExplicitSolverStrategy::Initialize() {

        KRATOS_TRY

        ModelPart& r_model_part = GetModelPart();
        ModelPart& fem_model_part = GetFemModelPart();
        ProcessInfo& r_process_info = r_model_part.GetProcessInfo();
        SendProcessInfoToClustersModelPart();

        if (r_model_part.GetCommunicator().MyPID() == 0) {
            KRATOS_INFO("DEM") << "------------------CONTINUUM SOLVER STRATEGY---------------------" << "\n" << std::endl;
        }

        mNumberOfThreads = OpenMPUtils::GetNumThreads();
        DisplayThreadInfo();

        RebuildListOfSphericParticles <SphericContinuumParticle> (r_model_part.GetCommunicator().LocalMesh().Elements(), mListOfSphericContinuumParticles);
        RebuildListOfSphericParticles <SphericContinuumParticle> (r_model_part.GetCommunicator().GhostMesh().Elements(), mListOfGhostSphericContinuumParticles);
        RebuildListOfSphericParticles <SphericParticle> (r_model_part.GetCommunicator().LocalMesh().Elements(), mListOfSphericParticles);
        RebuildListOfSphericParticles <SphericParticle> (r_model_part.GetCommunicator().GhostMesh().Elements(), mListOfGhostSphericParticles);

        r_process_info[SEARCH_CONTROL_VECTOR].resize(mNumberOfThreads);
        for (int i = 0; i < mNumberOfThreads; i++) r_process_info[SEARCH_CONTROL_VECTOR][i] = 0;

        PropertiesProxiesManager().CreatePropertiesProxies(r_model_part, *mpInlet_model_part, *mpCluster_model_part);

        RepairPointersToNormalProperties(mListOfSphericParticles);
        RepairPointersToNormalProperties(mListOfGhostSphericParticles);

        RebuildPropertiesProxyPointers(mListOfSphericParticles);
        RebuildPropertiesProxyPointers(mListOfGhostSphericParticles);

        GetSearchControl() = r_process_info[SEARCH_CONTROL];

        InitializeDEMElements();
        InitializeFEMElements();
        UpdateMaxIdOfCreatorDestructor();
        InitializeClusters(); // This adds elements to the balls modelpart

        RebuildListOfSphericParticles <SphericContinuumParticle> (r_model_part.GetCommunicator().LocalMesh().Elements(), mListOfSphericContinuumParticles);
        RebuildListOfSphericParticles <SphericParticle> (r_model_part.GetCommunicator().LocalMesh().Elements(), mListOfSphericParticles);
        RebuildListOfSphericParticles <SphericContinuumParticle> (r_model_part.GetCommunicator().GhostMesh().Elements(), mListOfGhostSphericContinuumParticles);
        RebuildListOfSphericParticles <SphericParticle> (r_model_part.GetCommunicator().GhostMesh().Elements(), mListOfGhostSphericParticles);

        InitializeSolutionStep();
        ApplyInitialConditions();

        // Search Neighbors with tolerance (after first repartition process)
        SetSearchRadiiOnAllParticles(r_model_part, r_process_info[SEARCH_RADIUS_INCREMENT], 1.0);
        SearchNeighbours();
        MeshRepairOperations();
        SearchNeighbours();

        const bool automatic_skin_computation = r_process_info[AUTOMATIC_SKIN_COMPUTATION];
        const double factor_radius = r_process_info[SKIN_FACTOR_RADIUS];

        if (automatic_skin_computation) {
            ResetSkinParticles(r_model_part);
<<<<<<< HEAD
            ComputeSkinIncludingInnerVoids(r_model_part, factor_radius);
=======
            ComputeSkin(r_model_part, factor_radius);
>>>>>>> 8a3a1dc4
        }

        if (GetDeltaOption() == 2) {
            SetCoordinationNumber(r_model_part);
            if (automatic_skin_computation) {
<<<<<<< HEAD
                ComputeSkinIncludingInnerVoids(r_model_part, factor_radius);
=======
                ComputeSkin(r_model_part, factor_radius);
>>>>>>> 8a3a1dc4
                SetCoordinationNumber(r_model_part);
            }
        }

        RebuildListOfSphericParticles <SphericContinuumParticle> (r_model_part.GetCommunicator().LocalMesh().Elements(), mListOfSphericContinuumParticles);
        RebuildListOfSphericParticles <SphericParticle> (r_model_part.GetCommunicator().LocalMesh().Elements(), mListOfSphericParticles);
        RebuildListOfSphericParticles <SphericContinuumParticle> (r_model_part.GetCommunicator().GhostMesh().Elements(), mListOfGhostSphericContinuumParticles);
        RebuildListOfSphericParticles <SphericParticle> (r_model_part.GetCommunicator().GhostMesh().Elements(), mListOfGhostSphericParticles);

        bool has_mpi = false;
        Check_MPI(has_mpi);

        if (has_mpi) {
            RepairPointersToNormalProperties(mListOfSphericParticles);
            RepairPointersToNormalProperties(mListOfGhostSphericParticles);
        }

        RebuildPropertiesProxyPointers(mListOfSphericParticles);
        RebuildPropertiesProxyPointers(mListOfGhostSphericParticles);

        if (has_mpi) {
            //RebuildListsOfPointersOfEachParticle(); //Serialized pointers are lost, so we rebuild them using Id's
        }

        // Set Initial Contacts
        if (r_process_info[CASE_OPTION] != 0) {
            SetInitialDemContacts();
        }

        if (r_process_info[CRITICAL_TIME_OPTION]) {
            //InitialTimeStepCalculation();   //obsolete call
            CalculateMaxTimeStep();
        }

        ComputeNewNeighboursHistoricalData();

        if (fem_model_part.Nodes().size() > 0) {
            SetSearchRadiiWithFemOnAllParticles(r_model_part, mpDem_model_part->GetProcessInfo()[SEARCH_RADIUS_INCREMENT_FOR_WALLS], 1.0);
            SearchRigidFaceNeighbours();
            SetInitialFemContacts();
            ComputeNewRigidFaceNeighboursHistoricalData();
        }

        if (mRemoveBallsInitiallyTouchingWallsOption) {
            MarkToDeleteAllSpheresInitiallyIndentedWithFEM(*mpDem_model_part);
            mpParticleCreatorDestructor->DestroyParticles(r_model_part);
            RebuildListOfSphericParticles<SphericParticle>(r_model_part.GetCommunicator().LocalMesh().Elements(), mListOfSphericParticles);
            RebuildListOfSphericParticles<SphericParticle>(r_model_part.GetCommunicator().GhostMesh().Elements(), mListOfGhostSphericParticles);

            // Search Neighbours and related operations
            SetSearchRadiiOnAllParticles(*mpDem_model_part, mpDem_model_part->GetProcessInfo()[SEARCH_RADIUS_INCREMENT], 1.0);
            SearchNeighbours();
            ComputeNewNeighboursHistoricalData();

            SetSearchRadiiOnAllParticles(*mpDem_model_part, mpDem_model_part->GetProcessInfo()[SEARCH_RADIUS_INCREMENT_FOR_WALLS], 1.0);
            SearchRigidFaceNeighbours(); //initial search is performed with hierarchical method in any case MSI
            ComputeNewRigidFaceNeighboursHistoricalData();
        }

        AttachSpheresToStickyWalls();

        if (r_process_info[CONTACT_MESH_OPTION] == 1) {
            CreateContactElements();
            InitializeContactElements();
        }

        r_model_part.GetCommunicator().SynchronizeElementalNonHistoricalVariable(NEIGHBOUR_IDS);
        r_model_part.GetCommunicator().SynchronizeElementalNonHistoricalVariable(NEIGHBOURS_CONTACT_AREAS);

        if (r_process_info[CASE_OPTION] != 0) {
            CalculateMeanContactArea();
            CalculateMaxSearchDistance();
        }
        ComputeNodalArea();

        KRATOS_CATCH("")
    }// Initialize()

    double ContinuumExplicitSolverStrategy::SolveSolutionStep() {

        KRATOS_TRY

        ModelPart& r_model_part = GetModelPart();

        bool has_mpi = false;
        VariablesList r_modelpart_nodal_variables_list = r_model_part.GetNodalSolutionStepVariablesList();
        if (r_modelpart_nodal_variables_list.Has(PARTITION_INDEX)) has_mpi = true;

        SearchDEMOperations(r_model_part, has_mpi);
        SearchFEMOperations(r_model_part, has_mpi);
        ForceOperations(r_model_part);
        PerformTimeIntegrationOfMotion();

        KRATOS_CATCH("")

        return 0.0;

    }//SolveSolutionStep()

    void ContinuumExplicitSolverStrategy::SearchFEMOperations(ModelPart& r_model_part, bool has_mpi) {
        ProcessInfo& r_process_info = r_model_part.GetProcessInfo();
        const int time_step = r_process_info[TIME_STEPS];
        const bool is_time_to_search_neighbours = (time_step + 1) % GetNStepSearch() == 0 && (time_step > 0); //Neighboring search. Every N times.

        if (is_time_to_search_neighbours) {
            SetSearchRadiiWithFemOnAllParticles(r_model_part, mpDem_model_part->GetProcessInfo()[SEARCH_RADIUS_INCREMENT_FOR_WALLS], 1.0);
            SearchRigidFaceNeighbours();
            ComputeNewRigidFaceNeighboursHistoricalData();
        }
    }

    void ContinuumExplicitSolverStrategy::SearchDEMOperations(ModelPart& r_model_part, bool has_mpi) {

        ProcessInfo& r_process_info = r_model_part.GetProcessInfo();

        if (r_process_info[SEARCH_CONTROL] == 0) {
            for (int i = 0; i < mNumberOfThreads; i++) {
                if (r_process_info[SEARCH_CONTROL_VECTOR][i] == 1) {
                    r_process_info[SEARCH_CONTROL] = 1;
                    if(r_model_part.GetCommunicator().MyPID() == 0) {
                        KRATOS_WARNING("DEM") << "From now on, the search is activated because some failure occurred " << std::endl;
                    }
                    break;
                }
            }
        }

        const int time_step = r_process_info[TIME_STEPS];
        const double time = r_process_info[TIME];
        const bool is_time_to_search_neighbours = (time_step + 1) % GetNStepSearch() == 0 && (time_step > 0); //Neighboring search. Every N times.

        if (r_process_info[SEARCH_CONTROL] > 0) {

            if (is_time_to_search_neighbours) {

                if (r_process_info[BOUNDING_BOX_OPTION] && time >= r_process_info[BOUNDING_BOX_START_TIME] && time <= r_process_info[BOUNDING_BOX_STOP_TIME]) {
                    BoundingBoxUtility();
                } else {
                    GetParticleCreatorDestructor()->DestroyParticles(r_model_part);
                    GetParticleCreatorDestructor()->DestroyContactElements(*mpContact_model_part);
                }

                RebuildListOfSphericParticles <SphericContinuumParticle> (r_model_part.GetCommunicator().LocalMesh().Elements(), mListOfSphericContinuumParticles); //These lists are necessary for the loop in SearchNeighbours
                RebuildListOfSphericParticles <SphericParticle> (r_model_part.GetCommunicator().LocalMesh().Elements(), mListOfSphericParticles);

                SetSearchRadiiOnAllParticles(r_model_part, r_process_info[SEARCH_RADIUS_INCREMENT], r_process_info[CONTINUUM_SEARCH_RADIUS_AMPLIFICATION_FACTOR]);

                SearchNeighbours(); //the amplification factor has been modified after the first search.

                RebuildListOfSphericParticles <SphericContinuumParticle> (r_model_part.GetCommunicator().LocalMesh().Elements(), mListOfSphericContinuumParticles); //These lists are necessary because the elements in this partition might have changed.
                RebuildListOfSphericParticles <SphericParticle> (r_model_part.GetCommunicator().LocalMesh().Elements(), mListOfSphericParticles);
                RebuildListOfSphericParticles <SphericContinuumParticle> (r_model_part.GetCommunicator().GhostMesh().Elements(), mListOfGhostSphericContinuumParticles);
                RebuildListOfSphericParticles <SphericParticle> (r_model_part.GetCommunicator().GhostMesh().Elements(), mListOfGhostSphericParticles);

                if (has_mpi) {
                    RepairPointersToNormalProperties(mListOfSphericParticles);
                    RepairPointersToNormalProperties(mListOfGhostSphericParticles);
                }

                RebuildPropertiesProxyPointers(mListOfSphericParticles);
                RebuildPropertiesProxyPointers(mListOfGhostSphericParticles);

                ComputeNewNeighboursHistoricalData();

                MarkNewSkinParticles();

                r_process_info[SEARCH_CONTROL] = 2;
            } else {
                r_process_info[SEARCH_CONTROL] = 1;
            }

            if (r_process_info[CONTACT_MESH_OPTION]) {
                CreateContactElements();
                InitializeContactElements();
            }
        }
        //Synch this var.
        r_process_info[SEARCH_CONTROL] = r_model_part.GetCommunicator().GetDataCommunicator().MaxAll(r_process_info[SEARCH_CONTROL]);
    }

    void ContinuumExplicitSolverStrategy::MarkNewSkinParticles() {

        KRATOS_TRY

        #pragma omp parallel
        {
            const int number_of_particles = (int)mListOfSphericContinuumParticles.size();

            #pragma omp for
            for (int i = 0; i < number_of_particles; i++) {
                mListOfSphericContinuumParticles[i]->MarkNewSkinParticlesDueToBreakage();
            }
        }

        KRATOS_CATCH("")
    }

    void ContinuumExplicitSolverStrategy::ResetSkinParticles(ModelPart& r_model_part) {
        auto& pNodes = r_model_part.GetCommunicator().LocalMesh().Nodes();
        #pragma omp parallel for
        for (int k = 0; k < (int)pNodes.size(); k++) {
            auto it = pNodes.begin() + k;
            it->FastGetSolutionStepValue(SKIN_SPHERE) = 0.0;
        }
    }

<<<<<<< HEAD
    void ContinuumExplicitSolverStrategy::ComputeSkinIncludingInnerVoids(ModelPart& rSpheresModelPart, const double factor_radius) {

        ElementsArrayType& pElements = rSpheresModelPart.GetCommunicator().LocalMesh().Elements();
=======
    void ContinuumExplicitSolverStrategy::ComputeSkin(ModelPart& rSpheresModelPart, const double factor_radius) {

        ElementsArrayType& pElements = rSpheresModelPart.GetCommunicator().LocalMesh().Elements();
        ProcessInfo& r_process_info = rSpheresModelPart.GetProcessInfo();
        const unsigned int problem_dimension = r_process_info[DOMAIN_SIZE];
        unsigned int minimum_bonds_to_check_if_a_particle_is_skin;

        if (problem_dimension == 2) {
            minimum_bonds_to_check_if_a_particle_is_skin = 4;
        } else return; // TODO: IMPLEMENT THIS ALSO IN 3D

>>>>>>> 8a3a1dc4
        #pragma omp parallel for
        for (int k = 0; k < (int)pElements.size(); k++) {

            ElementsArrayType::iterator it = pElements.ptr_begin() + k;
            Element* p_element = &(*it);
            SphericContinuumParticle* p_sphere = dynamic_cast<SphericContinuumParticle*>(p_element);

            const array_1d<double, 3> element_center = p_sphere->GetGeometry()[0].Coordinates();
            const double element_radius              = p_sphere->GetGeometry()[0].FastGetSolutionStepValue(RADIUS);
            array_1d<double, 3> vector_from_element_to_neighbour = ZeroVector(3);
            array_1d<double, 3> sum_of_vectors_from_element_to_neighbours = ZeroVector(3);
<<<<<<< HEAD
            //unsigned const int number_of_neighbors = p_sphere->mContinuumInitialNeighborsSize;
=======
>>>>>>> 8a3a1dc4
            unsigned const int number_of_neighbors = p_sphere->mNeighbourElements.size();
            double modulus_of_vector_from_element_to_neighbour = 0.0;

            for (unsigned int i = 0; i < number_of_neighbors; i++) {
                SphericContinuumParticle* neighbour_iterator = dynamic_cast<SphericContinuumParticle*>(p_sphere->mNeighbourElements[i]);
                if (!neighbour_iterator) continue;
                const array_1d<double, 3> neigbour_center = neighbour_iterator->GetGeometry()[0].Coordinates();
                vector_from_element_to_neighbour = neigbour_center - element_center;
                modulus_of_vector_from_element_to_neighbour = DEM_MODULUS_3(vector_from_element_to_neighbour);
                DEM_MULTIPLY_BY_SCALAR_3(vector_from_element_to_neighbour, element_radius / modulus_of_vector_from_element_to_neighbour);
                sum_of_vectors_from_element_to_neighbours += vector_from_element_to_neighbour;
            }
<<<<<<< HEAD

            if (DEM_MODULUS_3(sum_of_vectors_from_element_to_neighbours) > factor_radius * element_radius) {
=======
            const double sum_modulus = DEM_MODULUS_3(sum_of_vectors_from_element_to_neighbours);

            if ((number_of_neighbors < minimum_bonds_to_check_if_a_particle_is_skin) || (sum_modulus > factor_radius * element_radius)) {
>>>>>>> 8a3a1dc4
                p_sphere->GetGeometry()[0].FastGetSolutionStepValue(SKIN_SPHERE) = 1.0;
            }
        }
    }

    void ContinuumExplicitSolverStrategy::ComputeNewNeighboursHistoricalData() {
        KRATOS_TRY
        ProcessInfo& r_process_info = GetModelPart().GetProcessInfo();

        #pragma omp parallel
        {
            DenseVector<int> temp_neighbours_ids; //We are passing all these temporal vectors as arguments because creating them inside the function is slower (memory allocation and deallocation)
            std::vector<array_1d<double, 3> > temp_neighbour_elastic_contact_forces;
            std::vector<SphericParticle*> temp_neighbour_elements;

            const int number_of_particles = (int) mListOfSphericContinuumParticles.size();

            #pragma omp for
            for (int i = 0; i < number_of_particles; i++) {
                mListOfSphericContinuumParticles[i]->ReorderAndRecoverInitialPositionsAndFilter(temp_neighbour_elements);
                mListOfSphericContinuumParticles[i]->UpdateContinuumNeighboursVector(r_process_info);
                mListOfSphericContinuumParticles[i]->ComputeNewNeighboursHistoricalData(temp_neighbours_ids, temp_neighbour_elastic_contact_forces);
            }
        }

        KRATOS_CATCH("")
    }

    void ContinuumExplicitSolverStrategy::CreateContactElements() {
        KRATOS_TRY

        std::string ElementName;
        ElementName = std::string("ParticleContactElement");
        const Element& rReferenceElement = KratosComponents<Element>::Get(ElementName);

        //Here we are going to create contact elements when we are on a target particle and we see a neighbor whose id is higher than ours.
        //We create also a pointer from the node to the element, after creating it.
        //When our particle has a higher ID than the neighbor we also create a pointer to the (previously) created contact element.
        //We proceed in this way because we want to have the pointers to contact elements in a list in the same order as the initial elements order.

        const int number_of_particles = (int) mListOfSphericContinuumParticles.size();
        int used_bonds_counter = 0;
        #pragma omp parallel
        {
            #pragma omp for
            for (int i = 0; i < number_of_particles; i++) {
                unsigned int continuous_initial_neighbors_size = mListOfSphericContinuumParticles[i]->mContinuumInitialNeighborsSize;
                mListOfSphericContinuumParticles[i]->mBondElements.resize(continuous_initial_neighbors_size);
                for (unsigned int j = 0; j < mListOfSphericContinuumParticles[i]->mBondElements.size(); j++) {
                    mListOfSphericContinuumParticles[i]->mBondElements[j] = NULL;
                }
            }

            int private_counter = 0;
            Element::Pointer p_new_contact_element;
            #pragma omp for
            for (int i = 0; i < number_of_particles; i++) {
                bool add_new_bond = true;
                std::vector<SphericParticle*>& neighbour_elements = mListOfSphericContinuumParticles[i]->mNeighbourElements;
                unsigned int continuous_initial_neighbors_size = mListOfSphericContinuumParticles[i]->mContinuumInitialNeighborsSize;

                for (unsigned int j = 0; j < continuous_initial_neighbors_size; j++) {
                    SphericContinuumParticle* neighbour_element = dynamic_cast<SphericContinuumParticle*> (neighbour_elements[j]);
                    if (neighbour_element == NULL) continue; //The initial neighbor was deleted at some point in time!!
                    if (mListOfSphericContinuumParticles[i]->Id() > neighbour_element->Id()) continue;

                    #pragma omp critical
                    {
                        if (used_bonds_counter < (int) (*mpContact_model_part).Elements().size()) {
                            add_new_bond = false;
                            private_counter = used_bonds_counter;
                            used_bonds_counter++;
                        }
                    }
                    if (!add_new_bond) {
                        Element::Pointer& p_old_contact_element = (*mpContact_model_part).Elements().GetContainer()[private_counter];
                        p_old_contact_element->GetGeometry()(0) = mListOfSphericContinuumParticles[i]->GetGeometry()(0);
                        p_old_contact_element->GetGeometry()(1) = neighbour_element->GetGeometry()(0);
                        p_old_contact_element->SetId(used_bonds_counter);
                        p_old_contact_element->SetProperties(mListOfSphericContinuumParticles[i]->pGetProperties());
                        ParticleContactElement* p_bond = dynamic_cast<ParticleContactElement*> (p_old_contact_element.get());
                        mListOfSphericContinuumParticles[i]->mBondElements[j] = p_bond;
                    } else {
                        Geometry<Node<3> >::PointsArrayType NodeArray(2);
                        NodeArray.GetContainer()[0] = mListOfSphericContinuumParticles[i]->GetGeometry()(0);
                        NodeArray.GetContainer()[1] = neighbour_element->GetGeometry()(0);
                        const Properties::Pointer& properties = mListOfSphericContinuumParticles[i]->pGetProperties();
                        p_new_contact_element = rReferenceElement.Create(used_bonds_counter + 1, NodeArray, properties);

                        #pragma omp critical
                        {
                            (*mpContact_model_part).Elements().push_back(p_new_contact_element);
                            used_bonds_counter++;
                        }
                        ParticleContactElement* p_bond = dynamic_cast<ParticleContactElement*> (p_new_contact_element.get());
                        mListOfSphericContinuumParticles[i]->mBondElements[j] = p_bond;
                    }

                }
            }

            #pragma omp single
            {
                if ((int) (*mpContact_model_part).Elements().size() > used_bonds_counter) {
                    (*mpContact_model_part).Elements().erase((*mpContact_model_part).Elements().ptr_begin() + used_bonds_counter, (*mpContact_model_part).Elements().ptr_end());
                }
            }

            #pragma omp for
            for (int i = 0; i < number_of_particles; i++) {
                std::vector<SphericParticle*>& neighbour_elements = mListOfSphericContinuumParticles[i]->mNeighbourElements;
                unsigned int continuous_initial_neighbors_size = mListOfSphericContinuumParticles[i]->mContinuumInitialNeighborsSize;

                for (unsigned int j = 0; j < continuous_initial_neighbors_size; j++) {
                    SphericContinuumParticle* neighbour_element = dynamic_cast<SphericContinuumParticle*> (neighbour_elements[j]);
                    if (neighbour_element == NULL) continue; //The initial neighbor was deleted at some point in time!!
                    //ATTENTION: Ghost nodes do not have mContinuumIniNeighbourElements in general, so this bond will remain as NULL!!
                    if (mListOfSphericContinuumParticles[i]->Id() < neighbour_element->Id()) continue;
                    //In all functions using mBondElements we must check that this bond is not used.

                    for (unsigned int k = 0; k < neighbour_element->mContinuumInitialNeighborsSize; k++) {
                        //ATTENTION: Ghost nodes do not have mContinuumIniNeighbourElements in general, so this bond will remain as NULL!!
                        //In all functions using mBondElements we must check that this bond is not used.
                        if (neighbour_element->mNeighbourElements[k] == NULL) continue; //The initial neighbor was deleted at some point in time!!
                        if (neighbour_element->mNeighbourElements[k]->Id() == mListOfSphericContinuumParticles[i]->Id()) {
                            ParticleContactElement* bond = neighbour_element->mBondElements[k];
                            mListOfSphericContinuumParticles[i]->mBondElements[j] = bond;
                            break;
                        }
                    }
                }
            }

            //Renumbering the Id's of the bonds to make them unique and consecutive (otherwise the Id's are repeated)
            #pragma omp for
            for(int i=0; i<(int)(*mpContact_model_part).Elements().size(); i++) {
                (*mpContact_model_part).Elements().GetContainer()[i]->SetId(i+1);
            }

        } //#pragma omp parallel
        KRATOS_CATCH("")
    } //CreateContactElements

    void ContinuumExplicitSolverStrategy::SetCoordinationNumber(ModelPart& r_model_part) {

        ProcessInfo& r_process_info = r_model_part.GetProcessInfo();

        const double desired_coordination_number = r_process_info[COORDINATION_NUMBER];
        double standard_dev = 0;
        double current_coordination_number = ComputeCoordinationNumber(standard_dev);
        int iteration = 0;
        int maxiteration = 300;
        double& added_search_distance = r_process_info[SEARCH_RADIUS_INCREMENT];
        const bool local_coordination_option = r_process_info[LOCAL_COORDINATION_NUMBER_OPTION];
        const bool global_coordination_option = r_process_info[GLOBAL_COORDINATION_NUMBER_OPTION];
        added_search_distance = 0.0;

        KRATOS_INFO("DEM") << "Setting up Coordination Number (input = "<<desired_coordination_number<<") by increasing or decreasing the search radius. ";
        KRATOS_INFO_IF("", local_coordination_option) << "Local extension activated. ";
        KRATOS_INFO_IF("", global_coordination_option) << "Global extension activated. ";
        KRATOS_INFO("") << std::endl;

        KRATOS_ERROR_IF(desired_coordination_number <= 0.0) << "The specified Coordination Number is less or equal to zero, N.C. = " << desired_coordination_number << std::endl;

        //STAGE 1, Local Coordination Number
        double tolerance = 0.5;
        double max_factor_between_iterations = 1.02;
        double relative_error = 1000;
        if(local_coordination_option) {
            KRATOS_INFO("DEM")<<"Now iterating for local coordination number..."<<std::endl;
            while (std::abs(relative_error) > tolerance) {
                if (iteration >= maxiteration) break;
                iteration++;
                if (current_coordination_number == 0.0) {
                    KRATOS_WARNING("DEM") << "Coordination Number method not supported in this case" << "\n" << std::endl;
                    KRATOS_ERROR << "The specified tangency method is not supported for this problem, please use absolute value instead" << std::endl;
                    break;
                }

                std::vector<double> total_error;
                mNumberOfThreads = OpenMPUtils::GetNumThreads();
                total_error.resize(mNumberOfThreads);

                #pragma omp parallel for
                for (int i = 0; i < static_cast<int>(mListOfSphericContinuumParticles.size()); ++i) {
                    const std::size_t neighbour_elements_size = mListOfSphericContinuumParticles[i]->mNeighbourElements.size();
                    const double old_amplification = mListOfSphericContinuumParticles[i]->mLocalRadiusAmplificationFactor;
                    double adapted_to_skin_or_not_skin_desired_cn = desired_coordination_number;
                    if(mListOfSphericContinuumParticles[i]->IsSkin()) {
                        adapted_to_skin_or_not_skin_desired_cn = 0.6*desired_coordination_number;
                    }

                    if(neighbour_elements_size) {
                        if (neighbour_elements_size != std::round(adapted_to_skin_or_not_skin_desired_cn)) {
                            mListOfSphericContinuumParticles[i]->mLocalRadiusAmplificationFactor *= std::sqrt(adapted_to_skin_or_not_skin_desired_cn / (double)(neighbour_elements_size));
                        }
                    }
                    else {
                        mListOfSphericContinuumParticles[i]->mLocalRadiusAmplificationFactor *= max_factor_between_iterations;
                    }
                    if(mListOfSphericContinuumParticles[i]->mLocalRadiusAmplificationFactor > max_factor_between_iterations * old_amplification) mListOfSphericContinuumParticles[i]->mLocalRadiusAmplificationFactor = max_factor_between_iterations* old_amplification;
                    if(mListOfSphericContinuumParticles[i]->mLocalRadiusAmplificationFactor < old_amplification / max_factor_between_iterations) mListOfSphericContinuumParticles[i]->mLocalRadiusAmplificationFactor = old_amplification / max_factor_between_iterations;

                    const int error_of_this_particle = std::abs(std::round(adapted_to_skin_or_not_skin_desired_cn) - (neighbour_elements_size));
                    total_error[OpenMPUtils::ThisThread()]  += (double)(error_of_this_particle);
                }
                double total_absolute_error = 0.0;
                for (size_t i=0; i<total_error.size();i++) total_absolute_error += total_error[i];
                relative_error = total_absolute_error/mListOfSphericContinuumParticles.size();

                SetSearchRadiiOnAllParticles(r_model_part, added_search_distance, 1.0);
                SearchNeighbours();
            }//while
            current_coordination_number = ComputeCoordinationNumber(standard_dev);
            KRATOS_INFO("DEM")<<"Coordination number reached after local operations = "<<current_coordination_number<<std::endl;
        }

        if(global_coordination_option) {
            KRATOS_INFO("DEM")<<"Now iterating for global coordination number..."<<std::endl;
            //STAGE 2, Global Coordination Number
            tolerance = 1e-4;
            max_factor_between_iterations = 1.1;
            double amplification = 1.0;
            double old_old_amplification = 1.0;
            double old_amplification = 1.0;

            while (std::abs(current_coordination_number / desired_coordination_number - 1.0) > tolerance) {
                if (iteration >= maxiteration) break;
                iteration++;
                if (current_coordination_number == 0.0) {
                    KRATOS_WARNING("DEM") << "Coordination Number method not supported in this case" << "\n" << std::endl;
                    KRATOS_ERROR << "The specified tangency method is not supported for this problem, please use absolute value instead" << std::endl;
                    break;
                }
                old_old_amplification = old_amplification;
                old_amplification = amplification;
                amplification *= std::pow(desired_coordination_number / current_coordination_number, 1.0/3.0);

                if(amplification > max_factor_between_iterations * old_amplification) amplification = max_factor_between_iterations* old_amplification;
                if(amplification < old_amplification / max_factor_between_iterations) amplification = old_amplification / max_factor_between_iterations;
                if(std::abs(amplification - old_amplification) >= std::abs(old_amplification - old_old_amplification) - std::numeric_limits<double>::epsilon()) {
                    amplification = 0.5 * (amplification + old_amplification);
                }
                if ( amplification < 1.0 && !local_coordination_option) {
                    iteration = maxiteration;
                    break;
                }
                SetSearchRadiiOnAllParticles(r_model_part, added_search_distance, amplification);
                SearchNeighbours();
                current_coordination_number = ComputeCoordinationNumber(standard_dev);
            }//while

                if (iteration < maxiteration){
                KRATOS_INFO("DEM") << "The iterative procedure converged after " << iteration << " iterations, to value \e[1m" << current_coordination_number << "\e[0m using a global amplification of radius of " << amplification << ". " << "\n" << std::endl;
                KRATOS_INFO("DEM") << "Standard deviation for achieved coordination number is " << standard_dev << ". " << "\n" << std::endl;
                //KRATOS_INFO("DEM") << "This means that most particles (about 68% of the total particles, assuming a normal distribution) have a coordination number within " <<  standard_dev << " contacts of the mean (" << current_coordination_number-standard_dev << "–" << current_coordination_number+standard_dev << " contacts). " << "\n" << std::endl;
                r_process_info[CONTINUUM_SEARCH_RADIUS_AMPLIFICATION_FACTOR] = amplification;
            }

            else {
                KRATOS_WARNING("DEM") << "Coordination Number iterative procedure did NOT converge after " << iteration << " iterations. Coordination number reached is " << current_coordination_number << ". Desired number was " <<desired_coordination_number << "\n" << std::endl;
                KRATOS_ERROR << "Please use a Absolute tolerance instead " << std::endl;
                //NOTE: if it doesn't converge, problems occur with contact mesh and rigid face contact.
            }
        }

        KRATOS_INFO("DEM") <<std::endl;
    } //SetCoordinationNumber

    double ContinuumExplicitSolverStrategy::ComputeCoordinationNumber(double& standard_dev) {
        KRATOS_TRY

        ModelPart& r_model_part = GetModelPart();

        int total_contacts = 0;
        const int number_of_particles = (int) mListOfSphericParticles.size();
        std::vector<int> neighbour_counter;
        std::vector<int> sum;
        std::vector<int> number_of_non_skin_particles;
        double total_sum = 0.0;
        int total_non_skin_particles = 0;

        mNumberOfThreads = OpenMPUtils::GetNumThreads();
        neighbour_counter.resize(mNumberOfThreads);
        sum.resize(mNumberOfThreads);
        number_of_non_skin_particles.resize(mNumberOfThreads);

        for (int i = 0; i < mNumberOfThreads; i++) {
            total_contacts = 0;
            total_sum = 0;
            neighbour_counter[i] = 0;
            sum[i] = 0;
            number_of_non_skin_particles[i] = 0;
        }

        #pragma omp parallel for
        for (int i = 0; i < number_of_particles; i++) {
            SphericParticle* element = mListOfSphericParticles[i];
            SphericContinuumParticle* continuous_element = dynamic_cast<SphericContinuumParticle*> (element);
            if (continuous_element->IsSkin()) {
                continue;
            }
            neighbour_counter[OpenMPUtils::ThisThread()] += mListOfSphericParticles[i]->mNeighbourElements.size();
            sum[OpenMPUtils::ThisThread()] += (mListOfSphericParticles[i]->mNeighbourElements.size() - 10.0 )*(mListOfSphericParticles[i]->mNeighbourElements.size() - 10.0 );
            number_of_non_skin_particles[OpenMPUtils::ThisThread()] += 1;
        }

        for (int i = 0; i < mNumberOfThreads; i++) {
            total_contacts += neighbour_counter[i];
            total_sum += sum[i];
            total_non_skin_particles += number_of_non_skin_particles[i];
        }

        int global_total_contacts = r_model_part.GetCommunicator().GetDataCommunicator().SumAll(total_contacts);
        int global_total_non_skin_particles = r_model_part.GetCommunicator().GetDataCommunicator().SumAll(total_non_skin_particles);

        double coord_number = double(global_total_contacts) / double(global_total_non_skin_particles);

        standard_dev = sqrt(total_sum / global_total_non_skin_particles);

        return coord_number;

        KRATOS_CATCH("")
    }

    void ContinuumExplicitSolverStrategy::SetSearchRadiiOnAllParticles(ModelPart& r_model_part, const double added_search_distance, const double amplification) {
        KRATOS_TRY
        const int number_of_elements = r_model_part.GetCommunicator().LocalMesh().NumberOfElements();
        #pragma omp parallel for
        for (int i = 0; i < number_of_elements; i++) {
            mListOfSphericContinuumParticles[i]->SetSearchRadius(amplification * mListOfSphericContinuumParticles[i]->mLocalRadiusAmplificationFactor * (added_search_distance + mListOfSphericContinuumParticles[i]->GetRadius()));
        }
        KRATOS_CATCH("")
    }

    void ContinuumExplicitSolverStrategy::BoundingBoxUtility(bool is_time_to_mark_and_remove) {
        KRATOS_TRY

        ModelPart& r_model_part = GetModelPart();
        ProcessInfo& r_process_info = r_model_part.GetProcessInfo();
        ParticleCreatorDestructor::Pointer& p_creator_destructor = GetParticleCreatorDestructor();

        p_creator_destructor->MarkDistantParticlesForErasing(r_model_part);

        if (r_process_info[IS_TIME_TO_PRINT] && r_process_info[CONTACT_MESH_OPTION] == 1) {
            p_creator_destructor->MarkContactElementsForErasing(r_model_part, *mpContact_model_part);
            p_creator_destructor->DestroyContactElements(*mpContact_model_part);
        }
        p_creator_destructor->DestroyParticles(r_model_part);

        KRATOS_CATCH("")
    }

    void ContinuumExplicitSolverStrategy::Check_MPI(bool& has_mpi) {
        VariablesList r_modelpart_nodal_variables_list = GetModelPart().GetNodalSolutionStepVariablesList();
        if (r_modelpart_nodal_variables_list.Has(PARTITION_INDEX)) has_mpi = true;
    }

    void ContinuumExplicitSolverStrategy::CalculateMaxSearchDistance() {

        KRATOS_TRY

        ModelPart& r_model_part = GetModelPart();
        ProcessInfo& r_process_info = r_model_part.GetProcessInfo();

        bool has_mpi = false;
        Check_MPI(has_mpi);

        std::vector<double> thread_maxima(OpenMPUtils::GetNumThreads(), 0.0);
        const int number_of_particles = (int) mListOfSphericContinuumParticles.size();

        #pragma omp parallel for
        for (int i = 0; i < number_of_particles; i++) {
            double max_search_distance_for_this_sphere = mListOfSphericContinuumParticles[i]->CalculateMaxSearchDistance(has_mpi, r_process_info);
            const double ratio_search_distance_versus_radius = max_search_distance_for_this_sphere / mListOfSphericContinuumParticles[i]->GetRadius();
            if (ratio_search_distance_versus_radius > thread_maxima[OpenMPUtils::ThisThread()]) thread_maxima[OpenMPUtils::ThisThread()] = ratio_search_distance_versus_radius;
        }

        double maximum_across_threads = 0.0;
        for (int i = 0; i < OpenMPUtils::GetNumThreads(); i++) {
            if (thread_maxima[i] > maximum_across_threads) maximum_across_threads = thread_maxima[i];
        }

        double& ratio = r_process_info[CONTINUUM_SEARCH_RADIUS_AMPLIFICATION_FACTOR];

        if (maximum_across_threads > ratio) {
            ratio = maximum_across_threads;
        }

        const double max_ratio = r_process_info[MAX_AMPLIFICATION_RATIO_OF_THE_SEARCH_RADIUS];

        static unsigned int counter = 0;
        unsigned int maximum_number_of_prints = 5;

        if ((ratio > max_ratio) && (counter <= maximum_number_of_prints)) {
            KRATOS_INFO("DEM") <<std::endl;
            KRATOS_WARNING("DEM") <<"************************************************************************"<<std::endl;
            KRATOS_WARNING("DEM") <<"WARNING! The automatic extension of the search radius, based on mechanical"<<std::endl;
            KRATOS_WARNING("DEM") <<"reasons, is trying to extend more than "<<max_ratio<<" times the "<<std::endl;
            KRATOS_WARNING("DEM") <<"original particle radius!"<<std::endl;
            KRATOS_WARNING("DEM") <<"Some bonds might break for search reasons instead of mechanical reasons from now on"<<std::endl;
            KRATOS_WARNING("DEM") <<"because the ratio is limited to that value ("<<max_ratio<<" times as introduced by "<<std::endl;
            KRATOS_WARNING("DEM") <<"the input variable 'MaxAmplificationRatioOfSearchRadius')"<<std::endl;
            KRATOS_WARNING("DEM") <<"************************************************************************"<<std::endl;
            ratio = max_ratio;
        }

        ++counter;

        KRATOS_CATCH("")
    }


    void ContinuumExplicitSolverStrategy::MeshRepairOperations() {

        KRATOS_TRY

        const int number_of_particles = (int) mListOfSphericContinuumParticles.size();
        int particle_counter = 0.0;

        #pragma omp parallel for
        for (int i = 0; i < number_of_particles; i++) {
            bool result = mListOfSphericContinuumParticles[i]->OverlappedParticleRemoval();

            if (result == true) {particle_counter += 1;}
        }

        GetModelPart().GetCommunicator().SynchronizeElementalFlags();

        DestroyMarkedParticlesRebuildLists();

        //KRATOS_WARNING("DEM") << "Mesh repair complete. In MPI node " <<GetModelPart().GetCommunicator().MyPID()<<". "<< particle_counter << " particles were removed. " << "\n" << std::endl;
        int total_spheres_removed = GetModelPart().GetCommunicator().GetDataCommunicator().SumAll(particle_counter);

        if(GetModelPart().GetCommunicator().MyPID() == 0 && total_spheres_removed) {
            KRATOS_WARNING("DEM") << "A total of "<<total_spheres_removed<<" spheres were removed due to excessive overlapping." << std::endl;
        }

        KRATOS_CATCH("")
    }


    void ContinuumExplicitSolverStrategy::DestroyMarkedParticlesRebuildLists() {

        KRATOS_TRY

        ModelPart& r_model_part = GetModelPart();

        GetParticleCreatorDestructor()->DestroyParticles(r_model_part);

        RebuildListOfSphericParticles <SphericContinuumParticle> (r_model_part.GetCommunicator().LocalMesh().Elements(), mListOfSphericContinuumParticles); //These lists are necessary because the elements in this partition might have changed.
        RebuildListOfSphericParticles <SphericParticle> (r_model_part.GetCommunicator().LocalMesh().Elements(), mListOfSphericParticles);
        RebuildListOfSphericParticles <SphericContinuumParticle> (r_model_part.GetCommunicator().GhostMesh().Elements(), mListOfGhostSphericContinuumParticles);
        RebuildListOfSphericParticles <SphericParticle> (r_model_part.GetCommunicator().GhostMesh().Elements(), mListOfGhostSphericParticles);

        KRATOS_CATCH("")
    }

    void ContinuumExplicitSolverStrategy::CalculateMeanContactArea() {

        KRATOS_TRY

        ModelPart& r_model_part = GetModelPart();
        ProcessInfo& r_process_info = r_model_part.GetProcessInfo();

        bool has_mpi = false;
        Check_MPI(has_mpi);

        const int number_of_particles = (int) mListOfSphericContinuumParticles.size();

        #pragma omp parallel for
        for (int i = 0; i < number_of_particles; i++) { //Do not do this for the ghost particles!
            mListOfSphericContinuumParticles[i]->CalculateMeanContactArea(has_mpi, r_process_info);
        }

        KRATOS_CATCH("")
    }

    void ContinuumExplicitSolverStrategy::BreakAlmostBrokenSpheres() {

        KRATOS_TRY

        const int maximum_allowed_number_of_intact_bonds = (int) GetModelPart().GetProcessInfo()[MAX_NUMBER_OF_INTACT_BONDS_TO_CONSIDER_A_SPHERE_BROKEN];

        #pragma omp parallel for
        for (int i = 0; i < (int) mListOfSphericContinuumParticles.size(); i++) {

            int number_of_intact_bonds = 0;

            for (int j = 0; j < (int) mListOfSphericContinuumParticles[i]->mContinuumInitialNeighborsSize; j++) {

                if (!mListOfSphericContinuumParticles[i]->mIniNeighbourFailureId[j]) number_of_intact_bonds++;
                if (number_of_intact_bonds > maximum_allowed_number_of_intact_bonds) break;
            }

            if (number_of_intact_bonds <= maximum_allowed_number_of_intact_bonds) {

                for (int j = 0; j < (int) mListOfSphericContinuumParticles[i]->mContinuumInitialNeighborsSize; j++) {

                    if (!mListOfSphericContinuumParticles[i]->mIniNeighbourFailureId[j]) mListOfSphericContinuumParticles[i]->mIniNeighbourFailureId[j] = 8;
                }
            }
        }

        KRATOS_CATCH("")
    }

    void ContinuumExplicitSolverStrategy::SetInitialDemContacts() {
        KRATOS_TRY

        ProcessInfo& r_process_info = GetModelPart().GetProcessInfo();
        const int number_of_particles = (int) mListOfSphericContinuumParticles.size();

        #pragma omp parallel
        {
            #pragma omp for
            for (int i = 0; i < number_of_particles; i++) {
                mListOfSphericContinuumParticles[i]->SetInitialSphereContacts(r_process_info);
                mListOfSphericContinuumParticles[i]->CreateContinuumConstitutiveLaws();
            }

            #pragma omp for
            for (int i = 0; i < number_of_particles; i++) {
                mListOfSphericContinuumParticles[i]->ContactAreaWeighting();
            }
        }

        KRATOS_CATCH("")
    }

    void ContinuumExplicitSolverStrategy::SetInitialFemContacts() {
        KRATOS_TRY

        const int number_of_particles = (int) mListOfSphericContinuumParticles.size();

        #pragma omp parallel for
        for (int i = 0; i < number_of_particles; i++) {
            mListOfSphericContinuumParticles[i]->SetInitialFemContacts();
        }

        KRATOS_CATCH("")
    }

    void ContinuumExplicitSolverStrategy::FinalizeSolutionStep() {
        BaseType::FinalizeSolutionStep();
        FinalizeSolutionStepFEM();

        ProcessInfo& r_process_info = GetModelPart().GetProcessInfo();
        if (r_process_info[COMPUTE_STRESS_TENSOR_OPTION]) {
            const int number_of_particles = (int) mListOfSphericContinuumParticles.size();
            #pragma omp parallel
            {
                #pragma omp for
                for (int i = 0; i < number_of_particles; i++) {
                    mListOfSphericContinuumParticles[i]->GetStressTensorFromNeighbourStep1();
                }
                #pragma omp for
                for (int i = 0; i < number_of_particles; i++) {
                    mListOfSphericContinuumParticles[i]->GetStressTensorFromNeighbourStep2();
                }
                #pragma omp for
                for (int i = 0; i < number_of_particles; i++) {
                    mListOfSphericContinuumParticles[i]->GetStressTensorFromNeighbourStep3();
                }
            }
        }

        BreakAlmostBrokenSpheres();
    }

    void ContinuumExplicitSolverStrategy::FinalizeSolutionStepFEM() {
        KRATOS_TRY

        ConditionsArrayType& pConditions = GetFemModelPart().GetCommunicator().LocalMesh().Conditions();
        ProcessInfo& r_process_info = GetFemModelPart().GetProcessInfo();
        Vector rhs_cond;
        std::vector<unsigned int> condition_partition;
        OpenMPUtils::CreatePartition(mNumberOfThreads, pConditions.size(), condition_partition);

        #pragma omp parallel for private (rhs_cond)
        for (int k = 0; k < mNumberOfThreads; k++) {
            ConditionsArrayType::iterator it_begin = pConditions.ptr_begin() + condition_partition[k];
            ConditionsArrayType::iterator it_end = pConditions.ptr_begin() + condition_partition[k + 1];

            for (ConditionsArrayType::iterator it = it_begin; it != it_end; ++it) {
                it->FinalizeSolutionStep(r_process_info);
            }
        }

        KRATOS_CATCH("")
    }

}<|MERGE_RESOLUTION|>--- conflicted
+++ resolved
@@ -64,21 +64,13 @@
 
         if (automatic_skin_computation) {
             ResetSkinParticles(r_model_part);
-<<<<<<< HEAD
-            ComputeSkinIncludingInnerVoids(r_model_part, factor_radius);
-=======
             ComputeSkin(r_model_part, factor_radius);
->>>>>>> 8a3a1dc4
         }
 
         if (GetDeltaOption() == 2) {
             SetCoordinationNumber(r_model_part);
             if (automatic_skin_computation) {
-<<<<<<< HEAD
-                ComputeSkinIncludingInnerVoids(r_model_part, factor_radius);
-=======
                 ComputeSkin(r_model_part, factor_radius);
->>>>>>> 8a3a1dc4
                 SetCoordinationNumber(r_model_part);
             }
         }
@@ -285,11 +277,6 @@
         }
     }
 
-<<<<<<< HEAD
-    void ContinuumExplicitSolverStrategy::ComputeSkinIncludingInnerVoids(ModelPart& rSpheresModelPart, const double factor_radius) {
-
-        ElementsArrayType& pElements = rSpheresModelPart.GetCommunicator().LocalMesh().Elements();
-=======
     void ContinuumExplicitSolverStrategy::ComputeSkin(ModelPart& rSpheresModelPart, const double factor_radius) {
 
         ElementsArrayType& pElements = rSpheresModelPart.GetCommunicator().LocalMesh().Elements();
@@ -301,7 +288,6 @@
             minimum_bonds_to_check_if_a_particle_is_skin = 4;
         } else return; // TODO: IMPLEMENT THIS ALSO IN 3D
 
->>>>>>> 8a3a1dc4
         #pragma omp parallel for
         for (int k = 0; k < (int)pElements.size(); k++) {
 
@@ -313,10 +299,6 @@
             const double element_radius              = p_sphere->GetGeometry()[0].FastGetSolutionStepValue(RADIUS);
             array_1d<double, 3> vector_from_element_to_neighbour = ZeroVector(3);
             array_1d<double, 3> sum_of_vectors_from_element_to_neighbours = ZeroVector(3);
-<<<<<<< HEAD
-            //unsigned const int number_of_neighbors = p_sphere->mContinuumInitialNeighborsSize;
-=======
->>>>>>> 8a3a1dc4
             unsigned const int number_of_neighbors = p_sphere->mNeighbourElements.size();
             double modulus_of_vector_from_element_to_neighbour = 0.0;
 
@@ -329,14 +311,9 @@
                 DEM_MULTIPLY_BY_SCALAR_3(vector_from_element_to_neighbour, element_radius / modulus_of_vector_from_element_to_neighbour);
                 sum_of_vectors_from_element_to_neighbours += vector_from_element_to_neighbour;
             }
-<<<<<<< HEAD
-
-            if (DEM_MODULUS_3(sum_of_vectors_from_element_to_neighbours) > factor_radius * element_radius) {
-=======
             const double sum_modulus = DEM_MODULUS_3(sum_of_vectors_from_element_to_neighbours);
 
             if ((number_of_neighbors < minimum_bonds_to_check_if_a_particle_is_skin) || (sum_modulus > factor_radius * element_radius)) {
->>>>>>> 8a3a1dc4
                 p_sphere->GetGeometry()[0].FastGetSolutionStepValue(SKIN_SPHERE) = 1.0;
             }
         }
