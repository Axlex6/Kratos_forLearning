--- conflicted
+++ resolved
@@ -23,29 +23,11 @@
 
         DEMContinuumConstitutiveLaw::Pointer Clone() const override;
 
-<<<<<<< HEAD
-        virtual void ComputeParticleRotationalMoments(SphericContinuumParticle* element,
-                                              SphericContinuumParticle* neighbor,
-                                              double equiv_young,
-                                              double distance,
-                                              double calculation_area,
-                                              double LocalCoordSystem[3][3],
-                                              double ElasticLocalRotationalMoment[3],
-                                              double ViscoLocalRotationalMoment[3],
-                                              double equiv_poisson,
-                                              double indentation) override;
-
-=======
->>>>>>> 3b76c94e
         void AddPoissonContribution(const double equiv_poisson,
                                     double LocalCoordSystem[3][3],
                                     double& normal_force,
                                     double calculation_area,
-<<<<<<< HEAD
                                     BoundedMatrix<double, 3, 3>* mSymmStressTensor,
-=======
-                                    Matrix* mSymmStressTensor,
->>>>>>> 3b76c94e
                                     SphericContinuumParticle* element1,
                                     SphericContinuumParticle* element2,
                                     const ProcessInfo& r_process_info,
