--- conflicted
+++ resolved
@@ -97,11 +97,14 @@
 {
     namespace py = pybind11;
 
-<<<<<<< HEAD
     using SparseSpaceType = UblasSpace<double, CompressedMatrix, Vector>;
 
     using SparseMatrixType = SparseSpaceType::MatrixType;
-=======
+
+    using SparseSpaceType = UblasSpace<double, CompressedMatrix, Vector>;
+
+    using SparseMatrixType = SparseSpaceType::MatrixType;
+
     using namespace pybind11::literals;
 
     py::class_<SymmetryUtility >(m, "SymmetryUtility")
@@ -147,7 +150,6 @@
         .def("RemoveModelPartsWithCommonReferenceEntitiesBetweenReferenceListAndExaminedList", &ModelPartUtils::RemoveModelPartsWithCommonReferenceEntitiesBetweenReferenceListAndExaminedList,
             "model_parts_list"_a)
         ;
->>>>>>> f02bfd25
 
     py::class_<OptimizationUtils >(m, "OptimizationUtils")
         .def_static("IsVariableExistsInAllContainerProperties", &OptimizationUtils::IsVariableExistsInAllContainerProperties<ModelPart::ConditionsContainerType, double>)
