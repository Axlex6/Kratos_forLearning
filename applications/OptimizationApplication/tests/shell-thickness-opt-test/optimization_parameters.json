{
    "optimization_settings": {
        "model_parts": [
            {
                "name": "shell",
                "type": "mdpa",
                "settings": {
                    "domain_size": 3,
                    "input_filename": "shell"
                }
            }
        ],
        "analyses": [
            {
                "name": "shell_static",
                "execution_policy_settings": {
                    "type": "SteppingAnalysisExecutionPolicy",
                    "settings": {
                        "model_part_names": [
                            "shell"
                        ],
                        "analysis_settings": {
                            "module": "KratosMultiphysics.StructuralMechanicsApplication",
                            "type": "StructuralMechanicsAnalysis",
                            "settings": {
                                "@include_json": "primal_parameters.json"
                            }
                        }
                    }
                }
            }
        ],
        "responses": [
            {
                "name": "mass_shell",
                "type": "mass",
                "settings": {
                    "evaluated_objects": [
                        "shell"
                    ],
                    "control_types": [
                        "thickness"
                    ],
                    "controlled_objects": [
                        "shell"
                    ],
                    "gradient_settings": {
                        "step_size": 1e-8,
                        "gradient_mode": "finite_differencing"
                    }
                }
            },
            {
                "name": "strain_energy_shell",
                "type": "strain_energy",
                "settings": {
                    "analysis_name": "shell_static",
                    "evaluated_objects": [
                        "shell"
                    ],
                    "control_types": [
                        "thickness"
                    ],
                    "controlled_objects": [
                        "shell"
                    ],
                    "gradient_settings": {
                        "step_size": 1e-8,
                        "gradient_mode": "semi_analytic"
                    }
                }
            }
        ],
        "controls": [
            {
                "name": "hm1",
                "type": "thickness",
                "settings": {
                    "technique": "helmholtz_thickness",
                    "controlling_objects": [
                        "shell"
                    ],
                    "technique_settings": {
                        "filter_radius": 0.5,
                        "initial_thickness": 0.07,
                        "physical_thicknesses": [
                            0.01,
                            0.02,
                            0.04,
                            0.06,
                            0.08,
                            0.1
                        ],
                        "beta_settings": {
                            "initial_value": 5,
                            "max_value": 30,
                            "adaptive": true,
                            "increase_fac": 1.5,
                            "update_period": 30
                        },
                        "fixed_model_parts": [
                            "shell.top_edge"
                        ],
                        "fixed_model_parts_thicknesses": [
                            0.01
                        ],
                        "linear_solver_settings": {
                            "solver_type": "amgcl",
                            "smoother_type": "ilu0",
                            "krylov_type": "gmres",
                            "coarsening_type": "aggregation",
                            "max_iteration": 200,
                            "provide_coordinates": false,
                            "gmres_krylov_space_dimension": 100,
                            "verbosity": 0,
                            "tolerance": 1e-7,
                            "scaling": false,
                            "block_size": 1,
                            "use_block_matrices_if_possible": true,
                            "coarse_enough": 5000
                        }
                    }
<<<<<<< HEAD
                }                 
            ],
            "controls"  : [ 
                {
                    "name"       : "hm1",
                    "type"       : "thickness",
                    "settings"       : {
                        "technique"       : "helmholtz_thickness",
                        "controlling_objects" : ["shell"],
                        "technique_settings"       : {
                            "filter_radius"              : 0.2,
                            "initial_thickness":0.07,
                            "physical_thicknesses": [0.01,0.02,0.04,0.06,0.08,0.1],
                            "beta_settings": {
                                "initial_value" : 10,
                                "max_value" : 25,
                                "adaptive" : false,
                                "increase_fac" : 1.5,
                                "update_period" : 30
                            },
                            "fixed_model_parts": [],
                            "fixed_model_parts_thicknesses": [],                            
                            "linear_solver_settings" : {
                                "solver_type" : "amgcl",
                                "smoother_type":"ilu0",
                                "krylov_type": "gmres",
                                "coarsening_type": "aggregation",
                                "max_iteration": 200,
                                "provide_coordinates": false,
                                "gmres_krylov_space_dimension": 100,
                                "verbosity" : 0,
                                "tolerance": 1e-7,
                                "scaling": false,
                                "block_size": 1,
                                "use_block_matrices_if_possible" : true,
                                "coarse_enough" : 5000
                            }                             
                        }                                
                    }                    
                }                                                              
            ],
            "optimizations" : [ 
                {
                    "name"                : "Opt1",
                    "type"                : "gradient_based",
                    "settings"                : {
                        "objectives": ["strain_energy_shell"],
                        "objectives_improvements": [10],
                        "constraints": ["mass_shell"],
                        "constraints_types": ["initial_value_equality"],
                        "constraints_ref_values": [0.384],
                        "controls": ["hm1"],
                        "objectives_controls_weights": [1.0],
                        "constraints_controls_weights": [1.0],
                        "algorithm" : "gradient_projection",
                        "algorithm_settings" : {
                            "max_iterations"     : 10,
                            "projection_step_size" : 0.1,
                            "correction_step_size" : 0.1
                        }                      
=======
                }
            }
        ],
        "optimizations": [
            {
                "name": "Opt1",
                "type": "gradient_based",
                "settings": {
                    "objectives": [
                        "strain_energy_shell"
                    ],
                    "objectives_improvements": [
                        10
                    ],
                    "constraints": [
                        "mass_shell"
                    ],
                    "constraints_types": [
                        "initial_value_equality"
                    ],
                    "constraints_ref_values": [
                        0.384
                    ],
                    "controls": [
                        "hm1"
                    ],
                    "objectives_controls_weights": [
                        1.0
                    ],
                    "constraints_controls_weights": [
                        1.0
                    ],
                    "algorithm": "gradient_projection",
                    "algorithm_settings": {
                        "max_iterations": 10,
                        "projection_step_size": 2.5,
                        "correction_step_size": 0.1
>>>>>>> 6ac61a87
                    }
                }
            }
        ]
    }
}<|MERGE_RESOLUTION|>--- conflicted
+++ resolved
@@ -81,7 +81,7 @@
                         "shell"
                     ],
                     "technique_settings": {
-                        "filter_radius": 0.5,
+                        "filter_radius": 0.2,
                         "initial_thickness": 0.07,
                         "physical_thicknesses": [
                             0.01,
@@ -92,17 +92,15 @@
                             0.1
                         ],
                         "beta_settings": {
-                            "initial_value": 5,
+                            "initial_value": 10,
                             "max_value": 30,
-                            "adaptive": true,
+                            "adaptive": false,
                             "increase_fac": 1.5,
                             "update_period": 30
                         },
-                        "fixed_model_parts": [
-                            "shell.top_edge"
+                        "fixed_model_parts": [   
                         ],
                         "fixed_model_parts_thicknesses": [
-                            0.01
                         ],
                         "linear_solver_settings": {
                             "solver_type": "amgcl",
@@ -120,68 +118,6 @@
                             "coarse_enough": 5000
                         }
                     }
-<<<<<<< HEAD
-                }                 
-            ],
-            "controls"  : [ 
-                {
-                    "name"       : "hm1",
-                    "type"       : "thickness",
-                    "settings"       : {
-                        "technique"       : "helmholtz_thickness",
-                        "controlling_objects" : ["shell"],
-                        "technique_settings"       : {
-                            "filter_radius"              : 0.2,
-                            "initial_thickness":0.07,
-                            "physical_thicknesses": [0.01,0.02,0.04,0.06,0.08,0.1],
-                            "beta_settings": {
-                                "initial_value" : 10,
-                                "max_value" : 25,
-                                "adaptive" : false,
-                                "increase_fac" : 1.5,
-                                "update_period" : 30
-                            },
-                            "fixed_model_parts": [],
-                            "fixed_model_parts_thicknesses": [],                            
-                            "linear_solver_settings" : {
-                                "solver_type" : "amgcl",
-                                "smoother_type":"ilu0",
-                                "krylov_type": "gmres",
-                                "coarsening_type": "aggregation",
-                                "max_iteration": 200,
-                                "provide_coordinates": false,
-                                "gmres_krylov_space_dimension": 100,
-                                "verbosity" : 0,
-                                "tolerance": 1e-7,
-                                "scaling": false,
-                                "block_size": 1,
-                                "use_block_matrices_if_possible" : true,
-                                "coarse_enough" : 5000
-                            }                             
-                        }                                
-                    }                    
-                }                                                              
-            ],
-            "optimizations" : [ 
-                {
-                    "name"                : "Opt1",
-                    "type"                : "gradient_based",
-                    "settings"                : {
-                        "objectives": ["strain_energy_shell"],
-                        "objectives_improvements": [10],
-                        "constraints": ["mass_shell"],
-                        "constraints_types": ["initial_value_equality"],
-                        "constraints_ref_values": [0.384],
-                        "controls": ["hm1"],
-                        "objectives_controls_weights": [1.0],
-                        "constraints_controls_weights": [1.0],
-                        "algorithm" : "gradient_projection",
-                        "algorithm_settings" : {
-                            "max_iterations"     : 10,
-                            "projection_step_size" : 0.1,
-                            "correction_step_size" : 0.1
-                        }                      
-=======
                 }
             }
         ],
@@ -217,9 +153,8 @@
                     "algorithm": "gradient_projection",
                     "algorithm_settings": {
                         "max_iterations": 10,
-                        "projection_step_size": 2.5,
+                        "projection_step_size": 0.1,
                         "correction_step_size": 0.1
->>>>>>> 6ac61a87
                     }
                 }
             }
