--- conflicted
+++ resolved
@@ -6,7 +6,7 @@
 # Import KratosUnittest
 import KratosMultiphysics.KratosUnittest as kratos_unittest
 
-class TestExplicitVertexMorphingFilter(kratos_unittest.TestCase):
+class TestExplicitFilter(kratos_unittest.TestCase):
     @classmethod
     def setUpClass(cls) -> None:
         cls.model = Kratos.Model()
@@ -14,31 +14,24 @@
         with kratos_unittest.WorkFolderScope(".", __file__):
             ReadModelPart("solid", cls.model_part)
 
-    def test_NodalExplicitVertexMorphingFilterConditionConsistency(self):
+    def test_NodalExplicitFilterConditionConsistency(self):
         model_part = self.model_part.GetSubModelPart("design")
-        Kratos.VariableUtils().SetNonHistoricalVariableToZero(Kratos.RADIUS, model_part.Nodes)
+        vm_filter = KratosOA.NodalExplicitFilter(model_part, "linear", 1000)
+        self.__RunConsistencyTest(vm_filter, model_part.Nodes, model_part)
 
-        for condition in model_part.Conditions:
-            domain_size_contribution = condition.GetGeometry().DomainSize() / 3
-            for node in condition.GetGeometry():
-                node.SetValue(Kratos.RADIUS, node.GetValue(Kratos.RADIUS) + domain_size_contribution)
+    def test_NodalExplicitFilterElementConsistency(self):
+        model_part = self.model_part.GetSubModelPart("structure")
+        vm_filter = KratosOA.NodalExplicitFilter(model_part, "linear", 1000)
+        self.__RunConsistencyTest(vm_filter, model_part.Nodes, model_part)
 
-        vm_filter = KratosOA.NodalExplicitVertexMorphingFilter(model_part, "linear", 1000)
-        self.__RunConsistencyTest(vm_filter, model_part.Nodes, model_part, lambda x: x.GetValue(Kratos.RADIUS))
+    def test_NodalExplicitFilterElementConsistencyWithDamping(self):
+        model_part = self.model_part.GetSubModelPart("structure")
+        fixed_model_part = self.model_part.GetSubModelPart("fixed")
+        vm_filter = KratosOA.NodalExplicitFilter(model_part, fixed_model_part, "linear", 1000)
+        filter_radius =  Kratos.Expression.NodalExpression(model_part)
+        Kratos.Expression.LiteralExpressionIO.SetData(filter_radius, 2.0)
+        vm_filter.SetFilterRadius(filter_radius)
 
-    def test_NodalExplicitVertexMorphingFilterElementConsistency(self):
-        model_part = self.model_part.GetSubModelPart("structure")
-        Kratos.VariableUtils().SetNonHistoricalVariableToZero(Kratos.RADIUS, model_part.Nodes)
-
-<<<<<<< HEAD
-        for element in model_part.Elements:
-            domain_size_contribution = element.GetGeometry().DomainSize() / 4
-            for node in element.GetGeometry():
-                node.SetValue(Kratos.RADIUS, node.GetValue(Kratos.RADIUS) + domain_size_contribution)
-
-        vm_filter = KratosOA.NodalExplicitVertexMorphingFilter(model_part, "linear", 1000)
-        self.__RunConsistencyTest(vm_filter, model_part.Nodes, model_part, lambda x: x.GetValue(Kratos.RADIUS))
-=======
         constant_field_value = Kratos.Array3([2.0, 2.0, 2.0])
         unfiltered_field = Kratos.Expression.NodalExpression(model_part)
         Kratos.Expression.LiteralExpressionIO.SetData(unfiltered_field, constant_field_value)
@@ -51,17 +44,16 @@
         integrated_constant_field = integration_weights * unfiltered_field
         damped_filtered_integrated_data = vm_filter.FilterIntegratedField(integrated_constant_field)
         self.assertAlmostEqual(KratosOA.ExpressionUtils.NormL2(damped_filtered_integrated_data), 1e-9, 8)
->>>>>>> f1c27cb3
 
-    def test_ConditionExplicitVertexMorphingFilterConsistency(self):
-        vm_filter = KratosOA.ConditionExplicitVertexMorphingFilter(self.model_part, "linear", 1000)
-        self.__RunConsistencyTest(vm_filter, self.model_part.Conditions, self.model_part, lambda x: x.GetGeometry().DomainSize())
+    def test_ConditionExplicitFilterConsistency(self):
+        vm_filter = KratosOA.ConditionExplicitFilter(self.model_part, "linear", 1000)
+        self.__RunConsistencyTest(vm_filter, self.model_part.Conditions, self.model_part)
 
-    def test_ElementExplicitVertexMorphingFilterConsistency(self):
-        vm_filter = KratosOA.ElementExplicitVertexMorphingFilter(self.model_part, "linear", 1000)
-        self.__RunConsistencyTest(vm_filter, self.model_part.Elements, self.model_part, lambda x: x.GetGeometry().DomainSize())
+    def test_ElementExplicitFilterConsistency(self):
+        vm_filter = KratosOA.ElementExplicitFilter(self.model_part, "linear", 1000)
+        self.__RunConsistencyTest(vm_filter, self.model_part.Elements, self.model_part)
 
-    def __RunConsistencyTest(self, vm_filter, entities, model_part, domain_size_lambda):
+    def __RunConsistencyTest(self, vm_filter, entities, model_part):
         if isinstance(entities, Kratos.NodesArray):
             container_expression_type = Kratos.Expression.NodalExpression
         elif isinstance(entities, Kratos.ConditionsArray):
@@ -78,20 +70,14 @@
         unfiltered_field = container_expression_type(model_part)
         Kratos.Expression.LiteralExpressionIO.SetData(unfiltered_field, constant_field_value)
         filtered_data = vm_filter.FilterField(unfiltered_field)
-
         self.assertAlmostEqual(KratosOA.ExpressionUtils.NormL2(filtered_data), math.sqrt(12 * len(entities)), 12)
 
-        for entity in entities:
-            domain_size_contribution = domain_size_lambda(entity)
-            entity.SetValue(Kratos.VELOCITY, constant_field_value * domain_size_contribution)
-
-        unfiltered_integrated_field = container_expression_type(model_part)
-        if isinstance(vm_filter, KratosOA.NodalExplicitVertexMorphingFilter):
-            Kratos.Expression.VariableExpressionIO.Read(unfiltered_integrated_field, Kratos.VELOCITY, False)
-        else:
-            Kratos.Expression.VariableExpressionIO.Read(unfiltered_integrated_field, Kratos.VELOCITY)
-
-        self.assertAlmostEqual(KratosOA.ExpressionUtils.NormInf(filtered_data - vm_filter.FilterIntegratedField(unfiltered_integrated_field)), 0.0, 12)
+        integration_weights = container_expression_type(model_part)
+        Kratos.Expression.LiteralExpressionIO.SetData(integration_weights, constant_field_value)
+        vm_filter.GetIntegrationWeights(integration_weights)
+        integrated_constant_field = integration_weights * unfiltered_field
+        filtered_integrated_data = vm_filter.FilterIntegratedField(integrated_constant_field)
+        self.assertAlmostEqual(KratosOA.ExpressionUtils.NormL2(filtered_integrated_data), math.sqrt(12 * len(entities)), 12)
 
 if __name__ == "__main__":
     kratos_unittest.main()