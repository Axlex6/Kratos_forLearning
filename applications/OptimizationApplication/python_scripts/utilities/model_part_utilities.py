from typing import Any
import KratosMultiphysics as Kratos
import KratosMultiphysics.OptimizationApplication as KratosOA

class ModelPartUtilities:
    @staticmethod
    def __GenerateUniqueModelPartName(prefix: str, list_of_names: 'list[str]', add_neighbours: bool) -> str:
        sorted_names = sorted(list_of_names)
        post_fix = "_IN" if add_neighbours else "_EN"
        return (f"{prefix}_" + "_".join(sorted_names) + post_fix).replace(".", "#")

    @staticmethod
    def MergeModelParts(main_model_part: Kratos.ModelPart, union_model_parts: 'list[Kratos.ModelPart]', add_neighbours: bool) -> 'tuple[bool, Kratos.ModelPart]':
        unique_name = ModelPartUtilities.__GenerateUniqueModelPartName("Merge", [model_part.FullName() for model_part in union_model_parts], add_neighbours)
        if main_model_part.HasSubModelPart(unique_name):
            return False, main_model_part.GetSubModelPart(unique_name)
        else:
            return True, Kratos.ModelPartOperationUtilities.Merge(unique_name, main_model_part, union_model_parts, add_neighbours)

    @staticmethod
    def IntersectModelParts(main_model_part: Kratos.ModelPart, intersecting_model_parts: 'list[Kratos.ModelPart]', add_neighbours: bool) -> 'tuple[bool, Kratos.ModelPart]':
        unique_name = ModelPartUtilities.__GenerateUniqueModelPartName("Intersect", [model_part.FullName() for model_part in intersecting_model_parts], add_neighbours)
        if main_model_part.HasSubModelPart(unique_name):
            return False, main_model_part.GetSubModelPart(unique_name)
        else:
            return True, Kratos.ModelPartOperationUtilities.Intersect(unique_name, main_model_part, intersecting_model_parts, add_neighbours)

    @staticmethod
    def SubstractModelParts(main_model_part: Kratos.ModelPart, substracting_model_parts: 'list[Kratos.ModelPart]', add_neighbours: bool) -> 'tuple[bool, Kratos.ModelPart]':
        unique_name = ModelPartUtilities.__GenerateUniqueModelPartName("Substract", [model_part.FullName() for model_part in substracting_model_parts], add_neighbours)
        if main_model_part.HasSubModelPart(unique_name):
            return False, main_model_part.GetSubModelPart(unique_name)
        else:
<<<<<<< HEAD
            return True, Kratos.ModelPartOperationUtilities.Substract(unique_name, main_model_part, union_model_parts, add_neighbours)

    @staticmethod
    def GetMergedMap(main_model_part: Kratos.ModelPart, input_dict: 'dict[Any, KratosOA.ContainerExpression.CollectiveExpressions]', add_neghbours: bool) -> 'dict[Any, Kratos.ModelPart]':
        result: 'dict[Any, Kratos.ModelPart]' = {}
        for k, v in input_dict.items():
            merging_model_parts = [container_expression.GetModelPart() for container_expression in v.GetContainerExpressions()]
            _, merged_model_part = ModelPartUtilities.MergeModelParts(main_model_part, merging_model_parts, add_neghbours)
            result[k] = merged_model_part

        return result

    @staticmethod
    def GetIntersectedMap(main_model_part: Kratos.ModelPart, input_dict: 'dict[Any, Kratos.ModelPart]', add_neghbours: bool) -> 'dict[Any, Kratos.ModelPart]':
        result: 'dict[Any, Kratos.ModelPart]' = {}
        for k, v in input_dict.items():
            _, intersected_model_part = ModelPartUtilities.IntersectModelParts(main_model_part, [v], add_neghbours)
            result[k] = intersected_model_part

        return result
=======
            return True, Kratos.ModelPartOperationUtilities.Substract(unique_name, main_model_part, substracting_model_parts, add_neighbours)
>>>>>>> d34855a0
<|MERGE_RESOLUTION|>--- conflicted
+++ resolved
@@ -31,8 +31,7 @@
         if main_model_part.HasSubModelPart(unique_name):
             return False, main_model_part.GetSubModelPart(unique_name)
         else:
-<<<<<<< HEAD
-            return True, Kratos.ModelPartOperationUtilities.Substract(unique_name, main_model_part, union_model_parts, add_neighbours)
+            return True, Kratos.ModelPartOperationUtilities.Substract(unique_name, main_model_part, substracting_model_parts, add_neighbours)
 
     @staticmethod
     def GetMergedMap(main_model_part: Kratos.ModelPart, input_dict: 'dict[Any, KratosOA.ContainerExpression.CollectiveExpressions]', add_neghbours: bool) -> 'dict[Any, Kratos.ModelPart]':
@@ -51,7 +50,4 @@
             _, intersected_model_part = ModelPartUtilities.IntersectModelParts(main_model_part, [v], add_neghbours)
             result[k] = intersected_model_part
 
-        return result
-=======
-            return True, Kratos.ModelPartOperationUtilities.Substract(unique_name, main_model_part, substracting_model_parts, add_neighbours)
->>>>>>> d34855a0
+        return result