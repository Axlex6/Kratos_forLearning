--- conflicted
+++ resolved
@@ -114,9 +114,6 @@
         std::vector<Element*> PipeElements = GetPipingElements();
         unsigned int n_el = PipeElements.size(); // number of piping elements
 
-<<<<<<< HEAD
-        //// calculate max pipe height and pipe increment
-=======
         if (PipeElements.size()==0)
         {
             KRATOS_INFO("PipingLoop") << "No Pipe Elements -> Finalizing Solution " << std::endl;
@@ -124,7 +121,6 @@
             return;
         }
         // calculate max pipe height and pipe increment
->>>>>>> e4d6fdbd
         double amax = CalculateMaxPipeHeight(PipeElements);
         //double da = CalculatePipeHeightIncrement(amax, mPipingIterations);
 
