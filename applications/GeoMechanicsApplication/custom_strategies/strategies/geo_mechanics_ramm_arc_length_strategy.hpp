// KRATOS___
//     //   ) )
//    //         ___      ___
//   //  ____  //___) ) //   ) )
//  //    / / //       //   / /
// ((____/ / ((____   ((___/ /  MECHANICS
//
//  License:         geo_mechanics_application/license.txt
//
//  Main authors:    Ignasi de Pouplana,
//                   Vahid Galavi
//

#if !defined(KRATOS_GEO_MECHANICS_RAMM_ARC_LENGTH_STRATEGY)
#define KRATOS_GEO_MECHANICS_RAMM_ARC_LENGTH_STRATEGY

// Project includes
#include "custom_strategies/strategies/geo_mechanics_newton_raphson_strategy.hpp"

// Application includes
#include "geo_mechanics_application_variables.h"

namespace Kratos
{

template<class TSparseSpace,class TDenseSpace,class TLinearSolver>

class GeoMechanicsRammArcLengthStrategy :
  public GeoMechanicsNewtonRaphsonStrategy<TSparseSpace, TDenseSpace, TLinearSolver>
{

public:

    KRATOS_CLASS_POINTER_DEFINITION(GeoMechanicsRammArcLengthStrategy);

<<<<<<< HEAD
    typedef ImplicitSolvingStrategy<TSparseSpace, TDenseSpace, TLinearSolver>                           BaseType;
=======
    typedef ImplicitSolvingStrategy<TSparseSpace, TDenseSpace, TLinearSolver>                   BaseType;
>>>>>>> b5e4ce67
    typedef ResidualBasedNewtonRaphsonStrategy<TSparseSpace, TDenseSpace, TLinearSolver> GrandMotherType;
    typedef GeoMechanicsNewtonRaphsonStrategy<TSparseSpace, TDenseSpace, TLinearSolver>       MotherType;
    typedef ConvergenceCriteria<TSparseSpace, TDenseSpace>                      TConvergenceCriteriaType;
    typedef typename BaseType::TBuilderAndSolverType                               TBuilderAndSolverType;
    typedef typename BaseType::TSchemeType                                                   TSchemeType;
    typedef TSparseSpace                                                                 SparseSpaceType;
    typedef typename BaseType::DofsArrayType                                               DofsArrayType;
    typedef typename BaseType::TSystemMatrixType                                       TSystemMatrixType;
    typedef typename BaseType::TSystemVectorType                                       TSystemVectorType;
    typedef typename BaseType::TSystemVectorPointerType                         TSystemVectorPointerType;
    using GrandMotherType::mpScheme;
    using GrandMotherType::mpBuilderAndSolver;
    using GrandMotherType::mpConvergenceCriteria;
    using GrandMotherType::mpA; //Tangent matrix
    using GrandMotherType::mpb; //Residual vector of iteration i
    using GrandMotherType::mpDx; //Delta x of iteration i
    using GrandMotherType::mReformDofSetAtEachStep;
    using GrandMotherType::mCalculateReactionsFlag;
    using GrandMotherType::mMaxIterationNumber;
    using GrandMotherType::mInitializeWasPerformed;
    using MotherType::mSubModelPartList;
    using MotherType::mVariableNames;

    //----------------------------------------------------------------------------------------------------------------------------------------------------------------------------------
    ///Constructor
    GeoMechanicsRammArcLengthStrategy(
        ModelPart& model_part,
        typename TSchemeType::Pointer pScheme,
        typename TLinearSolver::Pointer pNewLinearSolver,
        typename TConvergenceCriteriaType::Pointer pNewConvergenceCriteria,
        typename TBuilderAndSolverType::Pointer pNewBuilderAndSolver,
        Parameters& rParameters,
        int MaxIterations = 30,
        bool CalculateReactions = false,
        bool ReformDofSetAtEachStep = false,
        bool MoveMeshFlag = false
        ) : GeoMechanicsNewtonRaphsonStrategy<TSparseSpace, TDenseSpace, TLinearSolver>( model_part,
                                                                                         pScheme,
                                                                                         pNewLinearSolver,
                                                                                         pNewConvergenceCriteria,
                                                                                         pNewBuilderAndSolver,
                                                                                         rParameters,
                                                                                         MaxIterations,
                                                                                         CalculateReactions,
                                                                                         ReformDofSetAtEachStep,
                                                                                         MoveMeshFlag)
        {
            mDesiredIterations = rParameters["desired_iterations"].GetInt();
            mMaxRadiusFactor   = rParameters["max_radius_factor"].GetDouble();
            mMinRadiusFactor   = rParameters["min_radius_factor"].GetDouble();

            mInitializeArcLengthWasPerformed = false;
        }

    //------------------------------------------------------------------------------------

    ///Destructor
    ~GeoMechanicsRammArcLengthStrategy() override {}

    //----------------------------------------------------------------------------------------------------------------------------------------------------------------------------------
    void Initialize() override
    {
        KRATOS_TRY

        if (mInitializeWasPerformed == false)
        {
            MotherType::Initialize();

            if (mInitializeArcLengthWasPerformed == false)
            {
                //set up the system
                if (mpBuilderAndSolver->GetDofSetIsInitializedFlag() == false)
                {
                    //setting up the list of the DOFs to be solved
                    mpBuilderAndSolver->SetUpDofSet(mpScheme, BaseType::GetModelPart());

                    //shaping correctly the system
                    mpBuilderAndSolver->SetUpSystem(BaseType::GetModelPart());
                }

                // Compute initial radius (mRadius_0)
                mpBuilderAndSolver->ResizeAndInitializeVectors(mpScheme, mpA, mpDx, mpb, BaseType::GetModelPart());
                TSystemMatrixType& mA = *mpA;
                TSystemVectorType& mDx = *mpDx;
                TSystemVectorType& mb = *mpb;
                TSparseSpace::SetToZero(mA);
                TSparseSpace::SetToZero(mDx);
                TSparseSpace::SetToZero(mb);

                mpBuilderAndSolver->BuildAndSolve(mpScheme, BaseType::GetModelPart(), mA, mDx, mb);

                mRadius_0 = TSparseSpace::TwoNorm(mDx);
                mRadius = mRadius_0;

                // Compute vector of reference external force (mf)
                this->InitializeSystemVector(mpf);
                TSystemVectorType& mf = *mpf;
                TSparseSpace::SetToZero(mf);

                mpBuilderAndSolver->BuildRHS(mpScheme, BaseType::GetModelPart(), mf);

                //Initialize the loading factor Lambda
                mLambda = 0.0;
                mLambda_old = 1.0;

                // Initialize Norm of solution
                mNormxEquilibrium = 0.0;

                mInitializeArcLengthWasPerformed = true;

                KRATOS_INFO("Ramm's Arc Length Strategy") << "Strategy Initialized" << std::endl;
            }
        }

        KRATOS_CATCH( "" )
    }

    //----------------------------------------------------------------------------------------------------------------------------------------------------------------------------------
    void InitializeSolutionStep() override
    {
        KRATOS_TRY

        GrandMotherType::InitializeSolutionStep();

        this->SaveInitializeSystemVector(mpf);
        this->InitializeSystemVector(mpDxf);
        this->InitializeSystemVector(mpDxb);
        this->InitializeSystemVector(mpDxPred);
        this->InitializeSystemVector(mpDxStep);

        KRATOS_CATCH( "" )
    }

    //----------------------------------------------------------------------------------------------------------------------------------------------------------------------------------
    bool SolveSolutionStep() override
    {
        // ********** Prediction phase **********

        KRATOS_INFO("Ramm's Arc Length Strategy") << "ARC-LENGTH RADIUS: " << mRadius/mRadius_0 << " X initial radius" << std::endl;

        // Initialize variables
        DofsArrayType& rDofSet = mpBuilderAndSolver->GetDofSet();
        TSystemMatrixType& mA = *mpA;
        TSystemVectorType& mDx = *mpDx;
        TSystemVectorType& mb = *mpb;
        TSystemVectorType& mf = *mpf;
        TSystemVectorType& mDxb = *mpDxb;
        TSystemVectorType& mDxf = *mpDxf;
        TSystemVectorType& mDxPred = *mpDxPred;
        TSystemVectorType& mDxStep = *mpDxStep;

        //initializing the parameters of the iteration loop
        double NormDx;
        unsigned int iteration_number = 1;
        BaseType::GetModelPart().GetProcessInfo()[NL_ITERATION_NUMBER] = iteration_number;
        bool is_converged = false;
        mpScheme->InitializeNonLinIteration(BaseType::GetModelPart(), mA, mDx, mb);
        is_converged = mpConvergenceCriteria->PreCriteria(BaseType::GetModelPart(), rDofSet, mA, mDx, mb);

        TSparseSpace::SetToZero(mA);
        TSparseSpace::SetToZero(mb);
        TSparseSpace::SetToZero(mDxf);

        // Note: This is not so efficient, but I want to solve mA*mDxf=mf without losing mf
        this->BuildWithDirichlet(mA, mDxf, mb);
        noalias(mb) = mf;
        mpBuilderAndSolver->SystemSolve(mA, mDxf, mb);

        //update results
        double DLambda = mRadius/TSparseSpace::TwoNorm(mDxf);
        mDLambdaStep = DLambda;
        mLambda += DLambda;
        noalias(mDxPred) = DLambda*mDxf;
        noalias(mDxStep) = mDxPred;
        this->Update(rDofSet, mA, mDxPred, mb);

        //move the mesh if needed
        if (BaseType::MoveMeshFlag()) BaseType::MoveMesh();

        // ********** Correction phase (iteration cicle) **********
        if (is_converged) {
            mpConvergenceCriteria->InitializeSolutionStep(BaseType::GetModelPart(), rDofSet, mA, mDxf, mb);
            if (mpConvergenceCriteria->GetActualizeRHSflag()) {
                TSparseSpace::SetToZero(mb);
                mpBuilderAndSolver->BuildRHS(mpScheme, BaseType::GetModelPart(), mb);
            }
            is_converged = mpConvergenceCriteria->PostCriteria(BaseType::GetModelPart(), rDofSet, mA, mDxf, mb);
        }

        while (!is_converged && iteration_number++ < mMaxIterationNumber)
        {
            //setting the number of iteration
            BaseType::GetModelPart().GetProcessInfo()[NL_ITERATION_NUMBER] = iteration_number;

            mpScheme->InitializeNonLinIteration(BaseType::GetModelPart(), mA, mDx, mb);

            is_converged = mpConvergenceCriteria->PreCriteria(BaseType::GetModelPart(), rDofSet, mA, mDx, mb);

            TSparseSpace::SetToZero(mA);
            TSparseSpace::SetToZero(mb);
            TSparseSpace::SetToZero(mDxf);

            // Note: This is not so efficient, but I want to solve mA*mDxf=mf without losing mf
            this->BuildWithDirichlet(mA, mDxf, mb);
            noalias(mb) = mf;
            mpBuilderAndSolver->SystemSolve(mA, mDxf, mb);

            TSparseSpace::SetToZero(mA);
            TSparseSpace::SetToZero(mb);
            TSparseSpace::SetToZero(mDxb);

            mpBuilderAndSolver->BuildAndSolve(mpScheme, BaseType::GetModelPart(), mA, mDxb, mb);

            DLambda = -TSparseSpace::Dot(mDxPred, mDxb)/TSparseSpace::Dot(mDxPred, mDxf);

            noalias(mDx) = mDxb + DLambda*mDxf;

            //Check solution before update
            if ( mNormxEquilibrium > 1.0e-10 ) {
                NormDx = TSparseSpace::TwoNorm(mDx);

                if ( (NormDx/mNormxEquilibrium) > 1.0e3 || 
                    (std::abs(DLambda)/std::abs(mLambda-mDLambdaStep)) > 1.0e3 ) {
                    is_converged = false;
                    break;
                }
            }

            //update results
            mDLambdaStep += DLambda;
            mLambda += DLambda;
            noalias(mDxStep) += mDx;
            this->Update(rDofSet, mA, mDx, mb);

            //move the mesh if needed
            if (BaseType::MoveMeshFlag()) BaseType::MoveMesh();

            mpScheme->FinalizeNonLinIteration(BaseType::GetModelPart(), mA, mDx, mb);

            // *** Check Convergence ***

            if (is_converged) {
                if (mpConvergenceCriteria->GetActualizeRHSflag()) {
                    TSparseSpace::SetToZero(mb);
                    mpBuilderAndSolver->BuildRHS(mpScheme, BaseType::GetModelPart(), mb);
                }
                is_converged = mpConvergenceCriteria->PostCriteria(BaseType::GetModelPart(), rDofSet, mA, mDx, mb);
            }

        }//While

        // Check iteration_number
        if (iteration_number >= mMaxIterationNumber) {
            is_converged = true;
            //plots a warning if the maximum number of iterations is exceeded
            if(BaseType::GetModelPart().GetCommunicator().MyPID() == 0) {
                this->MaxIterationsExceeded();
            }
        }

        //calculate reactions if required
        if (mCalculateReactionsFlag) {
            mpBuilderAndSolver->CalculateReactions(mpScheme, BaseType::GetModelPart(), mA, mDx, mb);
        }

        BaseType::GetModelPart().GetProcessInfo()[IS_CONVERGED] = is_converged;

        return is_converged;
    }

    //----------------------------------------------------------------------------------------------------------------------------------------------------------------------------------
    void FinalizeSolutionStep() override
    {
        KRATOS_TRY

        unsigned int iteration_number = BaseType::GetModelPart().GetProcessInfo()[NL_ITERATION_NUMBER];

        // Update the radius
        mRadius = mRadius*sqrt(double(mDesiredIterations)/double(iteration_number));

        DofsArrayType& rDofSet = mpBuilderAndSolver->GetDofSet();
        TSystemMatrixType& mA = *mpA;
        TSystemVectorType& mDx = *mpDx;
        TSystemVectorType& mb = *mpb;

        if (BaseType::GetModelPart().GetProcessInfo()[IS_CONVERGED]) {
            // Modify the radius to advance faster when convergence is achieved
            if (mRadius > mMaxRadiusFactor*mRadius_0)
                mRadius = mMaxRadiusFactor*mRadius_0;
            else if(mRadius < mMinRadiusFactor*mRadius_0)
                mRadius = mMinRadiusFactor*mRadius_0;

            // Update Norm of x
            mNormxEquilibrium = this->CalculateReferenceDofsNorm(rDofSet);
        } else {
            std::cout << "************ NO CONVERGENCE: restoring equilibrium path ************" << std::endl;

            TSystemVectorType& mDxStep = *mpDxStep;

            //update results
            mLambda -= mDLambdaStep;
            noalias(mDx) = -mDxStep;
            this->Update(rDofSet, mA, mDx, mb);

            //move the mesh if needed
            if (BaseType::MoveMeshFlag()) BaseType::MoveMesh();
        }

        BaseType::GetModelPart().GetProcessInfo()[ARC_LENGTH_LAMBDA] = mLambda;
        BaseType::GetModelPart().GetProcessInfo()[ARC_LENGTH_RADIUS_FACTOR] = mRadius/mRadius_0;

        mpScheme->FinalizeSolutionStep(BaseType::GetModelPart(), mA, mDx, mb);
        mpBuilderAndSolver->FinalizeSolutionStep(BaseType::GetModelPart(), mA, mDx, mb);

        //Cleaning memory after the solution
        mpScheme->Clean();

        if (mReformDofSetAtEachStep) //deallocate the systemvectors
        {
            this->ClearStep();
        }

        KRATOS_CATCH("")
    }

    //----------------------------------------------------------------------------------------------------------------------------------------------------------------------------------
    void Clear() override
    {
        KRATOS_TRY

        SparseSpaceType::Clear(mpf);
        SparseSpaceType::Clear(mpDxf);
        SparseSpaceType::Clear(mpDxb);
        SparseSpaceType::Clear(mpDxPred);
        SparseSpaceType::Clear(mpDxStep);

        TSystemVectorType& mf = *mpf;
        TSystemVectorType& mDxf = *mpDxf;
        TSystemVectorType& mDxb = *mpDxb;
        TSystemVectorType& mDxPred = *mpDxPred;
        TSystemVectorType& mDxStep = *mpDxStep;

        SparseSpaceType::Resize(mf, 0);
        SparseSpaceType::Resize(mDxf, 0);
        SparseSpaceType::Resize(mDxb, 0);
        SparseSpaceType::Resize(mDxPred, 0);
        SparseSpaceType::Resize(mDxStep, 0);

        GrandMotherType::Clear();

        KRATOS_CATCH( "" )
    }

    //----------------------------------------------------------------------------------------------------------------------------------------------------------------------------------
    // bool IsConverged() override
    // {
    //     KRATOS_TRY
    //     KRATOS_INFO("Arc-Length:IsConverged()") << std::endl;

    //     bool IsConverged = true;

    //     // Note: Initialize() needs to be called beforehand

    //     this->InitializeSolutionStep();

    //     this->Predict();

    //     // Solve the problem with constant load
    //     IsConverged = this->CheckConvergence();

    //     this->FinalizeSolutionStep();

    //     return IsConverged;

    //     KRATOS_CATCH("")
    // }

    //----------------------------------------------------------------------------------------------------------------------------------------------------------------------------------
    virtual void UpdateLoads()
    {
        KRATOS_TRY

        mLambda = BaseType::GetModelPart().GetProcessInfo()[ARC_LENGTH_LAMBDA];
        mRadius = (BaseType::GetModelPart().GetProcessInfo()[ARC_LENGTH_RADIUS_FACTOR])*mRadius_0;

        // Update External Loads
        this->UpdateExternalLoads();

        KRATOS_CATCH("")
    }

//----------------------------------------------------------------------------------------------------------------------------------------------------------------------------------
protected:

    /// Member Variables
    TSystemVectorPointerType mpf; /// Vector of reference external forces
    TSystemVectorPointerType mpDxf; /// Delta x of A*Dxf=f
    TSystemVectorPointerType mpDxb; /// Delta x of A*Dxb=b
    TSystemVectorPointerType mpDxPred; /// Delta x of prediction phase
    TSystemVectorPointerType mpDxStep; /// Delta x of the current step

    unsigned int mDesiredIterations; /// This is used to calculate the radius of the next step

    bool mInitializeArcLengthWasPerformed;

    double mMaxRadiusFactor, mMinRadiusFactor; /// Used to limit the radius of the arc length strategy
    double mRadius, mRadius_0; /// Radius of the arc length strategy
    double mLambda, mLambda_old; /// Loading factor
    double mNormxEquilibrium; /// Norm of the solution vector in equilibrium
    double mDLambdaStep; /// Delta lambda of the current step

    //----------------------------------------------------------------------------------------------------------------------------------------------------------------------------------
    int Check() override
    {
        KRATOS_TRY

        int ierr = MotherType::Check();
        if(ierr != 0) return ierr;

        return ierr;

        KRATOS_CATCH( "" )
    }

    //----------------------------------------------------------------------------------------------------------------------------------------------------------------------------------
    void InitializeSystemVector(TSystemVectorPointerType& pv)
    {
        if (pv == NULL)
        {
            TSystemVectorPointerType pNewv = TSystemVectorPointerType(new TSystemVectorType(0));
            pv.swap(pNewv);
        }

        TSystemVectorType& v = *pv;

        if (v.size() != mpBuilderAndSolver->GetEquationSystemSize())
            v.resize(mpBuilderAndSolver->GetEquationSystemSize(), false);
    }

    //----------------------------------------------------------------------------------------------------------------------------------------------------------------------------------
    void SaveInitializeSystemVector(TSystemVectorPointerType& pv)
    {
        if (pv == NULL)
        {
            TSystemVectorPointerType pNewv = TSystemVectorPointerType(new TSystemVectorType(0));
            pv.swap(pNewv);
        }

        TSystemVectorType& v = *pv;

        if (v.size() != mpBuilderAndSolver->GetEquationSystemSize())
            v.resize(mpBuilderAndSolver->GetEquationSystemSize(), true);
    }

    //----------------------------------------------------------------------------------------------------------------------------------------------------------------------------------
    void BuildWithDirichlet(TSystemMatrixType& mA, TSystemVectorType& mDx, TSystemVectorType& mb)
    {
        KRATOS_TRY

        mpBuilderAndSolver->Build(mpScheme, BaseType::GetModelPart(), mA, mb);
        mpBuilderAndSolver->ApplyDirichletConditions(mpScheme, BaseType::GetModelPart(), mA, mDx, mb);

        KRATOS_CATCH( "" )
    }

    //----------------------------------------------------------------------------------------------------------------------------------------------------------------------------------
    virtual void Update(DofsArrayType& rDofSet,
                        TSystemMatrixType& mA,
                        TSystemVectorType& mDx,
                        TSystemVectorType& mb)
    {
        KRATOS_TRY

        // Update scheme
        mpScheme->Update(BaseType::GetModelPart(), rDofSet, mA, mDx, mb);

        // Update External Loads
        this->UpdateExternalLoads();

        KRATOS_CATCH( "" )
    }

    //----------------------------------------------------------------------------------------------------------------------------------------------------------------------------------
    void ClearStep()
    {
        KRATOS_TRY

        SparseSpaceType::Clear(mpDxf);
        SparseSpaceType::Clear(mpDxb);
        SparseSpaceType::Clear(mpDxPred);
        SparseSpaceType::Clear(mpDxStep);

        TSystemVectorType& mDxf = *mpDxf;
        TSystemVectorType& mDxb = *mpDxb;
        TSystemVectorType& mDxPred = *mpDxPred;
        TSystemVectorType& mDxStep = *mpDxStep;

        SparseSpaceType::Resize(mDxf, 0);
        SparseSpaceType::Resize(mDxb, 0);
        SparseSpaceType::Resize(mDxPred, 0);
        SparseSpaceType::Resize(mDxStep, 0);

        GrandMotherType::Clear();

        KRATOS_CATCH("");
    }

    //----------------------------------------------------------------------------------------------------------------------------------------------------------------------------------
    void UpdateExternalLoads()
    {
        // Update External Loads
        for(unsigned int i = 0; i < mVariableNames.size(); i++)
        {
            ModelPart& rSubModelPart = *(mSubModelPartList[i]);
            const std::string& VariableName = mVariableNames[i];

            if( KratosComponents< Variable<double> >::Has( VariableName ) )
            {
                const Variable<double> &var = KratosComponents< Variable<double> >::Get( VariableName );

                #pragma omp parallel
                {
                    ModelPart::NodeIterator NodesBegin;
                    ModelPart::NodeIterator NodesEnd;
                    OpenMPUtils::PartitionedIterators(rSubModelPart.Nodes(),NodesBegin,NodesEnd);

                    for (ModelPart::NodeIterator itNode = NodesBegin; itNode != NodesEnd; ++itNode)
                    {
                        double& rvalue = itNode->FastGetSolutionStepValue(var);
                        rvalue *= (mLambda/mLambda_old);
                    }
                }
            }
            else if( KratosComponents< Variable<array_1d<double,3> > >::Has(VariableName) )
            {
                typedef Variable<double> component_type;
                const component_type &varx = KratosComponents< component_type >::Get(VariableName+std::string("_X"));
                const component_type &vary = KratosComponents< component_type >::Get(VariableName+std::string("_Y"));
                const component_type &varz = KratosComponents< component_type >::Get(VariableName+std::string("_Z"));

                #pragma omp parallel
                {
                    ModelPart::NodeIterator NodesBegin;
                    ModelPart::NodeIterator NodesEnd;
                    OpenMPUtils::PartitionedIterators(rSubModelPart.Nodes(),NodesBegin,NodesEnd);

                    for (ModelPart::NodeIterator itNode = NodesBegin; itNode != NodesEnd; ++itNode)
                    {
                        double& rvaluex = itNode->FastGetSolutionStepValue(varx);
                        rvaluex *= (mLambda/mLambda_old);
                        double& rvaluey = itNode->FastGetSolutionStepValue(vary);
                        rvaluey *= (mLambda/mLambda_old);
                        double& rvaluez = itNode->FastGetSolutionStepValue(varz);
                        rvaluez *= (mLambda/mLambda_old);
                    }
                }
            }
            else
            {
                KRATOS_ERROR << "One variable of the applied loads has a non supported type. Variable: "
                             << VariableName
                             << std::endl;
            }
        }

        // Save the applied Lambda factor
        mLambda_old = mLambda;
    }

}; // Class GeoMechanicsRammArcLengthStrategy

} // namespace Kratos

#endif // KRATOS_GEO_MECHANICS_RAMM_ARC_LENGTH_STRATEGY  defined<|MERGE_RESOLUTION|>--- conflicted
+++ resolved
@@ -33,11 +33,7 @@
 
     KRATOS_CLASS_POINTER_DEFINITION(GeoMechanicsRammArcLengthStrategy);
 
-<<<<<<< HEAD
-    typedef ImplicitSolvingStrategy<TSparseSpace, TDenseSpace, TLinearSolver>                           BaseType;
-=======
     typedef ImplicitSolvingStrategy<TSparseSpace, TDenseSpace, TLinearSolver>                   BaseType;
->>>>>>> b5e4ce67
     typedef ResidualBasedNewtonRaphsonStrategy<TSparseSpace, TDenseSpace, TLinearSolver> GrandMotherType;
     typedef GeoMechanicsNewtonRaphsonStrategy<TSparseSpace, TDenseSpace, TLinearSolver>       MotherType;
     typedef ConvergenceCriteria<TSparseSpace, TDenseSpace>                      TConvergenceCriteriaType;
