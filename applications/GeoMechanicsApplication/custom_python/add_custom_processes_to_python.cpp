--- conflicted
+++ resolved
@@ -41,11 +41,8 @@
 #include "custom_processes/deactivate_conditions_on_inactive_elements_process.hpp"
 #include "custom_processes/set_absorbing_boundary_parameters_process.hpp"
 #include "custom_processes/set_parameter_field_process.hpp"
-<<<<<<< HEAD
 #include "custom_processes/set_multiple_moving_loads.h"
-=======
 #include "custom_processes/apply_vector_constraints_table_process.hpp"
->>>>>>> bf0b257c
 
 namespace Kratos {
 namespace Python {
@@ -141,17 +138,14 @@
     py::class_<SetParameterFieldProcess, SetParameterFieldProcess::Pointer, Process>
         (m, "SetParameterFieldProcess")
         .def(py::init < ModelPart&, Parameters>());
-<<<<<<< HEAD
 		
 	py::class_<SetMultipleMovingLoadsProcess, SetMultipleMovingLoadsProcess::Pointer, Process>
         (m, "SetMultipleMovingLoadsProcess")
         .def(py::init < ModelPart&, Parameters>());
-=======
 
     py::class_<ApplyVectorConstraintsTableProcess, ApplyVectorConstraintsTableProcess::Pointer, Process>
         (m, "ApplyVectorConstraintsTableProcess")
         .def(py::init<ModelPart&, const Parameters&>());
->>>>>>> bf0b257c
 }
 
 } // Namespace Python.
