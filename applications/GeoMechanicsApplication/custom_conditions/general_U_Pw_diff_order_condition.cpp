// KRATOS___
//     //   ) )
//    //         ___      ___
//   //  ____  //___) ) //   ) )
//  //    / / //       //   / /
// ((____/ / ((____   ((___/ /  MECHANICS
//
//  License:         geo_mechanics_application/license.txt
//
//
//  Main authors:    Ignasi de Pouplana,
//                   Vahid Galavi
//

#include "geometries/line_2d_2.h"
#include "geometries/triangle_3d_3.h"
#include "geometries/quadrilateral_3d_4.h"

// Project includes
#include "custom_conditions/general_U_Pw_diff_order_condition.hpp"

namespace Kratos
{

// Default Constructor
GeneralUPwDiffOrderCondition::GeneralUPwDiffOrderCondition() : Condition() {}

//----------------------------------------------------------------------------------------

//Constructor 1
GeneralUPwDiffOrderCondition::
    GeneralUPwDiffOrderCondition(IndexType NewId,
                                 GeometryType::Pointer pGeometry) : Condition(NewId, pGeometry) {}

//----------------------------------------------------------------------------------------

//Constructor 2
GeneralUPwDiffOrderCondition::
    GeneralUPwDiffOrderCondition(IndexType NewId,
                                 GeometryType::Pointer pGeometry,
                                 PropertiesType::Pointer pProperties) : Condition(NewId, pGeometry, pProperties)
{
    mThisIntegrationMethod = this->GetIntegrationMethod();
}

//----------------------------------------------------------------------------------------

//Destructor
GeneralUPwDiffOrderCondition::~GeneralUPwDiffOrderCondition() {}

//----------------------------------------------------------------------------------------------------------------------------------------------------------------------------------

Condition::Pointer GeneralUPwDiffOrderCondition::
    Create(IndexType NewId,
           NodesArrayType const& ThisNodes,
           PropertiesType::Pointer pProperties) const
{
    return Condition::Pointer(new GeneralUPwDiffOrderCondition(NewId, GetGeometry().Create(ThisNodes), pProperties));
}

//----------------------------------------------------------------------------------------

void GeneralUPwDiffOrderCondition::Initialize(const ProcessInfo& rCurrentProcessInfo)
{
    KRATOS_TRY

    const GeometryType& rGeom = GetGeometry();
    const SizeType NumUNodes = rGeom.PointsNumber();

    switch(NumUNodes)
    {
        case 3: //2D L3P2
            mpPressureGeometry = GeometryType::Pointer( new Line2D2< Node<3> >(rGeom(0), rGeom(1)) );
            break;
        case 6: //3D T6P3
            mpPressureGeometry = GeometryType::Pointer( new Triangle3D3< Node<3> >(rGeom(0), rGeom(1), rGeom(2)) );
            break;
        case 8: //3D Q8P4
            mpPressureGeometry = GeometryType::Pointer( new Quadrilateral3D4< Node<3> >(rGeom(0), rGeom(1), rGeom(2), rGeom(3)) );
            break;
        case 9: //3D Q9P4
            mpPressureGeometry = GeometryType::Pointer( new Quadrilateral3D4< Node<3> >(rGeom(0), rGeom(1), rGeom(2), rGeom(3)) );
            break;
        default:
<<<<<<< HEAD
            std::string ErrorMessage = "Unexpected geometry type for different order interpolation element";
            KRATOS_ERROR << ErrorMessage << std::endl;
=======
            KRATOS_ERROR << "Unexpected geometry type for different order interpolation element" << std::endl;
>>>>>>> 0df63d60
    }

    KRATOS_CATCH( "" )
}

//----------------------------------------------------------------------------------------

void GeneralUPwDiffOrderCondition::
    GetDofList( DofsVectorType& rConditionDofList,
                const ProcessInfo& rCurrentProcessInfo ) const
{
    KRATOS_TRY

    const GeometryType& rGeom = GetGeometry();
    const SizeType Dim = rGeom.WorkingSpaceDimension();
    const SizeType NumUNodes = rGeom.PointsNumber();
    const SizeType NumPNodes = mpPressureGeometry->PointsNumber();
    const SizeType ConditionSize = NumUNodes * Dim + NumPNodes;

    if(rConditionDofList.size() != ConditionSize)
        rConditionDofList.resize(ConditionSize);

    SizeType Index = 0;

    for(SizeType i = 0; i < NumUNodes; i++)
    {
        rConditionDofList[Index++] = GetGeometry()[i].pGetDof( DISPLACEMENT_X );
        rConditionDofList[Index++] = GetGeometry()[i].pGetDof( DISPLACEMENT_Y );
        if(Dim > 2)
            rConditionDofList[Index++] = GetGeometry()[i].pGetDof( DISPLACEMENT_Z );
    }

    for(SizeType i=0; i<NumPNodes; i++)
        rConditionDofList[Index++] = GetGeometry()[i].pGetDof( WATER_PRESSURE );

    KRATOS_CATCH( "" )
}

//----------------------------------------------------------------------------------------------------------------------------------------------------------------------------------

void GeneralUPwDiffOrderCondition::
    CalculateLocalSystem(MatrixType& rLeftHandSideMatrix,
                         VectorType& rRightHandSideVector,
                         const ProcessInfo& rCurrentProcessInfo )
{
    KRATOS_TRY

    const GeometryType& rGeom = GetGeometry();
    const SizeType Dim = rGeom.WorkingSpaceDimension();
    const SizeType NumUNodes = rGeom.PointsNumber();
    const SizeType NumPNodes = mpPressureGeometry->PointsNumber();
    const SizeType ConditionSize = NumUNodes * Dim + NumPNodes;

    //Resetting the LHS
    if ( rLeftHandSideMatrix.size1() != ConditionSize )
        rLeftHandSideMatrix.resize( ConditionSize, ConditionSize, false );
    noalias( rLeftHandSideMatrix ) = ZeroMatrix( ConditionSize, ConditionSize );

    //Resetting the RHS
    if ( rRightHandSideVector.size() != ConditionSize )
        rRightHandSideVector.resize( ConditionSize, false );
    noalias( rRightHandSideVector ) = ZeroVector( ConditionSize );

    //calculation flags
    bool CalculateLHSMatrixFlag = true;
    bool CalculateResidualVectorFlag = true;

    CalculateAll(rLeftHandSideMatrix,
                 rRightHandSideVector,
                 rCurrentProcessInfo,
                 CalculateLHSMatrixFlag,
                 CalculateResidualVectorFlag);

    KRATOS_CATCH( "" )
}

//----------------------------------------------------------------------------------------

void GeneralUPwDiffOrderCondition::
    CalculateLeftHandSide( MatrixType& rLeftHandSideMatrix,
                           const ProcessInfo& rCurrentProcessInfo )
{
    KRATOS_TRY

<<<<<<< HEAD
    std::string ErrorMessage = "GeneralUPwDiffOrderCondition::CalculateLeftHandSide is not implemented";
    KRATOS_ERROR << ErrorMessage << std::endl;
=======
    KRATOS_ERROR << "GeneralUPwDiffOrderCondition::CalculateLeftHandSide is not implemented" << std::endl;
>>>>>>> 0df63d60

    KRATOS_CATCH( "" )
}

//----------------------------------------------------------------------------------------

void GeneralUPwDiffOrderCondition::
    CalculateRightHandSide( VectorType& rRightHandSideVector,
                            const ProcessInfo& rCurrentProcessInfo )
{
    const GeometryType& rGeom = GetGeometry();
    const SizeType Dim = rGeom.WorkingSpaceDimension();
    const SizeType NumUNodes = rGeom.PointsNumber();
    const SizeType NumPNodes = mpPressureGeometry->PointsNumber();
    const SizeType ConditionSize = NumUNodes * Dim + NumPNodes;

    //Resetting the RHS
    if ( rRightHandSideVector.size() != ConditionSize )
        rRightHandSideVector.resize( ConditionSize, false );
    noalias( rRightHandSideVector ) = ZeroVector( ConditionSize );

    //calculation flags
    bool CalculateLHSMatrixFlag = false;
    bool CalculateResidualVectorFlag = true;
    MatrixType temp = Matrix();

    CalculateAll(temp, rRightHandSideVector, rCurrentProcessInfo, CalculateLHSMatrixFlag, CalculateResidualVectorFlag);
}

//----------------------------------------------------------------------------------------

void GeneralUPwDiffOrderCondition::
    EquationIdVector(EquationIdVectorType& rResult,
                     const ProcessInfo& rCurrentProcessInfo) const
{
    KRATOS_TRY

    const GeometryType& rGeom = GetGeometry();
    const SizeType Dim = rGeom.WorkingSpaceDimension();
    const SizeType NumUNodes = rGeom.PointsNumber();
    const SizeType NumPNodes = mpPressureGeometry->PointsNumber();
    const SizeType ConditionSize = NumUNodes * Dim + NumPNodes;

    if ( rResult.size() != ConditionSize )
        rResult.resize( ConditionSize, false );

    SizeType Index = 0;

    for ( SizeType i = 0; i < NumUNodes; i++ )
    {
        rResult[Index++] = GetGeometry()[i].GetDof( DISPLACEMENT_X ).EquationId();
        rResult[Index++] = GetGeometry()[i].GetDof( DISPLACEMENT_Y ).EquationId();
        if(Dim > 2)
            rResult[Index++] = GetGeometry()[i].GetDof( DISPLACEMENT_Z ).EquationId();
    }

    for ( SizeType i = 0; i < NumPNodes; i++ )
        rResult[Index++] = GetGeometry()[i].GetDof( WATER_PRESSURE ).EquationId();

    KRATOS_CATCH( "" )
}

//----------------------------------------------------------------------------------------------------------------------------------------------------------------------------------

void GeneralUPwDiffOrderCondition::
    CalculateAll(MatrixType& rLeftHandSideMatrix,
                 VectorType& rRightHandSideVector,
                 const ProcessInfo& rCurrentProcessInfo,
                 bool CalculateLHSMatrixFlag,
                 bool CalculateResidualVectorFlag)
{
    KRATOS_TRY

    //Definition of variables
    ConditionVariables Variables;
    this->InitializeConditionVariables(Variables,rCurrentProcessInfo);

    //Loop over integration points
    const GeometryType::IntegrationPointsArrayType& integration_points = GetGeometry().IntegrationPoints( mThisIntegrationMethod );

    for ( unsigned int PointNumber = 0; PointNumber < integration_points.size(); PointNumber++ )
    {
        //compute element kinematics (Np)
        this->CalculateKinematics(Variables,PointNumber);

        //Compute Condition Vector
        this->CalculateConditionVector(Variables,PointNumber);

        //Calculating weighting coefficient for integration
        this->CalculateIntegrationCoefficient( Variables, PointNumber, integration_points[PointNumber].Weight() );

        //Contributions to the left hand side
        if ( CalculateLHSMatrixFlag )
            this->CalculateAndAddLHS(rLeftHandSideMatrix, Variables);

        //Contributions to the right hand side
        if ( CalculateResidualVectorFlag )
            this->CalculateAndAddRHS(rRightHandSideVector, Variables);
    }

    KRATOS_CATCH( "" )
}

//----------------------------------------------------------------------------------------

void GeneralUPwDiffOrderCondition::
    InitializeConditionVariables(ConditionVariables& rVariables,
                                 const ProcessInfo& rCurrentProcessInfo)
{
    const GeometryType& rGeom = GetGeometry();
    const SizeType NumUNodes = rGeom.PointsNumber();
    const SizeType NumPNodes = mpPressureGeometry->PointsNumber();
    const SizeType NumGPoints = rGeom.IntegrationPointsNumber( mThisIntegrationMethod );
    const SizeType WorkingDim = rGeom.WorkingSpaceDimension();
    const SizeType LocalDim = rGeom.LocalSpaceDimension();

    (rVariables.NuContainer).resize(NumGPoints,NumUNodes,false);
    rVariables.NuContainer = rGeom.ShapeFunctionsValues( mThisIntegrationMethod );

    (rVariables.NpContainer).resize(NumGPoints,NumPNodes,false);
    rVariables.NpContainer = mpPressureGeometry->ShapeFunctionsValues( mThisIntegrationMethod );

    (rVariables.Nu).resize(NumUNodes,false);
    (rVariables.Np).resize(NumPNodes,false);

    (rVariables.JContainer).resize(NumGPoints,false);
    for(SizeType i = 0; i<NumGPoints; i++)
        ((rVariables.JContainer)[i]).resize(WorkingDim,LocalDim,false);
    rGeom.Jacobian( rVariables.JContainer, mThisIntegrationMethod );
}

//----------------------------------------------------------------------------------------

void GeneralUPwDiffOrderCondition::CalculateKinematics(ConditionVariables& rVariables,unsigned int PointNumber)
{
    KRATOS_TRY

    //Setting the shape function vector
    noalias(rVariables.Nu) = row( rVariables.NuContainer, PointNumber);
    noalias(rVariables.Np) = row( rVariables.NpContainer, PointNumber);

    KRATOS_CATCH( "" )
}

//----------------------------------------------------------------------------------------

void GeneralUPwDiffOrderCondition::CalculateConditionVector(ConditionVariables& rVariables, unsigned int PointNumber)
{
    KRATOS_TRY

<<<<<<< HEAD
    std::string ErrorMessage = "calling the default CalculateConditionVector method for a particular condition ... illegal operation!!";
    KRATOS_ERROR << ErrorMessage << std::endl;
=======
    KRATOS_ERROR << "calling the default CalculateConditionVector method for a particular condition ... illegal operation!!" << std::endl;
>>>>>>> 0df63d60

    KRATOS_CATCH( "" )
}

//----------------------------------------------------------------------------------------

void GeneralUPwDiffOrderCondition::CalculateIntegrationCoefficient(ConditionVariables& rVariables, unsigned int PointNumber, double weight)
{
    KRATOS_TRY

<<<<<<< HEAD
    std::string ErrorMessage = "calling the default CalculateIntegrationCoefficient method for a particular condition ... illegal operation!!";
    KRATOS_ERROR << ErrorMessage << std::endl;
=======
    KRATOS_ERROR << "calling the default CalculateIntegrationCoefficient method for a particular condition ... illegal operation!!" << std::endl;
>>>>>>> 0df63d60

    KRATOS_CATCH( "" )
}

//----------------------------------------------------------------------------------------

void GeneralUPwDiffOrderCondition::CalculateAndAddLHS(MatrixType& rLeftHandSideMatrix, ConditionVariables& rVariables)
{

}

//----------------------------------------------------------------------------------------

void GeneralUPwDiffOrderCondition::CalculateAndAddRHS(VectorType& rRightHandSideVector, ConditionVariables& rVariables)
{
    KRATOS_TRY

    this->CalculateAndAddConditionForce(rRightHandSideVector, rVariables);

    KRATOS_CATCH( "" )
}

//----------------------------------------------------------------------------------------

void GeneralUPwDiffOrderCondition::CalculateAndAddConditionForce(VectorType& rRightHandSideVector, ConditionVariables& rVariables)
{
    KRATOS_TRY

<<<<<<< HEAD
    std::string ErrorMessage = "calling the default CalculateAndAddConditionForce method for a particular condition ... illegal operation!!";
    KRATOS_ERROR << ErrorMessage << std::endl;
=======
    KRATOS_ERROR << "calling the default CalculateAndAddConditionForce method for a particular condition ... illegal operation!!" << std::endl;
>>>>>>> 0df63d60

    KRATOS_CATCH( "" )
}

} // Namespace Kratos.<|MERGE_RESOLUTION|>--- conflicted
+++ resolved
@@ -82,12 +82,7 @@
             mpPressureGeometry = GeometryType::Pointer( new Quadrilateral3D4< Node<3> >(rGeom(0), rGeom(1), rGeom(2), rGeom(3)) );
             break;
         default:
-<<<<<<< HEAD
-            std::string ErrorMessage = "Unexpected geometry type for different order interpolation element";
-            KRATOS_ERROR << ErrorMessage << std::endl;
-=======
             KRATOS_ERROR << "Unexpected geometry type for different order interpolation element" << std::endl;
->>>>>>> 0df63d60
     }
 
     KRATOS_CATCH( "" )
@@ -172,12 +167,7 @@
 {
     KRATOS_TRY
 
-<<<<<<< HEAD
-    std::string ErrorMessage = "GeneralUPwDiffOrderCondition::CalculateLeftHandSide is not implemented";
-    KRATOS_ERROR << ErrorMessage << std::endl;
-=======
     KRATOS_ERROR << "GeneralUPwDiffOrderCondition::CalculateLeftHandSide is not implemented" << std::endl;
->>>>>>> 0df63d60
 
     KRATOS_CATCH( "" )
 }
@@ -328,12 +318,7 @@
 {
     KRATOS_TRY
 
-<<<<<<< HEAD
-    std::string ErrorMessage = "calling the default CalculateConditionVector method for a particular condition ... illegal operation!!";
-    KRATOS_ERROR << ErrorMessage << std::endl;
-=======
     KRATOS_ERROR << "calling the default CalculateConditionVector method for a particular condition ... illegal operation!!" << std::endl;
->>>>>>> 0df63d60
 
     KRATOS_CATCH( "" )
 }
@@ -344,12 +329,7 @@
 {
     KRATOS_TRY
 
-<<<<<<< HEAD
-    std::string ErrorMessage = "calling the default CalculateIntegrationCoefficient method for a particular condition ... illegal operation!!";
-    KRATOS_ERROR << ErrorMessage << std::endl;
-=======
     KRATOS_ERROR << "calling the default CalculateIntegrationCoefficient method for a particular condition ... illegal operation!!" << std::endl;
->>>>>>> 0df63d60
 
     KRATOS_CATCH( "" )
 }
@@ -378,12 +358,7 @@
 {
     KRATOS_TRY
 
-<<<<<<< HEAD
-    std::string ErrorMessage = "calling the default CalculateAndAddConditionForce method for a particular condition ... illegal operation!!";
-    KRATOS_ERROR << ErrorMessage << std::endl;
-=======
     KRATOS_ERROR << "calling the default CalculateAndAddConditionForce method for a particular condition ... illegal operation!!" << std::endl;
->>>>>>> 0df63d60
 
     KRATOS_CATCH( "" )
 }
