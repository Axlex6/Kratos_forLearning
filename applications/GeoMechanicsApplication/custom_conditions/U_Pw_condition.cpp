// KRATOS___
//     //   ) )
//    //         ___      ___
//   //  ____  //___) ) //   ) )
//  //    / / //       //   / /
// ((____/ / ((____   ((___/ /  MECHANICS
//
//  License:         geo_mechanics_application/license.txt
//
//
//  Main authors:    Ignasi de Pouplana,
//                   Vahid Galavi
//


// Application includes
#include "custom_conditions/U_Pw_condition.hpp"

namespace Kratos
{

template< unsigned int TDim, unsigned int TNumNodes >
Condition::Pointer UPwCondition<TDim,TNumNodes>::
    Create(IndexType NewId,NodesArrayType const& ThisNodes,PropertiesType::Pointer pProperties) const
{
    return Condition::Pointer(new UPwCondition(NewId, GetGeometry().Create(ThisNodes), pProperties));
}

//----------------------------------------------------------------------------------------
template< unsigned int TDim, unsigned int TNumNodes >
void UPwCondition<TDim,TNumNodes>::
    GetDofList(DofsVectorType& rConditionDofList,
               const ProcessInfo& rCurrentProcessInfo) const
{
    KRATOS_TRY

    const GeometryType& rGeom = GetGeometry();
    const unsigned int nDof = TDim + 1;
    const unsigned int conditionSize = TNumNodes * nDof;
    if (rConditionDofList.size() != conditionSize)
        rConditionDofList.resize( conditionSize );

    if (TDim == 3)
    {
        unsigned int index = 0;
        for (unsigned int i = 0; i < TNumNodes; i++)
        {
            rConditionDofList[index++] = rGeom[i].pGetDof(DISPLACEMENT_X);
            rConditionDofList[index++] = rGeom[i].pGetDof(DISPLACEMENT_Y);
            rConditionDofList[index++] = rGeom[i].pGetDof(DISPLACEMENT_Z);
            rConditionDofList[index++] = rGeom[i].pGetDof(WATER_PRESSURE);
        }
    }
    else if (TDim == 2)
    {
        unsigned int index = 0;
        for (unsigned int i = 0; i < TNumNodes; i++)
        {
            rConditionDofList[index++] = rGeom[i].pGetDof(DISPLACEMENT_X);
            rConditionDofList[index++] = rGeom[i].pGetDof(DISPLACEMENT_Y);
            rConditionDofList[index++] = rGeom[i].pGetDof(WATER_PRESSURE);
        }
    }
    else
    {
<<<<<<< HEAD
        std::string ErrorMessage = "undefined dimension in U_Pw_condition!!";
        KRATOS_ERROR << ErrorMessage << std::endl;
=======
        KRATOS_ERROR << "undefined dimension in U_Pw_condition!!" << std::endl;
>>>>>>> 0df63d60
    }

    KRATOS_CATCH( "" )
}

/*
//----------------------------------------------------------------------------------------
template< >
void UPwCondition<2,1>::
    GetDofList(DofsVectorType& rConditionDofList,
               const ProcessInfo& rCurrentProcessInfo) const
{
    KRATOS_TRY

    const GeometryType& rGeom = GetGeometry();
    const unsigned int conditionSize = 2 + 1;
    unsigned int index = 0;
    
    if (rConditionDofList.size() != conditionSize)
      rConditionDofList.resize( conditionSize );

    rConditionDofList[index++] = rGeom[0].pGetDof(DISPLACEMENT_X);
    rConditionDofList[index++] = rGeom[0].pGetDof(DISPLACEMENT_Y);
    rConditionDofList[index++] = rGeom[0].pGetDof(WATER_PRESSURE);

    KRATOS_CATCH( "" )
}

//----------------------------------------------------------------------------------------

template< >
void UPwCondition<2,2>::
    GetDofList(DofsVectorType& rConditionDofList,
               const ProcessInfo& rCurrentProcessInfo) const
{
    KRATOS_TRY
    
    const GeometryType& rGeom = GetGeometry();
    const unsigned int conditionSize = 2 * (2 + 1);
    unsigned int index = 0;
    
    if (rConditionDofList.size() != conditionSize)
      rConditionDofList.resize( conditionSize );
    
    for (unsigned int i = 0; i < 2; i++)
    {
        rConditionDofList[index++] = rGeom[i].pGetDof(DISPLACEMENT_X);
        rConditionDofList[index++] = rGeom[i].pGetDof(DISPLACEMENT_Y);
        rConditionDofList[index++] = rGeom[i].pGetDof(WATER_PRESSURE);
    }

    KRATOS_CATCH( "" )
}

//----------------------------------------------------------------------------------------

template< >
void UPwCondition<3,1>::
    GetDofList(DofsVectorType& rConditionDofList,
               const ProcessInfo& rCurrentProcessInfo) const
{
    KRATOS_TRY
    
    const GeometryType& rGeom = GetGeometry();
    const unsigned int conditionSize = 3 + 1;
    unsigned int index = 0;
    
    if (rConditionDofList.size() != conditionSize)
      rConditionDofList.resize( conditionSize );
    
    rConditionDofList[index++] = rGeom[0].pGetDof(DISPLACEMENT_X);
    rConditionDofList[index++] = rGeom[0].pGetDof(DISPLACEMENT_Y);
    rConditionDofList[index++] = rGeom[0].pGetDof(DISPLACEMENT_Z);
    rConditionDofList[index++] = rGeom[0].pGetDof(WATER_PRESSURE);

    KRATOS_CATCH( "" )
}

//----------------------------------------------------------------------------------------

template< >
void UPwCondition<3,3>::
    GetDofList(DofsVectorType& rConditionDofList,
               const ProcessInfo& rCurrentProcessInfo) const
{
    KRATOS_TRY
    
    const GeometryType& rGeom = GetGeometry();
    unsigned int conditionSize = 3 * (3 + 1);
    unsigned int index = 0;
    
    if (rConditionDofList.size() != conditionSize)
      rConditionDofList.resize( conditionSize );
    
    for (unsigned int i = 0; i < 3; i++)
    {
        rConditionDofList[index++] = rGeom[i].pGetDof(DISPLACEMENT_X);
        rConditionDofList[index++] = rGeom[i].pGetDof(DISPLACEMENT_Y);
        rConditionDofList[index++] = rGeom[i].pGetDof(DISPLACEMENT_Z);
        rConditionDofList[index++] = rGeom[i].pGetDof(WATER_PRESSURE);
    }

    KRATOS_CATCH( "" )
}

//----------------------------------------------------------------------------------------

template< >
void UPwCondition<3,4>::
    GetDofList(DofsVectorType& rConditionDofList,
               const ProcessInfo& rCurrentProcessInfo) const
{
    KRATOS_TRY
    
    const GeometryType& rGeom = GetGeometry();
    unsigned int conditionSize = 4 * (3 + 1);
    unsigned int index = 0;
    
    if (rConditionDofList.size() != conditionSize)
      rConditionDofList.resize( conditionSize );
    
    for (unsigned int i = 0; i < 4; i++)
    {
        rConditionDofList[index++] = rGeom[i].pGetDof(DISPLACEMENT_X);
        rConditionDofList[index++] = rGeom[i].pGetDof(DISPLACEMENT_Y);
        rConditionDofList[index++] = rGeom[i].pGetDof(DISPLACEMENT_Z);
        rConditionDofList[index++] = rGeom[i].pGetDof(WATER_PRESSURE);
    }

    KRATOS_CATCH( "" )
}
*/

//----------------------------------------------------------------------------------------------------------------------------------------------------------------------------------

template< unsigned int TDim, unsigned int TNumNodes >
void UPwCondition<TDim,TNumNodes>::
    CalculateLocalSystem( MatrixType& rLeftHandSideMatrix,
                          VectorType& rRightHandSideVector,
                          const ProcessInfo& rCurrentProcessInfo )
{
    KRATOS_TRY

    unsigned int conditionSize = TNumNodes * (TDim + 1);

    //Resetting the LHS
    if ( rLeftHandSideMatrix.size1() != conditionSize )
        rLeftHandSideMatrix.resize( conditionSize, conditionSize, false );
    noalias( rLeftHandSideMatrix ) = ZeroMatrix( conditionSize, conditionSize );

    //Resetting the RHS
    if ( rRightHandSideVector.size() != conditionSize )
        rRightHandSideVector.resize( conditionSize, false );
    noalias( rRightHandSideVector ) = ZeroVector( conditionSize );

    this->CalculateAll(rLeftHandSideMatrix, rRightHandSideVector, rCurrentProcessInfo);
        
    KRATOS_CATCH( "" )
}

//----------------------------------------------------------------------------------------

template< unsigned int TDim, unsigned int TNumNodes >
void UPwCondition<TDim,TNumNodes>::
    CalculateLeftHandSide( MatrixType& rLeftHandSideMatrix,
                           const ProcessInfo& rCurrentProcessInfo )
{
    KRATOS_TRY;

<<<<<<< HEAD
    std::string ErrorMessage = "UPwCondition::CalculateLeftHandSide is not implemented";
    KRATOS_ERROR << ErrorMessage << std::endl;
=======
    KRATOS_ERROR << "UPwCondition::CalculateLeftHandSide is not implemented" << std::endl;
>>>>>>> 0df63d60

    KRATOS_CATCH("");
}

//----------------------------------------------------------------------------------------

template< unsigned int TDim, unsigned int TNumNodes >
void UPwCondition<TDim, TNumNodes>::
    CalculateRightHandSide( VectorType& rRightHandSideVector,
                            const ProcessInfo& rCurrentProcessInfo )
{
    KRATOS_TRY

    unsigned int conditionSize = TNumNodes * (TDim + 1);

    //Resetting the RHS
    if ( rRightHandSideVector.size() != conditionSize )
        rRightHandSideVector.resize( conditionSize, false );
    noalias( rRightHandSideVector ) = ZeroVector( conditionSize );

    this->CalculateRHS(rRightHandSideVector, rCurrentProcessInfo);

    KRATOS_CATCH( "" )
}

//----------------------------------------------------------------------------------------
template< unsigned int TDim, unsigned int TNumNodes >
void UPwCondition<TDim,TNumNodes>::
    EquationIdVector(EquationIdVectorType& rResult,
                     const ProcessInfo& rCurrentProcessInfo) const
{
    KRATOS_TRY

    const GeometryType& rGeom = GetGeometry();

    unsigned int nDof = TDim + 1;
    unsigned int conditionSize = TNumNodes * nDof;

    if (rResult.size() != conditionSize)
        rResult.resize( conditionSize );

    if (TDim == 3)
    {
        unsigned int index = 0;
        for (unsigned int i = 0; i < TNumNodes; i++)
        {
            rResult[index++] = rGeom[i].GetDof(DISPLACEMENT_X).EquationId();
            rResult[index++] = rGeom[i].GetDof(DISPLACEMENT_Y).EquationId();
            rResult[index++] = rGeom[i].GetDof(DISPLACEMENT_Z).EquationId();
            rResult[index++] = rGeom[i].GetDof(WATER_PRESSURE).EquationId();
        }
    }
    else if (TDim == 2)
    {
        unsigned int index = 0;
        for (unsigned int i = 0; i < TNumNodes; i++)
        {
            rResult[index++] = rGeom[i].GetDof(DISPLACEMENT_X).EquationId();
            rResult[index++] = rGeom[i].GetDof(DISPLACEMENT_Y).EquationId();
            rResult[index++] = rGeom[i].GetDof(WATER_PRESSURE).EquationId();
        }
    }
    else
    {
<<<<<<< HEAD
        std::string ErrorMessage = "Undefined dimension in U_Pw_condition!!";
        KRATOS_ERROR << ErrorMessage << std::endl;
=======
        KRATOS_ERROR << "Undefined dimension in U_Pw_condition!!" << std::endl;
>>>>>>> 0df63d60
    }

    KRATOS_CATCH( "" )
}

/*
//----------------------------------------------------------------------------------------
template< >
void UPwCondition<2,1>::
    EquationIdVector(EquationIdVectorType& rResult,
                     const ProcessInfo& rCurrentProcessInfo) const
{
    KRATOS_TRY
    
    const GeometryType& rGeom = GetGeometry();
    unsigned int conditionSize = 2 + 1;
    unsigned int index = 0;
    
    if (rResult.size() != conditionSize)
      rResult.resize( conditionSize, false );

    rResult[index++] = rGeom[0].GetDof(DISPLACEMENT_X).EquationId();
    rResult[index++] = rGeom[0].GetDof(DISPLACEMENT_Y).EquationId();
    rResult[index++] = rGeom[0].GetDof(WATER_PRESSURE).EquationId();

    KRATOS_CATCH( "" )
}

//----------------------------------------------------------------------------------------

template< >
void UPwCondition<2,2>::
    EquationIdVector(EquationIdVectorType& rResult,
                     const ProcessInfo& rCurrentProcessInfo) const
{
    KRATOS_TRY
    
    const GeometryType& rGeom = GetGeometry();
    unsigned int conditionSize = 2 * (2 + 1);
    unsigned int index = 0;
    
    if (rResult.size() != conditionSize)
      rResult.resize( conditionSize, false );

    for (unsigned int i = 0; i < 2; i++)
    {
        rResult[index++] = rGeom[i].GetDof(DISPLACEMENT_X).EquationId();
        rResult[index++] = rGeom[i].GetDof(DISPLACEMENT_Y).EquationId();
        rResult[index++] = rGeom[i].GetDof(WATER_PRESSURE).EquationId();
    }

    KRATOS_CATCH( "" )
}

//----------------------------------------------------------------------------------------

template< >
void UPwCondition<3,1>::
    EquationIdVector(EquationIdVectorType& rResult,
                     const ProcessInfo& rCurrentProcessInfo) const
{
    KRATOS_TRY
    
    const GeometryType& rGeom = GetGeometry();
    unsigned int conditionSize = 3 + 1;
    unsigned int index = 0;
    
    if (rResult.size() != conditionSize)
      rResult.resize( conditionSize, false );

    rResult[index++] = rGeom[0].GetDof(DISPLACEMENT_X).EquationId();
    rResult[index++] = rGeom[0].GetDof(DISPLACEMENT_Y).EquationId();
    rResult[index++] = rGeom[0].GetDof(DISPLACEMENT_Z).EquationId();
    rResult[index++] = rGeom[0].GetDof(WATER_PRESSURE).EquationId();

    KRATOS_CATCH( "" )
}

//----------------------------------------------------------------------------------------

template< >
void UPwCondition<3,3>::
    EquationIdVector(EquationIdVectorType& rResult,
                     const ProcessInfo& rCurrentProcessInfo) const
{
    KRATOS_TRY
    
    const GeometryType& rGeom = GetGeometry();
    unsigned int conditionSize = 3 * (3 + 1);
    unsigned int index = 0;
    
    if (rResult.size() != conditionSize)
      rResult.resize( conditionSize, false );

    for (unsigned int i = 0; i < 3; i++)
    {
        rResult[index++] = rGeom[i].GetDof(DISPLACEMENT_X).EquationId();
        rResult[index++] = rGeom[i].GetDof(DISPLACEMENT_Y).EquationId();
        rResult[index++] = rGeom[i].GetDof(DISPLACEMENT_Z).EquationId();
        rResult[index++] = rGeom[i].GetDof(WATER_PRESSURE).EquationId();
    }

    KRATOS_CATCH( "" )
}

//----------------------------------------------------------------------------------------

template< >
void UPwCondition<3,4>::
    EquationIdVector(EquationIdVectorType& rResult,
                     const ProcessInfo& rCurrentProcessInfo) const
{
    KRATOS_TRY
    
    const GeometryType& rGeom = GetGeometry();
    unsigned int conditionSize = 4 * (3 + 1);
    unsigned int index = 0;
    
    if (rResult.size() != conditionSize)
      rResult.resize( conditionSize, false );

    for (unsigned int i = 0; i < 4; i++)
    {
        rResult[index++] = rGeom[i].GetDof(DISPLACEMENT_X).EquationId();
        rResult[index++] = rGeom[i].GetDof(DISPLACEMENT_Y).EquationId();
        rResult[index++] = rGeom[i].GetDof(DISPLACEMENT_Z).EquationId();
        rResult[index++] = rGeom[i].GetDof(WATER_PRESSURE).EquationId();
    }

    KRATOS_CATCH( "" )
}
*/

//----------------------------------------------------------------------------------------------------------------------------------------------------------------------------------
template< unsigned int TDim, unsigned int TNumNodes >
void UPwCondition<TDim,TNumNodes>::
    CalculateAll( MatrixType& rLeftHandSideMatrix,
                  VectorType& rRightHandSideVector,
                  const ProcessInfo& CurrentProcessInfo )
{
    this->CalculateRHS(rRightHandSideVector,CurrentProcessInfo);
}

//----------------------------------------------------------------------------------------
template< unsigned int TDim, unsigned int TNumNodes >
void UPwCondition<TDim,TNumNodes>::
    CalculateRHS(VectorType& rRightHandSideVector,
                 const ProcessInfo& CurrentProcessInfo)
{    
    KRATOS_TRY

<<<<<<< HEAD
    std::string ErrorMessage = "calling the default CalculateRHS method for a particular condition ... illegal operation!!";
    KRATOS_ERROR << ErrorMessage << std::endl;
=======
    KRATOS_ERROR << "calling the default CalculateRHS method for a particular condition ... illegal operation!!" << std::endl;
>>>>>>> 0df63d60

    KRATOS_CATCH( "" )
}

//----------------------------------------------------------------------------------------------------------------------------------------------------------------------------------

template class UPwCondition<2,1>;
template class UPwCondition<2,2>;
template class UPwCondition<3,1>;
template class UPwCondition<3,3>;
template class UPwCondition<3,4>;

template class UPwCondition<2,3>;

} // Namespace Kratos.<|MERGE_RESOLUTION|>--- conflicted
+++ resolved
@@ -63,12 +63,7 @@
     }
     else
     {
-<<<<<<< HEAD
-        std::string ErrorMessage = "undefined dimension in U_Pw_condition!!";
-        KRATOS_ERROR << ErrorMessage << std::endl;
-=======
         KRATOS_ERROR << "undefined dimension in U_Pw_condition!!" << std::endl;
->>>>>>> 0df63d60
     }
 
     KRATOS_CATCH( "" )
@@ -238,12 +233,7 @@
 {
     KRATOS_TRY;
 
-<<<<<<< HEAD
-    std::string ErrorMessage = "UPwCondition::CalculateLeftHandSide is not implemented";
-    KRATOS_ERROR << ErrorMessage << std::endl;
-=======
     KRATOS_ERROR << "UPwCondition::CalculateLeftHandSide is not implemented" << std::endl;
->>>>>>> 0df63d60
 
     KRATOS_CATCH("");
 }
@@ -308,12 +298,7 @@
     }
     else
     {
-<<<<<<< HEAD
-        std::string ErrorMessage = "Undefined dimension in U_Pw_condition!!";
-        KRATOS_ERROR << ErrorMessage << std::endl;
-=======
         KRATOS_ERROR << "Undefined dimension in U_Pw_condition!!" << std::endl;
->>>>>>> 0df63d60
     }
 
     KRATOS_CATCH( "" )
@@ -465,12 +450,7 @@
 {    
     KRATOS_TRY
 
-<<<<<<< HEAD
-    std::string ErrorMessage = "calling the default CalculateRHS method for a particular condition ... illegal operation!!";
-    KRATOS_ERROR << ErrorMessage << std::endl;
-=======
     KRATOS_ERROR << "calling the default CalculateRHS method for a particular condition ... illegal operation!!" << std::endl;
->>>>>>> 0df63d60
 
     KRATOS_CATCH( "" )
 }
