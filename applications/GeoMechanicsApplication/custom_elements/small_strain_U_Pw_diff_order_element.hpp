--- conflicted
+++ resolved
@@ -1,4 +1,3 @@
-<<<<<<< HEAD
 // KRATOS___
 //     //   ) )
 //    //         ___      ___
@@ -195,368 +194,6 @@
         Vector VelocityVector;
         Vector PressureVector;
         Vector DeltaPressureVector;
-
-        Vector PressureDtVector;
-
-        ///Retention Law parameters
-        double FluidPressure;
-        double DegreeOfSaturation;
-        double DerivativeOfSaturation;
-        double RelativePermeability;
-        double BishopCoefficient;
-        double Density;
-
-        //Properties and processinfo variables
-        bool IgnoreUndrained;
-        bool UseHenckyStrain;
-        bool ConsiderGeometricStiffness;
-        double BiotCoefficient;
-        double BiotModulusInverse;
-        double DynamicViscosityInverse;
-        Matrix IntrinsicPermeability;
-        double VelocityCoefficient;
-        double DtPressureCoefficient;
-    };
-
-    // Member Variables
-
-    std::vector<ConstitutiveLaw::Pointer> mConstitutiveLawVector;
-    std::vector<RetentionLaw::Pointer> mRetentionLawVector;
-
-    GeometryType::Pointer  mpPressureGeometry;
-    std::vector<Vector> mStressVector;
-    std::vector<Vector> mStateVariablesFinalized;
-    bool mIsInitialised = false;
-
-//----------------------------------------------------------------------------------------------------------------------------------------------------------------------------------
-    virtual void CalculateMaterialStiffnessMatrix( MatrixType& rStiffnessMatrix,
-                                                   const ProcessInfo& CurrentProcessInfo );
-
-    virtual void CalculateAll(MatrixType& rLeftHandSideMatrix,
-                              VectorType& rRightHandSideVector,
-                              const ProcessInfo& rCurrentProcessInfo,
-                              bool CalculateStiffnessMatrixFlag,
-                              bool CalculateResidualVectorFlag);
-
-    void InitializeElementVariables(ElementVariables& rVariables, const ProcessInfo& rCurrentProcessInfo);
-
-    void InitializeNodalVariables(ElementVariables& rVariables);
-
-    void InitializeProperties(ElementVariables& rVariables);
-
-    void InitializeBiotCoefficients( ElementVariables& rVariables, const bool &hasBiotCoefficient=false );
-
-    virtual void CalculateKinematics(ElementVariables& rVariables, const unsigned int &PointNumber);
-
-    void CalculateDerivativesOnInitialConfiguration(double& detJ,
-                                                    Matrix& J0,
-                                                    Matrix& InvJ0,
-                                                    Matrix& DN_DX,
-                                                    const IndexType& PointNumber) const;
-
-    void SetConstitutiveParameters(ElementVariables& rVariables,
-                                   ConstitutiveLaw::Parameters& rConstitutiveParameters);
-
-    virtual double CalculateIntegrationCoefficient( const GeometryType::IntegrationPointsArrayType& IntegrationPoints,
-                                                    const IndexType& PointNumber,
-                                                    const double& detJ);
-
-    void CalculateAndAddLHS(MatrixType& rLeftHandSideMatrix, ElementVariables& rVariables);
-
-    void CalculateAndAddStiffnessMatrix(MatrixType& rLeftHandSideMatrix, ElementVariables& rVariables);
-
-    void CalculateAndAddCouplingMatrix(MatrixType& rLeftHandSideMatrix, ElementVariables& rVariables);
-
-    void CalculateAndAddCompressibilityMatrix(MatrixType& rLeftHandSideMatrix, ElementVariables& rVariables);
-
-    void CalculateAndAddPermeabilityMatrix(MatrixType& rLeftHandSideMatrix, ElementVariables& rVariables);
-
-    void CalculateAndAddRHS(VectorType& rRightHandSideVector,
-                            ElementVariables& rVariables,
-                            unsigned int GPoint);
-
-    void CalculateAndAddStiffnessForce(VectorType& rRightHandSideVector,
-                                       ElementVariables& rVariables,
-                                       unsigned int GPoint);
-
-    void CalculateAndAddMixBodyForce(VectorType& rRightHandSideVector, ElementVariables& rVariables);
-
-    void CalculateAndAddCouplingTerms(VectorType& rRightHandSideVector, ElementVariables& rVariables);
-
-    void CalculateAndAddCompressibilityFlow(VectorType& rRightHandSideVector, ElementVariables& rVariables);
-
-    void CalculateAndAddPermeabilityFlow(VectorType& rRightHandSideVector, ElementVariables& rVariables);
-
-    void CalculateAndAddFluidBodyFlow(VectorType& rRightHandSideVector, ElementVariables& rVariables);
-
-    double CalculateBulkModulus(const Matrix &ConstitutiveMatrix) const;
-    double CalculateBiotCoefficient( const ElementVariables &rVariables,
-                                     const bool &hasBiotCoefficient) const;
-
-    virtual void CalculateBMatrix( Matrix& rB,
-                                   const Matrix& DNu_DX,
-                                   const Vector& Np );
-
-    void AssignPressureToIntermediateNodes();
-
-    void AssembleUBlockMatrix(Matrix &rLeftHandSideMatrix,
-                              const Matrix &StiffnessMatrix) const;
-
-    virtual void CalculateCauchyAlmansiStrain( ElementVariables& rVariables );
-    virtual void CalculateCauchyGreenStrain( ElementVariables& rVariables );
-    virtual void CalculateCauchyStrain( ElementVariables& rVariables );
-    virtual void CalculateStrain( ElementVariables& rVariables, const IndexType& GPoint );
-    virtual void CalculateHenckyStrain( ElementVariables& rVariables );
-
-    virtual void CalculateDeformationGradient( ElementVariables& rVariables,
-                                               const IndexType& GPoint );
-
-    double CalculateFluidPressure( const ElementVariables &rVariables, const unsigned int &PointNumber );
-
-    void SetRetentionParameters(const ElementVariables& rVariables,
-                                RetentionLaw::Parameters& rRetentionParameters);
-
-    void CalculateRetentionResponse( ElementVariables &rVariables,
-                                     RetentionLaw::Parameters &rRetentionParameters,
-                                     const unsigned int &GPoint );
-
-    void CalculateSoilDensity(ElementVariables &rVariables);
-
-    void CalculateJacobianOnCurrentConfiguration(double& detJ,
-                                                 Matrix& rJ,
-                                                 Matrix& rInvJ,
-                                                 const IndexType& GPoint) const;
-
-//----------------------------------------------------------------------------------------------------------------------------------------------------------------------------------
-
-private:
-
-    // Serialization
-
-    friend class Serializer;
-
-    void save(Serializer& rSerializer) const override
-    {
-        KRATOS_SERIALIZE_SAVE_BASE_CLASS( rSerializer, Element )
-    }
-
-    void load(Serializer& rSerializer) override
-    {
-        KRATOS_SERIALIZE_LOAD_BASE_CLASS( rSerializer, Element )
-    }
-
-    // Private Operations
-
-    template < class TValueType >
-    inline void ThreadSafeNodeWrite(NodeType& rNode, const Variable<TValueType> &Var, const TValueType Value)
-    {
-        rNode.SetLock();
-        rNode.FastGetSolutionStepValue(Var) = Value;
-        rNode.UnSetLock();
-    }
-
-}; // Class SmallStrainUPwDiffOrderElement
-
-} // namespace Kratos
-
-#endif // KRATOS_GEO_SMALL_STRAIN_U_PW_DIFF_ORDER_ELEMENT_H_INCLUDED  defined
-=======
-// KRATOS___
-//     //   ) )
-//    //         ___      ___
-//   //  ____  //___) ) //   ) )
-//  //    / / //       //   / /
-// ((____/ / ((____   ((___/ /  MECHANICS
-//
-//  License:         geo_mechanics_application/license.txt
-//
-//  Main authors:    Ignasi de Pouplana,
-//                   Vahid Galavi
-//
-
-#if !defined(KRATOS_GEO_SMALL_STRAIN_U_PW_DIFF_ORDER_ELEMENT_H_INCLUDED )
-#define  KRATOS_GEO_SMALL_STRAIN_U_PW_DIFF_ORDER_ELEMENT_H_INCLUDED
-
-// Project includes
-#include "containers/array_1d.h"
-#include "includes/define.h"
-#include "includes/element.h"
-#include "includes/serializer.h"
-#include "geometries/geometry.h"
-#include "utilities/math_utils.h"
-#include "includes/constitutive_law.h"
-#include "custom_retention/retention_law.h"
-#include "custom_retention/retention_law_factory.h"
-
-// Application includes
-#include "custom_utilities/stress_strain_utilities.hpp"
-#include "geo_mechanics_application_variables.h"
-
-namespace Kratos
-{
-
-class KRATOS_API(GEO_MECHANICS_APPLICATION) SmallStrainUPwDiffOrderElement : public Element
-{
-
-public:
-
-    KRATOS_CLASS_INTRUSIVE_POINTER_DEFINITION( SmallStrainUPwDiffOrderElement );
-
-//----------------------------------------------------------------------------------------------------------------------------------------------------------------------------------
-    // Default constructor
-    SmallStrainUPwDiffOrderElement();
-
-    // Constructor 1
-    SmallStrainUPwDiffOrderElement(IndexType NewId, GeometryType::Pointer pGeometry);
-
-    // Constructor 2
-    SmallStrainUPwDiffOrderElement(IndexType NewId, GeometryType::Pointer pGeometry, PropertiesType::Pointer pProperties);
-
-    // Destructor
-    virtual ~SmallStrainUPwDiffOrderElement();
-
-//----------------------------------------------------------------------------------------------------------------------------------------------------------------------------------
-    Element::Pointer Create(IndexType NewId,
-                            NodesArrayType const& ThisNodes,
-                            PropertiesType::Pointer pProperties) const override;
-
-    Element::Pointer Create(IndexType NewId,
-                            GeometryType::Pointer pGeom,
-                            PropertiesType::Pointer pProperties) const override;
-
-    int Check(const ProcessInfo& rCurrentProcessInfo) const override;
-
-    void GetDofList(DofsVectorType& rElementalDofList, 
-                    const ProcessInfo& rCurrentProcessInfo) const override;
-
-    GeometryData::IntegrationMethod GetIntegrationMethod() const override;
-
-//----------------------------------------------------------------------------------------------------------------------------------------------------------------------------------
-    void Initialize(const ProcessInfo& rCurrentProcessInfo) override;
-
-    void InitializeSolutionStep(const ProcessInfo& rCurrentProcessInfo) override;
-
-    void FinalizeSolutionStep(const ProcessInfo& rCurrentProcessInfo) override;
-
-    void ResetConstitutiveLaw() override;
-
-//----------------------------------------------------------------------------------------------------------------------------------------------------------------------------------
-    void CalculateLocalSystem(MatrixType& rLeftHandSideMatrix,
-                              VectorType& rRightHandSideVector,
-                              const ProcessInfo& rCurrentProcessInfo) override;
-
-    void CalculateLeftHandSide(MatrixType& rLeftHandSideMatrix,
-                               const ProcessInfo& rCurrentProcessInfo ) override;
-
-    void CalculateRightHandSide(VectorType& rRightHandSideVector,
-                                const ProcessInfo& rCurrentProcessInfo) override;
-
-    void CalculateMassMatrix(MatrixType& rMassMatrix,
-                             const ProcessInfo& rCurrentProcessInfo) override;
-
-    void EquationIdVector(EquationIdVectorType& rResult,
-                          const ProcessInfo& rCurrentProcessInfo) const override;
-
-    void GetFirstDerivativesVector(Vector& rValues, int Step = 0) const override;
-    void GetSecondDerivativesVector(Vector& rValues, int Step = 0) const override;
-
-    void CalculateDampingMatrix( MatrixType& rDampingMatrix,
-                                 const ProcessInfo& rCurrentProcessInfo ) override;
-
-//----------------------------------------------------------------------------------------------------------------------------------------------------------------------------------
-
-    void SetValuesOnIntegrationPoints(const Variable<double>& rVariable,
-                                      const std::vector<double>& rValues,
-                                      const ProcessInfo& rCurrentProcessInfo) override;
-
-    void SetValuesOnIntegrationPoints(const Variable<Vector>& rVariable,
-                                      const std::vector<Vector>& rValues,
-                                      const ProcessInfo& rCurrentProcessInfo) override;
-
-    void SetValuesOnIntegrationPoints(const Variable<Matrix>& rVariable,
-                                      const std::vector<Matrix>& rValues,
-                                      const ProcessInfo& rCurrentProcessInfo) override;
-
-//----------------------------------------------------------------------------------------------------------------------------------------------------------------------------------
-    void CalculateOnIntegrationPoints(const Variable<int>& rVariable,
-                                      std::vector<int>& rValues,
-                                      const ProcessInfo& rCurrentProcessInfo) override;
-
-    void CalculateOnIntegrationPoints(const Variable<double> &rVariable,
-                                      std::vector<double> &rOutput,
-                                      const ProcessInfo &rCurrentProcessInfo) override;
-
-    void CalculateOnIntegrationPoints(const Variable<Vector> &rVariable,
-                                      std::vector<Vector> &rOutput,
-                                      const ProcessInfo &rCurrentProcessInfo) override;
-
-    void CalculateOnIntegrationPoints(const Variable<array_1d<double,3>> &rVariable,
-                                      std::vector<array_1d<double,3>> &rOutput,
-                                      const ProcessInfo &rCurrentProcessInfo) override;
-
-    void CalculateOnIntegrationPoints(const Variable<Matrix> &rVariable,
-                                      std::vector< Matrix> &rOutput,
-                                      const ProcessInfo &rCurrentProcessInfo) override;
-
-    void CalculateOnIntegrationPoints(const Variable<ConstitutiveLaw::Pointer>& rVariable,
-                                      std::vector<ConstitutiveLaw::Pointer>& rValues,
-                                      const ProcessInfo& rCurrentProcessInfo ) override;
-
-    // Turn back information as a string.
-    std::string Info() const override
-    {
-        std::stringstream buffer;
-        buffer << "U-Pw small strain different order Element #" << Id() << "\nConstitutive law: " << mConstitutiveLawVector[0]->Info();
-        return buffer.str();
-    }
-
-    // Print information about this object.
-    void PrintInfo(std::ostream& rOStream) const override
-    {
-        rOStream << "U-Pw small strain different order Element #" << Id() << "\nConstitutive law: " << mConstitutiveLawVector[0]->Info();
-    }
-
-//----------------------------------------------------------------------------------------------------------------------------------------------------------------------------------
-
-protected:
-
-    struct ElementVariables
-    {
-        //Variables at all integration points
-        Matrix NuContainer;
-        Matrix NpContainer;
-        GeometryType::ShapeFunctionsGradientsType DNu_DXContainer;
-        GeometryType::ShapeFunctionsGradientsType DNp_DXContainer;
-        Vector detJuContainer;
-
-        //Variables at each integration point
-        Vector Nu; //Contains the displacement shape functions at every node
-        Vector Np; //Contains the pressure shape functions at every node
-        Matrix DNu_DX; //Contains the global derivatives of the displacement shape functions
-        Matrix DNu_DXInitialConfiguration; //Contains the global derivatives of the displacement shape functions
-
-        Matrix DNp_DX; //Contains the global derivatives of the pressure shape functions
-        Matrix B;
-        double IntegrationCoefficient;
-        double IntegrationCoefficientInitialConfiguration;
-        Vector StrainVector;
-        Vector StressVector;
-        Matrix ConstitutiveMatrix;
-
-        //Variables needed for consistency with the general constitutive law
-        double detF;
-        Matrix F;
-
-        // needed for updated Lagrangian:
-        double detJ;  // displacement
-        double detJInitialConfiguration;  // displacement
-
-        //Nodal variables
-        Vector BodyAcceleration;
-        Vector DisplacementVector;
-        Vector VelocityVector;
-        Vector PressureVector;
-        Vector DeltaPressureVector;
         Vector PressureDtVector;
 
         ///Retention Law parameters
@@ -725,5 +362,4 @@
 
 } // namespace Kratos
 
-#endif // KRATOS_GEO_SMALL_STRAIN_U_PW_DIFF_ORDER_ELEMENT_H_INCLUDED  defined
->>>>>>> 9cbc0644
+#endif // KRATOS_GEO_SMALL_STRAIN_U_PW_DIFF_ORDER_ELEMENT_H_INCLUDED  defined