--- conflicted
+++ resolved
@@ -307,12 +307,6 @@
     Matrix              CalculateDeformationGradient(unsigned int GPoint) const;
     std::vector<Matrix> CalculateDeformationGradients() const;
 
-<<<<<<< HEAD
-    void SetRetentionParameters(const ElementVariables&   rVariables,
-                                RetentionLaw::Parameters& rRetentionParameters) const;
-=======
-    [[nodiscard]] double CalculateFluidPressure(const ElementVariables& rVariables) const;
->>>>>>> f21f537e
 
     void CalculateRetentionResponse(ElementVariables&         rVariables,
                                     RetentionLaw::Parameters& rRetentionParameters,
