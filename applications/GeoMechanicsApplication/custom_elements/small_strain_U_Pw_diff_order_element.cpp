// KRATOS___
//     //   ) )
//    //         ___      ___
//   //  ____  //___) ) //   ) )
//  //    / / //       //   / /
// ((____/ / ((____   ((___/ /  MECHANICS
//
//  License:         geo_mechanics_application/license.txt
//
//  Main authors:    Ignasi de Pouplana,
//                   Vahid Galavi
//

// Project includes
#include "containers/array_1d.h"
#include "geometries/hexahedra_3d_8.h"
#include "geometries/quadrilateral_2d_4.h"
#include "geometries/tetrahedra_3d_4.h"
#include "geometries/triangle_2d_10.h"
#include "geometries/triangle_2d_3.h"
#include "utilities/math_utils.h"

// Application includes
#include "custom_elements/small_strain_U_Pw_diff_order_element.hpp"
#include "custom_retention/retention_law_factory.h"
#include "custom_utilities/constitutive_law_utilities.hpp"
#include "custom_utilities/dof_utilities.h"
#include "custom_utilities/element_utilities.hpp"
#include "custom_utilities/equation_of_motion_utilities.h"
#include "custom_utilities/math_utilities.h"
#include "custom_utilities/stress_strain_utilities.h"
#include "custom_utilities/transport_equation_utilities.hpp"
#include "stress_state_policy.h"

namespace Kratos
{
Element::Pointer SmallStrainUPwDiffOrderElement::Create(IndexType               NewId,
                                                        NodesArrayType const&   ThisNodes,
                                                        PropertiesType::Pointer pProperties) const
{
    return Element::Pointer(new SmallStrainUPwDiffOrderElement(
        NewId, GetGeometry().Create(ThisNodes), pProperties, this->GetStressStatePolicy().Clone()));
}

Element::Pointer SmallStrainUPwDiffOrderElement::Create(IndexType               NewId,
                                                        GeometryType::Pointer   pGeom,
                                                        PropertiesType::Pointer pProperties) const
{
    return Element::Pointer(new SmallStrainUPwDiffOrderElement(
        NewId, pGeom, pProperties, this->GetStressStatePolicy().Clone()));
}

int SmallStrainUPwDiffOrderElement::Check(const ProcessInfo& rCurrentProcessInfo) const
{
    KRATOS_TRY

    const GeometryType& rGeom = GetGeometry();

    if (rGeom.DomainSize() < 1.0e-15)
        KRATOS_ERROR << "DomainSize < 1.0e-15 for the element " << this->Id() << std::endl;

    // verify that the variables are correctly initialized
    // Verify specific properties
    const PropertiesType& rProp = this->GetProperties();

    if (!rProp.Has(IGNORE_UNDRAINED))
        KRATOS_ERROR << "IGNORE_UNDRAINED does not exist in the parameter list" << this->Id() << std::endl;

    if (!rProp[IGNORE_UNDRAINED]) {
        if (!rProp.Has(PERMEABILITY_XX) || rProp[PERMEABILITY_XX] < 0.0)
            KRATOS_ERROR << "PERMEABILITY_XX has Key zero, is not defined or "
                            "has an invalid value at element"
                         << this->Id() << std::endl;

        if (!rProp.Has(PERMEABILITY_YY) || rProp[PERMEABILITY_YY] < 0.0)
            KRATOS_ERROR << "PERMEABILITY_YY has Key zero, is not defined or "
                            "has an invalid value at element"
                         << this->Id() << std::endl;

        if (!rProp.Has(PERMEABILITY_XY) || rProp[PERMEABILITY_XY] < 0.0)
            KRATOS_ERROR << "PERMEABILITY_XY has Key zero, is not defined or "
                            "has an invalid value at element"
                         << this->Id() << std::endl;

        if (rGeom.WorkingSpaceDimension() > 2) {
            if (!rProp.Has(PERMEABILITY_ZZ) || rProp[PERMEABILITY_ZZ] < 0.0)
                KRATOS_ERROR << "PERMEABILITY_ZZ has Key zero, is not defined "
                                "or has an invalid value at element"
                             << this->Id() << std::endl;

            if (!rProp.Has(PERMEABILITY_YZ) || rProp[PERMEABILITY_YZ] < 0.0)
                KRATOS_ERROR << "PERMEABILITY_YZ has Key zero, is not defined "
                                "or has an invalid value at element"
                             << this->Id() << std::endl;

            if (!rProp.Has(PERMEABILITY_ZX) || rProp[PERMEABILITY_ZX] < 0.0)
                KRATOS_ERROR << "PERMEABILITY_ZX has Key zero, is not defined "
                                "or has an invalid value at element"
                             << this->Id() << std::endl;
        }
    }

    // verify that the dofs exist
    for (unsigned int i = 0; i < rGeom.size(); ++i) {
        if (!rGeom[i].SolutionStepsDataHas(DISPLACEMENT))
            KRATOS_ERROR << "missing variable DISPLACEMENT on node " << rGeom[i].Id() << std::endl;

        if (!rGeom[i].HasDofFor(DISPLACEMENT_X) || !rGeom[i].HasDofFor(DISPLACEMENT_Y) ||
            !rGeom[i].HasDofFor(DISPLACEMENT_Z))
            KRATOS_ERROR << "missing one of the dofs for the variable "
                            "DISPLACEMENT on node "
                         << rGeom[i].Id() << std::endl;

        if (!rGeom[i].SolutionStepsDataHas(WATER_PRESSURE))
            KRATOS_ERROR << "missing variable WATER_PRESSURE on node " << rGeom[i].Id() << std::endl;

        if (!rGeom[i].HasDofFor(WATER_PRESSURE))
            KRATOS_ERROR << "missing the dof for the variable WATER_PRESSURE "
                            "on node "
                         << rGeom[i].Id() << std::endl;
    }

    // Verify that the constitutive law exists
    KRATOS_ERROR_IF_NOT(rProp.Has(CONSTITUTIVE_LAW))
        << "Constitutive law not provided for property " << rProp.Id() << std::endl;

    // verify compatibility with the constitutive law
    ConstitutiveLaw::Features LawFeatures;
    rProp.GetValue(CONSTITUTIVE_LAW)->GetLawFeatures(LawFeatures);

    bool correct_strain_measure = false;
    for (unsigned int i = 0; i < LawFeatures.mStrainMeasures.size(); ++i) {
        if (LawFeatures.mStrainMeasures[i] == ConstitutiveLaw::StrainMeasure_Infinitesimal)
            correct_strain_measure = true;
    }

    if (!correct_strain_measure)
        KRATOS_ERROR << "constitutive law is not compatible with the element "
                        "type StrainMeasure_Infinitesimal "
                     << this->Id() << std::endl;

    rProp.GetValue(CONSTITUTIVE_LAW)->Check(rProp, rGeom, rCurrentProcessInfo);

    // Verify that the constitutive law has the correct dimension
    const SizeType strainSize = this->GetProperties().GetValue(CONSTITUTIVE_LAW)->GetStrainSize();
    if (rGeom.WorkingSpaceDimension() > 2) {
        KRATOS_ERROR_IF_NOT(strainSize == VOIGT_SIZE_3D)
            << "Wrong constitutive law used. This is a 3D element! expected "
               "strain size is "
            << VOIGT_SIZE_3D << " But received: " << strainSize << " in element id: " << this->Id()
            << std::endl;
    } else {
        KRATOS_ERROR_IF_NOT(strainSize == VOIGT_SIZE_2D_PLANE_STRAIN)
            << "Wrong constitutive law used. This is a 2D element! expected "
               "strain size is "
            << VOIGT_SIZE_2D_PLANE_STRAIN << " But received: " << strainSize
            << " in element id: " << this->Id() << std::endl;
    }

    return 0;

    KRATOS_CATCH("")
}

void SmallStrainUPwDiffOrderElement::Initialize(const ProcessInfo& rCurrentProcessInfo)
{
    KRATOS_TRY

    const auto& r_properties = GetProperties();
    const auto& r_geometry   = GetGeometry();
    const auto number_of_integration_points = r_geometry.IntegrationPointsNumber(GetIntegrationMethod());

    mConstitutiveLawVector.resize(number_of_integration_points);

    for (unsigned int i = 0; i < mConstitutiveLawVector.size(); ++i) {
        mConstitutiveLawVector[i] = r_properties[CONSTITUTIVE_LAW]->Clone();
        mConstitutiveLawVector[i]->InitializeMaterial(
            r_properties, r_geometry, row(r_geometry.ShapeFunctionsValues(GetIntegrationMethod()), i));
    }

    mRetentionLawVector.resize(number_of_integration_points);
    for (unsigned int i = 0; i < mRetentionLawVector.size(); ++i) {
        mRetentionLawVector[i] = RetentionLawFactory::Clone(r_properties);
        mRetentionLawVector[i]->InitializeMaterial(
            r_properties, r_geometry, row(r_geometry.ShapeFunctionsValues(GetIntegrationMethod()), i));
    }

    if (mStressVector.size() != number_of_integration_points) {
        mStressVector.resize(number_of_integration_points);
        for (unsigned int i = 0; i < mStressVector.size(); ++i) {
            mStressVector[i].resize(GetStressStatePolicy().GetVoigtSize());
            std::fill(mStressVector[i].begin(), mStressVector[i].end(), 0.0);
        }
    }

    mStateVariablesFinalized.resize(number_of_integration_points);
    for (unsigned int i = 0; i < mConstitutiveLawVector.size(); ++i) {
        int nStateVariables = 0;
        nStateVariables = mConstitutiveLawVector[i]->GetValue(NUMBER_OF_UMAT_STATE_VARIABLES, nStateVariables);
        if (nStateVariables > 0) {
            mConstitutiveLawVector[i]->SetValue(STATE_VARIABLES, mStateVariablesFinalized[i], rCurrentProcessInfo);
        }
    }

    const auto number_of_U_nodes = r_geometry.PointsNumber();
    const auto dimension         = r_geometry.WorkingSpaceDimension();

    switch (number_of_U_nodes) {
    case 6: // 2D T6P3
        mpPressureGeometry = make_shared<Triangle2D3<Node>>(r_geometry(0), r_geometry(1), r_geometry(2));
        break;
    case 8: // 2D Q8P4
        mpPressureGeometry = make_shared<Quadrilateral2D4<Node>>(r_geometry(0), r_geometry(1),
                                                                 r_geometry(2), r_geometry(3));
        break;
    case 9: // 2D Q9P4
        mpPressureGeometry = make_shared<Quadrilateral2D4<Node>>(r_geometry(0), r_geometry(1),
                                                                 r_geometry(2), r_geometry(3));
        break;
    case 10: // 3D T10P4  //2D T10P6
        if (dimension == 3)
            mpPressureGeometry = make_shared<Tetrahedra3D4<Node>>(r_geometry(0), r_geometry(1),
                                                                  r_geometry(2), r_geometry(3));
        else if (dimension == 2)
            mpPressureGeometry = make_shared<Triangle2D6<Node>>(
                r_geometry(0), r_geometry(1), r_geometry(2), r_geometry(3), r_geometry(4), r_geometry(5));
        break;
    case 15: // 2D T15P10
        mpPressureGeometry = make_shared<Triangle2D10<Node>>(
            r_geometry(0), r_geometry(1), r_geometry(2), r_geometry(3), r_geometry(4),
            r_geometry(5), r_geometry(6), r_geometry(7), r_geometry(8), r_geometry(9));
        break;
    case 20: // 3D H20P8
        mpPressureGeometry =
            make_shared<Hexahedra3D8<Node>>(r_geometry(0), r_geometry(1), r_geometry(2), r_geometry(3),
                                            r_geometry(4), r_geometry(5), r_geometry(6), r_geometry(7));
        break;
    case 27: // 3D H27P8
        mpPressureGeometry =
            make_shared<Hexahedra3D8<Node>>(r_geometry(0), r_geometry(1), r_geometry(2), r_geometry(3),
                                            r_geometry(4), r_geometry(5), r_geometry(6), r_geometry(7));
        break;
    default:
        KRATOS_ERROR << "Unexpected geometry type for different order "
                        "interpolation element"
                     << this->Id() << std::endl;
    }

    mIsInitialised = true;

    KRATOS_CATCH("")
}

void SmallStrainUPwDiffOrderElement::ResetConstitutiveLaw()
{
    KRATOS_TRY

    // erasing stress vectors
    for (unsigned int i = 0; i < mStressVector.size(); ++i) {
        mStressVector[i].clear();
    }
    mStressVector.clear();

    for (unsigned int i = 0; i < mStateVariablesFinalized.size(); ++i) {
        mStateVariablesFinalized[i].clear();
    }
    mStateVariablesFinalized.clear();

    KRATOS_CATCH("")
}

void SmallStrainUPwDiffOrderElement::InitializeSolutionStep(const ProcessInfo& rCurrentProcessInfo)
{
    KRATOS_TRY

    if (!mIsInitialised) this->Initialize(rCurrentProcessInfo);

    ConstitutiveLaw::Parameters ConstitutiveParameters(GetGeometry(), GetProperties(), rCurrentProcessInfo);
    ConstitutiveParameters.Set(ConstitutiveLaw::USE_ELEMENT_PROVIDED_STRAIN);
    ConstitutiveParameters.Set(ConstitutiveLaw::INITIALIZE_MATERIAL_RESPONSE); // Note: this is for nonlocal damage

    ElementVariables Variables;
    this->InitializeElementVariables(Variables, rCurrentProcessInfo);

    RetentionLaw::Parameters RetentionParameters(GetProperties());

    const auto b_matrices = CalculateBMatrices(Variables.DNu_DXContainer, Variables.NuContainer);
    const auto deformation_gradients = CalculateDeformationGradients();
    const auto determinants_of_deformation_gradients =
        GeoMechanicsMathUtilities::CalculateDeterminants(deformation_gradients);
    const auto strain_vectors = StressStrainUtilities::CalculateStrains(
        deformation_gradients, b_matrices, Variables.DisplacementVector, Variables.UseHenckyStrain,
        GetStressStatePolicy().GetVoigtSize());

    const auto number_of_integration_points = GetGeometry().IntegrationPointsNumber(GetIntegrationMethod());
    for (unsigned int GPoint = 0; GPoint < number_of_integration_points; ++GPoint) {
        this->CalculateKinematics(Variables, GPoint);
        Variables.B            = b_matrices[GPoint];
        Variables.F            = deformation_gradients[GPoint];
        Variables.StrainVector = strain_vectors[GPoint];

        ConstitutiveLawUtilities::SetConstitutiveParameters(
            ConstitutiveParameters, Variables.StrainVector, Variables.ConstitutiveMatrix, Variables.Nu,
            Variables.DNu_DX, Variables.F, determinants_of_deformation_gradients[GPoint]);

        noalias(Variables.StressVector) = mStressVector[GPoint];
        ConstitutiveParameters.SetStressVector(Variables.StressVector);
        mConstitutiveLawVector[GPoint]->InitializeMaterialResponseCauchy(ConstitutiveParameters);

        mRetentionLawVector[GPoint]->InitializeSolutionStep(RetentionParameters);
    }

    KRATOS_CATCH("")
}

void SmallStrainUPwDiffOrderElement::GetDofList(DofsVectorType& rElementalDofList, const ProcessInfo&) const
{
    rElementalDofList = GetDofs();
}

void SmallStrainUPwDiffOrderElement::CalculateLocalSystem(MatrixType&        rLeftHandSideMatrix,
                                                          VectorType&        rRightHandSideVector,
                                                          const ProcessInfo& rCurrentProcessInfo)
{
    KRATOS_TRY

    rLeftHandSideMatrix                     = ZeroMatrix{GetNumberOfDOF(), GetNumberOfDOF()};
    rRightHandSideVector                    = ZeroVector{GetNumberOfDOF()};
    const auto CalculateStiffnessMatrixFlag = true;
    const auto CalculateResidualVectorFlag  = true;
    CalculateAll(rLeftHandSideMatrix, rRightHandSideVector, rCurrentProcessInfo,
                 CalculateStiffnessMatrixFlag, CalculateResidualVectorFlag);

    KRATOS_CATCH("")
}

void SmallStrainUPwDiffOrderElement::CalculateLeftHandSide(MatrixType&        rLeftHandSideMatrix,
                                                           const ProcessInfo& rCurrentProcessInfo)
{
    KRATOS_TRY

    rLeftHandSideMatrix                     = ZeroMatrix{GetNumberOfDOF(), GetNumberOfDOF()};
    auto       dummy_right_hand_side_vector = Vector{};
    const auto CalculateStiffnessMatrixFlag = true;
    const auto CalculateResidualVectorFlag  = false;
    CalculateAll(rLeftHandSideMatrix, dummy_right_hand_side_vector, rCurrentProcessInfo,
                 CalculateStiffnessMatrixFlag, CalculateResidualVectorFlag);

    KRATOS_CATCH("")
}

void SmallStrainUPwDiffOrderElement::CalculateRightHandSide(VectorType&        rRightHandSideVector,
                                                            const ProcessInfo& rCurrentProcessInfo)
{
    KRATOS_TRY

    auto dummy_left_hand_side_matrix        = Matrix{};
    rRightHandSideVector                    = ZeroVector{GetNumberOfDOF()};
    const auto CalculateStiffnessMatrixFlag = false;
    const auto CalculateResidualVectorFlag  = true;
    CalculateAll(dummy_left_hand_side_matrix, rRightHandSideVector, rCurrentProcessInfo,
                 CalculateStiffnessMatrixFlag, CalculateResidualVectorFlag);

    KRATOS_CATCH("")
}

void SmallStrainUPwDiffOrderElement::CalculateMassMatrix(MatrixType& rMassMatrix, const ProcessInfo& rCurrentProcessInfo)
{
    KRATOS_TRY

    const GeometryType& r_geom             = GetGeometry();
    const auto          integration_method = this->GetIntegrationMethod();
    const GeometryType::IntegrationPointsArrayType& integration_points =
        r_geom.IntegrationPoints(integration_method);
    const auto Np_container = mpPressureGeometry->ShapeFunctionsValues(integration_method);

    const auto fluid_pressures = GeoTransportEquationUtilities::CalculateFluidPressures(
        Np_container, this->GetPressureSolutionVector());
    const auto degrees_saturation = this->CalculateDegreesOfSaturation(fluid_pressures);

    const auto solid_densities =
        GeoTransportEquationUtilities::CalculateSoilDensities(degrees_saturation, GetProperties());

    const auto det_Js_initial_configuration =
        GeoEquationOfMotionUtilities::CalculateDetJsInitialConfiguration(r_geom, integration_method);

    const auto integration_coefficients =
        CalculateIntegrationCoefficients(integration_points, det_Js_initial_configuration);

    const auto mass_matrix_u = GeoEquationOfMotionUtilities::CalculateMassMatrix(
        r_geom.WorkingSpaceDimension(), r_geom.PointsNumber(), integration_points.size(),
        r_geom.ShapeFunctionsValues(integration_method), solid_densities, integration_coefficients);

    rMassMatrix = ZeroMatrix(GetNumberOfDOF(), GetNumberOfDOF());
    GeoElementUtilities::AssembleUUBlockMatrix(rMassMatrix, mass_matrix_u);

    KRATOS_CATCH("")
}

void SmallStrainUPwDiffOrderElement::CalculateDampingMatrix(MatrixType&        rDampingMatrix,
                                                            const ProcessInfo& rCurrentProcessInfo)
{
    KRATOS_TRY

    MatrixType mass_matrix = ZeroMatrix{GetNumberOfDOF(), GetNumberOfDOF()};
    this->CalculateMassMatrix(mass_matrix, rCurrentProcessInfo);

    MatrixType stiffness_matrix = ZeroMatrix{GetNumberOfDOF(), GetNumberOfDOF()};
    this->CalculateMaterialStiffnessMatrix(stiffness_matrix, rCurrentProcessInfo);

    const auto& r_prop = this->GetProperties();
    rDampingMatrix     = GeoEquationOfMotionUtilities::CalculateDampingMatrix(
        r_prop.Has(RAYLEIGH_ALPHA) ? r_prop[RAYLEIGH_ALPHA] : rCurrentProcessInfo[RAYLEIGH_ALPHA],
        r_prop.Has(RAYLEIGH_BETA) ? r_prop[RAYLEIGH_BETA] : rCurrentProcessInfo[RAYLEIGH_BETA],
        mass_matrix, stiffness_matrix);

    KRATOS_CATCH("")
}

void SmallStrainUPwDiffOrderElement::EquationIdVector(EquationIdVectorType& rResult, const ProcessInfo&) const
{
    rResult = Geo::DofUtilities::ExtractEquationIdsFrom(GetDofs());
}

void SmallStrainUPwDiffOrderElement::GetFirstDerivativesVector(Vector& rValues, int Step) const
{
    rValues = Geo::DofUtilities::ExtractFirstTimeDerivativesOfUPwDofs(GetDofs(), Step);
}

void SmallStrainUPwDiffOrderElement::GetSecondDerivativesVector(Vector& rValues, int Step) const
{
    rValues = Geo::DofUtilities::ExtractSecondTimeDerivativesOfUPwDofs(GetDofs(), Step);
}

void SmallStrainUPwDiffOrderElement::FinalizeSolutionStep(const ProcessInfo& rCurrentProcessInfo)
{
    KRATOS_TRY

    ConstitutiveLaw::Parameters ConstitutiveParameters(GetGeometry(), GetProperties(), rCurrentProcessInfo);
    ConstitutiveParameters.Set(ConstitutiveLaw::USE_ELEMENT_PROVIDED_STRAIN);

    ElementVariables Variables;
    this->InitializeElementVariables(Variables, rCurrentProcessInfo);

    RetentionLaw::Parameters RetentionParameters(GetProperties());

    const auto b_matrices = CalculateBMatrices(Variables.DNu_DXContainer, Variables.NuContainer);
    const auto deformation_gradients = CalculateDeformationGradients();
    const auto determinants_of_deformation_gradients =
        GeoMechanicsMathUtilities::CalculateDeterminants(deformation_gradients);
    const auto strain_vectors = StressStrainUtilities::CalculateStrains(
        deformation_gradients, b_matrices, Variables.DisplacementVector, Variables.UseHenckyStrain,
        GetStressStatePolicy().GetVoigtSize());

    const auto number_of_integration_points = GetGeometry().IntegrationPointsNumber(GetIntegrationMethod());
    for (unsigned int GPoint = 0; GPoint < number_of_integration_points; ++GPoint) {
        this->CalculateKinematics(Variables, GPoint);
        Variables.B            = b_matrices[GPoint];
        Variables.F            = deformation_gradients[GPoint];
        Variables.StrainVector = strain_vectors[GPoint];

        ConstitutiveLawUtilities::SetConstitutiveParameters(
            ConstitutiveParameters, Variables.StrainVector, Variables.ConstitutiveMatrix, Variables.Nu,
            Variables.DNu_DX, Variables.F, determinants_of_deformation_gradients[GPoint]);

        // Compute constitutive tensor and/or stresses
        noalias(Variables.StressVector) = mStressVector[GPoint];
        ConstitutiveParameters.SetStressVector(Variables.StressVector);
        mConstitutiveLawVector[GPoint]->FinalizeMaterialResponseCauchy(ConstitutiveParameters);
        mStateVariablesFinalized[GPoint] =
            mConstitutiveLawVector[GPoint]->GetValue(STATE_VARIABLES, mStateVariablesFinalized[GPoint]);

        mRetentionLawVector[GPoint]->FinalizeSolutionStep(RetentionParameters);
    }

    // Assign pressure values to the intermediate nodes for post-processing
    if (!GetProperties()[IGNORE_UNDRAINED]) AssignPressureToIntermediateNodes();

    KRATOS_CATCH("")
}

void SmallStrainUPwDiffOrderElement::AssignPressureToIntermediateNodes()
{
    // Assign pressure values to the intermediate nodes for post-processing
    KRATOS_TRY

    GeometryType&  rGeom     = GetGeometry();
    const SizeType NumUNodes = rGeom.PointsNumber();
    const SizeType NumDim    = rGeom.WorkingSpaceDimension();

    switch (NumUNodes) {
    case 6: // 2D T6P3
    {
        const double p0 = rGeom[0].FastGetSolutionStepValue(WATER_PRESSURE);
        const double p1 = rGeom[1].FastGetSolutionStepValue(WATER_PRESSURE);
        const double p2 = rGeom[2].FastGetSolutionStepValue(WATER_PRESSURE);
        ThreadSafeNodeWrite(rGeom[3], WATER_PRESSURE, 0.5 * (p0 + p1));
        ThreadSafeNodeWrite(rGeom[4], WATER_PRESSURE, 0.5 * (p1 + p2));
        ThreadSafeNodeWrite(rGeom[5], WATER_PRESSURE, 0.5 * (p2 + p0));
        break;
    }
    case 8: // 2D Q8P4
    {
        const double p0 = rGeom[0].FastGetSolutionStepValue(WATER_PRESSURE);
        const double p1 = rGeom[1].FastGetSolutionStepValue(WATER_PRESSURE);
        const double p2 = rGeom[2].FastGetSolutionStepValue(WATER_PRESSURE);
        const double p3 = rGeom[3].FastGetSolutionStepValue(WATER_PRESSURE);
        ThreadSafeNodeWrite(rGeom[4], WATER_PRESSURE, 0.5 * (p0 + p1));
        ThreadSafeNodeWrite(rGeom[5], WATER_PRESSURE, 0.5 * (p1 + p2));
        ThreadSafeNodeWrite(rGeom[6], WATER_PRESSURE, 0.5 * (p2 + p3));
        ThreadSafeNodeWrite(rGeom[7], WATER_PRESSURE, 0.5 * (p3 + p0));
        break;
    }
    case 9: // 2D Q9P4
    {
        const double p0 = rGeom[0].FastGetSolutionStepValue(WATER_PRESSURE);
        const double p1 = rGeom[1].FastGetSolutionStepValue(WATER_PRESSURE);
        const double p2 = rGeom[2].FastGetSolutionStepValue(WATER_PRESSURE);
        const double p3 = rGeom[3].FastGetSolutionStepValue(WATER_PRESSURE);
        ThreadSafeNodeWrite(rGeom[4], WATER_PRESSURE, 0.5 * (p0 + p1));
        ThreadSafeNodeWrite(rGeom[5], WATER_PRESSURE, 0.5 * (p1 + p2));
        ThreadSafeNodeWrite(rGeom[6], WATER_PRESSURE, 0.5 * (p2 + p3));
        ThreadSafeNodeWrite(rGeom[7], WATER_PRESSURE, 0.5 * (p3 + p0));
        ThreadSafeNodeWrite(rGeom[8], WATER_PRESSURE, 0.25 * (p0 + p1 + p2 + p3));
        break;
    }
    case 10: // 3D T10P4  //2D T10P6
    {
        if (NumDim == 3) {
            const double p0 = rGeom[0].FastGetSolutionStepValue(WATER_PRESSURE);
            const double p1 = rGeom[1].FastGetSolutionStepValue(WATER_PRESSURE);
            const double p2 = rGeom[2].FastGetSolutionStepValue(WATER_PRESSURE);
            const double p3 = rGeom[3].FastGetSolutionStepValue(WATER_PRESSURE);
            ThreadSafeNodeWrite(rGeom[4], WATER_PRESSURE, 0.5 * (p0 + p1));
            ThreadSafeNodeWrite(rGeom[5], WATER_PRESSURE, 0.5 * (p1 + p2));
            ThreadSafeNodeWrite(rGeom[6], WATER_PRESSURE, 0.5 * (p2 + p0));
            ThreadSafeNodeWrite(rGeom[7], WATER_PRESSURE, 0.5 * (p0 + p3));
            ThreadSafeNodeWrite(rGeom[8], WATER_PRESSURE, 0.5 * (p1 + p3));
            ThreadSafeNodeWrite(rGeom[9], WATER_PRESSURE, 0.5 * (p2 + p3));
        } else if (NumDim == 2) {
            constexpr double c1 = 1.0 / 9.0;
            const double     p0 = rGeom[0].FastGetSolutionStepValue(WATER_PRESSURE);
            const double     p1 = rGeom[1].FastGetSolutionStepValue(WATER_PRESSURE);
            const double     p2 = rGeom[2].FastGetSolutionStepValue(WATER_PRESSURE);
            const double     p3 = rGeom[3].FastGetSolutionStepValue(WATER_PRESSURE);
            const double     p4 = rGeom[4].FastGetSolutionStepValue(WATER_PRESSURE);
            const double     p5 = rGeom[5].FastGetSolutionStepValue(WATER_PRESSURE);
            ThreadSafeNodeWrite(rGeom[0], WATER_PRESSURE, p0);
            ThreadSafeNodeWrite(rGeom[1], WATER_PRESSURE, p1);
            ThreadSafeNodeWrite(rGeom[2], WATER_PRESSURE, p2);
            ThreadSafeNodeWrite(rGeom[3], WATER_PRESSURE, (2.0 * p0 - p1 + 8.0 * p3) * c1);
            ThreadSafeNodeWrite(rGeom[4], WATER_PRESSURE, (2.0 * p1 - p0 + 8.0 * p3) * c1);
            ThreadSafeNodeWrite(rGeom[5], WATER_PRESSURE, (2.0 * p1 - p2 + 8.0 * p4) * c1);
            ThreadSafeNodeWrite(rGeom[6], WATER_PRESSURE, (2.0 * p2 - p1 + 8.0 * p4) * c1);
            ThreadSafeNodeWrite(rGeom[7], WATER_PRESSURE, (2.0 * p2 - p0 + 8.0 * p5) * c1);
            ThreadSafeNodeWrite(rGeom[8], WATER_PRESSURE, (2.0 * p0 - p2 + 8.0 * p5) * c1);
            ThreadSafeNodeWrite(rGeom[9], WATER_PRESSURE, (4.0 * (p3 + p4 + p5) - (p0 + p1 + p2)) * c1);
        }
        break;
    }
    case 15: // 2D T15P10
    {
        constexpr double c1 = 0.0390625;
        const double     p0 = rGeom[0].FastGetSolutionStepValue(WATER_PRESSURE);
        const double     p1 = rGeom[1].FastGetSolutionStepValue(WATER_PRESSURE);
        const double     p2 = rGeom[2].FastGetSolutionStepValue(WATER_PRESSURE);
        const double     p3 = rGeom[3].FastGetSolutionStepValue(WATER_PRESSURE);
        const double     p4 = rGeom[4].FastGetSolutionStepValue(WATER_PRESSURE);
        const double     p5 = rGeom[5].FastGetSolutionStepValue(WATER_PRESSURE);
        const double     p6 = rGeom[6].FastGetSolutionStepValue(WATER_PRESSURE);
        const double     p7 = rGeom[7].FastGetSolutionStepValue(WATER_PRESSURE);
        const double     p8 = rGeom[8].FastGetSolutionStepValue(WATER_PRESSURE);
        const double     p9 = rGeom[9].FastGetSolutionStepValue(WATER_PRESSURE);
        ThreadSafeNodeWrite(rGeom[0], WATER_PRESSURE, p0);
        ThreadSafeNodeWrite(rGeom[1], WATER_PRESSURE, p1);
        ThreadSafeNodeWrite(rGeom[2], WATER_PRESSURE, p2);
        ThreadSafeNodeWrite(rGeom[3], WATER_PRESSURE, (3.0 * p0 + p1 + 27.0 * p3 - 5.4 * p4) * c1);
        ThreadSafeNodeWrite(rGeom[4], WATER_PRESSURE, (14.4 * (p3 + p4) - 1.6 * (p0 + p1)) * c1);
        ThreadSafeNodeWrite(rGeom[5], WATER_PRESSURE, (3.0 * p1 + p0 + 27.0 * p4 - 5.4 * p3) * c1);
        ThreadSafeNodeWrite(rGeom[6], WATER_PRESSURE, (3.0 * p1 + p2 + 27.0 * p5 - 5.4 * p6) * c1);
        ThreadSafeNodeWrite(rGeom[7], WATER_PRESSURE, (14.4 * (p5 + p6) - 1.6 * (p1 + p2)) * c1);
        ThreadSafeNodeWrite(rGeom[8], WATER_PRESSURE, (3.0 * p2 + p1 + 27.0 * p6 - 5.4 * p5) * c1);
        ThreadSafeNodeWrite(rGeom[9], WATER_PRESSURE, (3.0 * p2 + p0 + 27.0 * p7 - 5.4 * p8) * c1);
        ThreadSafeNodeWrite(rGeom[10], WATER_PRESSURE, (14.4 * (p7 + p8) - 1.6 * (p0 + p2)) * c1);
        ThreadSafeNodeWrite(rGeom[11], WATER_PRESSURE, (3.0 * p0 + p2 + 27.0 * p8 - 5.4 * p7) * c1);
        ThreadSafeNodeWrite(
            rGeom[12], WATER_PRESSURE,
            (p1 + p2 + 7.2 * (p3 + p8) - 3.6 * (p4 + p7) - 1.8 * (p5 + p6) + 21.6 * p9 - 1.6 * p0) * c1);
        ThreadSafeNodeWrite(
            rGeom[13], WATER_PRESSURE,
            (p0 + p2 + 7.2 * (p4 + p5) - 3.6 * (p3 + p6) - 1.8 * (p7 + p8) + 21.6 * p9 - 1.6 * p1) * c1);
        ThreadSafeNodeWrite(
            rGeom[14], WATER_PRESSURE,
            (p0 + p1 + 7.2 * (p6 + p7) - 3.6 * (p5 + p8) - 1.8 * (p3 + p4) + 21.6 * p9 - 1.6 * p2) * c1);
        break;
    }
    case 20: // 3D H20P8
    {
        const double p0 = rGeom[0].FastGetSolutionStepValue(WATER_PRESSURE);
        const double p1 = rGeom[1].FastGetSolutionStepValue(WATER_PRESSURE);
        const double p2 = rGeom[2].FastGetSolutionStepValue(WATER_PRESSURE);
        const double p3 = rGeom[3].FastGetSolutionStepValue(WATER_PRESSURE);
        const double p4 = rGeom[4].FastGetSolutionStepValue(WATER_PRESSURE);
        const double p5 = rGeom[5].FastGetSolutionStepValue(WATER_PRESSURE);
        const double p6 = rGeom[6].FastGetSolutionStepValue(WATER_PRESSURE);
        const double p7 = rGeom[7].FastGetSolutionStepValue(WATER_PRESSURE);
        // edges -- bottom
        ThreadSafeNodeWrite(rGeom[8], WATER_PRESSURE, 0.5 * (p0 + p1));
        ThreadSafeNodeWrite(rGeom[9], WATER_PRESSURE, 0.5 * (p1 + p2));
        ThreadSafeNodeWrite(rGeom[10], WATER_PRESSURE, 0.5 * (p2 + p3));
        ThreadSafeNodeWrite(rGeom[11], WATER_PRESSURE, 0.5 * (p3 + p0));
        // edges -- middle
        ThreadSafeNodeWrite(rGeom[12], WATER_PRESSURE, 0.5 * (p4 + p0));
        ThreadSafeNodeWrite(rGeom[13], WATER_PRESSURE, 0.5 * (p5 + p1));
        ThreadSafeNodeWrite(rGeom[14], WATER_PRESSURE, 0.5 * (p6 + p2));
        ThreadSafeNodeWrite(rGeom[15], WATER_PRESSURE, 0.5 * (p7 + p3));
        // edges -- top
        ThreadSafeNodeWrite(rGeom[16], WATER_PRESSURE, 0.5 * (p4 + p5));
        ThreadSafeNodeWrite(rGeom[17], WATER_PRESSURE, 0.5 * (p5 + p6));
        ThreadSafeNodeWrite(rGeom[18], WATER_PRESSURE, 0.5 * (p6 + p7));
        ThreadSafeNodeWrite(rGeom[19], WATER_PRESSURE, 0.5 * (p7 + p4));
        break;
    }
    case 27: // 3D H27P8
    {
        const double p0 = rGeom[0].FastGetSolutionStepValue(WATER_PRESSURE);
        const double p1 = rGeom[1].FastGetSolutionStepValue(WATER_PRESSURE);
        const double p2 = rGeom[2].FastGetSolutionStepValue(WATER_PRESSURE);
        const double p3 = rGeom[3].FastGetSolutionStepValue(WATER_PRESSURE);
        const double p4 = rGeom[4].FastGetSolutionStepValue(WATER_PRESSURE);
        const double p5 = rGeom[5].FastGetSolutionStepValue(WATER_PRESSURE);
        const double p6 = rGeom[6].FastGetSolutionStepValue(WATER_PRESSURE);
        const double p7 = rGeom[7].FastGetSolutionStepValue(WATER_PRESSURE);
        // edges -- bottom
        ThreadSafeNodeWrite(rGeom[8], WATER_PRESSURE, 0.5 * (p0 + p1));
        ThreadSafeNodeWrite(rGeom[9], WATER_PRESSURE, 0.5 * (p1 + p2));
        ThreadSafeNodeWrite(rGeom[10], WATER_PRESSURE, 0.5 * (p2 + p3));
        ThreadSafeNodeWrite(rGeom[11], WATER_PRESSURE, 0.5 * (p3 + p0));
        // edges -- middle
        ThreadSafeNodeWrite(rGeom[12], WATER_PRESSURE, 0.5 * (p4 + p0));
        ThreadSafeNodeWrite(rGeom[13], WATER_PRESSURE, 0.5 * (p5 + p1));
        ThreadSafeNodeWrite(rGeom[14], WATER_PRESSURE, 0.5 * (p6 + p2));
        ThreadSafeNodeWrite(rGeom[15], WATER_PRESSURE, 0.5 * (p7 + p3));
        // edges -- top
        ThreadSafeNodeWrite(rGeom[16], WATER_PRESSURE, 0.5 * (p4 + p5));
        ThreadSafeNodeWrite(rGeom[17], WATER_PRESSURE, 0.5 * (p5 + p6));
        ThreadSafeNodeWrite(rGeom[18], WATER_PRESSURE, 0.5 * (p6 + p7));
        ThreadSafeNodeWrite(rGeom[19], WATER_PRESSURE, 0.5 * (p7 + p0));
        // face centers
        ThreadSafeNodeWrite(rGeom[20], WATER_PRESSURE, 0.25 * (p0 + p1 + p2 + p3));
        ThreadSafeNodeWrite(rGeom[21], WATER_PRESSURE, 0.25 * (p0 + p1 + p4 + p5));
        ThreadSafeNodeWrite(rGeom[22], WATER_PRESSURE, 0.25 * (p1 + p2 + p5 + p6));
        ThreadSafeNodeWrite(rGeom[23], WATER_PRESSURE, 0.25 * (p2 + p3 + p6 + p7));
        ThreadSafeNodeWrite(rGeom[24], WATER_PRESSURE, 0.25 * (p3 + p0 + p7 + p4));
        ThreadSafeNodeWrite(rGeom[25], WATER_PRESSURE, 0.25 * (p4 + p5 + p6 + p7));
        // element center
        ThreadSafeNodeWrite(rGeom[26], WATER_PRESSURE, 0.125 * (p0 + p1 + p2 + p3 + p4 + p5 + p6 + p7));
        break;
    }
    default:
        KRATOS_ERROR << "Unexpected geometry type for different order "
                        "interpolation element"
                     << this->Id() << std::endl;
    }

    KRATOS_CATCH("")
}

void SmallStrainUPwDiffOrderElement::SetValuesOnIntegrationPoints(const Variable<double>& rVariable,
                                                                  const std::vector<double>& rValues,
                                                                  const ProcessInfo& rCurrentProcessInfo)
{
    KRATOS_TRY

    for (unsigned int i = 0; i < mConstitutiveLawVector.size(); ++i) {
        mConstitutiveLawVector[i]->SetValue(rVariable, rValues[i], rCurrentProcessInfo);
    }

    KRATOS_CATCH("")
}

void SmallStrainUPwDiffOrderElement::SetValuesOnIntegrationPoints(const Variable<Vector>& rVariable,
                                                                  const std::vector<Vector>& rValues,
                                                                  const ProcessInfo& rCurrentProcessInfo)
{
    KRATOS_TRY

    if (rVariable == CAUCHY_STRESS_VECTOR) {
        KRATOS_ERROR_IF(rValues.size() != mStressVector.size())
            << "Unexpected number of values for "
               "SmallStrainUPwDiffOrderElement::SetValuesOnIntegrationPoints"
            << std::endl;
        std::copy(rValues.begin(), rValues.end(), mStressVector.begin());
    } else {
        KRATOS_ERROR_IF(rValues.size() < mConstitutiveLawVector.size())
            << "Insufficient number of values for "
               "SmallStrainUPwDiffOrderElement::SetValuesOnIntegrationPoints"
            << std::endl;
        for (unsigned int GPoint = 0; GPoint < mConstitutiveLawVector.size(); ++GPoint) {
            mConstitutiveLawVector[GPoint]->SetValue(rVariable, rValues[GPoint], rCurrentProcessInfo);
        }
    }

    KRATOS_CATCH("")
}

void SmallStrainUPwDiffOrderElement::SetValuesOnIntegrationPoints(const Variable<Matrix>& rVariable,
                                                                  const std::vector<Matrix>& rValues,
                                                                  const ProcessInfo& rCurrentProcessInfo)
{
    KRATOS_TRY

    for (unsigned int i = 0; i < mConstitutiveLawVector.size(); ++i) {
        mConstitutiveLawVector[i]->SetValue(rVariable, rValues[i], rCurrentProcessInfo);
    }

    KRATOS_CATCH("")
}

void SmallStrainUPwDiffOrderElement::CalculateOnIntegrationPoints(const Variable<int>& rVariable,
                                                                  std::vector<int>&    rValues,
                                                                  const ProcessInfo& rCurrentProcessInfo)
{
    KRATOS_TRY

    const auto number_of_integration_points =
        GetGeometry().IntegrationPointsNumber(this->GetIntegrationMethod());

    rValues.resize(number_of_integration_points);
    for (auto i = SizeType{0}; i < number_of_integration_points; ++i) {
        rValues[i] = mConstitutiveLawVector[i]->GetValue(rVariable, rValues[i]);
    }

    KRATOS_CATCH("")
}

void SmallStrainUPwDiffOrderElement::CalculateOnIntegrationPoints(const Variable<ConstitutiveLaw::Pointer>& rVariable,
                                                                  std::vector<ConstitutiveLaw::Pointer>& rValues,
                                                                  const ProcessInfo& rCurrentProcessInfo)
{
    KRATOS_TRY

    if (rVariable == CONSTITUTIVE_LAW) {
        rValues.resize(mConstitutiveLawVector.size());
        for (unsigned int i = 0; i < mConstitutiveLawVector.size(); ++i) {
            rValues[i] = mConstitutiveLawVector[i];
        }
    }

    KRATOS_CATCH("")
}

void SmallStrainUPwDiffOrderElement::CalculateOnIntegrationPoints(const Variable<double>& rVariable,
                                                                  std::vector<double>&    rOutput,
                                                                  const ProcessInfo& rCurrentProcessInfo)
{
    KRATOS_TRY

    const GeometryType& rGeom = GetGeometry();
    const auto number_of_integration_points = rGeom.IntegrationPointsNumber(this->GetIntegrationMethod());

    rOutput.resize(number_of_integration_points);

    if (rVariable == VON_MISES_STRESS) {
        for (unsigned int GPoint = 0; GPoint < number_of_integration_points; ++GPoint) {
            rOutput[GPoint] = StressStrainUtilities::CalculateVonMisesStress(mStressVector[GPoint]);
        }
    } else if (rVariable == MEAN_EFFECTIVE_STRESS) {
        for (unsigned int GPoint = 0; GPoint < number_of_integration_points; ++GPoint) {
            rOutput[GPoint] = StressStrainUtilities::CalculateMeanStress(mStressVector[GPoint]);
        }
    } else if (rVariable == MEAN_STRESS) {
        std::vector<Vector> StressVector;
        CalculateOnIntegrationPoints(TOTAL_STRESS_VECTOR, StressVector, rCurrentProcessInfo);

        for (unsigned int GPoint = 0; GPoint < number_of_integration_points; ++GPoint) {
            rOutput[GPoint] = StressStrainUtilities::CalculateMeanStress(StressVector[GPoint]);
        }
    } else if (rVariable == ENGINEERING_VON_MISES_STRAIN) {
        std::vector<Vector> StrainVector;
        CalculateOnIntegrationPoints(ENGINEERING_STRAIN_VECTOR, StrainVector, rCurrentProcessInfo);

        for (unsigned int GPoint = 0; GPoint < number_of_integration_points; ++GPoint) {
            rOutput[GPoint] = StressStrainUtilities::CalculateVonMisesStrain(StrainVector[GPoint]);
        }
    } else if (rVariable == ENGINEERING_VOLUMETRIC_STRAIN) {
        std::vector<Vector> StrainVector;
        CalculateOnIntegrationPoints(ENGINEERING_STRAIN_VECTOR, StrainVector, rCurrentProcessInfo);

        for (unsigned int GPoint = 0; GPoint < number_of_integration_points; ++GPoint) {
            rOutput[GPoint] = StressStrainUtilities::CalculateTrace(StrainVector[GPoint]);
        }
    } else if (rVariable == GREEN_LAGRANGE_VON_MISES_STRAIN) {
        std::vector<Vector> StrainVector;
        CalculateOnIntegrationPoints(GREEN_LAGRANGE_STRAIN_VECTOR, StrainVector, rCurrentProcessInfo);

        for (unsigned int GPoint = 0; GPoint < number_of_integration_points; ++GPoint) {
            rOutput[GPoint] = StressStrainUtilities::CalculateVonMisesStrain(StrainVector[GPoint]);
        }
    } else if (rVariable == GREEN_LAGRANGE_VOLUMETRIC_STRAIN) {
        std::vector<Vector> StrainVector;
        CalculateOnIntegrationPoints(GREEN_LAGRANGE_STRAIN_VECTOR, StrainVector, rCurrentProcessInfo);

        for (unsigned int GPoint = 0; GPoint < number_of_integration_points; ++GPoint) {
            rOutput[GPoint] = StressStrainUtilities::CalculateTrace(StrainVector[GPoint]);
        }
    } else if (rVariable == DEGREE_OF_SATURATION || rVariable == EFFECTIVE_SATURATION ||
               rVariable == BISHOP_COEFFICIENT || rVariable == DERIVATIVE_OF_SATURATION ||
               rVariable == RELATIVE_PERMEABILITY) {
        ElementVariables Variables;
        this->InitializeElementVariables(Variables, rCurrentProcessInfo);

        RetentionLaw::Parameters RetentionParameters(GetProperties());

        for (unsigned int GPoint = 0; GPoint < number_of_integration_points; ++GPoint) {
            // Compute Np, GradNpT, B and StrainVector
            this->CalculateKinematics(Variables, GPoint);

            RetentionParameters.SetFluidPressure(GeoTransportEquationUtilities::CalculateFluidPressure(
                Variables.Np, Variables.PressureVector));

            if (rVariable == DEGREE_OF_SATURATION)
                rOutput[GPoint] = mRetentionLawVector[GPoint]->CalculateSaturation(RetentionParameters);
            else if (rVariable == EFFECTIVE_SATURATION)
                rOutput[GPoint] = mRetentionLawVector[GPoint]->CalculateEffectiveSaturation(RetentionParameters);
            else if (rVariable == BISHOP_COEFFICIENT)
                rOutput[GPoint] = mRetentionLawVector[GPoint]->CalculateBishopCoefficient(RetentionParameters);
            else if (rVariable == DERIVATIVE_OF_SATURATION)
                rOutput[GPoint] =
                    mRetentionLawVector[GPoint]->CalculateDerivativeOfSaturation(RetentionParameters);
            else if (rVariable == RELATIVE_PERMEABILITY)
                rOutput[GPoint] =
                    mRetentionLawVector[GPoint]->CalculateRelativePermeability(RetentionParameters);
        }
    } else if (rVariable == HYDRAULIC_HEAD) {
        const double          NumericalLimit = std::numeric_limits<double>::epsilon();
        const PropertiesType& rProp          = this->GetProperties();

        // Defining the shape functions, the Jacobian and the shape functions local gradients Containers
        const Matrix&  NContainer = rGeom.ShapeFunctionsValues(this->GetIntegrationMethod());
        const SizeType NumUNodes  = rGeom.PointsNumber();

        // Defining necessary variables
        Vector NodalHydraulicHead = ZeroVector(NumUNodes);
        for (unsigned int node = 0; node < NumUNodes; ++node) {
            Vector NodeVolumeAcceleration(3);
            noalias(NodeVolumeAcceleration) = rGeom[node].FastGetSolutionStepValue(VOLUME_ACCELERATION, 0);
            const double g = norm_2(NodeVolumeAcceleration);
            if (g > NumericalLimit) {
                const double FluidWeight = g * rProp[DENSITY_WATER];

                Vector NodeCoordinates(3);
                noalias(NodeCoordinates) = rGeom[node].Coordinates();
                Vector NodeVolumeAccelerationUnitVector(3);
                noalias(NodeVolumeAccelerationUnitVector) = NodeVolumeAcceleration / g;

                const double WaterPressure = rGeom[node].FastGetSolutionStepValue(WATER_PRESSURE);
                NodalHydraulicHead[node] = -inner_prod(NodeCoordinates, NodeVolumeAccelerationUnitVector) -
                                           PORE_PRESSURE_SIGN_FACTOR * WaterPressure / FluidWeight;
            } else {
                NodalHydraulicHead[node] = 0.0;
            }
        }

        for (unsigned int GPoint = 0; GPoint < number_of_integration_points; GPoint++) {
            double HydraulicHead = 0.0;
            for (unsigned int node = 0; node < NumUNodes; ++node)
                HydraulicHead += NContainer(GPoint, node) * NodalHydraulicHead[node];

            rOutput[GPoint] = HydraulicHead;
        }
    } else {
        for (unsigned int i = 0; i < number_of_integration_points; ++i) {
            rOutput[i] = mConstitutiveLawVector[i]->GetValue(rVariable, rOutput[i]);
        }
    }

    KRATOS_CATCH("")
}

void SmallStrainUPwDiffOrderElement::CalculateOnIntegrationPoints(const Variable<array_1d<double, 3>>& rVariable,
                                                                  std::vector<array_1d<double, 3>>& rOutput,
                                                                  const ProcessInfo& rCurrentProcessInfo)
{
    KRATOS_TRY

    const auto& r_geometry = GetGeometry();
    const auto number_of_integration_points = r_geometry.IntegrationPointsNumber(GetIntegrationMethod());
    rOutput.resize(number_of_integration_points);

    if (rVariable == FLUID_FLUX_VECTOR) {
        ElementVariables Variables;
        this->InitializeElementVariables(Variables, rCurrentProcessInfo);

        const auto b_matrices = CalculateBMatrices(Variables.DNu_DXContainer, Variables.NuContainer);
        const auto deformation_gradients = CalculateDeformationGradients();
        const auto strain_vectors        = StressStrainUtilities::CalculateStrains(
            deformation_gradients, b_matrices, Variables.DisplacementVector,
            Variables.UseHenckyStrain, GetStressStatePolicy().GetVoigtSize());
        auto relative_permeability_values =
            CalculateRelativePermeabilityValues(GeoTransportEquationUtilities::CalculateFluidPressures(
                Variables.NpContainer, Variables.PressureVector));
        const auto permeability_update_factors =
            GeoTransportEquationUtilities::CalculatePermeabilityUpdateFactors(strain_vectors, GetProperties());
        std::transform(relative_permeability_values.cbegin(), relative_permeability_values.cend(),
                       permeability_update_factors.cbegin(), relative_permeability_values.begin(),
                       std::multiplies<>{});

        // Loop over integration points
        for (unsigned int GPoint = 0; GPoint < mConstitutiveLawVector.size(); ++GPoint) {
            // compute element kinematics (Np, gradNpT, |J|, B, strains)
            this->CalculateKinematics(Variables, GPoint);
            Variables.B = b_matrices[GPoint];

            // Compute FluidFlux vector q [m/s]
            const SizeType Dim       = r_geometry.WorkingSpaceDimension();
            const SizeType NumUNodes = r_geometry.PointsNumber();

            Vector   BodyAcceleration = ZeroVector(Dim);
            SizeType Index            = 0;
            for (SizeType i = 0; i < NumUNodes; ++i) {
                for (unsigned int idim = 0; idim < Dim; ++idim)
                    BodyAcceleration[idim] += Variables.Nu[i] * Variables.BodyAcceleration[Index++];
            }

            const auto relative_permeability = relative_permeability_values[GPoint];

            // Compute strain, need to update porosity
            Variables.F            = deformation_gradients[GPoint];
            Variables.StrainVector = strain_vectors[GPoint];

            Vector GradPressureTerm(Dim);
            noalias(GradPressureTerm) = prod(trans(Variables.DNp_DX), Variables.PressureVector);
            noalias(GradPressureTerm) +=
                PORE_PRESSURE_SIGN_FACTOR * GetProperties()[DENSITY_WATER] * BodyAcceleration;

            Vector AuxFluidFlux = ZeroVector(Dim);
            AuxFluidFlux        = PORE_PRESSURE_SIGN_FACTOR * Variables.DynamicViscosityInverse *
                           relative_permeability * prod(Variables.IntrinsicPermeability, GradPressureTerm);

            Vector FluidFlux = ZeroVector(3);
            for (unsigned int idim = 0; idim < Dim; ++idim)
                FluidFlux[idim] = AuxFluidFlux[idim];

            if (rOutput[GPoint].size() != 3) rOutput[GPoint].resize(3, false);

            rOutput[GPoint] = FluidFlux;
        }
    }

    KRATOS_CATCH("")
}

void SmallStrainUPwDiffOrderElement::CalculateOnIntegrationPoints(const Variable<Vector>& rVariable,
                                                                  std::vector<Vector>&    rOutput,
                                                                  const ProcessInfo& rCurrentProcessInfo)
{
    KRATOS_TRY

    const GeometryType& rGeom = GetGeometry();

    rOutput.resize(rGeom.IntegrationPointsNumber(this->GetIntegrationMethod()));

    if (rVariable == CAUCHY_STRESS_VECTOR) {
        for (unsigned int GPoint = 0; GPoint < mConstitutiveLawVector.size(); ++GPoint) {
            if (rOutput[GPoint].size() != mStressVector[GPoint].size())
                rOutput[GPoint].resize(mStressVector[GPoint].size(), false);

            rOutput[GPoint] = mStressVector[GPoint];
        }
    } else if (rVariable == TOTAL_STRESS_VECTOR) {
        ElementVariables Variables;
        this->InitializeElementVariables(Variables, rCurrentProcessInfo);

        ConstitutiveLaw::Parameters ConstitutiveParameters(rGeom, GetProperties(), rCurrentProcessInfo);
        ConstitutiveParameters.Set(ConstitutiveLaw::COMPUTE_CONSTITUTIVE_TENSOR);
        ConstitutiveParameters.Set(ConstitutiveLaw::USE_ELEMENT_PROVIDED_STRAIN);

        const auto b_matrices = CalculateBMatrices(Variables.DNu_DXContainer, Variables.NuContainer);
        const auto deformation_gradients = CalculateDeformationGradients();
        auto       strain_vectors        = StressStrainUtilities::CalculateStrains(
            deformation_gradients, b_matrices, Variables.DisplacementVector,
            Variables.UseHenckyStrain, GetStressStatePolicy().GetVoigtSize());
        std::vector<Matrix> constitutive_matrices;
        this->CalculateAnyOfMaterialResponse(deformation_gradients, ConstitutiveParameters,
                                             Variables.NuContainer, Variables.DNu_DXContainer,
                                             strain_vectors, mStressVector, constitutive_matrices);
        const auto biot_coefficients = GeoTransportEquationUtilities::CalculateBiotCoefficients(
            constitutive_matrices, this->GetProperties());
        const auto fluid_pressures = GeoTransportEquationUtilities::CalculateFluidPressures(
            Variables.NpContainer, Variables.PressureVector);
        const auto bishop_coefficients = this->CalculateBishopCoefficients(fluid_pressures);

        for (unsigned int GPoint = 0; GPoint < mConstitutiveLawVector.size(); ++GPoint) {
            rOutput[GPoint] =
                mStressVector[GPoint] + PORE_PRESSURE_SIGN_FACTOR * biot_coefficients[GPoint] *
                                            bishop_coefficients[GPoint] * fluid_pressures[GPoint] *
                                            GetStressStatePolicy().GetVoigtVector();
        }
    } else if (rVariable == ENGINEERING_STRAIN_VECTOR) {
        ElementVariables Variables;
        this->InitializeElementVariables(Variables, rCurrentProcessInfo);

        for (unsigned int GPoint = 0; GPoint < mConstitutiveLawVector.size(); ++GPoint) {
            noalias(Variables.Nu) = row(Variables.NuContainer, GPoint);

            Matrix J0;
            Matrix InvJ0;
            this->CalculateDerivativesOnInitialConfiguration(
                Variables.detJInitialConfiguration, J0, InvJ0, Variables.DNu_DXInitialConfiguration, GPoint);

            // Calculating operator B
            Variables.B = this->CalculateBMatrix(Variables.DNu_DXInitialConfiguration, Variables.Nu);

            // Compute infinitesimal strain
            Variables.StrainVector =
                StressStrainUtilities::CalculateCauchyStrain(Variables.B, Variables.DisplacementVector);

            if (rOutput[GPoint].size() != Variables.StrainVector.size())
                rOutput[GPoint].resize(Variables.StrainVector.size(), false);

            rOutput[GPoint] = Variables.StrainVector;
        }
    } else if (rVariable == GREEN_LAGRANGE_STRAIN_VECTOR) {
        ElementVariables Variables;
        this->InitializeElementVariables(Variables, rCurrentProcessInfo);

        const auto b_matrices = CalculateBMatrices(Variables.DNu_DXContainer, Variables.NuContainer);
        const auto deformation_gradients = CalculateDeformationGradients();
        rOutput                          = StressStrainUtilities::CalculateStrains(
            deformation_gradients, b_matrices, Variables.DisplacementVector,
            Variables.UseHenckyStrain, GetStressStatePolicy().GetVoigtSize());
    } else {
        for (unsigned int i = 0; i < mConstitutiveLawVector.size(); ++i)
            rOutput[i] = mConstitutiveLawVector[i]->GetValue(rVariable, rOutput[i]);
    }

    KRATOS_CATCH("")
}

void SmallStrainUPwDiffOrderElement::CalculateOnIntegrationPoints(const Variable<Matrix>& rVariable,
                                                                  std::vector<Matrix>&    rOutput,
                                                                  const ProcessInfo& rCurrentProcessInfo)
{
    KRATOS_TRY

    rOutput.resize(GetGeometry().IntegrationPointsNumber(this->GetIntegrationMethod()));

    if (rVariable == CAUCHY_STRESS_TENSOR) {
        std::vector<Vector> StressVector;
        this->CalculateOnIntegrationPoints(CAUCHY_STRESS_VECTOR, StressVector, rCurrentProcessInfo);

        for (unsigned int GPoint = 0; GPoint < mConstitutiveLawVector.size(); ++GPoint) {
            rOutput[GPoint] = MathUtils<double>::StressVectorToTensor(StressVector[GPoint]);
        }
    } else if (rVariable == TOTAL_STRESS_TENSOR) {
        std::vector<Vector> StressVector;
        this->CalculateOnIntegrationPoints(TOTAL_STRESS_VECTOR, StressVector, rCurrentProcessInfo);

        for (unsigned int GPoint = 0; GPoint < mConstitutiveLawVector.size(); ++GPoint) {
            rOutput[GPoint] = MathUtils<double>::StressVectorToTensor(StressVector[GPoint]);
        }
    } else if (rVariable == ENGINEERING_STRAIN_TENSOR) {
        std::vector<Vector> StrainVector;
        CalculateOnIntegrationPoints(ENGINEERING_STRAIN_VECTOR, StrainVector, rCurrentProcessInfo);

        for (unsigned int GPoint = 0; GPoint < mConstitutiveLawVector.size(); ++GPoint) {
            rOutput[GPoint] = MathUtils<double>::StrainVectorToTensor(StrainVector[GPoint]);
        }
    } else if (rVariable == GREEN_LAGRANGE_STRAIN_TENSOR) {
        std::vector<Vector> StrainVector;
        CalculateOnIntegrationPoints(GREEN_LAGRANGE_STRAIN_VECTOR, StrainVector, rCurrentProcessInfo);

        for (unsigned int GPoint = 0; GPoint < mConstitutiveLawVector.size(); ++GPoint) {
            rOutput[GPoint] = MathUtils<double>::StrainVectorToTensor(StrainVector[GPoint]);
        }
    } else {
        for (unsigned int i = 0; i < mConstitutiveLawVector.size(); ++i) {
            rOutput[i] = mConstitutiveLawVector[i]->GetValue(rVariable, rOutput[i]);
        }
    }

    KRATOS_CATCH("")
}

void SmallStrainUPwDiffOrderElement::CalculateAll(MatrixType&        rLeftHandSideMatrix,
                                                  VectorType&        rRightHandSideVector,
                                                  const ProcessInfo& rCurrentProcessInfo,
                                                  bool               CalculateStiffnessMatrixFlag,
                                                  bool               CalculateResidualVectorFlag)
{
    KRATOS_TRY

    const PropertiesType&                           rProp = this->GetProperties();
    const GeometryType&                             rGeom = GetGeometry();
    const GeometryType::IntegrationPointsArrayType& IntegrationPoints =
        rGeom.IntegrationPoints(this->GetIntegrationMethod());

    ConstitutiveLaw::Parameters ConstitutiveParameters(rGeom, rProp, rCurrentProcessInfo);

    // Stiffness matrix is needed to calculate Biot coefficient
    ConstitutiveParameters.Set(ConstitutiveLaw::COMPUTE_CONSTITUTIVE_TENSOR);
    if (CalculateResidualVectorFlag) ConstitutiveParameters.Set(ConstitutiveLaw::COMPUTE_STRESS);
    ConstitutiveParameters.Set(ConstitutiveLaw::USE_ELEMENT_PROVIDED_STRAIN);

    ElementVariables Variables;
    this->InitializeElementVariables(Variables, rCurrentProcessInfo);

    RetentionLaw::Parameters RetentionParameters(rProp);

    const auto b_matrices = CalculateBMatrices(Variables.DNu_DXContainer, Variables.NuContainer);
    const auto integration_coefficients =
        CalculateIntegrationCoefficients(IntegrationPoints, Variables.detJuContainer);

    const auto det_Js_initial_configuration =
        GeoEquationOfMotionUtilities::CalculateDetJsInitialConfiguration(rGeom, this->GetIntegrationMethod());

    const auto integration_coefficients_on_initial_configuration =
        this->CalculateIntegrationCoefficients(IntegrationPoints, det_Js_initial_configuration);

    const auto deformation_gradients = CalculateDeformationGradients();
    auto       strain_vectors        = StressStrainUtilities::CalculateStrains(
        deformation_gradients, b_matrices, Variables.DisplacementVector, Variables.UseHenckyStrain,
        GetStressStatePolicy().GetVoigtSize());
    std::vector<Matrix> constitutive_matrices;
    this->CalculateAnyOfMaterialResponse(deformation_gradients, ConstitutiveParameters,
                                         Variables.NuContainer, Variables.DNu_DXContainer,
                                         strain_vectors, mStressVector, constitutive_matrices);
    const auto biot_coefficients = GeoTransportEquationUtilities::CalculateBiotCoefficients(
        constitutive_matrices, this->GetProperties());
    const auto fluid_pressures = GeoTransportEquationUtilities::CalculateFluidPressures(
        Variables.NpContainer, Variables.PressureVector);
    const auto degrees_of_saturation     = CalculateDegreesOfSaturation(fluid_pressures);
    const auto derivatives_of_saturation = CalculateDerivativesOfSaturation(fluid_pressures);
    const auto biot_moduli_inverse = GeoTransportEquationUtilities::CalculateInverseBiotModuli(
        biot_coefficients, degrees_of_saturation, derivatives_of_saturation, rProp);
    auto       relative_permeability_values = CalculateRelativePermeabilityValues(fluid_pressures);
    const auto permeability_update_factors  = GetOptionalPermeabilityUpdateFactors(strain_vectors);
    std::transform(permeability_update_factors.cbegin(), permeability_update_factors.cend(),
                   relative_permeability_values.cbegin(), relative_permeability_values.begin(),
                   std::multiplies<>{});

    const auto bishop_coefficients = CalculateBishopCoefficients(fluid_pressures);

    for (unsigned int GPoint = 0; GPoint < IntegrationPoints.size(); ++GPoint) {
        this->CalculateKinematics(Variables, GPoint);
        Variables.B                  = b_matrices[GPoint];
        Variables.F                  = deformation_gradients[GPoint];
        Variables.StrainVector       = strain_vectors[GPoint];
        Variables.ConstitutiveMatrix = constitutive_matrices[GPoint];

        Variables.RelativePermeability = relative_permeability_values[GPoint];
        Variables.BishopCoefficient    = bishop_coefficients[GPoint];

        Variables.BiotCoefficient        = biot_coefficients[GPoint];
        Variables.BiotModulusInverse     = biot_moduli_inverse[GPoint];
        Variables.DegreeOfSaturation     = degrees_of_saturation[GPoint];
        Variables.IntegrationCoefficient = integration_coefficients[GPoint];

        Variables.IntegrationCoefficientInitialConfiguration =
            integration_coefficients_on_initial_configuration[GPoint];

        // Contributions to the left hand side
        if (CalculateStiffnessMatrixFlag) this->CalculateAndAddLHS(rLeftHandSideMatrix, Variables);

        // Contributions to the right hand side
        if (CalculateResidualVectorFlag)
            this->CalculateAndAddRHS(rRightHandSideVector, Variables, GPoint);
    }

    KRATOS_CATCH("")
}

std::vector<double> SmallStrainUPwDiffOrderElement::GetOptionalPermeabilityUpdateFactors(const std::vector<Vector>& rStrainVectors) const
{
    return GeoTransportEquationUtilities::CalculatePermeabilityUpdateFactors(rStrainVectors, GetProperties());
}

std::vector<double> SmallStrainUPwDiffOrderElement::CalculateDerivativesOfSaturation(const std::vector<double>& rFluidPressures)
{
    KRATOS_ERROR_IF(rFluidPressures.size() != mRetentionLawVector.size());
    std::vector<double> result;

    auto retention_law_params = RetentionLaw::Parameters{this->GetProperties()};
    std::transform(rFluidPressures.begin(), rFluidPressures.end(), mRetentionLawVector.begin(),
                   std::back_inserter(result), [&retention_law_params](auto fluid_pressure, auto pRetentionLaw) {
        retention_law_params.SetFluidPressure(fluid_pressure);
        return pRetentionLaw->CalculateDerivativeOfSaturation(retention_law_params);
    });

    return result;
}

std::vector<double> SmallStrainUPwDiffOrderElement::CalculateDegreesOfSaturation(const std::vector<double>& rFluidPressures)
{
    KRATOS_ERROR_IF(rFluidPressures.size() != mRetentionLawVector.size());
    std::vector<double> result;

    auto retention_law_params = RetentionLaw::Parameters{this->GetProperties()};
    std::transform(rFluidPressures.begin(), rFluidPressures.end(), mRetentionLawVector.begin(),
                   std::back_inserter(result), [&retention_law_params](auto fluid_pressure, auto pRetentionLaw) {
        retention_law_params.SetFluidPressure(fluid_pressure);
        return pRetentionLaw->CalculateSaturation(retention_law_params);
    });

    return result;
}

void SmallStrainUPwDiffOrderElement::CalculateMaterialStiffnessMatrix(MatrixType& rStiffnessMatrix,
                                                                      const ProcessInfo& rCurrentProcessInfo)
{
    KRATOS_TRY

    const GeometryType& rGeom = GetGeometry();

    // Definition of variables
    ElementVariables Variables;
    this->InitializeElementVariables(Variables, rCurrentProcessInfo);

    // Create constitutive law parameters:
    ConstitutiveLaw::Parameters ConstitutiveParameters(rGeom, GetProperties(), rCurrentProcessInfo);
    ConstitutiveParameters.GetOptions().Set(ConstitutiveLaw::USE_ELEMENT_PROVIDED_STRAIN);
    ConstitutiveParameters.GetOptions().Set(ConstitutiveLaw::COMPUTE_CONSTITUTIVE_TENSOR);

    // Loop over integration points
    const GeometryType::IntegrationPointsArrayType& IntegrationPoints =
        rGeom.IntegrationPoints(this->GetIntegrationMethod());

    const auto b_matrices = CalculateBMatrices(Variables.DNu_DXContainer, Variables.NuContainer);
    const auto deformation_gradients = CalculateDeformationGradients();
    auto       strain_vectors        = StressStrainUtilities::CalculateStrains(
        deformation_gradients, b_matrices, Variables.DisplacementVector, Variables.UseHenckyStrain,
        this->GetStressStatePolicy().GetVoigtSize());
    std::vector<Matrix> constitutive_matrices;
    this->CalculateAnyOfMaterialResponse(deformation_gradients, ConstitutiveParameters,
                                         Variables.NuContainer, Variables.DNu_DXContainer,
                                         strain_vectors, mStressVector, constitutive_matrices);
    const auto integration_coefficients =
        CalculateIntegrationCoefficients(IntegrationPoints, Variables.detJuContainer);

    const auto stiffness_matrix = GeoEquationOfMotionUtilities::CalculateStiffnessMatrix(
        b_matrices, constitutive_matrices, integration_coefficients);

    GeoElementUtilities::AssembleUUBlockMatrix(rStiffnessMatrix, stiffness_matrix);

    KRATOS_CATCH("")
}

void SmallStrainUPwDiffOrderElement::InitializeElementVariables(ElementVariables& rVariables,
                                                                const ProcessInfo& rCurrentProcessInfo)
{
    KRATOS_TRY

    const GeometryType& rGeom      = GetGeometry();
    const SizeType      NumUNodes  = rGeom.PointsNumber();
    const SizeType      NumPNodes  = mpPressureGeometry->PointsNumber();
    const SizeType      NumGPoints = rGeom.IntegrationPointsNumber(this->GetIntegrationMethod());
    const SizeType      Dim        = rGeom.WorkingSpaceDimension();

    // Variables at all integration points
    rVariables.NuContainer.resize(NumGPoints, NumUNodes, false);
    rVariables.NuContainer = rGeom.ShapeFunctionsValues(this->GetIntegrationMethod());

    rVariables.NpContainer.resize(NumGPoints, NumPNodes, false);
    rVariables.NpContainer = mpPressureGeometry->ShapeFunctionsValues(this->GetIntegrationMethod());

    rVariables.Nu.resize(NumUNodes, false);
    rVariables.Np.resize(NumPNodes, false);

    rVariables.DNu_DXContainer.resize(NumGPoints, false);
    for (SizeType i = 0; i < NumGPoints; ++i)
        ((rVariables.DNu_DXContainer)[i]).resize(NumUNodes, Dim, false);
    rVariables.DNu_DX.resize(NumUNodes, Dim, false);
    rVariables.DNu_DXInitialConfiguration.resize(NumUNodes, Dim, false);
    rVariables.detJuContainer.resize(NumGPoints, false);

    try {
        rGeom.ShapeFunctionsIntegrationPointsGradients(
            rVariables.DNu_DXContainer, rVariables.detJuContainer, this->GetIntegrationMethod());
    } catch (Kratos::Exception& e) {
        KRATOS_INFO("Original error message") << e.what() << std::endl;
#ifdef KRATOS_COMPILED_IN_WINDOWS
        KRATOS_INFO("Error in calculation of dNu/dx. Most probably the element is "
                    "distorted. Element ID: ")
            << this->Id() << std::endl;
#endif
        KRATOS_ERROR << "In calculation of dNu/dx. Most probably the element "
                        "is distorted. Element ID: "
                     << this->Id() << std::endl;
    }

    (rVariables.DNp_DXContainer).resize(NumGPoints, false);
    for (SizeType i = 0; i < NumGPoints; ++i)
        ((rVariables.DNp_DXContainer)[i]).resize(NumPNodes, Dim, false);
    (rVariables.DNp_DX).resize(NumPNodes, Dim, false);
    Vector detJpContainer = ZeroVector(NumGPoints);

    try {
        mpPressureGeometry->ShapeFunctionsIntegrationPointsGradients(
            rVariables.DNp_DXContainer, detJpContainer, this->GetIntegrationMethod());
    } catch (Kratos::Exception& e) {
        KRATOS_INFO("Original error message") << e.what() << std::endl;
#ifdef KRATOS_COMPILED_IN_WINDOWS
        KRATOS_INFO("Error in calculation of dNp/dx. Most probably the element is "
                    "distorted. Element ID: ")
            << this->Id() << std::endl;
#endif
        KRATOS_ERROR << "In calculation of dNp/dx. Most probably the element "
                        "is distorted. Element ID: "
                     << this->Id() << std::endl;
    }

    // Variables computed at each integration point
    const SizeType VoigtSize = this->GetStressStatePolicy().GetVoigtSize();

    rVariables.B.resize(VoigtSize, NumUNodes * Dim, false);
    noalias(rVariables.B) = ZeroMatrix(VoigtSize, NumUNodes * Dim);

    rVariables.StrainVector.resize(VoigtSize, false);
    rVariables.ConstitutiveMatrix.resize(VoigtSize, VoigtSize, false);

    rVariables.StressVector.resize(VoigtSize, false);

    // Needed parameters for consistency with the general constitutive law
    rVariables.F.resize(Dim, Dim, false);
    noalias(rVariables.F) = identity_matrix<double>(Dim);

    // Nodal variables
    this->InitializeNodalVariables(rVariables);

    // Properties variables
    this->InitializeProperties(rVariables);

    // ProcessInfo variables
    rVariables.VelocityCoefficient   = rCurrentProcessInfo[VELOCITY_COEFFICIENT];
    rVariables.DtPressureCoefficient = rCurrentProcessInfo[DT_PRESSURE_COEFFICIENT];

    // Retention law
    rVariables.DegreeOfSaturation   = 1.0;
    rVariables.RelativePermeability = 1.0;
    rVariables.BishopCoefficient    = 1.0;

    KRATOS_CATCH("")
}

void SmallStrainUPwDiffOrderElement::InitializeNodalVariables(ElementVariables& rVariables)
{
    KRATOS_TRY

    const GeometryType& rGeom     = GetGeometry();
    const SizeType      Dim       = rGeom.WorkingSpaceDimension();
    const SizeType      NumUNodes = rGeom.PointsNumber();
    const SizeType      NumPNodes = mpPressureGeometry->PointsNumber();

    Vector BodyAccelerationAux = ZeroVector(3);
    rVariables.BodyAcceleration.resize(NumUNodes * Dim, false);
    rVariables.DisplacementVector.resize(NumUNodes * Dim, false);
    rVariables.VelocityVector.resize(NumUNodes * Dim, false);

    for (SizeType i = 0; i < NumUNodes; ++i) {
        SizeType Local_i    = i * Dim;
        BodyAccelerationAux = rGeom[i].FastGetSolutionStepValue(VOLUME_ACCELERATION);

        rVariables.BodyAcceleration[Local_i]   = BodyAccelerationAux[0];
        rVariables.DisplacementVector[Local_i] = rGeom[i].FastGetSolutionStepValue(DISPLACEMENT_X);
        rVariables.VelocityVector[Local_i]     = rGeom[i].FastGetSolutionStepValue(VELOCITY_X);

        rVariables.BodyAcceleration[Local_i + 1] = BodyAccelerationAux[1];
        rVariables.DisplacementVector[Local_i + 1] = rGeom[i].FastGetSolutionStepValue(DISPLACEMENT_Y);
        rVariables.VelocityVector[Local_i + 1] = rGeom[i].FastGetSolutionStepValue(VELOCITY_Y);

        if (Dim > 2) {
            rVariables.BodyAcceleration[Local_i + 2] = BodyAccelerationAux[2];
            rVariables.DisplacementVector[Local_i + 2] = rGeom[i].FastGetSolutionStepValue(DISPLACEMENT_Z);
            rVariables.VelocityVector[Local_i + 2] = rGeom[i].FastGetSolutionStepValue(VELOCITY_Z);
        }
    }

    rVariables.PressureVector.resize(NumPNodes, false);
    rVariables.PressureDtVector.resize(NumPNodes, false);
    rVariables.DeltaPressureVector.resize(NumPNodes, false);
    for (SizeType i = 0; i < NumPNodes; ++i) {
        rVariables.PressureVector[i]      = rGeom[i].FastGetSolutionStepValue(WATER_PRESSURE);
        rVariables.PressureDtVector[i]    = rGeom[i].FastGetSolutionStepValue(DT_WATER_PRESSURE);
        rVariables.DeltaPressureVector[i] = rGeom[i].FastGetSolutionStepValue(WATER_PRESSURE) -
                                            rGeom[i].FastGetSolutionStepValue(WATER_PRESSURE, 1);
    }

    KRATOS_CATCH("")
}

void SmallStrainUPwDiffOrderElement::InitializeProperties(ElementVariables& rVariables)
{
    KRATOS_TRY

    const SizeType        dimension = GetGeometry().WorkingSpaceDimension();
    const PropertiesType& rProp     = this->GetProperties();

    rVariables.IgnoreUndrained = rProp[IGNORE_UNDRAINED];
    rVariables.UseHenckyStrain = false;
    if (rProp.Has(USE_HENCKY_STRAIN)) rVariables.UseHenckyStrain = rProp[USE_HENCKY_STRAIN];

    rVariables.ConsiderGeometricStiffness = false;
    if (rProp.Has(CONSIDER_GEOMETRIC_STIFFNESS))
        rVariables.ConsiderGeometricStiffness = rProp[CONSIDER_GEOMETRIC_STIFFNESS];

    rVariables.DynamicViscosityInverse = 1.0 / rProp[DYNAMIC_VISCOSITY];
    // Setting the intrinsic permeability matrix
    (rVariables.IntrinsicPermeability).resize(dimension, dimension, false);
    rVariables.IntrinsicPermeability(0, 0) = rProp[PERMEABILITY_XX];
    rVariables.IntrinsicPermeability(1, 1) = rProp[PERMEABILITY_YY];
    rVariables.IntrinsicPermeability(0, 1) = rProp[PERMEABILITY_XY];
    rVariables.IntrinsicPermeability(1, 0) = rVariables.IntrinsicPermeability(0, 1);

    if (dimension == 3) {
        rVariables.IntrinsicPermeability(2, 2) = rProp[PERMEABILITY_ZZ];
        rVariables.IntrinsicPermeability(2, 0) = rProp[PERMEABILITY_ZX];
        rVariables.IntrinsicPermeability(1, 2) = rProp[PERMEABILITY_YZ];
        rVariables.IntrinsicPermeability(0, 2) = rVariables.IntrinsicPermeability(2, 0);
        rVariables.IntrinsicPermeability(2, 1) = rVariables.IntrinsicPermeability(1, 2);
    }

    KRATOS_CATCH("")
}

void SmallStrainUPwDiffOrderElement::CalculateKinematics(ElementVariables& rVariables, unsigned int GPoint)

{
    KRATOS_TRY

    // Setting the vector of shape functions and the matrix of the shape functions global gradients
    noalias(rVariables.Nu) = row(rVariables.NuContainer, GPoint);
    noalias(rVariables.Np) = row(rVariables.NpContainer, GPoint);

    noalias(rVariables.DNu_DX) = rVariables.DNu_DXContainer[GPoint];
    noalias(rVariables.DNp_DX) = rVariables.DNp_DXContainer[GPoint];

    rVariables.detJ = rVariables.detJuContainer[GPoint];

    Matrix J0;
    Matrix InvJ0;
    this->CalculateDerivativesOnInitialConfiguration(rVariables.detJInitialConfiguration, J0, InvJ0,
                                                     rVariables.DNu_DXInitialConfiguration, GPoint);

    KRATOS_CATCH("")
}

Matrix SmallStrainUPwDiffOrderElement::CalculateBMatrix(const Matrix& rDN_DX, const Vector& rN) const
{
    return this->GetStressStatePolicy().CalculateBMatrix(rDN_DX, rN, this->GetGeometry());
}

std::vector<Matrix> SmallStrainUPwDiffOrderElement::CalculateBMatrices(
    const GeometryType::ShapeFunctionsGradientsType& rDN_DXContainer, const Matrix& rNContainer) const
{
    std::vector<Matrix> result;
    for (unsigned int GPoint = 0; GPoint < rDN_DXContainer.size(); ++GPoint) {
        result.push_back(this->CalculateBMatrix(rDN_DXContainer[GPoint], row(rNContainer, GPoint)));
    }

    return result;
}

<<<<<<< HEAD
=======
std::vector<double> SmallStrainUPwDiffOrderElement::CalculateIntegrationCoefficients(
    const GeometryType::IntegrationPointsArrayType& rIntegrationPoints, const Vector& rDetJs) const
{
    auto result = std::vector<double>{};
    std::transform(rIntegrationPoints.begin(), rIntegrationPoints.end(), rDetJs.begin(),
                   std::back_inserter(result), [this](const auto& rIntegrationPoint, const auto& rDetJ) {
        return mpStressStatePolicy->CalculateIntegrationCoefficient(rIntegrationPoint, rDetJ, GetGeometry());
    });
    return result;
}

>>>>>>> aa9936e6
void SmallStrainUPwDiffOrderElement::CalculateAndAddLHS(MatrixType&       rLeftHandSideMatrix,
                                                        ElementVariables& rVariables) const
{
    KRATOS_TRY

    this->CalculateAndAddStiffnessMatrix(rLeftHandSideMatrix, rVariables);
    this->CalculateAndAddCompressibilityMatrix(rLeftHandSideMatrix, rVariables);

    if (!rVariables.IgnoreUndrained) {
        this->CalculateAndAddCouplingMatrix(rLeftHandSideMatrix, rVariables);

        const auto permeability_matrix = GeoTransportEquationUtilities::CalculatePermeabilityMatrix(
            rVariables.DNp_DX, rVariables.DynamicViscosityInverse, rVariables.IntrinsicPermeability,
            rVariables.RelativePermeability, rVariables.IntegrationCoefficient);
        GeoElementUtilities::AssemblePPBlockMatrix(rLeftHandSideMatrix, permeability_matrix);
    }

    KRATOS_CATCH("")
}

void SmallStrainUPwDiffOrderElement::CalculateAndAddStiffnessMatrix(MatrixType& rLeftHandSideMatrix,
                                                                    const ElementVariables& rVariables) const
{
    KRATOS_TRY

    const auto stiffness_matrix = GeoEquationOfMotionUtilities::CalculateStiffnessMatrixGPoint(
        rVariables.B, rVariables.ConstitutiveMatrix, rVariables.IntegrationCoefficient);

    GeoElementUtilities::AssembleUUBlockMatrix(rLeftHandSideMatrix, stiffness_matrix);

    KRATOS_CATCH("")
}

void SmallStrainUPwDiffOrderElement::CalculateAndAddCouplingMatrix(MatrixType& rLeftHandSideMatrix,
                                                                   const ElementVariables& rVariables) const
{
    KRATOS_TRY

    Matrix CouplingMatrix = GeoTransportEquationUtilities::CalculateCouplingMatrix(
        rVariables.B, GetStressStatePolicy().GetVoigtVector(), rVariables.Np,
        rVariables.BiotCoefficient, rVariables.BishopCoefficient, rVariables.IntegrationCoefficient);
    GeoElementUtilities::AssembleUPBlockMatrix(rLeftHandSideMatrix, CouplingMatrix);

    if (!rVariables.IgnoreUndrained) {
        const double SaturationCoefficient = rVariables.DegreeOfSaturation / rVariables.BishopCoefficient;
        Matrix CouplingMatrixT = PORE_PRESSURE_SIGN_FACTOR * SaturationCoefficient *
                                 rVariables.VelocityCoefficient * trans(CouplingMatrix);
        GeoElementUtilities::AssemblePUBlockMatrix(rLeftHandSideMatrix, CouplingMatrixT);
    }

    KRATOS_CATCH("")
}

void SmallStrainUPwDiffOrderElement::CalculateAndAddCompressibilityMatrix(MatrixType& rLeftHandSideMatrix,
                                                                          const ElementVariables& rVariables) const
{
    KRATOS_TRY

    const auto compressibility_matrix = GeoTransportEquationUtilities::CalculateCompressibilityMatrix(
        rVariables.Np, rVariables.BiotModulusInverse, rVariables.IntegrationCoefficient);

    GeoElementUtilities::AssemblePPBlockMatrix(
        rLeftHandSideMatrix, compressibility_matrix * rVariables.DtPressureCoefficient);

    KRATOS_CATCH("")
}

void SmallStrainUPwDiffOrderElement::CalculateAndAddRHS(VectorType&       rRightHandSideVector,
                                                        ElementVariables& rVariables,
                                                        unsigned int      GPoint)
{
    KRATOS_TRY

    this->CalculateAndAddStiffnessForce(rRightHandSideVector, rVariables, GPoint);

    this->CalculateAndAddMixBodyForce(rRightHandSideVector, rVariables);

    this->CalculateAndAddCouplingTerms(rRightHandSideVector, rVariables);

    if (!rVariables.IgnoreUndrained) {
        this->CalculateAndAddCompressibilityFlow(rRightHandSideVector, rVariables);

        this->CalculateAndAddPermeabilityFlow(rRightHandSideVector, rVariables);

        this->CalculateAndAddFluidBodyFlow(rRightHandSideVector, rVariables);
    }

    KRATOS_CATCH("")
}

void SmallStrainUPwDiffOrderElement::CalculateAndAddStiffnessForce(VectorType& rRightHandSideVector,
                                                                   const ElementVariables& rVariables,
                                                                   unsigned int GPoint)
{
    KRATOS_TRY

    Vector stiffness_force =
        -1.0 * prod(trans(rVariables.B), mStressVector[GPoint]) * rVariables.IntegrationCoefficient;
    GeoElementUtilities::AssembleUBlockVector(rRightHandSideVector, stiffness_force);

    KRATOS_CATCH("")
}

void SmallStrainUPwDiffOrderElement::CalculateAndAddMixBodyForce(VectorType& rRightHandSideVector,
                                                                 ElementVariables& rVariables)
{
    KRATOS_TRY

    const GeometryType& rGeom     = GetGeometry();
    const SizeType      Dim       = rGeom.WorkingSpaceDimension();
    const SizeType      NumUNodes = rGeom.PointsNumber();

    const auto soil_density = GeoTransportEquationUtilities::CalculateSoilDensity(
        rVariables.DegreeOfSaturation, this->GetProperties());

    Vector   BodyAcceleration = ZeroVector(Dim);
    SizeType Index            = 0;
    for (SizeType i = 0; i < NumUNodes; ++i) {
        for (SizeType idim = 0; idim < Dim; ++idim) {
            BodyAcceleration[idim] += rVariables.Nu[i] * rVariables.BodyAcceleration[Index++];
        }
    }

    for (SizeType i = 0; i < NumUNodes; ++i) {
        Index = i * Dim;
        for (SizeType idim = 0; idim < Dim; ++idim) {
            rRightHandSideVector[Index + idim] += rVariables.Nu[i] * soil_density * BodyAcceleration[idim] *
                                                  rVariables.IntegrationCoefficientInitialConfiguration;
        }
    }

    KRATOS_CATCH("")
}

void SmallStrainUPwDiffOrderElement::CalculateAndAddCouplingTerms(VectorType& rRightHandSideVector,
                                                                  const ElementVariables& rVariables) const
{
    KRATOS_TRY

    const Matrix coupling_matrix =
        (-1.0) * GeoTransportEquationUtilities::CalculateCouplingMatrix(
                     rVariables.B, GetStressStatePolicy().GetVoigtVector(), rVariables.Np,
                     rVariables.BiotCoefficient, rVariables.BishopCoefficient, rVariables.IntegrationCoefficient);
    const Vector coupling_force = prod(coupling_matrix, rVariables.PressureVector);
    GeoElementUtilities::AssembleUBlockVector(rRightHandSideVector, coupling_force);

    if (!rVariables.IgnoreUndrained) {
        const double SaturationCoefficient = rVariables.DegreeOfSaturation / rVariables.BishopCoefficient;
        const Vector coupling_flow = PORE_PRESSURE_SIGN_FACTOR * SaturationCoefficient *
                                     prod(trans(coupling_matrix), rVariables.VelocityVector);
        GeoElementUtilities::AssemblePBlockVector(rRightHandSideVector, coupling_flow);
    }

    KRATOS_CATCH("")
}

void SmallStrainUPwDiffOrderElement::CalculateAndAddCompressibilityFlow(VectorType& rRightHandSideVector,
                                                                        const ElementVariables& rVariables) const
{
    KRATOS_TRY

    Matrix CompressibilityMatrix = GeoTransportEquationUtilities::CalculateCompressibilityMatrix(
        rVariables.Np, rVariables.BiotModulusInverse, rVariables.IntegrationCoefficient);
    Vector CompressibilityFlow = -prod(CompressibilityMatrix, rVariables.PressureDtVector);
    GeoElementUtilities::AssemblePBlockVector(rRightHandSideVector, CompressibilityFlow);

    KRATOS_CATCH("")
}

std::vector<double> SmallStrainUPwDiffOrderElement::CalculateRelativePermeabilityValues(const std::vector<double>& rFluidPressures) const
{
    KRATOS_ERROR_IF_NOT(rFluidPressures.size() == mRetentionLawVector.size());

    auto retention_law_params = RetentionLaw::Parameters{this->GetProperties()};

    auto result = std::vector<double>{};
    std::transform(mRetentionLawVector.begin(), mRetentionLawVector.end(), rFluidPressures.begin(),
                   std::back_inserter(result), [&retention_law_params](auto pRetentionLaw, auto FluidPressure) {
        retention_law_params.SetFluidPressure(FluidPressure);
        return pRetentionLaw->CalculateRelativePermeability(retention_law_params);
    });
    return result;
}

std::vector<double> SmallStrainUPwDiffOrderElement::CalculateBishopCoefficients(const std::vector<double>& rFluidPressures) const
{
    KRATOS_ERROR_IF_NOT(rFluidPressures.size() == mRetentionLawVector.size());

    auto retention_law_params = RetentionLaw::Parameters{this->GetProperties()};

    auto result = std::vector<double>{};
    std::transform(mRetentionLawVector.begin(), mRetentionLawVector.end(), rFluidPressures.begin(),
                   std::back_inserter(result), [&retention_law_params](auto pRetentionLaw, auto FluidPressure) {
        retention_law_params.SetFluidPressure(FluidPressure);
        return pRetentionLaw->CalculateBishopCoefficient(retention_law_params);
    });
    return result;
}

void SmallStrainUPwDiffOrderElement::CalculateAndAddPermeabilityFlow(VectorType& rRightHandSideVector,
                                                                     const ElementVariables& rVariables) const
{
    KRATOS_TRY

    const Matrix permeability_matrix =
        -PORE_PRESSURE_SIGN_FACTOR * rVariables.DynamicViscosityInverse * rVariables.RelativePermeability *
        prod(rVariables.DNp_DX, Matrix(prod(rVariables.IntrinsicPermeability, trans(rVariables.DNp_DX)))) *
        rVariables.IntegrationCoefficient;

    const Vector permeability_flow = -prod(permeability_matrix, rVariables.PressureVector);

    GeoElementUtilities::AssemblePBlockVector(rRightHandSideVector, permeability_flow);

    KRATOS_CATCH("")
}

void SmallStrainUPwDiffOrderElement::CalculateAndAddFluidBodyFlow(VectorType& rRightHandSideVector,
                                                                  const ElementVariables& rVariables)
{
    KRATOS_TRY

    const Matrix grad_Np_T_perm =
        rVariables.DynamicViscosityInverse * GetProperties()[DENSITY_WATER] * rVariables.RelativePermeability *
        prod(rVariables.DNp_DX, rVariables.IntrinsicPermeability) * rVariables.IntegrationCoefficient;

    const GeometryType& r_geom      = GetGeometry();
    const SizeType      dimension   = r_geom.WorkingSpaceDimension();
    const SizeType      num_U_nodes = r_geom.PointsNumber();
    const SizeType      num_P_nodes = mpPressureGeometry->PointsNumber();

    Vector body_acceleration = ZeroVector(dimension);

    SizeType index = 0;
    for (SizeType i = 0; i < num_U_nodes; ++i) {
        for (SizeType idim = 0; idim < dimension; ++idim) {
            body_acceleration[idim] += rVariables.Nu[i] * rVariables.BodyAcceleration[index];
            index++;
        }
    }

    for (SizeType i = 0; i < num_P_nodes; ++i) {
        rRightHandSideVector[num_U_nodes * dimension + i] +=
            inner_prod(row(grad_Np_T_perm, i), body_acceleration);
    }

    KRATOS_CATCH("")
}

Vector SmallStrainUPwDiffOrderElement::CalculateGreenLagrangeStrain(const Matrix& rDeformationGradient) const
{
    return this->GetStressStatePolicy().CalculateGreenLagrangeStrain(rDeformationGradient);
}

Matrix SmallStrainUPwDiffOrderElement::CalculateDeformationGradient(unsigned int GPoint) const
{
    KRATOS_TRY

    // Calculation of derivative of shape function with respect to reference
    // configuration derivative of shape function (displacement)
    Matrix J0;
    Matrix InvJ0;
    Matrix DNu_DX0;
    double detJ0;
    this->CalculateDerivativesOnInitialConfiguration(detJ0, J0, InvJ0, DNu_DX0, GPoint);

    // Calculating current Jacobian in order to find deformation gradient
    Matrix J;
    Matrix InvJ;
    double detJ;
    this->CalculateJacobianOnCurrentConfiguration(detJ, J, InvJ, GPoint);

    KRATOS_ERROR_IF(detJ < 0.0)
        << "ERROR:: Element " << this->Id() << " is inverted. DetJ: " << detJ << std::endl
        << "This usually indicates that the deformations are too large for the mesh size." << std::endl;

    return prod(J, InvJ0);

    KRATOS_CATCH("")
}

std::vector<Matrix> SmallStrainUPwDiffOrderElement::CalculateDeformationGradients() const
{
    std::vector<Matrix> result;
    for (unsigned int GPoint = 0;
         GPoint < this->GetGeometry().IntegrationPointsNumber(this->GetIntegrationMethod()); ++GPoint) {
        result.push_back(CalculateDeformationGradient(GPoint));
    }

    return result;
}

SizeType SmallStrainUPwDiffOrderElement::GetNumberOfDOF() const
{
    return GetGeometry().PointsNumber() * GetGeometry().WorkingSpaceDimension() +
           mpPressureGeometry->PointsNumber();
}

Element::DofsVectorType SmallStrainUPwDiffOrderElement::GetDofs() const
{
    return Geo::DofUtilities::ExtractUPwDofsFromNodes(GetGeometry(), *mpPressureGeometry,
                                                      GetGeometry().WorkingSpaceDimension());
}

Vector SmallStrainUPwDiffOrderElement::GetPressureSolutionVector()
{
    Vector result(mpPressureGeometry->PointsNumber());
    std::transform(this->GetGeometry().begin(),
                   this->GetGeometry().begin() + mpPressureGeometry->PointsNumber(), result.begin(),
                   [](const auto& node) { return node.FastGetSolutionStepValue(WATER_PRESSURE); });
    return result;
}

void SmallStrainUPwDiffOrderElement::CalculateAnyOfMaterialResponse(
    const std::vector<Matrix>&                       rDeformationGradients,
    ConstitutiveLaw::Parameters&                     rConstitutiveParameters,
    const Matrix&                                    rNuContainer,
    const GeometryType::ShapeFunctionsGradientsType& rDNu_DXContainer,
    std::vector<Vector>&                             rStrainVectors,
    std::vector<Vector>&                             rStressVectors,
    std::vector<Matrix>&                             rConstitutiveMatrices)
{
    const SizeType voigt_size =
        GetGeometry().WorkingSpaceDimension() == 3 ? VOIGT_SIZE_3D : VOIGT_SIZE_2D_PLANE_STRAIN;

    if (rStrainVectors.size() != rDeformationGradients.size()) {
        rStrainVectors.resize(rDeformationGradients.size());
        std::fill(rStrainVectors.begin(), rStrainVectors.end(), ZeroVector(voigt_size));
    }
    if (rStressVectors.size() != rDeformationGradients.size()) {
        rStressVectors.resize(rDeformationGradients.size());
        std::fill(rStressVectors.begin(), rStressVectors.end(), ZeroVector(voigt_size));
    }
    if (rConstitutiveMatrices.size() != rDeformationGradients.size()) {
        rConstitutiveMatrices.resize(rDeformationGradients.size());
        std::fill(rConstitutiveMatrices.begin(), rConstitutiveMatrices.end(), ZeroMatrix(voigt_size, voigt_size));
    }

    const auto determinants_of_deformation_gradients =
        GeoMechanicsMathUtilities::CalculateDeterminants(rDeformationGradients);

    for (unsigned int GPoint = 0; GPoint < rDeformationGradients.size(); ++GPoint) {
        ConstitutiveLawUtilities::SetConstitutiveParameters(
            rConstitutiveParameters, rStrainVectors[GPoint], rConstitutiveMatrices[GPoint],
            row(rNuContainer, GPoint), rDNu_DXContainer[GPoint], rDeformationGradients[GPoint],
            determinants_of_deformation_gradients[GPoint]);
        rConstitutiveParameters.SetStressVector(rStressVectors[GPoint]);

        mConstitutiveLawVector[GPoint]->CalculateMaterialResponseCauchy(rConstitutiveParameters);
    }
}

} // Namespace Kratos<|MERGE_RESOLUTION|>--- conflicted
+++ resolved
@@ -1110,7 +1110,7 @@
 
     const auto b_matrices = CalculateBMatrices(Variables.DNu_DXContainer, Variables.NuContainer);
     const auto integration_coefficients =
-        CalculateIntegrationCoefficients(IntegrationPoints, Variables.detJuContainer);
+        this->CalculateIntegrationCoefficients(IntegrationPoints, Variables.detJuContainer);
 
     const auto det_Js_initial_configuration =
         GeoEquationOfMotionUtilities::CalculateDetJsInitialConfiguration(rGeom, this->GetIntegrationMethod());
@@ -1461,20 +1461,6 @@
     return result;
 }
 
-<<<<<<< HEAD
-=======
-std::vector<double> SmallStrainUPwDiffOrderElement::CalculateIntegrationCoefficients(
-    const GeometryType::IntegrationPointsArrayType& rIntegrationPoints, const Vector& rDetJs) const
-{
-    auto result = std::vector<double>{};
-    std::transform(rIntegrationPoints.begin(), rIntegrationPoints.end(), rDetJs.begin(),
-                   std::back_inserter(result), [this](const auto& rIntegrationPoint, const auto& rDetJ) {
-        return mpStressStatePolicy->CalculateIntegrationCoefficient(rIntegrationPoint, rDetJ, GetGeometry());
-    });
-    return result;
-}
-
->>>>>>> aa9936e6
 void SmallStrainUPwDiffOrderElement::CalculateAndAddLHS(MatrixType&       rLeftHandSideMatrix,
                                                         ElementVariables& rVariables) const
 {
