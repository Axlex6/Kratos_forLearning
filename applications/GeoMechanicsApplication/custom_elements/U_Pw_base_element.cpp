// KRATOS___
//     //   ) )
//    //         ___      ___
//   //  ____  //___) ) //   ) )
//  //    / / //       //   / /
// ((____/ / ((____   ((___/ /  MECHANICS
//
//  License:         geo_mechanics_application/license.txt
//
//  Main authors:    Ignasi de Pouplana,
//                   Vahid Galavi
//

// Application includes
#include "custom_elements/U_Pw_base_element.hpp"
#include "custom_utilities/dof_utilities.h"
#include "custom_utilities/equation_of_motion_utilities.h"
#include "utilities/geometry_utilities.h"

namespace Kratos
{

int UPwBaseElement::Check(const ProcessInfo& rCurrentProcessInfo) const
{
    KRATOS_TRY

    // Base class checks for positive area and Id > 0
    if (int ierr = Element::Check(rCurrentProcessInfo); ierr != 0) return ierr;

    const PropertiesType& rProp = this->GetProperties();
    const GeometryType&   rGeom = this->GetGeometry();

    // verify nodal variables and dofs
    for (unsigned int i = 0; i < this->GetGeometry().PointsNumber(); ++i) {
        if (!rGeom[i].SolutionStepsDataHas(DISPLACEMENT))
            KRATOS_ERROR << "missing variable DISPLACEMENT on node " << rGeom[i].Id() << std::endl;

        if (!rGeom[i].SolutionStepsDataHas(VELOCITY))
            KRATOS_ERROR << "missing variable VELOCITY on node " << rGeom[i].Id() << std::endl;

        if (!rGeom[i].SolutionStepsDataHas(ACCELERATION))
            KRATOS_ERROR << "missing variable ACCELERATION on node " << rGeom[i].Id() << std::endl;

        if (!rGeom[i].SolutionStepsDataHas(WATER_PRESSURE))
            KRATOS_ERROR << "missing variable WATER_PRESSURE on node " << rGeom[i].Id() << std::endl;

        if (!rGeom[i].SolutionStepsDataHas(DT_WATER_PRESSURE))
            KRATOS_ERROR << "missing variable DT_WATER_PRESSURE on node " << rGeom[i].Id() << std::endl;

        if (!rGeom[i].SolutionStepsDataHas(VOLUME_ACCELERATION))
            KRATOS_ERROR << "missing variable VOLUME_ACCELERATION on node " << rGeom[i].Id() << std::endl;

        if (!rGeom[i].HasDofFor(DISPLACEMENT_X) || !rGeom[i].HasDofFor(DISPLACEMENT_Y) ||
            (this->GetGeometry().WorkingSpaceDimension() > 2 && !rGeom[i].HasDofFor(DISPLACEMENT_Z)))
            KRATOS_ERROR << "missing one of the dofs for the variable DISPLACEMENT on node "
                         << rGeom[i].Id() << std::endl;

        if (!rGeom[i].HasDofFor(WATER_PRESSURE))
            KRATOS_ERROR << "missing the dof for the variable WATER_PRESSURE on node "
                         << rGeom[i].Id() << std::endl;
    }

    // Verify properties
    if (!rProp.Has(DENSITY_SOLID) || rProp[DENSITY_SOLID] < 0.0)
        KRATOS_ERROR << "DENSITY_SOLID has Key zero, is not defined or has an "
                        "invalid value at element"
                     << this->Id() << std::endl;

    if (!rProp.Has(DENSITY_WATER) || rProp[DENSITY_WATER] < 0.0)
        KRATOS_ERROR << "DENSITY_WATER has Key zero, is not defined or has an "
                        "invalid value at element"
                     << this->Id() << std::endl;

    if (!rProp.Has(BULK_MODULUS_SOLID) || rProp[BULK_MODULUS_SOLID] < 0.0)
        KRATOS_ERROR
            << "BULK_MODULUS_SOLID has Key zero, is not defined or has an invalid value at element"
            << this->Id() << std::endl;

    if (!rProp.Has(POROSITY) || rProp[POROSITY] < 0.0 || rProp[POROSITY] > 1.0)
        KRATOS_ERROR << "POROSITY has Key zero, is not defined or has an invalid value at element"
                     << this->Id() << std::endl;

    if (this->GetGeometry().WorkingSpaceDimension() == 2) {
        // If this is a 2D problem, nodes must be in XY plane
        for (unsigned int i = 0; i < this->GetGeometry().PointsNumber(); ++i) {
            if (rGeom[i].Z() != 0.0)
                KRATOS_ERROR << " Node with non-zero Z coordinate found. Id: " << rGeom[i].Id() << std::endl;
        }
    }

    return 0;

    KRATOS_CATCH("")
}

void UPwBaseElement::Initialize(const ProcessInfo& rCurrentProcessInfo)
{
    KRATOS_TRY

    const auto& r_properties = this->GetProperties();
    const auto& r_geometry   = this->GetGeometry();
    const auto number_of_integration_points = r_geometry.IntegrationPointsNumber(mThisIntegrationMethod);

    mConstitutiveLawVector.resize(number_of_integration_points);
    for (unsigned int i = 0; i < mConstitutiveLawVector.size(); ++i) {
        mConstitutiveLawVector[i] = r_properties[CONSTITUTIVE_LAW]->Clone();
        mConstitutiveLawVector[i]->InitializeMaterial(
            r_properties, r_geometry, row(r_geometry.ShapeFunctionsValues(mThisIntegrationMethod), i));
    }

    mRetentionLawVector.resize(number_of_integration_points);
    for (auto& r_retention_law : mRetentionLawVector) {
        r_retention_law = RetentionLawFactory::Clone(r_properties);
    }

    if (mStressVector.size() != number_of_integration_points) {
        mStressVector.resize(number_of_integration_points);
        for (auto& r_stress_vector : mStressVector) {
            r_stress_vector.resize(GetStressStatePolicy().GetVoigtSize());
            std::fill(r_stress_vector.begin(), r_stress_vector.end(), 0.0);
        }
    }
    std::vector<Vector> strain_vectors(number_of_integration_points,
                                       ZeroVector(GetStressStatePolicy().GetVoigtSize()));

    mStateVariablesFinalized.resize(number_of_integration_points);
    ConstitutiveLaw::Parameters cl_values;
    cl_values.SetProcessInfo(rCurrentProcessInfo);
    cl_values.SetMaterialProperties(r_properties);
    for (unsigned int i = 0; i < mConstitutiveLawVector.size(); ++i) {
        cl_values.SetStrainVector(strain_vectors[i]);
        cl_values.SetStressVector(mStressVector[i]);
        if (r_properties[CONSTITUTIVE_LAW]->Has(STATE_VARIABLES))
            mConstitutiveLawVector[i]->SetValue(STATE_VARIABLES, mStateVariablesFinalized[i], rCurrentProcessInfo);
        mConstitutiveLawVector[i]->InitializeMaterialResponseCauchy(cl_values);
    }

    KRATOS_CATCH("")
}

void UPwBaseElement::ResetConstitutiveLaw()
{
    KRATOS_TRY

    for (auto& r_stress_vector : mStressVector) {
        r_stress_vector.clear();
    }
    mStressVector.clear();

    for (auto& r_state_variables : mStateVariablesFinalized) {
        r_state_variables.clear();
    }
    mStateVariablesFinalized.clear();

    KRATOS_CATCH("")
}

void UPwBaseElement::GetDofList(DofsVectorType& rElementalDofList, const ProcessInfo&) const
{
    rElementalDofList = GetDofs();
}

GeometryData::IntegrationMethod UPwBaseElement::GetIntegrationMethod() const
{
<<<<<<< HEAD
    GeometryData::IntegrationMethod GI_GAUSS;

    switch (this->GetGeometry().PointsNumber()) {
    case 3:
        GI_GAUSS = GeometryData::IntegrationMethod::GI_GAUSS_2;
        break;
    case 6:
        GI_GAUSS = GeometryData::IntegrationMethod::GI_GAUSS_2;
        break;
    case 10:
        if (this->GetGeometry().WorkingSpaceDimension() == 2)
        {
            GI_GAUSS = GeometryData::IntegrationMethod::GI_GAUSS_4;
        }
        else {
            GI_GAUSS = GeometryData::IntegrationMethod::GI_GAUSS_2;
        }
        break;
    case 15:
        if (this->GetGeometry().WorkingSpaceDimension() == 2)
        {
            GI_GAUSS = GeometryData::IntegrationMethod::GI_GAUSS_5;
        }
        else {
            GI_GAUSS = GeometryData::IntegrationMethod::GI_GAUSS_2;
        }
        break;
=======
    switch (this->GetGeometry().GetGeometryOrderType()) {
    case GeometryData::Kratos_Cubic_Order:
        return GeometryData::IntegrationMethod::GI_GAUSS_4;
    case GeometryData::Kratos_Quartic_Order:
        return GeometryData::IntegrationMethod::GI_GAUSS_5;
>>>>>>> 21dac14b
    default:
        return GeometryData::IntegrationMethod::GI_GAUSS_2;
    }
}

void UPwBaseElement::CalculateLocalSystem(MatrixType&        rLeftHandSideMatrix,
                                          VectorType&        rRightHandSideVector,
                                          const ProcessInfo& rCurrentProcessInfo)
{
    KRATOS_TRY

    rLeftHandSideMatrix  = ZeroMatrix{this->GetNumberOfDOF(), this->GetNumberOfDOF()};
    rRightHandSideVector = ZeroVector{this->GetNumberOfDOF()};
    const auto CalculateStiffnessMatrixFlag = true;
    const auto CalculateResidualVectorFlag  = true;
    CalculateAll(rLeftHandSideMatrix, rRightHandSideVector, rCurrentProcessInfo,
                 CalculateStiffnessMatrixFlag, CalculateResidualVectorFlag);

    KRATOS_CATCH("")
}

void UPwBaseElement::CalculateLeftHandSide(MatrixType& rLeftHandSideMatrix, const ProcessInfo& rCurrentProcessInfo)
{
    KRATOS_TRY

    rLeftHandSideMatrix = ZeroMatrix{this->GetNumberOfDOF(), this->GetNumberOfDOF()};
    auto       dummy_right_hand_side_vector = Vector{};
    const auto CalculateStiffnessMatrixFlag = true;
    const auto CalculateResidualVectorFlag  = false;
    CalculateAll(rLeftHandSideMatrix, dummy_right_hand_side_vector, rCurrentProcessInfo,
                 CalculateStiffnessMatrixFlag, CalculateResidualVectorFlag);

    KRATOS_CATCH("")
}

void UPwBaseElement::CalculateRightHandSide(VectorType& rRightHandSideVector, const ProcessInfo& rCurrentProcessInfo)
{
    KRATOS_TRY

    auto dummy_left_hand_side_matrix        = Matrix{};
    rRightHandSideVector                    = ZeroVector{this->GetNumberOfDOF()};
    const auto CalculateStiffnessMatrixFlag = false;
    const auto CalculateResidualVectorFlag  = true;
    CalculateAll(dummy_left_hand_side_matrix, rRightHandSideVector, rCurrentProcessInfo,
                 CalculateStiffnessMatrixFlag, CalculateResidualVectorFlag);

    KRATOS_CATCH("")
}

void UPwBaseElement::EquationIdVector(EquationIdVectorType& rResult, const ProcessInfo&) const
{
    rResult = Geo::DofUtilities::ExtractEquationIdsFrom(GetDofs());
}

void UPwBaseElement::CalculateMassMatrix(MatrixType& rMassMatrix, const ProcessInfo& rCurrentProcessInfo)
{
    KRATOS_TRY

    KRATOS_ERROR << "calling the default CalculateMassMatrix method for a "
                    "particular element ... illegal operation!!"
                 << this->Id() << std::endl;

    KRATOS_CATCH("")
}

void UPwBaseElement::CalculateDampingMatrix(MatrixType& rDampingMatrix, const ProcessInfo& rCurrentProcessInfo)
{
    KRATOS_TRY

    MatrixType mass_matrix = ZeroMatrix{this->GetNumberOfDOF(), this->GetNumberOfDOF()};
    this->CalculateMassMatrix(mass_matrix, rCurrentProcessInfo);

    MatrixType stiffness_matrix = ZeroMatrix{this->GetNumberOfDOF(), this->GetNumberOfDOF()};
    this->CalculateMaterialStiffnessMatrix(stiffness_matrix, rCurrentProcessInfo);

    const auto& r_prop = this->GetProperties();
    rDampingMatrix     = GeoEquationOfMotionUtilities::CalculateDampingMatrix(
        r_prop.Has(RAYLEIGH_ALPHA) ? r_prop[RAYLEIGH_ALPHA] : rCurrentProcessInfo[RAYLEIGH_ALPHA],
        r_prop.Has(RAYLEIGH_BETA) ? r_prop[RAYLEIGH_BETA] : rCurrentProcessInfo[RAYLEIGH_BETA],
        mass_matrix, stiffness_matrix);

    KRATOS_CATCH("")
}

void UPwBaseElement::GetValuesVector(Vector& rValues, int Step) const
{
    rValues = Geo::DofUtilities::ExtractSolutionStepValuesOfUPwDofs(GetDofs(), Step);
}

void UPwBaseElement::GetFirstDerivativesVector(Vector& rValues, int Step) const
{
    rValues = Geo::DofUtilities::ExtractFirstTimeDerivativesOfUPwDofs(GetDofs(), Step);
}

void UPwBaseElement::GetSecondDerivativesVector(Vector& rValues, int Step) const
{
    rValues = Geo::DofUtilities::ExtractSecondTimeDerivativesOfUPwDofs(GetDofs(), Step);
}

void UPwBaseElement::SetValuesOnIntegrationPoints(const Variable<Vector>&    rVariable,
                                                  const std::vector<Vector>& rValues,
                                                  const ProcessInfo&         rCurrentProcessInfo)
{
    KRATOS_TRY

    for (unsigned int i = 0; i < mConstitutiveLawVector.size(); ++i)
        mConstitutiveLawVector[i]->SetValue(rVariable, rValues[i], rCurrentProcessInfo);

    KRATOS_CATCH("")
}

void UPwBaseElement::SetValuesOnIntegrationPoints(const Variable<Matrix>&    rVariable,
                                                  const std::vector<Matrix>& rValues,
                                                  const ProcessInfo&         rCurrentProcessInfo)
{
    KRATOS_TRY

    for (unsigned int i = 0; i < mConstitutiveLawVector.size(); ++i) {
        mConstitutiveLawVector[i]->SetValue(rVariable, rValues[i], rCurrentProcessInfo);
    }

    KRATOS_CATCH("")
}

void UPwBaseElement::SetValuesOnIntegrationPoints(const Variable<double>&    rVariable,
                                                  const std::vector<double>& rValues,
                                                  const ProcessInfo&         rCurrentProcessInfo)
{
    KRATOS_TRY

    for (unsigned int i = 0; i < mConstitutiveLawVector.size(); ++i) {
        mConstitutiveLawVector[i]->SetValue(rVariable, rValues[i], rCurrentProcessInfo);
    }

    KRATOS_CATCH("")
}

void UPwBaseElement::CalculateOnIntegrationPoints(const Variable<ConstitutiveLaw::Pointer>& rVariable,
                                                  std::vector<ConstitutiveLaw::Pointer>& rValues,
                                                  const ProcessInfo& rCurrentProcessInfo)
{
    KRATOS_TRY

    if (rVariable == CONSTITUTIVE_LAW) {
        rValues.resize(mConstitutiveLawVector.size());
        for (unsigned int i = 0; i < mConstitutiveLawVector.size(); ++i) {
            rValues[i] = mConstitutiveLawVector[i];
        }
    }

    KRATOS_CATCH("")
}

void UPwBaseElement::CalculateOnIntegrationPoints(const Variable<array_1d<double, 3>>& rVariable,
                                                  std::vector<array_1d<double, 3>>&    rValues,
                                                  const ProcessInfo& rCurrentProcessInfo)
{
    KRATOS_TRY

    KRATOS_ERROR << "calling the default CalculateOnIntegrationPoints (array_1d<double, "
                    "3>) method for a particular element ... illegal operation!!"
                 << this->Id() << std::endl;

    KRATOS_CATCH("")
}

void UPwBaseElement::CalculateOnIntegrationPoints(const Variable<Matrix>& rVariable,
                                                  std::vector<Matrix>&    rValues,
                                                  const ProcessInfo&      rCurrentProcessInfo)
{
    KRATOS_TRY

    KRATOS_ERROR << "calling the default CalculateOnIntegrationPoints (Matrix) "
                    "method for a particular element ... illegal operation!!"
                 << this->Id() << std::endl;

    KRATOS_CATCH("")
}

void UPwBaseElement::CalculateOnIntegrationPoints(const Variable<Vector>& rVariable,
                                                  std::vector<Vector>&    rValues,
                                                  const ProcessInfo&      rCurrentProcessInfo)
{
    KRATOS_TRY

    KRATOS_ERROR << "calling the default CalculateOnIntegrationPoints (Vector) "
                    "method for a particular element ... illegal operation!!"
                 << this->Id() << std::endl;

    KRATOS_CATCH("")
}

void UPwBaseElement::CalculateOnIntegrationPoints(const Variable<double>& rVariable,
                                                  std::vector<double>&    rValues,
                                                  const ProcessInfo&      rCurrentProcessInfo)
{
    KRATOS_TRY

    KRATOS_ERROR << "calling the default CalculateOnIntegrationPoints (double) "
                    "method for a particular element ... illegal operation!!"
                 << this->Id() << std::endl;

    KRATOS_CATCH("")
}

void UPwBaseElement::CalculateMaterialStiffnessMatrix(MatrixType& rStiffnessMatrix, const ProcessInfo& CurrentProcessInfo)
{
    KRATOS_TRY

    KRATOS_ERROR << "calling the default CalculateMaterialStiffnessMatrix "
                    "method for a particular element ... illegal operation!!"
                 << this->Id() << std::endl;

    KRATOS_CATCH("")
}

void UPwBaseElement::CalculateAll(MatrixType&        rLeftHandSideMatrix,
                                  VectorType&        rRightHandSideVector,
                                  const ProcessInfo& CurrentProcessInfo,
                                  const bool         CalculateStiffnessMatrixFlag,
                                  const bool         CalculateResidualVectorFlag)
{
    KRATOS_TRY

    KRATOS_ERROR << "calling the default CalculateAll method for a particular "
                    "element ... illegal operation!!"
                 << this->Id() << std::endl;

    KRATOS_CATCH("")
}

std::vector<double> UPwBaseElement::CalculateIntegrationCoefficients(
    const GeometryType::IntegrationPointsArrayType& rIntegrationPoints, const Vector& rDetJs) const
{
    auto result = std::vector<double>{};
    result.reserve(rIntegrationPoints.size());
    std::transform(rIntegrationPoints.begin(), rIntegrationPoints.end(), rDetJs.begin(),
                   std::back_inserter(result), [this](const auto& rIntegrationPoint, const auto& rDetJ) {
        return mpStressStatePolicy->CalculateIntegrationCoefficient(rIntegrationPoint, rDetJ, GetGeometry());
    });
    return result;
}

void UPwBaseElement::CalculateDerivativesOnInitialConfiguration(
    double& detJ, Matrix& J0, Matrix& InvJ0, Matrix& DNu_DX0, unsigned int IntegrationPointIndex) const
{
    KRATOS_TRY

    const GeometryType&                             rGeom = this->GetGeometry();
    const GeometryType::IntegrationPointsArrayType& IntegrationPoints =
        rGeom.IntegrationPoints(mThisIntegrationMethod);

    GeometryUtils::JacobianOnInitialConfiguration(rGeom, IntegrationPoints[IntegrationPointIndex], J0);
    const Matrix& DN_De = rGeom.ShapeFunctionsLocalGradients(mThisIntegrationMethod)[IntegrationPointIndex];
    MathUtils<double>::InvertMatrix(J0, InvJ0, detJ);
    GeometryUtils::ShapeFunctionsGradients(DN_De, InvJ0, DNu_DX0);

    KRATOS_CATCH("")
}

void UPwBaseElement::CalculateJacobianOnCurrentConfiguration(double& detJ, Matrix& rJ, Matrix& rInvJ, unsigned int GPoint) const
{
    KRATOS_TRY

    rJ = this->GetGeometry().Jacobian(rJ, GPoint, mThisIntegrationMethod);
    MathUtils<double>::InvertMatrix(rJ, rInvJ, detJ);

    KRATOS_CATCH("")
}

std::size_t UPwBaseElement::GetNumberOfDOF() const
{
    return this->GetGeometry().PointsNumber() * (this->GetGeometry().WorkingSpaceDimension() + 1);
}

Element::DofsVectorType UPwBaseElement::GetDofs() const
{
    return Geo::DofUtilities::ExtractUPwDofsFromNodes(this->GetGeometry(),
                                                      this->GetGeometry().WorkingSpaceDimension());
}

StressStatePolicy& UPwBaseElement::GetStressStatePolicy() const { return *mpStressStatePolicy; }

} // Namespace Kratos<|MERGE_RESOLUTION|>--- conflicted
+++ resolved
@@ -162,41 +162,11 @@
 
 GeometryData::IntegrationMethod UPwBaseElement::GetIntegrationMethod() const
 {
-<<<<<<< HEAD
-    GeometryData::IntegrationMethod GI_GAUSS;
-
-    switch (this->GetGeometry().PointsNumber()) {
-    case 3:
-        GI_GAUSS = GeometryData::IntegrationMethod::GI_GAUSS_2;
-        break;
-    case 6:
-        GI_GAUSS = GeometryData::IntegrationMethod::GI_GAUSS_2;
-        break;
-    case 10:
-        if (this->GetGeometry().WorkingSpaceDimension() == 2)
-        {
-            GI_GAUSS = GeometryData::IntegrationMethod::GI_GAUSS_4;
-        }
-        else {
-            GI_GAUSS = GeometryData::IntegrationMethod::GI_GAUSS_2;
-        }
-        break;
-    case 15:
-        if (this->GetGeometry().WorkingSpaceDimension() == 2)
-        {
-            GI_GAUSS = GeometryData::IntegrationMethod::GI_GAUSS_5;
-        }
-        else {
-            GI_GAUSS = GeometryData::IntegrationMethod::GI_GAUSS_2;
-        }
-        break;
-=======
     switch (this->GetGeometry().GetGeometryOrderType()) {
     case GeometryData::Kratos_Cubic_Order:
         return GeometryData::IntegrationMethod::GI_GAUSS_4;
     case GeometryData::Kratos_Quartic_Order:
         return GeometryData::IntegrationMethod::GI_GAUSS_5;
->>>>>>> 21dac14b
     default:
         return GeometryData::IntegrationMethod::GI_GAUSS_2;
     }
