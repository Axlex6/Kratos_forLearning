// KRATOS___
//     //   ) )
//    //         ___      ___
//   //  ____  //___) ) //   ) )
//  //    / / //       //   / /
// ((____/ / ((____   ((___/ /  MECHANICS
//
//  License:         geo_mechanics_application/license.txt
//
//  Main authors:    Ignasi de Pouplana,
//                   Vahid Galavi
//

// Application includes
#include "custom_elements/U_Pw_base_element.hpp"

namespace Kratos
{

template< unsigned int TDim, unsigned int TNumNodes >
Element::Pointer UPwBaseElement<TDim,TNumNodes>::Create(IndexType NewId, 
                                                    NodesArrayType const& ThisNodes,
                                                    PropertiesType::Pointer pProperties) const
{
    KRATOS_ERROR << "calling the default Create method for a particular element ... illegal operation!!" << this->Id() << std::endl;

    return Element::Pointer( new UPwBaseElement( NewId, this->GetGeometry().Create( ThisNodes ), pProperties ) );
}

//----------------------------------------------------------------------------------------
template< unsigned int TDim, unsigned int TNumNodes >
Element::Pointer UPwBaseElement<TDim,TNumNodes>::Create(IndexType NewId,
                                                    GeometryType::Pointer pGeom,
                                                    PropertiesType::Pointer pProperties) const
{
    KRATOS_ERROR << "calling the default Create method for a particular element ... illegal operation!!" << this->Id() << std::endl;

    return Element::Pointer( new UPwBaseElement( NewId, pGeom, pProperties ) );
}

//----------------------------------------------------------------------------------------
template< unsigned int TDim, unsigned int TNumNodes >
int UPwBaseElement<TDim,TNumNodes>::
    Check( const ProcessInfo& rCurrentProcessInfo ) const
{
    KRATOS_TRY

    // Base class checks for positive area and Id > 0
    int ierr = Element::Check(rCurrentProcessInfo);
    if (ierr != 0) return ierr;

    const PropertiesType& rProp = this->GetProperties();
    const GeometryType& rGeom = this->GetGeometry();

    // verify nodal variables and dofs
    for ( unsigned int i = 0; i < TNumNodes; ++i ) {
        if ( rGeom[i].SolutionStepsDataHas( DISPLACEMENT ) == false )
            KRATOS_ERROR << "missing variable DISPLACEMENT on node " << rGeom[i].Id() << std::endl;

        if ( rGeom[i].SolutionStepsDataHas( VELOCITY ) == false )
            KRATOS_ERROR << "missing variable VELOCITY on node " << rGeom[i].Id() << std::endl;

        if ( rGeom[i].SolutionStepsDataHas( ACCELERATION ) == false )
            KRATOS_ERROR << "missing variable ACCELERATION on node " << rGeom[i].Id() << std::endl;

        if ( rGeom[i].SolutionStepsDataHas( WATER_PRESSURE ) == false )
            KRATOS_ERROR << "missing variable WATER_PRESSURE on node " << rGeom[i].Id() << std::endl;

        if ( rGeom[i].SolutionStepsDataHas( DT_WATER_PRESSURE ) == false )
            KRATOS_ERROR << "missing variable DT_WATER_PRESSURE on node " << rGeom[i].Id() << std::endl;

        if ( rGeom[i].SolutionStepsDataHas(VOLUME_ACCELERATION) == false )
            KRATOS_ERROR << "missing variable VOLUME_ACCELERATION on node " << rGeom[i].Id() << std::endl;

        if ( rGeom[i].HasDofFor( DISPLACEMENT_X ) == false ||
             rGeom[i].HasDofFor( DISPLACEMENT_Y ) == false ||
             rGeom[i].HasDofFor( DISPLACEMENT_Z ) == false )
            KRATOS_ERROR << "missing one of the dofs for the variable DISPLACEMENT on node " << rGeom[i].Id() << std::endl;

        if ( rGeom[i].HasDofFor( WATER_PRESSURE ) == false )
            KRATOS_ERROR << "missing the dof for the variable WATER_PRESSURE on node " << rGeom[i].Id() << std::endl;
    }

    // Verify ProcessInfo variables

    // Verify properties
    if ( rProp.Has( DENSITY_SOLID ) == false || rProp[DENSITY_SOLID] < 0.0 )
        KRATOS_ERROR << "DENSITY_SOLID has Key zero, is not defined or has an invalid value at element" << this->Id() << std::endl;

    if ( rProp.Has( DENSITY_WATER ) == false || rProp[DENSITY_WATER] < 0.0 )
        KRATOS_ERROR << "DENSITY_WATER has Key zero, is not defined or has an invalid value at element" << this->Id() << std::endl;

    if ( rProp.Has( YOUNG_MODULUS ) == false ) {
        if ( rProp.Has( UDSM_NAME ) == false )
            KRATOS_ERROR << "YOUNG_MODULUS has Key zero or is not defined at element" << this->Id() << std::endl;
    } else {
        if ( rProp[YOUNG_MODULUS] <= 0.0 )
            KRATOS_ERROR << "YOUNG_MODULUS has an invalid value at element" << this->Id() << std::endl;
    }

    if ( rProp.Has( POISSON_RATIO ) == false ) {
        if ( rProp.Has( UDSM_NAME ) == false )
            KRATOS_ERROR << "POISSON_RATIO has Key zero or is not defined at element" << this->Id() << std::endl;
    } else {
        const double& PoissonRatio = rProp[POISSON_RATIO];
        if ( PoissonRatio < 0.0 || PoissonRatio >= 0.5 )
            KRATOS_ERROR << "POISSON_RATIO has an invalid value at element" << this->Id() << std::endl;
    }

    if ( rProp.Has( BULK_MODULUS_SOLID ) == false || rProp[BULK_MODULUS_SOLID] < 0.0 )
        KRATOS_ERROR << "BULK_MODULUS_SOLID has Key zero, is not defined or has an invalid value at element" << this->Id() << std::endl;

    if ( rProp.Has( POROSITY ) == false || rProp[POROSITY] < 0.0 || rProp[POROSITY] > 1.0 )
        KRATOS_ERROR << "POROSITY has Key zero, is not defined or has an invalid value at element" << this->Id() << std::endl;

    if ( TDim == 2 ) {
        // If this is a 2D problem, nodes must be in XY plane
        for (unsigned int i=0; i<TNumNodes; ++i) {
            if (rGeom[i].Z() != 0.0)
                KRATOS_ERROR << " Node with non-zero Z coordinate found. Id: " << rGeom[i].Id() << std::endl;
        }
    }

    return 0;

    KRATOS_CATCH( "" );
}

//----------------------------------------------------------------------------------------
template< unsigned int TDim, unsigned int TNumNodes >
void UPwBaseElement<TDim,TNumNodes>::
    Initialize(const ProcessInfo& rCurrentProcessInfo)
{
    KRATOS_TRY
    // KRATOS_INFO("0-UPwBaseElement::Initialize()") << this->Id() << std::endl;

    const PropertiesType &rProp = this->GetProperties();
    const GeometryType &rGeom = this->GetGeometry();
    const unsigned int NumGPoints = rGeom.IntegrationPointsNumber( mThisIntegrationMethod );

    // pointer to constitutive laws
    if ( mConstitutiveLawVector.size() != NumGPoints )
        mConstitutiveLawVector.resize( NumGPoints );

    for ( unsigned int i = 0; i < mConstitutiveLawVector.size(); ++i ) {
        mConstitutiveLawVector[i] = rProp[CONSTITUTIVE_LAW]->Clone();
        mConstitutiveLawVector[i]->
            InitializeMaterial( rProp,
                                rGeom,
                                row( rGeom.ShapeFunctionsValues( mThisIntegrationMethod ), i ) );
    }

    // resize mStressVector:
    if ( mStressVector.size() != NumGPoints ) {
       unsigned int VoigtSize = VOIGT_SIZE_3D;
       if (TDim == 2) VoigtSize = VOIGT_SIZE_2D_PLANE_STRAIN;
       mStressVector.resize(NumGPoints);
       for (unsigned int i=0; i < mStressVector.size(); ++i) {
           mStressVector[i].resize(VoigtSize);
           std::fill(mStressVector[i].begin(), mStressVector[i].end(), 0.0);
       }
    }

    // resizing and setting state variables
    if (mStateVariablesFinalized.size() != NumGPoints)
       mStateVariablesFinalized.resize(NumGPoints);
    for (unsigned int i = 0; i < mConstitutiveLawVector.size(); ++i) {
        int nStateVariables = 0;
        nStateVariables = mConstitutiveLawVector[i]->GetValue( NUMBER_OF_UMAT_STATE_VARIABLES,
                                                               nStateVariables);
        if (nStateVariables > 0) {
            //ProcessInfo rCurrentProcessInfo;
            mConstitutiveLawVector[i]->SetValue( STATE_VARIABLES,
                                                 mStateVariablesFinalized[i],
                                                 rCurrentProcessInfo );
        }
    }

    if ( mRetentionLawVector.size() != NumGPoints )
        mRetentionLawVector.resize( NumGPoints );
    for ( unsigned int i = 0; i < mRetentionLawVector.size(); ++i ) {
        //RetentionLawFactory::Pointer pRetentionFactory;
        mRetentionLawVector[i] = RetentionLawFactory::Clone(rProp);
        mRetentionLawVector[i]->
            InitializeMaterial( rProp,
                                rGeom,
                                row( rGeom.ShapeFunctionsValues( mThisIntegrationMethod ), i ) );
    }

    mIsInitialised = true;

    KRATOS_CATCH( "" )

    // KRATOS_INFO("1-UPwBaseElement::Initialize()") << std::endl;
}

//----------------------------------------------------------------------------------------
template< unsigned int TDim, unsigned int TNumNodes >
void UPwBaseElement<TDim,TNumNodes>::
    ResetConstitutiveLaw()
{
    KRATOS_TRY
    // KRATOS_INFO("0-UPwBaseElement::ResetConstitutiveLaw()") << this->Id() << std::endl;

    // erasing stress vectors
    for (unsigned int i=0; i < mStressVector.size(); ++i) {
        mStressVector[i].clear();
    }
    mStressVector.clear();

    for (unsigned int i=0; i < mStateVariablesFinalized.size(); ++i) {
        mStateVariablesFinalized[i].clear();
    }
    mStateVariablesFinalized.clear();


    KRATOS_CATCH( "" )

    // KRATOS_INFO("1-UPwBaseElement::ResetConstitutiveLaw()") << this->Id() << std::endl;
}

//----------------------------------------------------------------------------------------
template< unsigned int TDim, unsigned int TNumNodes >
void UPwBaseElement<TDim,TNumNodes>::
    GetDofList( DofsVectorType& rElementalDofList,
                const ProcessInfo& rCurrentProcessInfo ) const
{
    KRATOS_TRY

    const GeometryType& rGeom = this->GetGeometry();
    const unsigned int N_DOF = this->GetNumberOfDOF();

    if (rElementalDofList.size() != N_DOF)
      rElementalDofList.resize( N_DOF );

    if (TDim == 3) {
        unsigned int index = 0;
        for (unsigned int i = 0; i < TNumNodes; ++i) {
            rElementalDofList[index++] = rGeom[i].pGetDof(DISPLACEMENT_X);
            rElementalDofList[index++] = rGeom[i].pGetDof(DISPLACEMENT_Y);
            rElementalDofList[index++] = rGeom[i].pGetDof(DISPLACEMENT_Z);
            rElementalDofList[index++] = rGeom[i].pGetDof(WATER_PRESSURE);
        }
    } else if (TDim == 2) {
        unsigned int index = 0;
        for (unsigned int i = 0; i < TNumNodes; ++i) {
            rElementalDofList[index++] = rGeom[i].pGetDof(DISPLACEMENT_X);
            rElementalDofList[index++] = rGeom[i].pGetDof(DISPLACEMENT_Y);
            rElementalDofList[index++] = rGeom[i].pGetDof(WATER_PRESSURE);
        }
    } else {
        KRATOS_ERROR << "undefined dimension in GetDofList... illegal operation!!" << this->Id() << std::endl;
    }

    KRATOS_CATCH( "" )
}

//----------------------------------------------------------------------------------------
template< unsigned int TDim, unsigned int TNumNodes >
GeometryData::IntegrationMethod UPwBaseElement<TDim,TNumNodes>::GetIntegrationMethod() const
{
    return GeometryData::IntegrationMethod::GI_GAUSS_2;
}

//----------------------------------------------------------------------------------------
template< unsigned int TDim, unsigned int TNumNodes >
void UPwBaseElement<TDim,TNumNodes>::
    CalculateLocalSystem( MatrixType& rLeftHandSideMatrix,
                          VectorType& rRightHandSideVector,
                          const ProcessInfo& rCurrentProcessInfo )
{
    KRATOS_TRY

    const unsigned int N_DOF = this->GetNumberOfDOF();

    //Resetting the LHS
    if ( rLeftHandSideMatrix.size1() != N_DOF )
        rLeftHandSideMatrix.resize( N_DOF, N_DOF, false );
    noalias( rLeftHandSideMatrix ) = ZeroMatrix( N_DOF, N_DOF );

    //Resetting the RHS
    if ( rRightHandSideVector.size() != N_DOF )
        rRightHandSideVector.resize( N_DOF, false );
    noalias( rRightHandSideVector ) = ZeroVector( N_DOF );

    //calculation flags
    const bool CalculateStiffnessMatrixFlag = true;
    const bool CalculateResidualVectorFlag = true;

    CalculateAll(rLeftHandSideMatrix,
                 rRightHandSideVector,
                 rCurrentProcessInfo,
                 CalculateStiffnessMatrixFlag,
                 CalculateResidualVectorFlag);

    KRATOS_CATCH( "" )
}

//----------------------------------------------------------------------------------------
template< unsigned int TDim, unsigned int TNumNodes >
void UPwBaseElement<TDim,TNumNodes>::
    CalculateLeftHandSide( MatrixType& rLeftHandSideMatrix,
                           const ProcessInfo& rCurrentProcessInfo )
{
    KRATOS_TRY;

    // Calculation flags
    const bool CalculateStiffnessMatrixFlag = true;
    const bool CalculateResidualVectorFlag = false;
    VectorType TempVector;

    CalculateAll(rLeftHandSideMatrix,
                 TempVector,
                 rCurrentProcessInfo,
                 CalculateStiffnessMatrixFlag,
                 CalculateResidualVectorFlag);

    KRATOS_CATCH("");
}

//----------------------------------------------------------------------------------------
template< unsigned int TDim, unsigned int TNumNodes >
void UPwBaseElement<TDim,TNumNodes>::
    CalculateRightHandSide( VectorType& rRightHandSideVector,
                            const ProcessInfo& rCurrentProcessInfo )
{
    KRATOS_TRY

    const unsigned int N_DOF = this->GetNumberOfDOF();

    //Resetting the RHS
    if ( rRightHandSideVector.size() != N_DOF )
        rRightHandSideVector.resize( N_DOF, false );
    noalias( rRightHandSideVector ) = ZeroVector( N_DOF );

    const bool CalculateStiffnessMatrixFlag = false;
    const bool CalculateResidualVectorFlag = true;
    MatrixType TempMatrix = Matrix();

    CalculateAll(TempMatrix,
                 rRightHandSideVector,
                 rCurrentProcessInfo,
                 CalculateStiffnessMatrixFlag,
                 CalculateResidualVectorFlag);

    KRATOS_CATCH( "" )
}

//----------------------------------------------------------------------------------------
template< unsigned int TDim, unsigned int TNumNodes >
void UPwBaseElement<TDim,TNumNodes>::
    EquationIdVector(EquationIdVectorType& rResult,
                     const ProcessInfo& rCurrentProcessInfo) const
{
    KRATOS_TRY

    const GeometryType& rGeom = this->GetGeometry();
    const unsigned int N_DOF = this->GetNumberOfDOF();

    if (rResult.size() != N_DOF)
      rResult.resize( N_DOF, false );

<<<<<<< HEAD
    if (TDim == 3) {
=======
    if (TDim == 2) {
>>>>>>> f93382b9
        unsigned int index = 0;
        for (unsigned int i = 0; i < TNumNodes; ++i) {
            rResult[index++] = rGeom[i].GetDof(DISPLACEMENT_X).EquationId();
            rResult[index++] = rGeom[i].GetDof(DISPLACEMENT_Y).EquationId();
            rResult[index++] = rGeom[i].GetDof(DISPLACEMENT_Z).EquationId();
            rResult[index++] = rGeom[i].GetDof(WATER_PRESSURE).EquationId();
        }
<<<<<<< HEAD
    } else if (TDim == 2) {
=======
    } else if (TDim == 3) {
>>>>>>> f93382b9
        unsigned int index = 0;
        for (unsigned int i = 0; i < TNumNodes; ++i) {
            rResult[index++] = rGeom[i].GetDof(DISPLACEMENT_X).EquationId();
            rResult[index++] = rGeom[i].GetDof(DISPLACEMENT_Y).EquationId();
            rResult[index++] = rGeom[i].GetDof(WATER_PRESSURE).EquationId();
        }
    } else {
        KRATOS_ERROR << "undefined dimension in EquationIdVector... illegal operation!!" << this->Id() << std::endl;
    }

    KRATOS_CATCH( "" )
}

//----------------------------------------------------------------------------------------
template< unsigned int TDim, unsigned int TNumNodes >
void UPwBaseElement<TDim,TNumNodes>::
    CalculateMassMatrix( MatrixType& rMassMatrix,
                         const ProcessInfo& rCurrentProcessInfo )
{
    KRATOS_TRY

    KRATOS_ERROR << "calling the default CalculateMassMatrix method for a particular element ... illegal operation!!" << this->Id() << std::endl;

    KRATOS_CATCH( "" )
}

//----------------------------------------------------------------------------------------
template< unsigned int TDim, unsigned int TNumNodes >
void UPwBaseElement<TDim,TNumNodes>::
    CalculateDampingMatrix(MatrixType& rDampingMatrix,
                           const ProcessInfo& rCurrentProcessInfo)
{
    KRATOS_TRY

    // Rayleigh Method (Damping Matrix = alpha*M + beta*K)

    const unsigned int N_DOF = this->GetNumberOfDOF();

    // Compute Mass Matrix
    MatrixType MassMatrix(N_DOF, N_DOF);

    this->CalculateMassMatrix(MassMatrix,rCurrentProcessInfo);

    // Compute Stiffness matrix
    MatrixType StiffnessMatrix(N_DOF, N_DOF);

    this->CalculateMaterialStiffnessMatrix(StiffnessMatrix, rCurrentProcessInfo);

    // Compute Damping Matrix
    if ( rDampingMatrix.size1() != N_DOF )
        rDampingMatrix.resize( N_DOF, N_DOF, false );
    noalias( rDampingMatrix ) = ZeroMatrix( N_DOF, N_DOF );

    const PropertiesType& rProp = this->GetProperties();

    if (rProp.Has( RAYLEIGH_ALPHA ))
        noalias(rDampingMatrix) += rProp[RAYLEIGH_ALPHA] * MassMatrix;
    else
        noalias(rDampingMatrix) += rCurrentProcessInfo[RAYLEIGH_ALPHA] * MassMatrix;

    if (rProp.Has( RAYLEIGH_BETA ))
        noalias(rDampingMatrix) += rProp[RAYLEIGH_BETA] * StiffnessMatrix;
    else
        noalias(rDampingMatrix) += rCurrentProcessInfo[RAYLEIGH_BETA] * StiffnessMatrix;

    KRATOS_CATCH( "" )
}

//----------------------------------------------------------------------------------------
template< unsigned int TDim, unsigned int TNumNodes >
void UPwBaseElement<TDim,TNumNodes>::
    GetValuesVector( Vector& rValues, int Step ) const
{
    KRATOS_TRY

    const GeometryType& rGeom = this->GetGeometry();
    const unsigned int N_DOF = this->GetNumberOfDOF();

    if ( rValues.size() != N_DOF )
        rValues.resize( N_DOF, false );

<<<<<<< HEAD
    if ( TDim == 3 ) {
=======
    if ( TDim == 2 ) {
>>>>>>> f93382b9
        unsigned int index = 0;
        for ( unsigned int i = 0; i < TNumNodes; ++i ) {
            rValues[index++] = rGeom[i].FastGetSolutionStepValue( DISPLACEMENT_X, Step );
            rValues[index++] = rGeom[i].FastGetSolutionStepValue( DISPLACEMENT_Y, Step );
<<<<<<< HEAD
            rValues[index++] = rGeom[i].FastGetSolutionStepValue( DISPLACEMENT_Z, Step );
            rValues[index++] = 0.0;
        }
    } else if ( TDim == 2 ){
=======
            rValues[index++] = 0.0;
        }
    } else if ( TDim == 3 ){
>>>>>>> f93382b9
        unsigned int index = 0;
        for ( unsigned int i = 0; i < TNumNodes; ++i ) {
            rValues[index++] = rGeom[i].FastGetSolutionStepValue( DISPLACEMENT_X, Step );
            rValues[index++] = rGeom[i].FastGetSolutionStepValue( DISPLACEMENT_Y, Step );
<<<<<<< HEAD
=======
            rValues[index++] = rGeom[i].FastGetSolutionStepValue( DISPLACEMENT_Z, Step );
>>>>>>> f93382b9
            rValues[index++] = 0.0;
        }
    } else {
        KRATOS_ERROR << "undefined dimension in GetValuesVector... illegal operation!!" << this->Id() << std::endl;
    }

    KRATOS_CATCH( "" )
}

//----------------------------------------------------------------------------------------
template< unsigned int TDim, unsigned int TNumNodes >
void UPwBaseElement<TDim,TNumNodes>::
    GetFirstDerivativesVector( Vector& rValues, int Step ) const
{
    KRATOS_TRY

    const GeometryType& rGeom = this->GetGeometry();
    const unsigned int N_DOF = this->GetNumberOfDOF();

    if ( rValues.size() != N_DOF )
        rValues.resize( N_DOF, false );

<<<<<<< HEAD
    if ( TDim == 3 ) {
=======
    if ( TDim == 2 ) {
>>>>>>> f93382b9
        unsigned int index = 0;
        for ( unsigned int i = 0; i < TNumNodes; ++i ) {
            rValues[index++] = rGeom[i].FastGetSolutionStepValue( VELOCITY_X, Step );
            rValues[index++] = rGeom[i].FastGetSolutionStepValue( VELOCITY_Y, Step );
<<<<<<< HEAD
            rValues[index++] = rGeom[i].FastGetSolutionStepValue( VELOCITY_Z, Step );
            rValues[index++] = 0.0;
        }
    } else if (TDim == 2) {
=======
            rValues[index++] = 0.0;
        }
    } else if (TDim == 3) {
>>>>>>> f93382b9
        unsigned int index = 0;
        for ( unsigned int i = 0; i < TNumNodes; ++i ) {
            rValues[index++] = rGeom[i].FastGetSolutionStepValue( VELOCITY_X, Step );
            rValues[index++] = rGeom[i].FastGetSolutionStepValue( VELOCITY_Y, Step );
<<<<<<< HEAD
=======
            rValues[index++] = rGeom[i].FastGetSolutionStepValue( VELOCITY_Z, Step );
>>>>>>> f93382b9
            rValues[index++] = 0.0;
        }
    } else {
        KRATOS_ERROR << "undefined dimension in GetFirstDerivativesVector... illegal operation!!" << this->Id() << std::endl;
    }

    KRATOS_CATCH( "" )
}

//----------------------------------------------------------------------------------------
template< unsigned int TDim, unsigned int TNumNodes >
void UPwBaseElement<TDim,TNumNodes>::
    GetSecondDerivativesVector( Vector& rValues, int Step ) const
{
    KRATOS_TRY

    const GeometryType& rGeom = this->GetGeometry();
    const unsigned int N_DOF = this->GetNumberOfDOF();

    if ( rValues.size() != N_DOF )
        rValues.resize( N_DOF, false );

<<<<<<< HEAD
    if ( TDim == 3 ) {
=======
    if ( TDim == 2 ) {
>>>>>>> f93382b9
        unsigned int index = 0;
        for ( unsigned int i = 0; i < TNumNodes; ++i ) {
            rValues[index++] = rGeom[i].FastGetSolutionStepValue( ACCELERATION_X, Step );
            rValues[index++] = rGeom[i].FastGetSolutionStepValue( ACCELERATION_Y, Step );
<<<<<<< HEAD
            rValues[index++] = rGeom[i].FastGetSolutionStepValue( ACCELERATION_Z, Step );
            rValues[index++] = 0.0;
        }
    } else if (TDim == 2){
=======
            rValues[index++] = 0.0;
        }
    } else if (TDim == 3) {
>>>>>>> f93382b9
        unsigned int index = 0;
        for ( unsigned int i = 0; i < TNumNodes; ++i ) {
            rValues[index++] = rGeom[i].FastGetSolutionStepValue( ACCELERATION_X, Step );
            rValues[index++] = rGeom[i].FastGetSolutionStepValue( ACCELERATION_Y, Step );
<<<<<<< HEAD
=======
            rValues[index++] = rGeom[i].FastGetSolutionStepValue( ACCELERATION_Z, Step );
>>>>>>> f93382b9
            rValues[index++] = 0.0;
        }
    } else {
        KRATOS_ERROR << "undefined dimension in GetSecondDerivativesVector... illegal operation!!" << this->Id() << std::endl;
    }

    KRATOS_CATCH( "" )
}

//-------------------------------------------------------------------------------------------------------------------------------------------
template< unsigned int TDim, unsigned int TNumNodes >
void UPwBaseElement<TDim,TNumNodes>::
    SetValuesOnIntegrationPoints(const Variable<Vector>& rVariable,
                                 const std::vector<Vector>& rValues,
                                 const ProcessInfo& rCurrentProcessInfo)
{
    KRATOS_TRY

    for ( unsigned int i = 0; i < mConstitutiveLawVector.size(); ++i )
        mConstitutiveLawVector[i]->SetValue( rVariable, rValues[i], rCurrentProcessInfo );

    KRATOS_CATCH( "" )
}

//-------------------------------------------------------------------------------------------------------------------------------------------
template< unsigned int TDim, unsigned int TNumNodes >
void UPwBaseElement<TDim,TNumNodes>::
    SetValuesOnIntegrationPoints(const Variable<Matrix>& rVariable,
                                 const std::vector<Matrix>& rValues,
                                 const ProcessInfo& rCurrentProcessInfo)
{
    KRATOS_TRY

    for ( unsigned int i = 0; i < mConstitutiveLawVector.size(); ++i )
        mConstitutiveLawVector[i]->SetValue( rVariable, rValues[i], rCurrentProcessInfo );

    KRATOS_CATCH( "" )
}

//-------------------------------------------------------------------------------------------------------------------------------------------
template< unsigned int TDim, unsigned int TNumNodes >
void UPwBaseElement<TDim,TNumNodes>::
    SetValuesOnIntegrationPoints(const Variable<double>& rVariable,
                                 const std::vector<double>& rValues,
                                 const ProcessInfo& rCurrentProcessInfo )
{
    KRATOS_TRY

    for ( unsigned int i = 0; i < mConstitutiveLawVector.size(); ++i )
        mConstitutiveLawVector[i]->SetValue( rVariable, rValues[i], rCurrentProcessInfo );

    KRATOS_CATCH( "" )
}

//----------------------------------------------------------------------------------------
template< unsigned int TDim, unsigned int TNumNodes >
void UPwBaseElement<TDim,TNumNodes>::
    CalculateOnIntegrationPoints(const Variable<ConstitutiveLaw::Pointer>& rVariable,
                                 std::vector<ConstitutiveLaw::Pointer>& rValues,
                                 const ProcessInfo& rCurrentProcessInfo)
{
    KRATOS_TRY

    if (rVariable == CONSTITUTIVE_LAW) {
        if ( rValues.size() != mConstitutiveLawVector.size() )
            rValues.resize(mConstitutiveLawVector.size());

        for (unsigned int i=0; i < mConstitutiveLawVector.size(); ++i)
            rValues[i] = mConstitutiveLawVector[i];
    }

    KRATOS_CATCH( "" )
}

//-------------------------------------------------------------------------------------------------------------------------------------------
template< unsigned int TDim, unsigned int TNumNodes >
void UPwBaseElement<TDim,TNumNodes>::
    CalculateMaterialStiffnessMatrix( MatrixType& rStiffnessMatrix,
                                      const ProcessInfo& CurrentProcessInfo )
{
    KRATOS_TRY

    KRATOS_ERROR << "calling the default CalculateMaterialStiffnessMatrix method for a particular element ... illegal operation!!" << this->Id() << std::endl;

    KRATOS_CATCH( "" )
}

//----------------------------------------------------------------------------------------

template< unsigned int TDim, unsigned int TNumNodes >
void UPwBaseElement<TDim,TNumNodes>::
    CalculateAll( MatrixType& rLeftHandSideMatrix,
                  VectorType& rRightHandSideVector,
                  const ProcessInfo& CurrentProcessInfo,
                  const bool CalculateStiffnessMatrixFlag,
                  const bool CalculateResidualVectorFlag)
{
    KRATOS_TRY

    KRATOS_ERROR << "calling the default CalculateAll method for a particular element ... illegal operation!!" << this->Id() << std::endl;

    KRATOS_CATCH( "" )
}

//----------------------------------------------------------------------------------------
template< unsigned int TDim, unsigned int TNumNodes >
double UPwBaseElement<TDim,TNumNodes>::
    CalculateIntegrationCoefficient(const GeometryType::IntegrationPointsArrayType& IntegrationPoints,
                                    const IndexType& PointNumber,
                                    const double& detJ)

{
    return IntegrationPoints[PointNumber].Weight() * detJ;
}

//----------------------------------------------------------------------------------------
template< unsigned int TDim, unsigned int TNumNodes >
void UPwBaseElement<TDim,TNumNodes>::
    CalculateDerivativesOnInitialConfiguration(double& detJ,
                                               Matrix& J0,
                                               Matrix& InvJ0,
                                               Matrix& DNu_DX0,
                                               const IndexType& GPoint) const
{
    KRATOS_TRY
    // KRATOS_INFO("0-UPwBaseElement::CalculateDerivativesOnInitialConfiguration()") << std::endl;

    const GeometryType& rGeom = this->GetGeometry();
    const GeometryType::IntegrationPointsArrayType& IntegrationPoints = rGeom.IntegrationPoints( mThisIntegrationMethod );

    GeometryUtils::JacobianOnInitialConfiguration(rGeom, IntegrationPoints[GPoint], J0);
    const Matrix& DN_De = rGeom.ShapeFunctionsLocalGradients(mThisIntegrationMethod)[GPoint];
    MathUtils<double>::InvertMatrix( J0, InvJ0, detJ );
    GeometryUtils::ShapeFunctionsGradients(DN_De, InvJ0, DNu_DX0);

    // KRATOS_INFO("1-UPwBaseElement::CalculateDerivativesOnInitialConfiguration()") << std::endl;
<<<<<<< HEAD

    KRATOS_CATCH( "" )
}

//----------------------------------------------------------------------------------------
template< unsigned int TDim, unsigned int TNumNodes >
void UPwBaseElement<TDim,TNumNodes>::
    CalculateJacobianOnCurrentConfiguration(double& detJ,
                                            Matrix& rJ,
                                            Matrix& rInvJ,
                                            const IndexType& GPoint) const
{
    KRATOS_TRY

    // KRATOS_INFO("0-UPwBaseElement::CalculateJacobianOnCurrentConfiguration()") << std::endl;
    const GeometryType& rGeom = this->GetGeometry();

    rJ = rGeom.Jacobian( rJ, GPoint, mThisIntegrationMethod );
    MathUtils<double>::InvertMatrix( rJ, rInvJ, detJ );

    // KRATOS_INFO("1-UPwBaseElement::CalculateJacobianOnCurrentConfiguration()") << std::endl;
=======
    KRATOS_CATCH( "" )
}

//----------------------------------------------------------------------------------------
template< unsigned int TDim, unsigned int TNumNodes >
void UPwBaseElement<TDim,TNumNodes>::
    CalculateJacobianOnCurrentConfiguration(double& detJ,
                                            Matrix& rJ,
                                            Matrix& rInvJ,
                                            const IndexType& GPoint) const
{
    KRATOS_TRY
    // KRATOS_INFO("0-UPwBaseElement::CalculateJacobianOnCurrentConfiguration()") << std::endl;

    const GeometryType& rGeom = this->GetGeometry();

    rJ = rGeom.Jacobian( rJ, GPoint, mThisIntegrationMethod );
    MathUtils<double>::InvertMatrix( rJ, rInvJ, detJ );
>>>>>>> f93382b9

    // KRATOS_INFO("1-UPwBaseElement::CalculateJacobianOnCurrentConfiguration()") << std::endl;
    KRATOS_CATCH( "" )
}

//----------------------------------------------------------------------------------------
template< unsigned int TDim, unsigned int TNumNodes >
void UPwBaseElement<TDim,TNumNodes>::
    CalculateJacobianOnCurrentConfiguration(double& detJ,
                                            Matrix& J,
                                            Matrix& InvJ,
                                            Matrix& GradNpT,
                                            const IndexType &GPoint) const
{
    KRATOS_TRY

    const GeometryType& rGeom = this->GetGeometry();
    Matrix DisplacementMatrix;
    GeoElementUtilities::
        GetNodalVariableMatrix<TDim, TNumNodes>(DisplacementMatrix, rGeom, DISPLACEMENT);

    J.clear();
    J = this->GetGeometry().Jacobian(J, GPoint, mThisIntegrationMethod, DisplacementMatrix);

    MathUtils<double>::InvertMatrix( J, InvJ, detJ );

    const Matrix& DN_De = this->GetGeometry().ShapeFunctionsLocalGradients(mThisIntegrationMethod)[GPoint];
    noalias( GradNpT ) = prod( DN_De, InvJ);

    KRATOS_CATCH( "" )
}

//----------------------------------------------------------------------------------------
template< unsigned int TDim, unsigned int TNumNodes >
    double UPwBaseElement<TDim,TNumNodes>::
        CalculateDerivativesOnCurrentConfiguration( Matrix& rJ,
                                                    Matrix& rInvJ,
                                                    Matrix& rDN_DX,
                                                    const IndexType &PointNumber,
                                                    IntegrationMethod ThisIntegrationMethod ) const
{
    double detJ;
    rJ = this->GetGeometry().Jacobian( rJ, PointNumber, ThisIntegrationMethod );
    const Matrix& DN_De = this->GetGeometry().ShapeFunctionsLocalGradients(ThisIntegrationMethod)[PointNumber];
    MathUtils<double>::InvertMatrix( rJ, rInvJ, detJ );
    GeometryUtils::ShapeFunctionsGradients(DN_De, rInvJ, rDN_DX);
    return detJ;
}

//----------------------------------------------------------------------------------------
template< unsigned int TDim, unsigned int TNumNodes >
unsigned int UPwBaseElement<TDim,TNumNodes>::GetNumberOfDOF() const
{
    return TNumNodes * (TDim + 1);
}

//-------------------------------------------------------------------------------------------------------------------------------------------

template class UPwBaseElement<2,3>;
template class UPwBaseElement<2,4>;
template class UPwBaseElement<3,4>;
template class UPwBaseElement<3,6>;
template class UPwBaseElement<3,8>;

template class UPwBaseElement<2,6>;
template class UPwBaseElement<2,8>;
template class UPwBaseElement<2,9>;
template class UPwBaseElement<3,10>;
template class UPwBaseElement<3,20>;
template class UPwBaseElement<3,27>;

} // Namespace Kratos<|MERGE_RESOLUTION|>--- conflicted
+++ resolved
@@ -18,7 +18,7 @@
 {
 
 template< unsigned int TDim, unsigned int TNumNodes >
-Element::Pointer UPwBaseElement<TDim,TNumNodes>::Create(IndexType NewId, 
+Element::Pointer UPwBaseElement<TDim,TNumNodes>::Create(IndexType NewId,
                                                     NodesArrayType const& ThisNodes,
                                                     PropertiesType::Pointer pProperties) const
 {
@@ -360,11 +360,14 @@
     if (rResult.size() != N_DOF)
       rResult.resize( N_DOF, false );
 
-<<<<<<< HEAD
-    if (TDim == 3) {
-=======
     if (TDim == 2) {
->>>>>>> f93382b9
+        unsigned int index = 0;
+        for (unsigned int i = 0; i < TNumNodes; ++i) {
+            rResult[index++] = rGeom[i].GetDof(DISPLACEMENT_X).EquationId();
+            rResult[index++] = rGeom[i].GetDof(DISPLACEMENT_Y).EquationId();
+            rResult[index++] = rGeom[i].GetDof(WATER_PRESSURE).EquationId();
+        }
+    } else if (TDim == 3) {
         unsigned int index = 0;
         for (unsigned int i = 0; i < TNumNodes; ++i) {
             rResult[index++] = rGeom[i].GetDof(DISPLACEMENT_X).EquationId();
@@ -372,17 +375,6 @@
             rResult[index++] = rGeom[i].GetDof(DISPLACEMENT_Z).EquationId();
             rResult[index++] = rGeom[i].GetDof(WATER_PRESSURE).EquationId();
         }
-<<<<<<< HEAD
-    } else if (TDim == 2) {
-=======
-    } else if (TDim == 3) {
->>>>>>> f93382b9
-        unsigned int index = 0;
-        for (unsigned int i = 0; i < TNumNodes; ++i) {
-            rResult[index++] = rGeom[i].GetDof(DISPLACEMENT_X).EquationId();
-            rResult[index++] = rGeom[i].GetDof(DISPLACEMENT_Y).EquationId();
-            rResult[index++] = rGeom[i].GetDof(WATER_PRESSURE).EquationId();
-        }
     } else {
         KRATOS_ERROR << "undefined dimension in EquationIdVector... illegal operation!!" << this->Id() << std::endl;
     }
@@ -458,33 +450,19 @@
     if ( rValues.size() != N_DOF )
         rValues.resize( N_DOF, false );
 
-<<<<<<< HEAD
-    if ( TDim == 3 ) {
-=======
     if ( TDim == 2 ) {
->>>>>>> f93382b9
         unsigned int index = 0;
         for ( unsigned int i = 0; i < TNumNodes; ++i ) {
             rValues[index++] = rGeom[i].FastGetSolutionStepValue( DISPLACEMENT_X, Step );
             rValues[index++] = rGeom[i].FastGetSolutionStepValue( DISPLACEMENT_Y, Step );
-<<<<<<< HEAD
-            rValues[index++] = rGeom[i].FastGetSolutionStepValue( DISPLACEMENT_Z, Step );
             rValues[index++] = 0.0;
         }
-    } else if ( TDim == 2 ){
-=======
-            rValues[index++] = 0.0;
-        }
     } else if ( TDim == 3 ){
->>>>>>> f93382b9
         unsigned int index = 0;
         for ( unsigned int i = 0; i < TNumNodes; ++i ) {
             rValues[index++] = rGeom[i].FastGetSolutionStepValue( DISPLACEMENT_X, Step );
             rValues[index++] = rGeom[i].FastGetSolutionStepValue( DISPLACEMENT_Y, Step );
-<<<<<<< HEAD
-=======
             rValues[index++] = rGeom[i].FastGetSolutionStepValue( DISPLACEMENT_Z, Step );
->>>>>>> f93382b9
             rValues[index++] = 0.0;
         }
     } else {
@@ -507,33 +485,19 @@
     if ( rValues.size() != N_DOF )
         rValues.resize( N_DOF, false );
 
-<<<<<<< HEAD
-    if ( TDim == 3 ) {
-=======
     if ( TDim == 2 ) {
->>>>>>> f93382b9
         unsigned int index = 0;
         for ( unsigned int i = 0; i < TNumNodes; ++i ) {
             rValues[index++] = rGeom[i].FastGetSolutionStepValue( VELOCITY_X, Step );
             rValues[index++] = rGeom[i].FastGetSolutionStepValue( VELOCITY_Y, Step );
-<<<<<<< HEAD
-            rValues[index++] = rGeom[i].FastGetSolutionStepValue( VELOCITY_Z, Step );
             rValues[index++] = 0.0;
         }
-    } else if (TDim == 2) {
-=======
-            rValues[index++] = 0.0;
-        }
     } else if (TDim == 3) {
->>>>>>> f93382b9
         unsigned int index = 0;
         for ( unsigned int i = 0; i < TNumNodes; ++i ) {
             rValues[index++] = rGeom[i].FastGetSolutionStepValue( VELOCITY_X, Step );
             rValues[index++] = rGeom[i].FastGetSolutionStepValue( VELOCITY_Y, Step );
-<<<<<<< HEAD
-=======
             rValues[index++] = rGeom[i].FastGetSolutionStepValue( VELOCITY_Z, Step );
->>>>>>> f93382b9
             rValues[index++] = 0.0;
         }
     } else {
@@ -556,33 +520,19 @@
     if ( rValues.size() != N_DOF )
         rValues.resize( N_DOF, false );
 
-<<<<<<< HEAD
-    if ( TDim == 3 ) {
-=======
     if ( TDim == 2 ) {
->>>>>>> f93382b9
         unsigned int index = 0;
         for ( unsigned int i = 0; i < TNumNodes; ++i ) {
             rValues[index++] = rGeom[i].FastGetSolutionStepValue( ACCELERATION_X, Step );
             rValues[index++] = rGeom[i].FastGetSolutionStepValue( ACCELERATION_Y, Step );
-<<<<<<< HEAD
-            rValues[index++] = rGeom[i].FastGetSolutionStepValue( ACCELERATION_Z, Step );
             rValues[index++] = 0.0;
         }
-    } else if (TDim == 2){
-=======
-            rValues[index++] = 0.0;
-        }
     } else if (TDim == 3) {
->>>>>>> f93382b9
         unsigned int index = 0;
         for ( unsigned int i = 0; i < TNumNodes; ++i ) {
             rValues[index++] = rGeom[i].FastGetSolutionStepValue( ACCELERATION_X, Step );
             rValues[index++] = rGeom[i].FastGetSolutionStepValue( ACCELERATION_Y, Step );
-<<<<<<< HEAD
-=======
             rValues[index++] = rGeom[i].FastGetSolutionStepValue( ACCELERATION_Z, Step );
->>>>>>> f93382b9
             rValues[index++] = 0.0;
         }
     } else {
@@ -719,8 +669,6 @@
     GeometryUtils::ShapeFunctionsGradients(DN_De, InvJ0, DNu_DX0);
 
     // KRATOS_INFO("1-UPwBaseElement::CalculateDerivativesOnInitialConfiguration()") << std::endl;
-<<<<<<< HEAD
-
     KRATOS_CATCH( "" )
 }
 
@@ -733,34 +681,12 @@
                                             const IndexType& GPoint) const
 {
     KRATOS_TRY
-
     // KRATOS_INFO("0-UPwBaseElement::CalculateJacobianOnCurrentConfiguration()") << std::endl;
+
     const GeometryType& rGeom = this->GetGeometry();
 
     rJ = rGeom.Jacobian( rJ, GPoint, mThisIntegrationMethod );
     MathUtils<double>::InvertMatrix( rJ, rInvJ, detJ );
-
-    // KRATOS_INFO("1-UPwBaseElement::CalculateJacobianOnCurrentConfiguration()") << std::endl;
-=======
-    KRATOS_CATCH( "" )
-}
-
-//----------------------------------------------------------------------------------------
-template< unsigned int TDim, unsigned int TNumNodes >
-void UPwBaseElement<TDim,TNumNodes>::
-    CalculateJacobianOnCurrentConfiguration(double& detJ,
-                                            Matrix& rJ,
-                                            Matrix& rInvJ,
-                                            const IndexType& GPoint) const
-{
-    KRATOS_TRY
-    // KRATOS_INFO("0-UPwBaseElement::CalculateJacobianOnCurrentConfiguration()") << std::endl;
-
-    const GeometryType& rGeom = this->GetGeometry();
-
-    rJ = rGeom.Jacobian( rJ, GPoint, mThisIntegrationMethod );
-    MathUtils<double>::InvertMatrix( rJ, rInvJ, detJ );
->>>>>>> f93382b9
 
     // KRATOS_INFO("1-UPwBaseElement::CalculateJacobianOnCurrentConfiguration()") << std::endl;
     KRATOS_CATCH( "" )
