// KRATOS___
//     //   ) )
//    //         ___      ___
//   //  ____  //___) ) //   ) )
//  //    / / //       //   / /
// ((____/ / ((____   ((___/ /  MECHANICS
//
//  License:         geo_mechanics_application/license.txt
//
//  Main authors:    Gennady Markelov
//

#pragma once

// Project includes

// Application includes
#include "geo_mechanics_application_variables.h"

namespace Kratos
{

class GeoTransportEquationUtilities
{
public:
    template <unsigned int TDim, unsigned int TNumNodes>
    static inline BoundedMatrix<double, TNumNodes, TNumNodes> CalculatePermeabilityMatrix(
        const Matrix&                            rGradNpT,
        double                                   DynamicViscosityInverse,
        const BoundedMatrix<double, TDim, TDim>& rMaterialPermeabilityMatrix,
        double                                   RelativePermeability,
        double                                   PermeabilityUpdateFactor,
        double                                   IntegrationCoefficient)
    {
        return CalculatePermeabilityMatrix(rGradNpT, DynamicViscosityInverse,
                                           rMaterialPermeabilityMatrix, RelativePermeability,
                                           PermeabilityUpdateFactor, IntegrationCoefficient);
    }

    static inline Matrix CalculatePermeabilityMatrix(const Matrix& rGradNpT,
                                                     double        DynamicViscosityInverse,
                                                     const Matrix& rMaterialPermeabilityMatrix,
                                                     double        RelativePermeability,
                                                     double        PermeabilityUpdateFactor,
                                                     double        IntegrationCoefficient)
    {
        return -PORE_PRESSURE_SIGN_FACTOR * DynamicViscosityInverse *
               prod(rGradNpT, Matrix(prod(rMaterialPermeabilityMatrix, trans(rGradNpT)))) *
               RelativePermeability * PermeabilityUpdateFactor * IntegrationCoefficient;
    }

<<<<<<< HEAD
    template <unsigned int TDim, unsigned int TNumNodes>
    static inline BoundedMatrix<double, TNumNodes * TDim, TNumNodes> CalculateCouplingMatrix(
        const Matrix& rB, const Vector& rVoigtVector, const Vector& rNp, double BiotCoefficient, double BishopCoefficient, double IntegrationCoefficient)
    {
        return CalculateCouplingMatrix(rB, rVoigtVector, rNp, BiotCoefficient, BishopCoefficient,
                                       IntegrationCoefficient);
    }

    static inline Matrix CalculateCouplingMatrix(const Matrix& rB,
                                                 const Vector& rVoigtVector,
                                                 const Vector& rNp,
                                                 double        BiotCoefficient,
                                                 double        BishopCoefficient,
                                                 double        IntegrationCoefficient)
    {
        return PORE_PRESSURE_SIGN_FACTOR * BiotCoefficient * BishopCoefficient *
               outer_prod(Vector(prod(trans(rB), rVoigtVector)), rNp) * IntegrationCoefficient;
    }

=======
    template <unsigned int TNumNodes>
    static inline BoundedMatrix<double, TNumNodes, TNumNodes> CalculateCompressibilityMatrix(
        const Vector& rNp, double BiotModulusInverse, double IntegrationCoefficient)
    {
        return CalculateCompressibilityMatrix(rNp, BiotModulusInverse, IntegrationCoefficient);
    }

    static inline Matrix CalculateCompressibilityMatrix(const Vector& rNp, double BiotModulusInverse, double IntegrationCoefficient)
    {
        return -PORE_PRESSURE_SIGN_FACTOR * BiotModulusInverse * outer_prod(rNp, rNp) * IntegrationCoefficient;
    }
>>>>>>> 6370d5d9
}; /* Class GeoTransportEquationUtilities*/
} /* namespace Kratos.*/<|MERGE_RESOLUTION|>--- conflicted
+++ resolved
@@ -49,7 +49,6 @@
                RelativePermeability * PermeabilityUpdateFactor * IntegrationCoefficient;
     }
 
-<<<<<<< HEAD
     template <unsigned int TDim, unsigned int TNumNodes>
     static inline BoundedMatrix<double, TNumNodes * TDim, TNumNodes> CalculateCouplingMatrix(
         const Matrix& rB, const Vector& rVoigtVector, const Vector& rNp, double BiotCoefficient, double BishopCoefficient, double IntegrationCoefficient)
@@ -69,7 +68,6 @@
                outer_prod(Vector(prod(trans(rB), rVoigtVector)), rNp) * IntegrationCoefficient;
     }
 
-=======
     template <unsigned int TNumNodes>
     static inline BoundedMatrix<double, TNumNodes, TNumNodes> CalculateCompressibilityMatrix(
         const Vector& rNp, double BiotModulusInverse, double IntegrationCoefficient)
@@ -81,6 +79,6 @@
     {
         return -PORE_PRESSURE_SIGN_FACTOR * BiotModulusInverse * outer_prod(rNp, rNp) * IntegrationCoefficient;
     }
->>>>>>> 6370d5d9
+    
 }; /* Class GeoTransportEquationUtilities*/
 } /* namespace Kratos.*/