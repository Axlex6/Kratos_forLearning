import KratosMultiphysics
from KratosMultiphysics.RomApplication.rom_testing_utilities import SetUpSimulationInstance
from KratosMultiphysics.RomApplication.calculate_rom_basis_output_process import CalculateRomBasisOutputProcess
from KratosMultiphysics.RomApplication.randomized_singular_value_decomposition import RandomizedSingularValueDecomposition
import numpy as np
import importlib
import json
from pathlib import Path



class RomManager(object):

    def __init__(self,project_parameters_name, general_rom_manager_parameters, CustomizeSimulation, UpdateProjectParameters,UpdateMaterialParametersFile):
        #FIXME:
        # - Use a method (upcoming) for smothly retrieving solutions. In here we are using the RomBasisOutput process in order to store the solutions
        # - There is some redundancy between the methods that launch the simulations. Can we create a single method?
        # - We must use the Hyper-Reduced model part for the HROM simulations. (The one in which we have eliminated the non selected elements and conditions)
        # - Not yet paralellised with COMPSs
        self.project_parameters_name = project_parameters_name
        self.general_rom_manager_parameters = general_rom_manager_parameters
        self.rom_training_parameters = self._SetRomTrainingParameters()
        self.hrom_training_parameters = self.SetHromTrainingParameters()
        self.CustomizeSimulation = CustomizeSimulation
        self.UpdateProjectParameters = UpdateProjectParameters
        self.UpdateMaterialParametersFile = UpdateMaterialParametersFile
        self.SetUpQuantityOfInterestContainers()


    def Fit(self, mu_train=[None], store_all_snapshots=False, store_fom_snapshots=False, store_rom_snapshots=False, store_hrom_snapshots=False, store_residuals_projected = False):
        chosen_projection_strategy = self.general_rom_manager_parameters["projection_strategy"].GetString()
        training_stages = self.general_rom_manager_parameters["rom_stages_to_train"].GetStringArray()
        #######################
        ######  Galerkin ######
        if chosen_projection_strategy == "galerkin":
            if any(item == "ROM" for item in training_stages):
                fom_snapshots = self.__LaunchTrainROM(mu_train)
                if store_all_snapshots or store_fom_snapshots:
                    self._StoreSnapshotsMatrix('fom_snapshots', fom_snapshots)
                self._ChangeRomFlags(simulation_to_run = "GalerkinROM")
                rom_snapshots = self.__LaunchROM(mu_train)
                if store_all_snapshots or store_rom_snapshots:
                    self._StoreSnapshotsMatrix('rom_snapshots', rom_snapshots)
                self.ROMvsFOM_train = np.linalg.norm(fom_snapshots - rom_snapshots)/ np.linalg.norm(fom_snapshots)

            if any(item == "HROM" for item in training_stages):
                #FIXME there will be an error if we only train HROM, but not ROM
                self._ChangeRomFlags(simulation_to_run = "trainHROMGalerkin")
                self.__LaunchTrainHROM(mu_train, store_residuals_projected)
                self._ChangeRomFlags(simulation_to_run = "runHROMGalerkin")
                hrom_snapshots = self.__LaunchHROM(mu_train)
                if store_all_snapshots or store_hrom_snapshots:
                    self._StoreSnapshotsMatrix('hrom_snapshots', hrom_snapshots)
                self.ROMvsHROM_train = np.linalg.norm(rom_snapshots - hrom_snapshots) / np.linalg.norm(rom_snapshots)
        #######################

        #######################################
        ##  Least-Squares Petrov Galerkin   ###
        elif chosen_projection_strategy == "lspg":
            if any(item == "ROM" for item in training_stages):
                fom_snapshots = self.__LaunchTrainROM(mu_train)
                if store_all_snapshots or store_fom_snapshots:
                    self._StoreSnapshotsMatrix('fom_snapshots', fom_snapshots)
                self._ChangeRomFlags(simulation_to_run = "lspg")
                rom_snapshots = self.__LaunchROM(mu_train)
                if store_all_snapshots or store_rom_snapshots:
                    self._StoreSnapshotsMatrix('rom_snapshots', rom_snapshots)
                self.ROMvsFOM_train = np.linalg.norm(fom_snapshots - rom_snapshots)/ np.linalg.norm(fom_snapshots)
            if any(item == "HROM" for item in training_stages):
                # Change the flags to train the HROM for LSPG
                self._ChangeRomFlags(simulation_to_run = "trainHROMLSPG")
                self.__LaunchTrainHROM(mu_train, store_residuals_projected)

                # Change the flags to run the HROM for LSPG
                self._ChangeRomFlags(simulation_to_run = "runHROMLSPG")
                hrom_snapshots = self.__LaunchHROM(mu_train)

                if store_all_snapshots or store_hrom_snapshots:
                    self._StoreSnapshotsMatrix('hrom_snapshots', hrom_snapshots)

                self.ROMvsHROM_train = np.linalg.norm(rom_snapshots - hrom_snapshots) / np.linalg.norm(rom_snapshots)
                #######################################

        ##########################
        ###  Petrov Galerkin   ###
        elif chosen_projection_strategy == "petrov_galerkin":
            if any(item == "ROM" for item in training_stages):
                fom_snapshots = self.__LaunchTrainROM(mu_train)
                if store_all_snapshots or store_fom_snapshots:
                    self._StoreSnapshotsMatrix('fom_snapshots', fom_snapshots)
                self._ChangeRomFlags(simulation_to_run = "TrainPG")
                self.__LaunchTrainPG(mu_train)
                self._ChangeRomFlags(simulation_to_run = "PG")
                rom_snapshots = self.__LaunchROM(mu_train)
                if store_all_snapshots or store_rom_snapshots:
                    self._StoreSnapshotsMatrix('rom_snapshots', rom_snapshots)
                self.ROMvsFOM_train = np.linalg.norm(fom_snapshots - rom_snapshots)/ np.linalg.norm(fom_snapshots)
            if any(item == "HROM" for item in training_stages):
                #FIXME there will be an error if we only train HROM, but not ROM
                self._ChangeRomFlags(simulation_to_run = "trainHROMPetrovGalerkin")
                self.__LaunchTrainHROM(mu_train, store_residuals_projected)
                self._ChangeRomFlags(simulation_to_run = "runHROMPetrovGalerkin")
                hrom_snapshots = self.__LaunchHROM(mu_train)
                if store_all_snapshots or store_hrom_snapshots:
                    self._StoreSnapshotsMatrix('hrom_snapshots', hrom_snapshots)
                self.ROMvsHROM_train = np.linalg.norm(rom_snapshots - hrom_snapshots) / np.linalg.norm(rom_snapshots)
        ##########################
        else:
            err_msg = f'Provided projection strategy {chosen_projection_strategy} is not supported. Available options are \'galerkin\', \'lspg\' and \'petrov_galerkin\'.'
            raise Exception(err_msg)



    def Test(self, mu_test=[None]):
        chosen_projection_strategy = self.general_rom_manager_parameters["projection_strategy"].GetString()
        testing_stages = self.general_rom_manager_parameters["rom_stages_to_test"].GetStringArray()
        #######################
        ######  Galerkin ######
        if chosen_projection_strategy == "galerkin":
            if any(item == "ROM" for item in testing_stages):
                fom_snapshots = self.__LaunchTestFOM(mu_test)
                self._ChangeRomFlags(simulation_to_run = "GalerkinROM")
                rom_snapshots = self.__LaunchTestROM(mu_test)
                self.ROMvsFOM_test = np.linalg.norm(fom_snapshots - rom_snapshots)/ np.linalg.norm(fom_snapshots)

            if any(item == "HROM" for item in testing_stages):
                #FIXME there will be an error if we only test HROM, but not ROM
                self._ChangeRomFlags(simulation_to_run = "runHROMGalerkin")
                hrom_snapshots = self.__LaunchTestHROM(mu_test)
                self.ROMvsHROM_test = np.linalg.norm(rom_snapshots - hrom_snapshots) / np.linalg.norm(rom_snapshots)


        #######################################
        ##  Least-Squares Petrov Galerkin   ###
        elif chosen_projection_strategy == "lspg":
            if any(item == "ROM" for item in testing_stages):
                fom_snapshots = self.__LaunchTestFOM(mu_test)
                self._ChangeRomFlags(simulation_to_run = "lspg")
                rom_snapshots = self.__LaunchTestROM(mu_test)
                self.ROMvsFOM_test = np.linalg.norm(fom_snapshots - rom_snapshots)/ np.linalg.norm(fom_snapshots)
            if any(item == "HROM" for item in testing_stages):
                self._ChangeRomFlags(simulation_to_run = "runHROMLSPG")
                hrom_snapshots = self.__LaunchTestHROM(mu_test)
                self.ROMvsHROM_test = np.linalg.norm(rom_snapshots - hrom_snapshots) / np.linalg.norm(rom_snapshots)
        #######################################


        ##########################
        ###  Petrov Galerkin   ###
        elif chosen_projection_strategy == "petrov_galerkin":
            if any(item == "ROM" for item in testing_stages):
                fom_snapshots = self.__LaunchTestFOM(mu_test)
                self._ChangeRomFlags(simulation_to_run = "PG")
                rom_snapshots = self.__LaunchTestROM(mu_test)
                self.ROMvsFOM_test = np.linalg.norm(fom_snapshots - rom_snapshots)/ np.linalg.norm(fom_snapshots)
            if any(item == "HROM" for item in testing_stages):
                #FIXME there will be an error if we only train HROM, but not ROM
                self._ChangeRomFlags(simulation_to_run = "runHROMPetrovGalerkin")
                hrom_snapshots = self.__LaunchTestHROM(mu_test)
                self.ROMvsHROM_test = np.linalg.norm(rom_snapshots - hrom_snapshots) / np.linalg.norm(rom_snapshots)
        ##########################
        else:
            err_msg = f'Provided projection strategy {chosen_projection_strategy} is not supported. Available options are \'galerkin\', \'lspg\' and \'petrov_galerkin\'.'
            raise Exception(err_msg)




    def RunFOM(self, mu_run=[None]):
        self.__LaunchRunFOM(mu_run)

    def RunROM(self, mu_run=[None]):
        chosen_projection_strategy = self.general_rom_manager_parameters["projection_strategy"].GetString()
        #######################
        ######  Galerkin ######
        if chosen_projection_strategy == "galerkin":
            self._ChangeRomFlags(simulation_to_run = "GalerkinROM")
        #######################################
        ##  Least-Squares Petrov Galerkin   ###
        elif chosen_projection_strategy == "lspg":
            self._ChangeRomFlags(simulation_to_run = "lspg")
        ##########################
        ###  Petrov Galerkin   ###
        elif chosen_projection_strategy == "petrov_galerkin":
            self._ChangeRomFlags(simulation_to_run = "PG")
        else:
            err_msg = f'Provided projection strategy {chosen_projection_strategy} is not supported. Available options are \'galerkin\', \'lspg\' and \'petrov_galerkin\'.'
            raise Exception(err_msg)
        self.__LaunchRunROM(mu_run)

    def RunHROM(self, mu_run=[None], use_full_model_part = False):
        chosen_projection_strategy = self.general_rom_manager_parameters["projection_strategy"].GetString()
        #######################
        ######  Galerkin ######
        if chosen_projection_strategy == "galerkin":
            self._ChangeRomFlags(simulation_to_run = "runHROMGalerkin")
        #######################################
        ##  Least-Squares Petrov Galerkin   ###
        elif chosen_projection_strategy == "lspg":
            self._ChangeRomFlags(simulation_to_run = "runHROMLSPG")
        ##########################
        ###  Petrov Galerkin   ###
        elif chosen_projection_strategy == "petrov_galerkin":
            self._ChangeRomFlags(simulation_to_run = "runHROMPetrovGalerkin")
        else:
            err_msg = f'Provided projection strategy {chosen_projection_strategy} is not supported. Available options are \'galerkin\', \'lspg\' and \'petrov_galerkin\'.'
            raise Exception(err_msg)
        self.__LaunchRunHROM(mu_run, use_full_model_part)


    def PrintErrors(self):
        chosen_projection_strategy = self.general_rom_manager_parameters["projection_strategy"].GetString()
        training_stages = self.general_rom_manager_parameters["rom_stages_to_train"].GetStringArray()
        testing_stages = self.general_rom_manager_parameters["rom_stages_to_test"].GetStringArray()
        if any(item == "ROM" for item in training_stages):
            print("approximation error in train set FOM vs ROM: ", self.ROMvsFOM_train)
        if any(item == "HROM" for item in training_stages):
            print("approximation error in train set ROM vs HROM: ", self.ROMvsHROM_train)
        if any(item == "ROM" for item in testing_stages):
            print("approximation error in test set FOM vs ROM: ", self.ROMvsFOM_test)
        if any(item == "HROM" for item in testing_stages):
            print("approximation error in test set ROM vs HROM: ",  self.ROMvsHROM_test)


    def __LaunchTrainROM(self, mu_train):
        """
        This method should be parallel capable
        """
        with open(self.project_parameters_name,'r') as parameter_file:
            parameters = KratosMultiphysics.Parameters(parameter_file.read())
        SnapshotsMatrix = []
        for Id, mu in enumerate(mu_train):
            parameters_copy = self.UpdateProjectParameters(parameters.Clone(), mu)
            parameters_copy = self._AddBasisCreationToProjectParameters(parameters_copy) #TODO stop using the RomBasisOutputProcess to store the snapshots. Use instead the upcoming build-in function
            parameters_copy = self._StoreResultsByName(parameters_copy,'FOM_Fit',mu,Id)
            materials_file_name = parameters_copy["solver_settings"]["material_import_settings"]["materials_filename"].GetString()
            self.UpdateMaterialParametersFile(materials_file_name, mu)
            model = KratosMultiphysics.Model()
            analysis_stage_class = self._GetAnalysisStageClass(parameters_copy)
            simulation = self.CustomizeSimulation(analysis_stage_class,model,parameters_copy)
            simulation.Run()
            self.QoI_Fit_FOM.append(simulation.GetFinalData())
            for process in simulation._GetListOfOutputProcesses():
                if isinstance(process, CalculateRomBasisOutputProcess):
                    BasisOutputProcess = process
            SnapshotsMatrix.append(BasisOutputProcess._GetSnapshotsMatrix()) #TODO add a CustomMethod() as a standard method in the Analysis Stage to retrive some solution
        SnapshotsMatrix = np.block(SnapshotsMatrix)
        BasisOutputProcess._PrintRomBasis(SnapshotsMatrix) #Calling the RomOutput Process for creating the RomParameter.json

        return SnapshotsMatrix


    def __LaunchROM(self, mu_train):
        """
        This method should be parallel capable
        """
        with open(self.project_parameters_name,'r') as parameter_file:
            parameters = KratosMultiphysics.Parameters(parameter_file.read())

        SnapshotsMatrix = []
        for Id, mu in enumerate(mu_train):
            parameters_copy = self.UpdateProjectParameters(parameters.Clone(), mu)
            parameters_copy = self._AddBasisCreationToProjectParameters(parameters_copy)  #TODO stop using the RomBasisOutputProcess to store the snapshots. Use instead the upcoming build-in function
            parameters_copy = self._StoreResultsByName(parameters_copy,'ROM_Fit',mu,Id)
            materials_file_name = parameters_copy["solver_settings"]["material_import_settings"]["materials_filename"].GetString()
            self.UpdateMaterialParametersFile(materials_file_name, mu)
            model = KratosMultiphysics.Model()
            analysis_stage_class = type(SetUpSimulationInstance(model, parameters_copy))
            simulation = self.CustomizeSimulation(analysis_stage_class,model,parameters_copy)
            simulation.Run()
            self.QoI_Fit_ROM.append(simulation.GetFinalData())
            for process in simulation._GetListOfOutputProcesses():
                if isinstance(process, CalculateRomBasisOutputProcess):
                    BasisOutputProcess = process
            SnapshotsMatrix.append(BasisOutputProcess._GetSnapshotsMatrix()) #TODO add a CustomMethod() as a standard method in the Analysis Stage to retrive some solution
        SnapshotsMatrix = np.block(SnapshotsMatrix)

        return SnapshotsMatrix


    def __LaunchTrainPG(self, mu_train):
        """
        This method should be parallel capable
        """
        with open(self.project_parameters_name,'r') as parameter_file:
            parameters = KratosMultiphysics.Parameters(parameter_file.read())

        PetrovGalerkinTrainMatrix = []
        for Id, mu in enumerate(mu_train):
            parameters_copy = self.UpdateProjectParameters(parameters.Clone(), mu)
            parameters_copy = self._AddBasisCreationToProjectParameters(parameters_copy)
            parameters_copy = self._StoreNoResults(parameters_copy)
            materials_file_name = parameters_copy["solver_settings"]["material_import_settings"]["materials_filename"].GetString()
            self.UpdateMaterialParametersFile(materials_file_name, mu)
            model = KratosMultiphysics.Model()
            analysis_stage_class = type(SetUpSimulationInstance(model, parameters_copy))
            simulation = self.CustomizeSimulation(analysis_stage_class,model,parameters_copy)
            simulation.Run()
            PetrovGalerkinTrainMatrix.append(simulation.GetPetrovGalerkinTrainUtility()._GetSnapshotsMatrix()) #TODO is the best way of extracting the Projected Residuals calling the HROM residuals utility?
        simulation.GetPetrovGalerkinTrainUtility().CalculateAndSaveBasis(np.block(PetrovGalerkinTrainMatrix))


    def __LaunchTrainHROM(self, mu_train, store_residuals_projected=False):
        """
        This method should be parallel capable
        """
        with open(self.project_parameters_name,'r') as parameter_file:
            parameters = KratosMultiphysics.Parameters(parameter_file.read())

        RedidualsSnapshotsMatrix = []
        for mu in mu_train:
            parameters_copy = self.UpdateProjectParameters(parameters.Clone(), mu)
            parameters_copy = self._AddBasisCreationToProjectParameters(parameters_copy)
            parameters_copy = self._StoreNoResults(parameters_copy)
            materials_file_name = parameters_copy["solver_settings"]["material_import_settings"]["materials_filename"].GetString()
            self.UpdateMaterialParametersFile(materials_file_name, mu)
            model = KratosMultiphysics.Model()
            analysis_stage_class = type(SetUpSimulationInstance(model, parameters_copy))
            simulation = self.CustomizeSimulation(analysis_stage_class,model,parameters_copy)
            simulation.Run()
            RedidualsSnapshotsMatrix.append(simulation.GetHROM_utility()._GetResidualsProjectedMatrix()) #TODO is the best way of extracting the Projected Residuals calling the HROM residuals utility?
        RedidualsSnapshotsMatrix = np.block(RedidualsSnapshotsMatrix)
        if store_residuals_projected:
            self._StoreSnapshotsMatrix('residuals_projected',RedidualsSnapshotsMatrix)
        u,_,_,_ = RandomizedSingularValueDecomposition(COMPUTE_V=False).Calculate(RedidualsSnapshotsMatrix,
        self.hrom_training_parameters["element_selection_svd_truncation_tolerance"].GetDouble())
        simulation.GetHROM_utility().hyper_reduction_element_selector.SetUp(u, InitialCandidatesSet = simulation.GetHROM_utility().candidate_ids)
        simulation.GetHROM_utility().hyper_reduction_element_selector.Run()
        if not simulation.GetHROM_utility().hyper_reduction_element_selector.success:
            KratosMultiphysics.Logger.PrintWarning("HRomTrainingUtility", "The Empirical Cubature Method did not converge using the initial set of candidates. Launching again without initial candidates.")
            #Imposing an initial candidate set can lead to no convergence. Restart without imposing the initial candidate set
            simulation.GetHROM_utility().hyper_reduction_element_selector.SetUp(u, InitialCandidatesSet = None)
            simulation.GetHROM_utility().hyper_reduction_element_selector.Run()
        simulation.GetHROM_utility().AppendHRomWeightsToRomParameters()
        simulation.GetHROM_utility().CreateHRomModelParts()


    def __LaunchHROM(self, mu_train):
        """
        This method should be parallel capable
        """
        with open(self.project_parameters_name,'r') as parameter_file:
            parameters = KratosMultiphysics.Parameters(parameter_file.read())

        SnapshotsMatrix = []
        for Id, mu in enumerate(mu_train):
            parameters_copy = self.UpdateProjectParameters(parameters.Clone(), mu)
            parameters_copy = self._AddBasisCreationToProjectParameters(parameters_copy)
            parameters_copy = self._StoreResultsByName(parameters_copy,'HROM_Fit',mu,Id)
            materials_file_name = parameters_copy["solver_settings"]["material_import_settings"]["materials_filename"].GetString()
            self.UpdateMaterialParametersFile(materials_file_name, mu)
            model = KratosMultiphysics.Model()
            analysis_stage_class = type(SetUpSimulationInstance(model, parameters_copy))
            simulation = self.CustomizeSimulation(analysis_stage_class,model,parameters_copy)
            simulation.Run()
            self.QoI_Fit_HROM.append(simulation.GetFinalData())
            for process in simulation._GetListOfOutputProcesses():
                if isinstance(process, CalculateRomBasisOutputProcess):
                    BasisOutputProcess = process
            SnapshotsMatrix.append(BasisOutputProcess._GetSnapshotsMatrix()) #TODO add a CustomMethod() as a standard method in the Analysis Stage to retrive some solution
        SnapshotsMatrix = np.block(SnapshotsMatrix)

        return SnapshotsMatrix


    def __LaunchTestFOM(self, mu_test):
        """
        This method should be parallel capable
        """
        # FIXME We must include a method to retrive solutions in the nodes and stop using the CalculateRomBasisOutputProcess to stote snapshots
        with open(self.project_parameters_name,'r') as parameter_file:
            parameters = KratosMultiphysics.Parameters(parameter_file.read())
        SnapshotsMatrix = []
        for Id, mu in enumerate(mu_test):
            parameters_copy = self.UpdateProjectParameters(parameters.Clone(), mu)
            parameters_copy = self._AddBasisCreationToProjectParameters(parameters_copy) #TODO stop using the RomBasisOutputProcess to store the snapshots. Use instead the upcoming build-in function
            parameters_copy = self._StoreResultsByName(parameters_copy,'FOM_Test',mu,Id)
            materials_file_name = parameters_copy["solver_settings"]["material_import_settings"]["materials_filename"].GetString()
            self.UpdateMaterialParametersFile(materials_file_name, mu)
            model = KratosMultiphysics.Model()
            analysis_stage_class = self._GetAnalysisStageClass(parameters_copy)
            simulation = self.CustomizeSimulation(analysis_stage_class,model,parameters_copy)
            simulation.Run()
            self.QoI_Test_FOM.append(simulation.GetFinalData())
            for process in simulation._GetListOfOutputProcesses():
                if isinstance(process, CalculateRomBasisOutputProcess):
                    BasisOutputProcess = process
            SnapshotsMatrix.append(BasisOutputProcess._GetSnapshotsMatrix()) #TODO add a CustomMethod() as a standard method in the Analysis Stage to retrive some solution
        SnapshotsMatrix = np.block(SnapshotsMatrix)


        return SnapshotsMatrix


    def __LaunchTestROM(self, mu_test):
        """
        This method should be parallel capable
        """
        with open(self.project_parameters_name,'r') as parameter_file:
            parameters = KratosMultiphysics.Parameters(parameter_file.read())

        SnapshotsMatrix = []
        for Id, mu in enumerate(mu_test):
            parameters_copy = self.UpdateProjectParameters(parameters.Clone(), mu)
            parameters_copy = self._AddBasisCreationToProjectParameters(parameters_copy)  #TODO stop using the RomBasisOutputProcess to store the snapshots. Use instead the upcoming build-in function
            parameters_copy = self._StoreResultsByName(parameters_copy,'ROM_Test',mu,Id)
            materials_file_name = parameters_copy["solver_settings"]["material_import_settings"]["materials_filename"].GetString()
            self.UpdateMaterialParametersFile(materials_file_name, mu)
            model = KratosMultiphysics.Model()
            analysis_stage_class = type(SetUpSimulationInstance(model, parameters_copy))
            simulation = self.CustomizeSimulation(analysis_stage_class,model,parameters_copy)
            simulation.Run()
            self.QoI_Test_ROM.append(simulation.GetFinalData())
            for process in simulation._GetListOfOutputProcesses():
                if isinstance(process, CalculateRomBasisOutputProcess):
                    BasisOutputProcess = process
            SnapshotsMatrix.append(BasisOutputProcess._GetSnapshotsMatrix()) #TODO add a CustomMethod() as a standard method in the Analysis Stage to retrive some solution
        SnapshotsMatrix = np.block(SnapshotsMatrix)

        return SnapshotsMatrix



    def __LaunchTestHROM(self, mu_test):
        """
        This method should be parallel capable
        """
        with open(self.project_parameters_name,'r') as parameter_file:
            parameters = KratosMultiphysics.Parameters(parameter_file.read())

        SnapshotsMatrix = []
        for Id, mu in enumerate(mu_test):
            parameters_copy = self.UpdateProjectParameters(parameters.Clone(), mu)
            parameters_copy = self._AddBasisCreationToProjectParameters(parameters_copy)
            parameters_copy = self._StoreResultsByName(parameters_copy,'HROM_Test',mu,Id)
            materials_file_name = parameters_copy["solver_settings"]["material_import_settings"]["materials_filename"].GetString()
            self.UpdateMaterialParametersFile(materials_file_name, mu)
            model = KratosMultiphysics.Model()
            analysis_stage_class = type(SetUpSimulationInstance(model, parameters_copy))
            simulation = self.CustomizeSimulation(analysis_stage_class,model,parameters_copy)
            simulation.Run()
            self.QoI_Test_HROM.append(simulation.GetFinalData())
            for process in simulation._GetListOfOutputProcesses():
                if isinstance(process, CalculateRomBasisOutputProcess):
                    BasisOutputProcess = process
            SnapshotsMatrix.append(BasisOutputProcess._GetSnapshotsMatrix()) #TODO add a CustomMethod() as a standard method in the Analysis Stage to retrive some solution
        SnapshotsMatrix = np.block(SnapshotsMatrix)

        return SnapshotsMatrix


    def __LaunchRunFOM(self, mu_run):
        """
        This method should be parallel capable
        """
        with open(self.project_parameters_name,'r') as parameter_file:
            parameters = KratosMultiphysics.Parameters(parameter_file.read())

        for Id, mu in enumerate(mu_run):
            parameters_copy = self.UpdateProjectParameters(parameters.Clone(), mu)
            parameters_copy = self._StoreResultsByName(parameters_copy,'FOM_Run',mu,Id)
            materials_file_name = parameters_copy["solver_settings"]["material_import_settings"]["materials_filename"].GetString()
            self.UpdateMaterialParametersFile(materials_file_name, mu)
            model = KratosMultiphysics.Model()
            analysis_stage_class = self._GetAnalysisStageClass(parameters_copy)
            simulation = self.CustomizeSimulation(analysis_stage_class,model,parameters_copy)
            simulation.Run()
            self.QoI_Run_FOM.append(simulation.GetFinalData())


    def __LaunchRunROM(self, mu_run):
        """
        This method should be parallel capable
        """
        with open(self.project_parameters_name,'r') as parameter_file:
            parameters = KratosMultiphysics.Parameters(parameter_file.read())

        for Id, mu in enumerate(mu_run):
            parameters_copy = self.UpdateProjectParameters(parameters.Clone(), mu)
            parameters_copy = self._StoreResultsByName(parameters_copy,'ROM_Run',mu,Id)
            materials_file_name = parameters_copy["solver_settings"]["material_import_settings"]["materials_filename"].GetString()
            self.UpdateMaterialParametersFile(materials_file_name, mu)
            model = KratosMultiphysics.Model()
            analysis_stage_class = type(SetUpSimulationInstance(model, parameters_copy))
            simulation = self.CustomizeSimulation(analysis_stage_class,model,parameters_copy)
            simulation.Run()
            self.QoI_Run_ROM.append(simulation.GetFinalData())


    def __LaunchRunHROM(self, mu_run, use_full_model_part):
        """
        This method should be parallel capable
        """
        with open(self.project_parameters_name,'r') as parameter_file:
            parameters = KratosMultiphysics.Parameters(parameter_file.read())
        if not use_full_model_part:
            model_part_name = parameters["solver_settings"]["model_import_settings"]["input_filename"].GetString()
            parameters["solver_settings"]["model_import_settings"]["input_filename"].SetString(f"{model_part_name}HROM")

        for Id, mu in enumerate(mu_run):
            parameters_copy = self.UpdateProjectParameters(parameters.Clone(), mu)
            parameters_copy = self._StoreResultsByName(parameters_copy,'HROM_Run',mu,Id)
            materials_file_name = parameters_copy["solver_settings"]["material_import_settings"]["materials_filename"].GetString()
            self.UpdateMaterialParametersFile(materials_file_name, mu)
            model = KratosMultiphysics.Model()
            analysis_stage_class = type(SetUpSimulationInstance(model, parameters_copy))
            simulation = self.CustomizeSimulation(analysis_stage_class,model,parameters_copy)
            simulation.Run()
            self.QoI_Run_HROM.append(simulation.GetFinalData())


    def _AddHromParametersToRomParameters(self,f):
        f["hrom_settings"]["element_selection_type"] = self.hrom_training_parameters["element_selection_type"].GetString()
        f["hrom_settings"]["element_selection_svd_truncation_tolerance"] = self.hrom_training_parameters["element_selection_svd_truncation_tolerance"].GetDouble()
        f["hrom_settings"]["create_hrom_visualization_model_part"] = self.hrom_training_parameters["create_hrom_visualization_model_part"].GetBool()
        f["hrom_settings"]["echo_level"] = self.hrom_training_parameters["echo_level"].GetInt()
        f["hrom_settings"]["include_condition_parents"] = self.hrom_training_parameters["include_condition_parents"].GetBool()
        f["hrom_settings"]["initial_candidate_elements_model_part_list"] = self.hrom_training_parameters["initial_candidate_elements_model_part_list"].GetStringArray()
        f["hrom_settings"]["initial_candidate_conditions_model_part_list"] = self.hrom_training_parameters["initial_candidate_conditions_model_part_list"].GetStringArray()
        f["hrom_settings"]["constraint_sum_weights"] = self.hrom_training_parameters["constraint_sum_weights"].GetBool()

    def _ChangeRomFlags(self, simulation_to_run = 'ROM'):
        """
        This method updates the Flags present in the RomParameters.json file
        for launching the correct part of the ROM workflow
        """
        #other options: "trainHROM", "runHROM"
        parameters_file_folder = self.general_rom_manager_parameters["ROM"]["rom_basis_output_folder"].GetString() if self.general_rom_manager_parameters["ROM"].Has("rom_basis_output_folder") else "rom_data"
        parameters_file_name = self.general_rom_manager_parameters["ROM"]["rom_basis_output_name"].GetString() if self.general_rom_manager_parameters["ROM"].Has("rom_basis_output_name") else "RomParameters"

        # Convert to Path objects
        parameters_file_folder = Path(parameters_file_folder)
        parameters_file_name = Path(parameters_file_name)

        parameters_file_path = parameters_file_folder / parameters_file_name.with_suffix('.json')

        with parameters_file_path.open('r+') as parameter_file:
            f=json.load(parameter_file)
            f['assembling_strategy'] = self.general_rom_manager_parameters['assembling_strategy'].GetString() if self.general_rom_manager_parameters.Has('assembling_strategy') else 'global'
            self._AddHromParametersToRomParameters(f)
            if simulation_to_run=='GalerkinROM':
                f['projection_strategy']="galerkin"
                f['train_hrom']=False
                f['run_hrom']=False
                f["rom_settings"]['rom_bns_settings'] = self._SetGalerkinBnSParameters()
            elif simulation_to_run=='trainHROMGalerkin':
                f['train_hrom']=True
                f['run_hrom']=False
                f["rom_settings"]['rom_bns_settings'] = self._SetGalerkinBnSParameters()
            elif simulation_to_run=='runHROMGalerkin':
                f['projection_strategy']="galerkin"
                f['train_hrom']=False
                f['run_hrom']=True
                f["rom_settings"]['rom_bns_settings'] = self._SetGalerkinBnSParameters()
            elif simulation_to_run == 'lspg':
                f['train_hrom'] = False
                f['run_hrom'] = False
                f['projection_strategy'] = "lspg"
                f["rom_settings"]['rom_bns_settings'] = self._SetLSPGBnSParameters()
            elif simulation_to_run == 'trainHROMLSPG':
                f['train_hrom'] = True
                f['run_hrom'] = False
                f['projection_strategy'] = "lspg"
                f["rom_settings"]['rom_bns_settings'] = self._SetLSPGBnSParameters()
            elif simulation_to_run == 'runHROMLSPG':
                f['train_hrom'] = False
                f['run_hrom'] = True
                f['projection_strategy'] = "lspg"
                f["rom_settings"]['rom_bns_settings'] = self._SetLSPGBnSParameters()
            elif simulation_to_run == 'TrainPG':
                f['train_hrom'] = False
                f['run_hrom'] = False
                f['projection_strategy'] = "lspg"
                f["rom_settings"]['rom_bns_settings'] = self._SetLSPGBnSParameters()
                f["rom_settings"]['rom_bns_settings']['train_petrov_galerkin'] = True  # Override the default
            elif simulation_to_run=='PG':
                f['train_hrom']=False
                f['run_hrom']=False
                f['projection_strategy']="petrov_galerkin"
                f["rom_settings"]['rom_bns_settings'] = self._SetPetrovGalerkinBnSParameters()
            elif simulation_to_run=='trainHROMPetrovGalerkin':
                f['train_hrom']=True
                f['run_hrom']=False
                f['projection_strategy']="petrov_galerkin"
                f["rom_settings"]['rom_bns_settings'] = self._SetPetrovGalerkinBnSParameters()
            elif simulation_to_run=='runHROMPetrovGalerkin':
                f['train_hrom']=False
                f['run_hrom']=True
                f['projection_strategy']="petrov_galerkin"
                f["rom_settings"]['rom_bns_settings'] = self._SetPetrovGalerkinBnSParameters()
            else:
                raise Exception(f'Unknown flag "{simulation_to_run}" change for RomParameters.json')
            parameter_file.seek(0)
            json.dump(f,parameter_file,indent=4)
            parameter_file.truncate()

    def _SetGalerkinBnSParameters(self):
        # Retrieve the default parameters as a JSON string and parse it into a dictionary
        defaults_json = self._GetGalerkinBnSParameters()
        defaults = json.loads(defaults_json)

        # Ensure 'galerkin_rom_bns_settings' exists in ROM parameters
        if not self.general_rom_manager_parameters["ROM"].Has("galerkin_rom_bns_settings"):
            self.general_rom_manager_parameters["ROM"].AddEmptyValue("galerkin_rom_bns_settings")

        # Get the ROM parameters for Galerkin
        rom_params = self.general_rom_manager_parameters["ROM"]["galerkin_rom_bns_settings"]

        # Update defaults with any existing ROM parameters
        self._UpdateDefaultsWithRomParams(defaults, rom_params)

        return defaults

    def _SetLSPGBnSParameters(self):
        # Retrieve the default parameters as a JSON string and parse it into a dictionary
        defaults_json = self._GetLSPGBnSParameters()
        defaults = json.loads(defaults_json)

        # Ensure 'lspg_rom_bns_settings' exists in ROM parameters
        if not self.general_rom_manager_parameters["ROM"].Has("lspg_rom_bns_settings"):
            self.general_rom_manager_parameters["ROM"].AddEmptyValue("lspg_rom_bns_settings")

        # Get the ROM parameters for LSPG
        rom_params = self.general_rom_manager_parameters["ROM"]["lspg_rom_bns_settings"]

        # Update defaults with any existing ROM parameters
        self._UpdateDefaultsWithRomParams(defaults, rom_params)

        return defaults

    def _SetPetrovGalerkinBnSParameters(self):
        # Retrieve the default parameters as a JSON string and parse it into a dictionary
        defaults_json = self._GetPetrovGalerkinBnSParameters()
        defaults = json.loads(defaults_json)

        # Ensure 'petrov_galerkin_rom_bns_settings' exists in ROM parameters
        if not self.general_rom_manager_parameters["ROM"].Has("petrov_galerkin_rom_bns_settings"):
            self.general_rom_manager_parameters["ROM"].AddEmptyValue("petrov_galerkin_rom_bns_settings")

        # Get the ROM parameters for Petrov-Galerkin
        rom_params = self.general_rom_manager_parameters["ROM"]["petrov_galerkin_rom_bns_settings"]

        # Update defaults with any existing ROM parameters
        self._UpdateDefaultsWithRomParams(defaults, rom_params)

        return defaults

    def _UpdateDefaultsWithRomParams(self, defaults, rom_params):
        for key, default_value in defaults.items():
            if rom_params.Has(key):
                if isinstance(default_value, bool):
                    defaults[key] = rom_params[key].GetBool()
                elif isinstance(default_value, str):
                    defaults[key] = rom_params[key].GetString()
                elif isinstance(default_value, float):
                    defaults[key] = rom_params[key].GetDouble()
        return defaults

    def _AddBasisCreationToProjectParameters(self, parameters):
        #FIXME make sure no other rom_output already existed. If so, erase the prior and keep only the one in self.rom_training_parameters
        parameters["output_processes"].AddEmptyArray("rom_output")
        parameters["output_processes"]["rom_output"].Append(self.rom_training_parameters)

        return parameters




    def _StoreResultsByName(self,parameters,results_name,mu, Id):

        if  self.general_rom_manager_parameters["output_name"].GetString() == "mu":
            case_name = (", ".join(map(str, mu)))
        elif self.general_rom_manager_parameters["output_name"].GetString() == "id":
            case_name = str(Id)
        if self.general_rom_manager_parameters["save_gid_output"].GetBool():
            parameters["output_processes"]["gid_output"][0]["Parameters"]["output_name"].SetString('Results/'+ results_name +  case_name)
        else:
            parameters["output_processes"].RemoveValue("gid_output")
        if self.general_rom_manager_parameters["save_vtk_output"].GetBool():
            parameters["output_processes"]["vtk_output"][0]["Parameters"]["output_path"].SetString('Results/vtk_output_'+ results_name + case_name)
        else:
            parameters["output_processes"].RemoveValue("vtk_output")

        return parameters


    def _StoreNoResults(self, parameters):
        parameters["output_processes"].RemoveValue("gid_output")
        parameters["output_processes"].RemoveValue("vtk_output")

        return parameters



    def _SetRomTrainingParameters(self):
        defaults = self._GetDefaulRomBasisOutputParameters()
        defaults["Parameters"]["rom_manager"].SetBool(True)  # Set the flag to true when inside the RomManager to trigger particular behavior for multiple parameters

        rom_params = self.general_rom_manager_parameters["ROM"]

        keys_to_copy = [
            "svd_truncation_tolerance",
            "model_part_name",
            "rom_basis_output_format",
            "rom_basis_output_name",
            "rom_basis_output_folder",
            "nodal_unknowns",
            "snapshots_interval",
        ]

        for key in keys_to_copy:
            if key in rom_params.keys():
                defaults["Parameters"][key] = rom_params[key]

        return defaults




    def SetHromTrainingParameters(self):
        defaults = self._GetDefaulHromTrainingParameters()
        hrom_params = self.general_rom_manager_parameters["HROM"]

        keys_to_copy = [
            "element_selection_type",
            "element_selection_svd_truncation_tolerance",
            "create_hrom_visualization_model_part",
            "echo_level",
            "constraint_sum_weights",
        ]

        for key in keys_to_copy:
            if key in hrom_params.keys():
                defaults[key] = hrom_params[key]

        return defaults



    def _GetAnalysisStageClass(self, parameters):

        analysis_stage_module_name = parameters["analysis_stage"].GetString()
        analysis_stage_class_name = analysis_stage_module_name.split('.')[-1]
        analysis_stage_class_name = ''.join(x.title() for x in analysis_stage_class_name.split('_'))

        analysis_stage_module = importlib.import_module(analysis_stage_module_name)
        analysis_stage_class = getattr(analysis_stage_module, analysis_stage_class_name)

        return analysis_stage_class


    def _GetDefaulRomBasisOutputParameters(self):
        rom_training_parameters = KratosMultiphysics.Parameters("""{
                "python_module" : "calculate_rom_basis_output_process",
                "kratos_module" : "KratosMultiphysics.RomApplication",
                "process_name"  : "CalculateRomBasisOutputProcess",
                "help"          : "This process should write the Rom basis",
                "Parameters"    :
                {
                    "model_part_name": "",
                    "rom_manager" : false,      // set to false for manual manipulation of ROM via flags in the RomParameters
                    "snapshots_control_type": "step",
                    "snapshots_interval": 1.0,
                    "nodal_unknowns":  [],
                    "rom_basis_output_format": "json",
                    "rom_basis_output_name": "RomParameters",
                    "rom_basis_output_folder": "rom_data",
                    "svd_truncation_tolerance": 1e-3
                }
            }""")
        return rom_training_parameters



    def _GetDefaulHromTrainingParameters(self):
        hrom_training_parameters = KratosMultiphysics.Parameters("""{
                "hrom_format": "numpy",
                "element_selection_type": "empirical_cubature",
                "element_selection_svd_truncation_tolerance": 1.0e-6,
                "echo_level" : 0,
                "create_hrom_visualization_model_part" : true,
                "projection_strategy": "galerkin",
                "include_conditions_model_parts_list": [],
                "include_elements_model_parts_list": [],
                "initial_candidate_elements_model_part_list" : [],
                "initial_candidate_conditions_model_part_list" : [],
                "include_nodal_neighbouring_elements_model_parts_list":[],
                "include_minimum_condition": false,
                "include_condition_parents": false,
                "constraint_sum_weights": true
            }""")
        return hrom_training_parameters



    def _StoreSnapshotsMatrix(self, string_numpy_array_name, numpy_array):

        # Define the directory and file path
        rom_output_folder_name = self.rom_training_parameters["Parameters"]["rom_basis_output_folder"].GetString()
        directory = Path(rom_output_folder_name) / 'SnapshotsMatrices'
        file_path = directory / f'{string_numpy_array_name}.npy'

        # Create the directory if it doesn't exist
        directory.mkdir(parents=True, exist_ok=True)

        #save the array inside the chosen directory
        np.save(file_path, numpy_array)

<<<<<<< HEAD


    def SetUpQuantityOfInterestContainers(self):
        #TODO implement more options if the QoI is too large to keep in RAM
        self.QoI_Fit_FOM = []
        self.QoI_Fit_ROM = []
        self.QoI_Fit_HROM = []
        self.QoI_Test_FOM = []
        self.QoI_Test_ROM = []
        self.QoI_Test_HROM = []
        self.QoI_Run_FOM = []
        self.QoI_Run_ROM = []
        self.QoI_Run_HROM = []








=======
    def _GetGalerkinBnSParameters(self):
        # Define the default settings in JSON format for Galerkin BnS
        rom_bns_settings = """{
            "monotonicity_preserving": false
        }"""
        return rom_bns_settings

    def _GetPetrovGalerkinBnSParameters(self):
        # Define the default settings in JSON format for Petrov-Galerkin BnS
        rom_bns_settings = """{
            "monotonicity_preserving": false
        }"""
        return rom_bns_settings

    def _GetLSPGBnSParameters(self):
        # Define the default settings in JSON format
        # Comments:
        # - basis_strategy: Options include 'residuals', 'jacobian', 'reactions'
        # - solving_technique: Options include 'normal_equations', 'qr_decomposition'
        rom_bns_settings = """{
            "train_petrov_galerkin": false,
            "basis_strategy": "residuals",
            "include_phi": false,
            "svd_truncation_tolerance": 1e-8,
            "solving_technique": "normal_equations",
            "monotonicity_preserving": false
        }"""
        return rom_bns_settings
>>>>>>> eeb0b9e8
<|MERGE_RESOLUTION|>--- conflicted
+++ resolved
@@ -806,7 +806,6 @@
         #save the array inside the chosen directory
         np.save(file_path, numpy_array)
 
-<<<<<<< HEAD
 
 
     def SetUpQuantityOfInterestContainers(self):
@@ -828,7 +827,8 @@
 
 
 
-=======
+
+
     def _GetGalerkinBnSParameters(self):
         # Define the default settings in JSON format for Galerkin BnS
         rom_bns_settings = """{
@@ -856,5 +856,4 @@
             "solving_technique": "normal_equations",
             "monotonicity_preserving": false
         }"""
-        return rom_bns_settings
->>>>>>> eeb0b9e8
+        return rom_bns_settings