from __future__ import print_function, absolute_import, division #makes KratosMultiphysics backward compatible with python 2.6 and 2.7

#Activate it to import in the gdb path:
#import sys
#sys.path.append('/home/cpuigbo/kratos')
#x = input("stopped to allow debug: set breakpoints and press enter to continue");
import time as timer
# Import system python
import os

# Import kratos core and applications
import KratosMultiphysics
import KratosMultiphysics.SolidMechanicsApplication     as KratosSolid
import KratosMultiphysics.ExternalSolversApplication    as KratosSolvers
import KratosMultiphysics.PfemBaseApplication           as KratosPfemBase
import KratosMultiphysics.ContactMechanicsApplication   as KratosContact
import KratosMultiphysics.PfemSolidMechanicsApplication as KratosPfemSolid
import KratosMultiphysics.PfemFluidDynamicsApplication  as KratosPfemFluid
<<<<<<< HEAD

class Solution(object):

    def __init__(self):
        
        #### TIME MONITORING START ####

        # Time control starts        
        print(timer.ctime())
        # Measure process time
        self.t0p = timer.clock()
        # Measure wall time
        self.t0w = timer.time()
        #### TIME MONITORING END ####
        
        
        #### PARSING THE PARAMETERS ####

        # Import input
        parameter_file = open("ProjectParameters.json",'r')
        self.ProjectParameters = KratosMultiphysics.Parameters(parameter_file.read())

        #set echo level
        self.echo_level = self.ProjectParameters["problem_data"]["echo_level"].GetInt()

        print(" ")

        # defining the number of threads:
        num_threads = self.ProjectParameters["problem_data"]["threads"].GetInt()
        self.SetParallelSize(num_threads)
        print("::[KPFEM Simulation]:: [OMP USING",num_threads,"THREADS ]")
        #parallel.PrintOMPInfo()
=======

class Solution(object):

    def __init__(self):
        
        #### TIME MONITORING START ####

        # Time control starts        
        print(timer.ctime())
        # Measure process time
        self.t0p = timer.clock()
        # Measure wall time
        self.t0w = timer.time()
        #### TIME MONITORING END ####
        
        
        #### PARSING THE PARAMETERS ####
>>>>>>> 0a5b8bde

        # Import input
        parameter_file = open("ProjectParameters.json",'r')
        self.ProjectParameters = KratosMultiphysics.Parameters(parameter_file.read())

<<<<<<< HEAD
        print(" ")
        print("::[KPFEM Simulation]:: [Time Step:", self.ProjectParameters["problem_data"]["time_step"].GetDouble()," echo:", self.echo_level,"]")

        #### Model_part settings start ####

        # Defining the model_part
        self.main_model_part = KratosMultiphysics.ModelPart(self.ProjectParameters["problem_data"]["model_part_name"].GetString())

        self.main_model_part.ProcessInfo.SetValue(KratosMultiphysics.DOMAIN_SIZE, self.ProjectParameters["problem_data"]["domain_size"].GetInt())
        self.main_model_part.ProcessInfo.SetValue(KratosMultiphysics.DELTA_TIME, self.ProjectParameters["problem_data"]["time_step"].GetDouble())
        self.main_model_part.ProcessInfo.SetValue(KratosMultiphysics.TIME, self.ProjectParameters["problem_data"]["start_time"].GetDouble())
        if( self.ProjectParameters["problem_data"].Has("gravity_vector") ):
            self.main_model_part.ProcessInfo.SetValue(KratosMultiphysics.GRAVITY_X, self.ProjectParameters["problem_data"]["gravity_vector"][0].GetDouble())
            self.main_model_part.ProcessInfo.SetValue(KratosMultiphysics.GRAVITY_Y, self.ProjectParameters["problem_data"]["gravity_vector"][1].GetDouble())
            self.main_model_part.ProcessInfo.SetValue(KratosMultiphysics.GRAVITY_Z, self.ProjectParameters["problem_data"]["gravity_vector"][2].GetDouble())

        ###TODO replace this "model" for real one once available in kratos core
        self.Model = {self.ProjectParameters["problem_data"]["model_part_name"].GetString() : self.main_model_part}

        #construct the solver (main setting methods are located in the solver_module)
        solver_module = __import__(self.ProjectParameters["solver_settings"]["solver_type"].GetString())
        self.solver = solver_module.CreateSolver(self.main_model_part, self.ProjectParameters["solver_settings"])


        #### Output settings start ####

        self.problem_path = os.getcwd()
        self.problem_name = self.ProjectParameters["problem_data"]["problem_name"].GetString()
        
        self.SetGraphicalOutput()   
        
    
    def AddNodalVariablesToModelPart(self):
        
        # Add variables (always before importing the model part)
        self.solver.AddVariables()

        # Add PfemSolidMechanicsApplication Variables
        import pfem_solid_variables  
        pfem_solid_variables.AddVariables(self.main_model_part) 
        
        
    def Run(self):

        self.Initialize()

        self.RunMainTemporalLoop()

        self.Finalize()
        
        
    def Initialize(self):
        
        # Add variables (always before importing the model part)
        self.AddNodalVariablesToModelPart()
        
        # Read model_part (note: the buffer_size is set here) (restart is read here)
        self.solver.ImportModelPart()

        # Add dofs (always after importing the model part)
        if((self.main_model_part.ProcessInfo).Has(KratosMultiphysics.IS_RESTARTED)):
            if(self.main_model_part.ProcessInfo[KratosMultiphysics.IS_RESTARTED] == False):
                self.solver.AddDofs()
        else:
            self.solver.AddDofs()

        # Build sub_model_parts or submeshes (rearrange parts for the application of custom processes)
        ## Get the list of the submodel part in the object Model
        for i in range(self.ProjectParameters["solver_settings"]["processes_sub_model_part_list"].size()):
            part_name = self.ProjectParameters["solver_settings"]["processes_sub_model_part_list"][i].GetString()
            if( self.main_model_part.HasSubModelPart(part_name) ):
                self.Model.update({part_name: self.main_model_part.GetSubModelPart(part_name)})

        #### Model_part settings end ####


        #print model_part and properties
        if(self.echo_level>1):
            print("")
            print(self.main_model_part)
            for properties in self.main_model_part.Properties:
                print(properties)

        #### Processes settings start ####

        #obtain the list of the processes to be applied

        import process_handler

        process_parameters = KratosMultiphysics.Parameters("{}") 
        process_parameters.AddValue("echo_level", self.ProjectParameters["problem_data"]["echo_level"])
        process_parameters.AddValue("constraints_process_list", self.ProjectParameters["constraints_process_list"])
        process_parameters.AddValue("loads_process_list", self.ProjectParameters["loads_process_list"])
        if( self.ProjectParameters.Has("problem_process_list") ):
            process_parameters.AddValue("problem_process_list", self.ProjectParameters["problem_process_list"])
        if( self.ProjectParameters.Has("output_process_list") ):
            process_parameters.AddValue("output_process_list", self.ProjectParameters["output_process_list"])
        if( self.ProjectParameters.Has("processes_sub_model_part_tree_list") ):
            process_parameters.AddValue("processes_sub_model_part_tree_list",self.ProjectParameters["processes_sub_model_part_tree_list"])

        self.model_processes = process_handler.ProcessHandler(self.Model, process_parameters)

        self.model_processes.ExecuteInitialize()

        #### processes settings end ####
=======
        #set echo level
        self.echo_level = self.ProjectParameters["problem_data"]["echo_level"].GetInt()

        print(" ")

        # defining the number of threads:
        num_threads = self.ProjectParameters["problem_data"]["threads"].GetInt()
        self.SetParallelSize(num_threads)
        print("::[KPFEM Simulation]:: [OMP USING",num_threads,"THREADS ]")
        #parallel.PrintOMPInfo()


        print(" ")
        print("::[KPFEM Simulation]:: [Time Step:", self.ProjectParameters["problem_data"]["time_step"].GetDouble()," echo:", self.echo_level,"]")

        #### Model_part settings start ####

        # Defining the model_part
        self.main_model_part = KratosMultiphysics.ModelPart(self.ProjectParameters["problem_data"]["model_part_name"].GetString())

        self.main_model_part.ProcessInfo.SetValue(KratosMultiphysics.DOMAIN_SIZE, self.ProjectParameters["problem_data"]["domain_size"].GetInt())
        self.main_model_part.ProcessInfo.SetValue(KratosMultiphysics.DELTA_TIME, self.ProjectParameters["problem_data"]["time_step"].GetDouble())
        self.main_model_part.ProcessInfo.SetValue(KratosMultiphysics.TIME, self.ProjectParameters["problem_data"]["start_time"].GetDouble())
        if( self.ProjectParameters["problem_data"].Has("gravity_vector") ):
            self.main_model_part.ProcessInfo.SetValue(KratosMultiphysics.GRAVITY_X, self.ProjectParameters["problem_data"]["gravity_vector"][0].GetDouble())
            self.main_model_part.ProcessInfo.SetValue(KratosMultiphysics.GRAVITY_Y, self.ProjectParameters["problem_data"]["gravity_vector"][1].GetDouble())
            self.main_model_part.ProcessInfo.SetValue(KratosMultiphysics.GRAVITY_Z, self.ProjectParameters["problem_data"]["gravity_vector"][2].GetDouble())

        ###TODO replace this "model" for real one once available in kratos core
        self.Model = {self.ProjectParameters["problem_data"]["model_part_name"].GetString() : self.main_model_part}

        #construct the solver (main setting methods are located in the solver_module)
        solver_module = __import__(self.ProjectParameters["solver_settings"]["solver_type"].GetString())
        self.solver = solver_module.CreateSolver(self.main_model_part, self.ProjectParameters["solver_settings"])


        #### Output settings start ####

        self.problem_path = os.getcwd()

        self.problem_name = self.ProjectParameters["problem_data"]["problem_name"].GetString()                 

        
    
    def AddNodalVariablesToModelPart(self):
        
        # Add variables (always before importing the model part)
        self.solver.AddVariables()

        # Add PfemSolidMechanicsApplication Variables
        import pfem_solid_variables  
        pfem_solid_variables.AddVariables(self.main_model_part) 
        
        
    def Run(self):

        self.Initialize()

        self.RunMainTemporalLoop()

        self.Finalize()
        
        
    def Initialize(self):
        
        # Add variables (always before importing the model part)
        self.AddNodalVariablesToModelPart()
        
        # Read model_part (note: the buffer_size is set here) (restart is read here)
        self.solver.ImportModelPart()

        # Add dofs (always after importing the model part)
        if((self.main_model_part.ProcessInfo).Has(KratosMultiphysics.IS_RESTARTED)):
            if(self.main_model_part.ProcessInfo[KratosMultiphysics.IS_RESTARTED] == False):
                self.solver.AddDofs()
        else:
            self.solver.AddDofs()

        # Build sub_model_parts or submeshes (rearrange parts for the application of custom processes)
        ## Get the list of the submodel part in the object Model
        for i in range(self.ProjectParameters["solver_settings"]["processes_sub_model_part_list"].size()):
            part_name = self.ProjectParameters["solver_settings"]["processes_sub_model_part_list"][i].GetString()
            if( self.main_model_part.HasSubModelPart(part_name) ):
                self.Model.update({part_name: self.main_model_part.GetSubModelPart(part_name)})

        #### Model_part settings end ####


        #print model_part and properties
        if(self.echo_level>1):
            print("")
            print(self.main_model_part)
            for properties in self.main_model_part.Properties:
                print(properties)

        #### Processes settings start ####
>>>>>>> 0a5b8bde

        #obtain the list of the processes to be applied

<<<<<<< HEAD
        # --PLOT GRAPHS OPTIONS START--###############
        #self.problem_path = os.getcwd() #current path
        #plot_active = general_variables.PlotGraphs
        #graph_plot = plot_utils.GraphPlotUtility(model_part, self.problem_path)
        # --PLOT GRAPHS OPTIONS END--#################

        #### START SOLUTION ####

        self.computing_model_part = self.solver.GetComputingModelPart()

        ## Sets strategies, builders, linear solvers, schemes and solving info, and fills the buffer
        self.solver.Initialize()
        self.solver.InitializeStrategy()
        self.solver.SetEchoLevel(self.echo_level)

        

        # Initialize GiD  I/O (gid outputs, file_lists)                 
        self.GraphicalOutputExecuteInitialize()

        #### Output settings end ####

        # writing a initial state results file
        current_id = 0
        #if(load_restart == False):
        #    if (general_variables.TryToSetTheWeight):
        #        if (general_variables.TryToSetConstantWeight):
        #            conditions.SetConstantWeight( general_variables.TryToSetWeightVertical, general_variables.TryToSetWeightHorizontal);
        #        else:
        #            conditions.SetWeight();

        # set solver info starting parameters
        # solving_info = solving_info_utils.SolvingInfoUtility(model_part, SolverSettings)

        print(" ")
        print("::[KPFEM Simulation]:: Analysis -START- ")

        self.model_processes.ExecuteBeforeSolutionLoop()

        self.GraphicalOutputExecuteBeforeSolutionLoop()        

        # Set time settings
        self.step       = self.main_model_part.ProcessInfo[KratosMultiphysics.STEP]
        self.time       = self.main_model_part.ProcessInfo[KratosMultiphysics.TIME]

        self.end_time   = self.ProjectParameters["problem_data"]["end_time"].GetDouble()
        self.delta_time = self.ProjectParameters["problem_data"]["time_step"].GetDouble()


    def RunMainTemporalLoop(self):
        
        # Solving the problem (time integration)
        while(self.time < self.end_time):
            
            self.InitializeSolutionStep()
            self.SolveSolutionStep()
            self.FinalizeSolutionStep()
      
            
    def InitializeSolutionStep(self):
        
        # current time parameters
        # self.main_model_part.ProcessInfo.GetPreviousSolutionStepInfo()[KratosMultiphysics.DELTA_TIME] = self.delta_time
        self.delta_time = self.main_model_part.ProcessInfo[KratosMultiphysics.DELTA_TIME]

        self.time = self.time + self.delta_time
        self.step = self.step + 1

        self.main_model_part.ProcessInfo[KratosMultiphysics.STEP] = self.step
        self.main_model_part.CloneTimeStep(self.time) 


        print(" [STEP:",self.step," TIME:",self.time,"]")

        # processes to be executed at the begining of the solution step
        self.model_processes.ExecuteInitializeSolutionStep()

        self.GraphicalOutputExecuteInitializeSolutionStep()

        # solve time step
        self.clock_time = self.StartTimeMeasuring();

        self.solver.InitializeSolutionStep()
        
    def SolveSolutionStep(self):
        
        self.solver.Predict()

        self.solver.SolveSolutionStep()

        self.solver.FinalizeSolutionStep()
        
    def FinalizeSolutionStep(self):
        
        self.StopTimeMeasuring(self.clock_time,"Solving", False);

        self.GraphicalOutputExecuteFinalizeSolutionStep()            

        # processes to be executed at the end of the solution step
        self.model_processes.ExecuteFinalizeSolutionStep()

        # processes to be executed before witting the output      
        self.model_processes.ExecuteBeforeOutputStep()

        # write output results GiD: (frequency writing is controlled internally)
        self.GraphicalOutputPrintOutput()            

        # processes to be executed after witting the output
        self.model_processes.ExecuteAfterOutputStep()
        

    def Finalize(self):
        
        # Ending the problem (time integration finished)
        self.GraphicalOutputExecuteFinalize()        

        self.model_processes.ExecuteFinalize()

        print("::[KPFEM Simulation]:: Analysis -END- ")
        print(" ")

        # Check solving information for any problem
        #~ self.solver.InfoCheck() # InfoCheck not implemented yet.

        #### END SOLUTION ####

=======
        import process_handler

        process_parameters = KratosMultiphysics.Parameters("{}") 
        process_parameters.AddValue("echo_level", self.ProjectParameters["problem_data"]["echo_level"])
        process_parameters.AddValue("constraints_process_list", self.ProjectParameters["constraints_process_list"])
        process_parameters.AddValue("loads_process_list", self.ProjectParameters["loads_process_list"])
        if( self.ProjectParameters.Has("problem_process_list") ):
            process_parameters.AddValue("problem_process_list", self.ProjectParameters["problem_process_list"])
        if( self.ProjectParameters.Has("output_process_list") ):
            process_parameters.AddValue("output_process_list", self.ProjectParameters["output_process_list"])
        if( self.ProjectParameters.Has("processes_sub_model_part_tree_list") ):
            process_parameters.AddValue("processes_sub_model_part_tree_list",self.ProjectParameters["processes_sub_model_part_tree_list"])

        self.model_processes = process_handler.ProcessHandler(self.Model, process_parameters)

        self.model_processes.ExecuteInitialize()

        #### processes settings end ####


        # --PLOT GRAPHS OPTIONS START--###############
        #self.problem_path = os.getcwd() #current path
        #plot_active = general_variables.PlotGraphs
        #graph_plot = plot_utils.GraphPlotUtility(model_part, self.problem_path)
        # --PLOT GRAPHS OPTIONS END--#################

        #### START SOLUTION ####

        self.computing_model_part = self.solver.GetComputingModelPart()
        
        self.SetGraphicalOutput()  


        ## Sets strategies, builders, linear solvers, schemes and solving info, and fills the buffer
        self.solver.Initialize()
        self.solver.InitializeStrategy()
        self.solver.SetEchoLevel(self.echo_level)

        

        # Initialize GiD  I/O (gid outputs, file_lists)                 
        self.GraphicalOutputExecuteInitialize()

        #### Output settings end ####

        # writing a initial state results file
        current_id = 0
        #if(load_restart == False):
        #    if (general_variables.TryToSetTheWeight):
        #        if (general_variables.TryToSetConstantWeight):
        #            conditions.SetConstantWeight( general_variables.TryToSetWeightVertical, general_variables.TryToSetWeightHorizontal);
        #        else:
        #            conditions.SetWeight();

        # set solver info starting parameters
        # solving_info = solving_info_utils.SolvingInfoUtility(model_part, SolverSettings)

        print(" ")
        print("::[KPFEM Simulation]:: Analysis -START- ")

        self.model_processes.ExecuteBeforeSolutionLoop()

        self.GraphicalOutputExecuteBeforeSolutionLoop()        

        # Set time settings
        self.step       = self.main_model_part.ProcessInfo[KratosMultiphysics.STEP]
        self.time       = self.main_model_part.ProcessInfo[KratosMultiphysics.TIME]

        self.end_time   = self.ProjectParameters["problem_data"]["end_time"].GetDouble()
        self.delta_time = self.ProjectParameters["problem_data"]["time_step"].GetDouble()


    def RunMainTemporalLoop(self):
        
        # Solving the problem (time integration)
        while(self.time < self.end_time):
            
            self.InitializeSolutionStep()
            self.SolveSolutionStep()
            self.FinalizeSolutionStep()
      
            
    def InitializeSolutionStep(self):
        
        # current time parameters
        # self.main_model_part.ProcessInfo.GetPreviousSolutionStepInfo()[KratosMultiphysics.DELTA_TIME] = self.delta_time
        self.delta_time = self.main_model_part.ProcessInfo[KratosMultiphysics.DELTA_TIME]

        self.time = self.time + self.delta_time
        self.step = self.step + 1

        self.main_model_part.ProcessInfo[KratosMultiphysics.STEP] = self.step
        self.main_model_part.CloneTimeStep(self.time) 


        print(" [STEP:",self.step," TIME:",self.time,"]")

        # processes to be executed at the begining of the solution step
        self.model_processes.ExecuteInitializeSolutionStep()

        self.GraphicalOutputExecuteInitializeSolutionStep()

        # solve time step
        self.clock_time = self.StartTimeMeasuring();

        self.solver.InitializeSolutionStep()
        
    def SolveSolutionStep(self):
        
        self.solver.Predict()

        self.solver.SolveSolutionStep()

        self.solver.FinalizeSolutionStep()
        
    def FinalizeSolutionStep(self):
        
        self.StopTimeMeasuring(self.clock_time,"Solving", False);

        self.GraphicalOutputExecuteFinalizeSolutionStep()            

        # processes to be executed at the end of the solution step
        self.model_processes.ExecuteFinalizeSolutionStep()

        # processes to be executed before witting the output      
        self.model_processes.ExecuteBeforeOutputStep()

        # write output results GiD: (frequency writing is controlled internally)
        self.GraphicalOutputPrintOutput()            

        # processes to be executed after witting the output
        self.model_processes.ExecuteAfterOutputStep()
        

    def Finalize(self):
        
        # Ending the problem (time integration finished)
        self.GraphicalOutputExecuteFinalize()        

        self.model_processes.ExecuteFinalize()

        print("::[KPFEM Simulation]:: Analysis -END- ")
        print(" ")

        # Check solving information for any problem
        #~ self.solver.InfoCheck() # InfoCheck not implemented yet.

        #### END SOLUTION ####

>>>>>>> 0a5b8bde
        # Measure process time
        tfp = timer.clock()
        # Measure wall time
        tfw = timer.time()

        print("::[KPFEM Simulation]:: [Elapsed Time = %.2f" % (tfw - self.t0w),"seconds] (%.2f" % (tfp - self.t0p),"seconds of cpu/s time)")

        print(timer.ctime())

        # to create a benchmark: add standard benchmark files and decomment next two lines 
        # rename the file to: run_test.py
        #from run_test_benchmark_results import *
        #WriteBenchmarkResults(model_part)

        
    def SetGraphicalOutput(self):
        from gid_output_process import GiDOutputProcess
        self.output_settings = self.ProjectParameters["output_configuration"]
        self.graphical_output = GiDOutputProcess(self.computing_model_part,
                                      self.problem_name,
                                      self.output_settings)        

    def GraphicalOutputExecuteInitialize(self):
        self.graphical_output.ExecuteInitialize() 
        
    def GraphicalOutputExecuteBeforeSolutionLoop(self):
        # writing a initial state results file or single file (if no restart)
        if((self.main_model_part.ProcessInfo).Has(KratosMultiphysics.IS_RESTARTED)):
            if(self.main_model_part.ProcessInfo[KratosMultiphysics.IS_RESTARTED] == False):
                self.graphical_output.ExecuteBeforeSolutionLoop()
                
    def GraphicalOutputExecuteInitializeSolutionStep(self):
        self.graphical_output.ExecuteInitializeSolutionStep()
        
    def GraphicalOutputExecuteFinalizeSolutionStep(self):
        self.graphical_output.ExecuteFinalizeSolutionStep() 
        
    def GraphicalOutputPrintOutput(self):
        if(self.graphical_output.IsOutputStep()):
                self.graphical_output.PrintOutput()

    def GraphicalOutputExecuteFinalize(self):
        self.graphical_output.ExecuteFinalize()
                
  
    
    def SetParallelSize(self, num_threads):
        parallel = KratosMultiphysics.OpenMPUtils()
        parallel.SetNumThreads(int(num_threads))

    def GetParallelSize(self):
        parallel = KratosMultiphysics.OpenMPUtils()
        return parallel.GetNumThreads()    
    
    def StartTimeMeasuring(self):
        # Measure process time
        time_ip = timer.clock()
        return time_ip

    def StopTimeMeasuring(self, time_ip, process, report):
        # Measure process time
        time_fp = timer.clock()
        if( report ):
            used_time = time_fp - time_ip
            print("::[KSM Simulation]:: [ %.2f" % round(used_time,2),"s", process," ] ")


if __name__ == "__main__": 
    Solution().Run() 
    <|MERGE_RESOLUTION|>--- conflicted
+++ resolved
@@ -16,7 +16,6 @@
 import KratosMultiphysics.ContactMechanicsApplication   as KratosContact
 import KratosMultiphysics.PfemSolidMechanicsApplication as KratosPfemSolid
 import KratosMultiphysics.PfemFluidDynamicsApplication  as KratosPfemFluid
-<<<<<<< HEAD
 
 class Solution(object):
 
@@ -49,31 +48,8 @@
         self.SetParallelSize(num_threads)
         print("::[KPFEM Simulation]:: [OMP USING",num_threads,"THREADS ]")
         #parallel.PrintOMPInfo()
-=======
-
-class Solution(object):
-
-    def __init__(self):
-        
-        #### TIME MONITORING START ####
-
-        # Time control starts        
-        print(timer.ctime())
-        # Measure process time
-        self.t0p = timer.clock()
-        # Measure wall time
-        self.t0w = timer.time()
-        #### TIME MONITORING END ####
-        
-        
-        #### PARSING THE PARAMETERS ####
->>>>>>> 0a5b8bde
-
-        # Import input
-        parameter_file = open("ProjectParameters.json",'r')
-        self.ProjectParameters = KratosMultiphysics.Parameters(parameter_file.read())
-
-<<<<<<< HEAD
+
+
         print(" ")
         print("::[KPFEM Simulation]:: [Time Step:", self.ProjectParameters["problem_data"]["time_step"].GetDouble()," echo:", self.echo_level,"]")
 
@@ -101,9 +77,9 @@
         #### Output settings start ####
 
         self.problem_path = os.getcwd()
-        self.problem_name = self.ProjectParameters["problem_data"]["problem_name"].GetString()
-        
-        self.SetGraphicalOutput()   
+
+        self.problem_name = self.ProjectParameters["problem_data"]["problem_name"].GetString()                 
+
         
     
     def AddNodalVariablesToModelPart(self):
@@ -179,108 +155,8 @@
         self.model_processes.ExecuteInitialize()
 
         #### processes settings end ####
-=======
-        #set echo level
-        self.echo_level = self.ProjectParameters["problem_data"]["echo_level"].GetInt()
-
-        print(" ")
-
-        # defining the number of threads:
-        num_threads = self.ProjectParameters["problem_data"]["threads"].GetInt()
-        self.SetParallelSize(num_threads)
-        print("::[KPFEM Simulation]:: [OMP USING",num_threads,"THREADS ]")
-        #parallel.PrintOMPInfo()
-
-
-        print(" ")
-        print("::[KPFEM Simulation]:: [Time Step:", self.ProjectParameters["problem_data"]["time_step"].GetDouble()," echo:", self.echo_level,"]")
-
-        #### Model_part settings start ####
-
-        # Defining the model_part
-        self.main_model_part = KratosMultiphysics.ModelPart(self.ProjectParameters["problem_data"]["model_part_name"].GetString())
-
-        self.main_model_part.ProcessInfo.SetValue(KratosMultiphysics.DOMAIN_SIZE, self.ProjectParameters["problem_data"]["domain_size"].GetInt())
-        self.main_model_part.ProcessInfo.SetValue(KratosMultiphysics.DELTA_TIME, self.ProjectParameters["problem_data"]["time_step"].GetDouble())
-        self.main_model_part.ProcessInfo.SetValue(KratosMultiphysics.TIME, self.ProjectParameters["problem_data"]["start_time"].GetDouble())
-        if( self.ProjectParameters["problem_data"].Has("gravity_vector") ):
-            self.main_model_part.ProcessInfo.SetValue(KratosMultiphysics.GRAVITY_X, self.ProjectParameters["problem_data"]["gravity_vector"][0].GetDouble())
-            self.main_model_part.ProcessInfo.SetValue(KratosMultiphysics.GRAVITY_Y, self.ProjectParameters["problem_data"]["gravity_vector"][1].GetDouble())
-            self.main_model_part.ProcessInfo.SetValue(KratosMultiphysics.GRAVITY_Z, self.ProjectParameters["problem_data"]["gravity_vector"][2].GetDouble())
-
-        ###TODO replace this "model" for real one once available in kratos core
-        self.Model = {self.ProjectParameters["problem_data"]["model_part_name"].GetString() : self.main_model_part}
-
-        #construct the solver (main setting methods are located in the solver_module)
-        solver_module = __import__(self.ProjectParameters["solver_settings"]["solver_type"].GetString())
-        self.solver = solver_module.CreateSolver(self.main_model_part, self.ProjectParameters["solver_settings"])
-
-
-        #### Output settings start ####
-
-        self.problem_path = os.getcwd()
-
-        self.problem_name = self.ProjectParameters["problem_data"]["problem_name"].GetString()                 
-
-        
-    
-    def AddNodalVariablesToModelPart(self):
-        
-        # Add variables (always before importing the model part)
-        self.solver.AddVariables()
-
-        # Add PfemSolidMechanicsApplication Variables
-        import pfem_solid_variables  
-        pfem_solid_variables.AddVariables(self.main_model_part) 
-        
-        
-    def Run(self):
-
-        self.Initialize()
-
-        self.RunMainTemporalLoop()
-
-        self.Finalize()
-        
-        
-    def Initialize(self):
-        
-        # Add variables (always before importing the model part)
-        self.AddNodalVariablesToModelPart()
-        
-        # Read model_part (note: the buffer_size is set here) (restart is read here)
-        self.solver.ImportModelPart()
-
-        # Add dofs (always after importing the model part)
-        if((self.main_model_part.ProcessInfo).Has(KratosMultiphysics.IS_RESTARTED)):
-            if(self.main_model_part.ProcessInfo[KratosMultiphysics.IS_RESTARTED] == False):
-                self.solver.AddDofs()
-        else:
-            self.solver.AddDofs()
-
-        # Build sub_model_parts or submeshes (rearrange parts for the application of custom processes)
-        ## Get the list of the submodel part in the object Model
-        for i in range(self.ProjectParameters["solver_settings"]["processes_sub_model_part_list"].size()):
-            part_name = self.ProjectParameters["solver_settings"]["processes_sub_model_part_list"][i].GetString()
-            if( self.main_model_part.HasSubModelPart(part_name) ):
-                self.Model.update({part_name: self.main_model_part.GetSubModelPart(part_name)})
-
-        #### Model_part settings end ####
-
-
-        #print model_part and properties
-        if(self.echo_level>1):
-            print("")
-            print(self.main_model_part)
-            for properties in self.main_model_part.Properties:
-                print(properties)
-
-        #### Processes settings start ####
->>>>>>> 0a5b8bde
-
-        #obtain the list of the processes to be applied
-
-<<<<<<< HEAD
+
+
         # --PLOT GRAPHS OPTIONS START--###############
         #self.problem_path = os.getcwd() #current path
         #plot_active = general_variables.PlotGraphs
@@ -290,6 +166,9 @@
         #### START SOLUTION ####
 
         self.computing_model_part = self.solver.GetComputingModelPart()
+        
+        self.SetGraphicalOutput()  
+
 
         ## Sets strategies, builders, linear solvers, schemes and solving info, and fills the buffer
         self.solver.Initialize()
@@ -407,157 +286,6 @@
 
         #### END SOLUTION ####
 
-=======
-        import process_handler
-
-        process_parameters = KratosMultiphysics.Parameters("{}") 
-        process_parameters.AddValue("echo_level", self.ProjectParameters["problem_data"]["echo_level"])
-        process_parameters.AddValue("constraints_process_list", self.ProjectParameters["constraints_process_list"])
-        process_parameters.AddValue("loads_process_list", self.ProjectParameters["loads_process_list"])
-        if( self.ProjectParameters.Has("problem_process_list") ):
-            process_parameters.AddValue("problem_process_list", self.ProjectParameters["problem_process_list"])
-        if( self.ProjectParameters.Has("output_process_list") ):
-            process_parameters.AddValue("output_process_list", self.ProjectParameters["output_process_list"])
-        if( self.ProjectParameters.Has("processes_sub_model_part_tree_list") ):
-            process_parameters.AddValue("processes_sub_model_part_tree_list",self.ProjectParameters["processes_sub_model_part_tree_list"])
-
-        self.model_processes = process_handler.ProcessHandler(self.Model, process_parameters)
-
-        self.model_processes.ExecuteInitialize()
-
-        #### processes settings end ####
-
-
-        # --PLOT GRAPHS OPTIONS START--###############
-        #self.problem_path = os.getcwd() #current path
-        #plot_active = general_variables.PlotGraphs
-        #graph_plot = plot_utils.GraphPlotUtility(model_part, self.problem_path)
-        # --PLOT GRAPHS OPTIONS END--#################
-
-        #### START SOLUTION ####
-
-        self.computing_model_part = self.solver.GetComputingModelPart()
-        
-        self.SetGraphicalOutput()  
-
-
-        ## Sets strategies, builders, linear solvers, schemes and solving info, and fills the buffer
-        self.solver.Initialize()
-        self.solver.InitializeStrategy()
-        self.solver.SetEchoLevel(self.echo_level)
-
-        
-
-        # Initialize GiD  I/O (gid outputs, file_lists)                 
-        self.GraphicalOutputExecuteInitialize()
-
-        #### Output settings end ####
-
-        # writing a initial state results file
-        current_id = 0
-        #if(load_restart == False):
-        #    if (general_variables.TryToSetTheWeight):
-        #        if (general_variables.TryToSetConstantWeight):
-        #            conditions.SetConstantWeight( general_variables.TryToSetWeightVertical, general_variables.TryToSetWeightHorizontal);
-        #        else:
-        #            conditions.SetWeight();
-
-        # set solver info starting parameters
-        # solving_info = solving_info_utils.SolvingInfoUtility(model_part, SolverSettings)
-
-        print(" ")
-        print("::[KPFEM Simulation]:: Analysis -START- ")
-
-        self.model_processes.ExecuteBeforeSolutionLoop()
-
-        self.GraphicalOutputExecuteBeforeSolutionLoop()        
-
-        # Set time settings
-        self.step       = self.main_model_part.ProcessInfo[KratosMultiphysics.STEP]
-        self.time       = self.main_model_part.ProcessInfo[KratosMultiphysics.TIME]
-
-        self.end_time   = self.ProjectParameters["problem_data"]["end_time"].GetDouble()
-        self.delta_time = self.ProjectParameters["problem_data"]["time_step"].GetDouble()
-
-
-    def RunMainTemporalLoop(self):
-        
-        # Solving the problem (time integration)
-        while(self.time < self.end_time):
-            
-            self.InitializeSolutionStep()
-            self.SolveSolutionStep()
-            self.FinalizeSolutionStep()
-      
-            
-    def InitializeSolutionStep(self):
-        
-        # current time parameters
-        # self.main_model_part.ProcessInfo.GetPreviousSolutionStepInfo()[KratosMultiphysics.DELTA_TIME] = self.delta_time
-        self.delta_time = self.main_model_part.ProcessInfo[KratosMultiphysics.DELTA_TIME]
-
-        self.time = self.time + self.delta_time
-        self.step = self.step + 1
-
-        self.main_model_part.ProcessInfo[KratosMultiphysics.STEP] = self.step
-        self.main_model_part.CloneTimeStep(self.time) 
-
-
-        print(" [STEP:",self.step," TIME:",self.time,"]")
-
-        # processes to be executed at the begining of the solution step
-        self.model_processes.ExecuteInitializeSolutionStep()
-
-        self.GraphicalOutputExecuteInitializeSolutionStep()
-
-        # solve time step
-        self.clock_time = self.StartTimeMeasuring();
-
-        self.solver.InitializeSolutionStep()
-        
-    def SolveSolutionStep(self):
-        
-        self.solver.Predict()
-
-        self.solver.SolveSolutionStep()
-
-        self.solver.FinalizeSolutionStep()
-        
-    def FinalizeSolutionStep(self):
-        
-        self.StopTimeMeasuring(self.clock_time,"Solving", False);
-
-        self.GraphicalOutputExecuteFinalizeSolutionStep()            
-
-        # processes to be executed at the end of the solution step
-        self.model_processes.ExecuteFinalizeSolutionStep()
-
-        # processes to be executed before witting the output      
-        self.model_processes.ExecuteBeforeOutputStep()
-
-        # write output results GiD: (frequency writing is controlled internally)
-        self.GraphicalOutputPrintOutput()            
-
-        # processes to be executed after witting the output
-        self.model_processes.ExecuteAfterOutputStep()
-        
-
-    def Finalize(self):
-        
-        # Ending the problem (time integration finished)
-        self.GraphicalOutputExecuteFinalize()        
-
-        self.model_processes.ExecuteFinalize()
-
-        print("::[KPFEM Simulation]:: Analysis -END- ")
-        print(" ")
-
-        # Check solving information for any problem
-        #~ self.solver.InfoCheck() # InfoCheck not implemented yet.
-
-        #### END SOLUTION ####
-
->>>>>>> 0a5b8bde
         # Measure process time
         tfp = timer.clock()
         # Measure wall time
