--- conflicted
+++ resolved
@@ -7,13 +7,13 @@
 //
 //
 
-// System includes 
+// System includes
 #if defined(KRATOS_PYTHON)
-// External includes 
+// External includes
 #include <pybind11/pybind11.h>
 
 
-// Project includes 
+// Project includes
 #include "custom_python/add_custom_strategies_to_python.h"
 #include "custom_python/add_custom_processes_to_python.h"
 #include "custom_python/add_custom_utilities_to_python.h"
@@ -25,7 +25,7 @@
 #include "includes/define_python.h"
 
 #include "pfem_fluid_dynamics_application.h"
- 
+
 namespace Kratos
 {
 
@@ -35,12 +35,12 @@
     using namespace pybind11;
 
 
-  
+
     PYBIND11_MODULE(KratosPfemFluidDynamicsApplication, m)
     {
 
-      class_<KratosPfemFluidDynamicsApplication, 
-	     KratosPfemFluidDynamicsApplication::Pointer, 
+      class_<KratosPfemFluidDynamicsApplication,
+	     KratosPfemFluidDynamicsApplication::Pointer,
 	     KratosApplication(m, "KratosPfemFluidDynamicsApplication")
 	     .def(init<>());
 	;
@@ -63,38 +63,29 @@
       KRATOS_REGISTER_IN_PYTHON_VARIABLE(m, CURRENT_DELTA_TIME);
       KRATOS_REGISTER_IN_PYTHON_VARIABLE(m, TIME_INTERVAL_CHANGED);
 
-<<<<<<< HEAD
+      KRATOS_REGISTER_IN_PYTHON_VARIABLE(m, YIELDED);
       KRATOS_REGISTER_IN_PYTHON_VARIABLE(m, FLOW_INDEX);
       KRATOS_REGISTER_IN_PYTHON_VARIABLE(m, YIELD_SHEAR);
       KRATOS_REGISTER_IN_PYTHON_VARIABLE(m, ADAPTIVE_EXPONENT);
 
+      KRATOS_REGISTER_IN_PYTHON_VARIABLE(m, STATIC_FRICTION);
+      KRATOS_REGISTER_IN_PYTHON_VARIABLE(m, DYNAMIC_FRICTION);
+      KRATOS_REGISTER_IN_PYTHON_VARIABLE(m, INERTIAL_NUMBER_ZERO);
+      KRATOS_REGISTER_IN_PYTHON_VARIABLE(m, GRAIN_DIAMETER);
+      KRATOS_REGISTER_IN_PYTHON_VARIABLE(m, GRAIN_DENSITY);
+      KRATOS_REGISTER_IN_PYTHON_VARIABLE(m, REGULARIZATION_COEFFICIENT);
+      KRATOS_REGISTER_IN_PYTHON_VARIABLE(m, INFINITE_FRICTION);
+      KRATOS_REGISTER_IN_PYTHON_VARIABLE(m, INERTIAL_NUMBER_ONE);
+      KRATOS_REGISTER_IN_PYTHON_VARIABLE(m, ALPHA_PARAMETER);
+
       KRATOS_REGISTER_IN_PYTHON_VARIABLE(m, PRESSURE_VELOCITY);
       KRATOS_REGISTER_IN_PYTHON_VARIABLE(m, PRESSURE_ACCELERATION);
-=======
-      KRATOS_REGISTER_IN_PYTHON_VARIABLE(YIELDED);
-      KRATOS_REGISTER_IN_PYTHON_VARIABLE(FLOW_INDEX);
-      KRATOS_REGISTER_IN_PYTHON_VARIABLE(YIELD_SHEAR);
-      KRATOS_REGISTER_IN_PYTHON_VARIABLE(ADAPTIVE_EXPONENT);
-
-      KRATOS_REGISTER_IN_PYTHON_VARIABLE(STATIC_FRICTION);
-      KRATOS_REGISTER_IN_PYTHON_VARIABLE(DYNAMIC_FRICTION);
-      KRATOS_REGISTER_IN_PYTHON_VARIABLE(INERTIAL_NUMBER_ZERO);
-      KRATOS_REGISTER_IN_PYTHON_VARIABLE(GRAIN_DIAMETER);
-      KRATOS_REGISTER_IN_PYTHON_VARIABLE(GRAIN_DENSITY);
-      KRATOS_REGISTER_IN_PYTHON_VARIABLE(REGULARIZATION_COEFFICIENT);
-      KRATOS_REGISTER_IN_PYTHON_VARIABLE(INFINITE_FRICTION);
-      KRATOS_REGISTER_IN_PYTHON_VARIABLE(INERTIAL_NUMBER_ONE);
-      KRATOS_REGISTER_IN_PYTHON_VARIABLE(ALPHA_PARAMETER);   
-
-      KRATOS_REGISTER_IN_PYTHON_VARIABLE(PRESSURE_VELOCITY);
-      KRATOS_REGISTER_IN_PYTHON_VARIABLE(PRESSURE_ACCELERATION);
->>>>>>> b7553e23
 
     }
-  
-  
+
+
   }  // namespace Python.
-  
+
 }  // namespace Kratos.
 
 #endif // KRATOS_PYTHON defined