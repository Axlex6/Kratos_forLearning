--- conflicted
+++ resolved
@@ -76,11 +76,7 @@
 		KRATOS_CLASS_POINTER_DEFINITION(NodalTwoStepVPStrategyForFSI);
 
 		/// Counted pointer of NodalTwoStepVPStrategy
-<<<<<<< HEAD
-		//typedef boost::shared_ptr< NodalTwoStepVPStrategy<TSparseSpace, TDenseSpace, TLinearSolver> > Pointer;
-=======
 		// typedef boost::shared_ptr< NodalTwoStepVPStrategy<TSparseSpace, TDenseSpace, TLinearSolver> > Pointer;
->>>>>>> 6332eb38
 
 		typedef NodalTwoStepVPStrategy<TSparseSpace, TDenseSpace, TLinearSolver> BaseType;
 
@@ -94,11 +90,7 @@
 
 		typedef std::size_t SizeType;
 
-<<<<<<< HEAD
-		//typedef typename BaseType::DofSetType DofSetType;
-=======
 		// typedef typename BaseType::DofSetType DofSetType;
->>>>>>> 6332eb38
 
 		typedef typename BaseType::DofsArrayType DofsArrayType;
 
@@ -112,11 +104,7 @@
 
 		typedef typename BaseType::ElementsArrayType ElementsArrayType;
 
-<<<<<<< HEAD
-		typedef typename SolvingStrategy<TSparseSpace, TDenseSpace, TLinearSolver>::Pointer StrategyPointerType;
-=======
 		typedef typename ImplicitSolvingStrategy<TSparseSpace, TDenseSpace, TLinearSolver>::Pointer StrategyPointerType;
->>>>>>> 6332eb38
 
 		typedef TwoStepVPSolverSettings<TSparseSpace, TDenseSpace, TLinearSolver> SolverSettingsType;
 
@@ -124,10 +112,6 @@
 		using NodalTwoStepVPStrategy<TSparseSpace, TDenseSpace, TLinearSolver>::mPressureTolerance;
 		using NodalTwoStepVPStrategy<TSparseSpace, TDenseSpace, TLinearSolver>::mMaxPressureIter;
 		using NodalTwoStepVPStrategy<TSparseSpace, TDenseSpace, TLinearSolver>::mDomainSize;
-<<<<<<< HEAD
-		using NodalTwoStepVPStrategy<TSparseSpace, TDenseSpace, TLinearSolver>::mTimeOrder;
-=======
->>>>>>> 6332eb38
 		using NodalTwoStepVPStrategy<TSparseSpace, TDenseSpace, TLinearSolver>::mReformDofSet;
 		using NodalTwoStepVPStrategy<TSparseSpace, TDenseSpace, TLinearSolver>::mpMomentumStrategy;
 		using NodalTwoStepVPStrategy<TSparseSpace, TDenseSpace, TLinearSolver>::mpPressureStrategy;
@@ -178,26 +162,16 @@
 
 			// Additional Typedefs
 			typedef typename BuilderAndSolver<TSparseSpace, TDenseSpace, TLinearSolver>::Pointer BuilderSolverTypePointer;
-<<<<<<< HEAD
-			typedef SolvingStrategy<TSparseSpace, TDenseSpace, TLinearSolver> BaseType;
-
-			//initializing fractional velocity solution step
-=======
 			typedef ImplicitSolvingStrategy<TSparseSpace, TDenseSpace, TLinearSolver> BaseType;
 
 			// initializing fractional velocity solution step
->>>>>>> 6332eb38
 			typedef Scheme<TSparseSpace, TDenseSpace> SchemeType;
 			typename SchemeType::Pointer pScheme;
 
 			typename SchemeType::Pointer Temp = typename SchemeType::Pointer(new ResidualBasedIncrementalUpdateStaticScheme<TSparseSpace, TDenseSpace>());
 			pScheme.swap(Temp);
 
-<<<<<<< HEAD
-			//CONSTRUCTION OF VELOCITY
-=======
 			// CONSTRUCTION OF VELOCITY
->>>>>>> 6332eb38
 			BuilderSolverTypePointer vel_build = BuilderSolverTypePointer(new NodalResidualBasedEliminationBuilderAndSolverForFSI<TSparseSpace, TDenseSpace, TLinearSolver>(pVelocityLinearSolver));
 
 			this->mpMomentumStrategy = typename BaseType::Pointer(new GaussSeidelLinearStrategy<TSparseSpace, TDenseSpace, TLinearSolver>(rModelPart, pScheme, pVelocityLinearSolver, vel_build, ReformDofAtEachIteration, CalculateNormDxFlag));
@@ -220,35 +194,19 @@
 		/// Destructor.
 		virtual ~NodalTwoStepVPStrategyForFSI() {}
 
-<<<<<<< HEAD
-		double Solve() override
+		bool SolveSolutionStep() override
 		{
 			// Initialize BDF2 coefficients
 			ModelPart &rModelPart = BaseType::GetModelPart();
-			this->SetTimeCoefficients(rModelPart.GetProcessInfo());
-			double NormDp = 0.0;
-=======
-		bool SolveSolutionStep() override
-		{
-			// Initialize BDF2 coefficients
-			ModelPart &rModelPart = BaseType::GetModelPart();
->>>>>>> 6332eb38
 			ProcessInfo &rCurrentProcessInfo = rModelPart.GetProcessInfo();
 			double currentTime = rCurrentProcessInfo[TIME];
 			double timeInterval = rCurrentProcessInfo[DELTA_TIME];
 			bool timeIntervalChanged = rCurrentProcessInfo[TIME_INTERVAL_CHANGED];
-<<<<<<< HEAD
+			bool converged = false;
 
 			unsigned int maxNonLinearIterations = mMaxPressureIter;
 			std::cout << "\n                   Solve with nodally_integrated_two_step_vp strategy at t=" << currentTime << "s" << std::endl;
 
-=======
-			bool converged = false;
-
-			unsigned int maxNonLinearIterations = mMaxPressureIter;
-			std::cout << "\n                   Solve with nodally_integrated_two_step_vp strategy at t=" << currentTime << "s" << std::endl;
-
->>>>>>> 6332eb38
 			if (timeIntervalChanged == true && currentTime > 10 * timeInterval)
 			{
 				maxNonLinearIterations *= 2;
@@ -269,14 +227,8 @@
 			bool momentumConverged = true;
 			bool continuityConverged = false;
 			bool fixedTimeStep = false;
-<<<<<<< HEAD
-
-			// bool momentumAlreadyConverged=false;
-			// bool continuityAlreadyConverged=false;
-
-			/* boost::timer solve_step_time; */
-			// std::cout<<" InitializeSolutionStep().... "<<std::endl;
-			this->UnactiveSliverElements();
+			double pressureNorm = 0;
+			double velocityNorm = 0;
 
 			InitializeSolutionStep(); // it fills SOLID_NODAL_SFD_NEIGHBOURS_ORDER for solids and NODAL_SFD_NEIGHBOURS_ORDER for fluids and inner solids
 			for (unsigned int it = 0; it < maxNonLinearIterations; ++it)
@@ -286,29 +238,21 @@
 
 				if (it == 0)
 				{
-
 					ComputeNodalVolumeAndAssignFlagToElementType(); // it assings NODAL_VOLUME to fluid and SOLID_NODAL_VOLUME to solid. Interface nodes have both
-
-					this->InitializeNonLinearIterations(); // it fills SOLID_NODAL_SFD_NEIGHBOURS for solids and NODAL_SFD_NEIGHBOURS for fluids
-				}
-				// std::cout<<" CalcNodalStrainsAndStresses .... "<<std::endl;
+					this->InitializeNonLinearIterations();			// it fills SOLID_NODAL_SFD_NEIGHBOURS for solids and NODAL_SFD_NEIGHBOURS for fluids
+				}
 				CalcNodalStrainsAndStresses(); // it computes stresses and strains for fluid and solid nodes
-											   // std::cout<<" CalcNodalStrainsAndStresses DONE "<<std::endl;
-
-				momentumConverged = this->SolveMomentumIteration(it, maxNonLinearIterations, fixedTimeStep);
+
+				momentumConverged = this->SolveMomentumIteration(it, maxNonLinearIterations, fixedTimeStep, velocityNorm);
 
 				UpdateTopology(rModelPart, BaseType::GetEchoLevel());
-				// std::cout<<" ComputeNodalVolume .... "<<std::endl;
 				ComputeNodalVolume();
-				// std::cout<<" ComputeNodalVolume DONE "<<std::endl;
 				this->InitializeNonLinearIterations();
-				// std::cout<<"    InitializeNonLinearIterations DONE "<<std::endl;
 				CalcNodalStrains();
-				// std::cout<<"         CalcNodalStrains DONE "<<std::endl;
 
 				if (fixedTimeStep == false)
 				{
-					continuityConverged = this->SolveContinuityIteration(it, maxNonLinearIterations);
+					continuityConverged = this->SolveContinuityIteration(it, maxNonLinearIterations, pressureNorm);
 				}
 
 				// if((momentumConverged==true || it==maxNonLinearIterations-1) && momentumAlreadyConverged==false){
@@ -328,91 +272,6 @@
 
 				if (it == maxNonLinearIterations - 1 || ((continuityConverged && momentumConverged) && it > 1))
 				{
-					//this->ComputeErrorL2NormCaseImposedG();
-					//this->ComputeErrorL2NormCasePoiseuille();
-					this->CalculateAccelerations();
-					// std::ofstream myfile;
-					// myfile.open ("maxConvergedIteration.txt",std::ios::app);
-					// myfile << currentTime << "\t" << it << "\n";
-					// myfile.close();
-				}
-				bool hybridMethod = false;
-				if (hybridMethod == true)
-				{
-					if (it == maxNonLinearIterations - 1 || ((continuityConverged && momentumConverged) && it > 0))
-					{
-						this->UpdateElementalStressStrain();
-					}
-				}
-
-				if ((continuityConverged && momentumConverged) && it > 1)
-				{
-					rCurrentProcessInfo.SetValue(BAD_VELOCITY_CONVERGENCE, false);
-					rCurrentProcessInfo.SetValue(BAD_PRESSURE_CONVERGENCE, false);
-					std::cout << "nodal V-P strategy converged in " << it + 1 << " iterations." << std::endl;
-					break;
-				}
-				if (fixedTimeStep == true)
-				{
-					break;
-				}
-			}
-
-			if (!continuityConverged && !momentumConverged && BaseType::GetEchoLevel() > 0 && rModelPart.GetCommunicator().MyPID() == 0)
-				std::cout << "Convergence tolerance not reached." << std::endl;
-
-			if (mReformDofSet)
-				this->Clear();
-
-			/* std::cout << "solve_step_time : " << solve_step_time.elapsed() << std::endl; */
-
-			return NormDp;
-=======
-			double pressureNorm = 0;
-			double velocityNorm = 0;
-
-			InitializeSolutionStep(); // it fills SOLID_NODAL_SFD_NEIGHBOURS_ORDER for solids and NODAL_SFD_NEIGHBOURS_ORDER for fluids and inner solids
-			for (unsigned int it = 0; it < maxNonLinearIterations; ++it)
-			{
-				if (BaseType::GetEchoLevel() > 1 && rModelPart.GetCommunicator().MyPID() == 0)
-					std::cout << "----- > iteration: " << it << std::endl;
-
-				if (it == 0)
-				{
-					ComputeNodalVolumeAndAssignFlagToElementType(); // it assings NODAL_VOLUME to fluid and SOLID_NODAL_VOLUME to solid. Interface nodes have both
-					this->InitializeNonLinearIterations();			// it fills SOLID_NODAL_SFD_NEIGHBOURS for solids and NODAL_SFD_NEIGHBOURS for fluids
-				}
-				CalcNodalStrainsAndStresses(); // it computes stresses and strains for fluid and solid nodes
-
-				momentumConverged = this->SolveMomentumIteration(it, maxNonLinearIterations, fixedTimeStep, velocityNorm);
-
-				UpdateTopology(rModelPart, BaseType::GetEchoLevel());
-				ComputeNodalVolume();
-				this->InitializeNonLinearIterations();
-				CalcNodalStrains();
-
-				if (fixedTimeStep == false)
-				{
-					continuityConverged = this->SolveContinuityIteration(it, maxNonLinearIterations, pressureNorm);
-				}
-
-				// if((momentumConverged==true || it==maxNonLinearIterations-1) && momentumAlreadyConverged==false){
-				// 	std::ofstream myfile;
-				// 	myfile.open ("momentumConvergedIteration.txt",std::ios::app);
-				// 	myfile << currentTime << "\t" << it << "\n";
-				// 	myfile.close();
-				// 	momentumAlreadyConverged=true;
-				// }
-				// if((continuityConverged==true || it==maxNonLinearIterations-1) && continuityAlreadyConverged==false){
-				// 	std::ofstream myfile;
-				// 	myfile.open ("continuityConvergedIteration.txt",std::ios::app);
-				// 	myfile << currentTime << "\t" << it << "\n";
-				// 	myfile.close();
-				// 	continuityAlreadyConverged=true;
-				// }
-
-				if (it == maxNonLinearIterations - 1 || ((continuityConverged && momentumConverged) && it > 1))
-				{
 					// this->ComputeErrorL2NormCaseImposedG();
 					// this->ComputeErrorL2NormCasePoiseuille();
 					this->CalculateAccelerations();
@@ -451,17 +310,12 @@
 				this->Clear();
 
 			return converged;
->>>>>>> 6332eb38
 		}
 
 		void UpdateElementalStressStrain()
 		{
 			ModelPart &rModelPart = BaseType::GetModelPart();
-<<<<<<< HEAD
-			ProcessInfo &rCurrentProcessInfo = rModelPart.GetProcessInfo();
-=======
 			const ProcessInfo &rCurrentProcessInfo = rModelPart.GetProcessInfo();
->>>>>>> 6332eb38
 
 #pragma omp parallel
 			{
@@ -470,10 +324,6 @@
 				OpenMPUtils::PartitionedIterators(rModelPart.Elements(), ElemBegin, ElemEnd);
 				for (ModelPart::ElementIterator itElem = ElemBegin; itElem != ElemEnd; ++itElem)
 				{
-<<<<<<< HEAD
-					/* itElem-> InitializeElementStrainStressState(); */
-=======
->>>>>>> 6332eb38
 					itElem->InitializeSolutionStep(rCurrentProcessInfo);
 				}
 			}
@@ -611,7 +461,6 @@
 				}
 
 				if (itNode->SolutionStepsDataHas(SOLID_NODAL_CAUCHY_STRESS))
-<<<<<<< HEAD
 				{
 					Vector &rSolidNodalStress = itNode->FastGetSolutionStepValue(SOLID_NODAL_CAUCHY_STRESS);
 					if (rSolidNodalStress.size() != sizeStrains)
@@ -657,6 +506,15 @@
 					std::cout << "THIS node does not have SOLID_NODAL_MEAN_MESH_SIZE... " << itNode->X() << " " << itNode->Y() << std::endl;
 				}
 
+				if (itNode->SolutionStepsDataHas(SOLID_NODAL_FREESURFACE_AREA))
+				{
+					itNode->FastGetSolutionStepValue(SOLID_NODAL_FREESURFACE_AREA) = 0;
+				}
+				else
+				{
+					std::cout << "THIS node does not have SOLID_NODAL_FREESURFACE_AREA... " << itNode->X() << " " << itNode->Y() << std::endl;
+				}
+
 				if (itNode->SolutionStepsDataHas(SOLID_NODAL_SFD_NEIGHBOURS))
 				{
 					Vector &rSolidNodalSFDneighbours = itNode->FastGetSolutionStepValue(SOLID_NODAL_SFD_NEIGHBOURS);
@@ -713,17 +571,17 @@
 					std::cout << "THIS node does not have SOLID_NODAL_DEFORMATION_GRAD_VEL... " << itNode->X() << " " << itNode->Y() << std::endl;
 				}
 
-				AssignMaterialToEachNode(itNode);
+				InitialAssignMaterialToEachNode(itNode);
 			}
 
 			// }
 		}
 
-		void AssignMaterialToEachNode(ModelPart::NodeIterator itNode)
+		void InitialAssignMaterialToEachNode(ModelPart::NodeIterator itNode)
 		{
 
 			ModelPart &rModelPart = BaseType::GetModelPart();
-			ProcessInfo &rCurrentProcessInfo = rModelPart.GetProcessInfo();
+			const ProcessInfo &rCurrentProcessInfo = rModelPart.GetProcessInfo();
 			const double timeInterval = rCurrentProcessInfo[DELTA_TIME];
 
 			double deviatoricCoeff = 0;
@@ -731,17 +589,18 @@
 
 			if (itNode->Is(SOLID))
 			{
-				double youngModulus = itNode->FastGetSolutionStepValue(YOUNG_MODULUS);
-				double poissonRatio = itNode->FastGetSolutionStepValue(POISSON_RATIO);
-
-				//deviatoricCoeff=deltaT*secondLame
+				const double youngModulus = itNode->FastGetSolutionStepValue(YOUNG_MODULUS);
+				const double poissonRatio = itNode->FastGetSolutionStepValue(POISSON_RATIO);
+
 				deviatoricCoeff = timeInterval * youngModulus / (1.0 + poissonRatio) * 0.5;
-				//volumetricCoeff=bulk*deltaT=deltaT*(firstLame+2*secondLame/3)
 				volumetricCoeff = timeInterval * poissonRatio * youngModulus / ((1.0 + poissonRatio) * (1.0 - 2.0 * poissonRatio)) + 2.0 * deviatoricCoeff / 3.0;
 			}
 			else if (itNode->Is(FLUID) || itNode->Is(RIGID))
 			{
-				deviatoricCoeff = itNode->FastGetSolutionStepValue(DYNAMIC_VISCOSITY);
+				if (rModelPart.GetNodalSolutionStepVariablesList().Has(DYNAMIC_VISCOSITY))
+				{
+					deviatoricCoeff = itNode->FastGetSolutionStepValue(DYNAMIC_VISCOSITY);
+				}
 				volumetricCoeff = timeInterval * itNode->FastGetSolutionStepValue(BULK_MODULUS);
 			}
 
@@ -754,56 +613,11 @@
 				itNode->FastGetSolutionStepValue(INTERFACE_NODE) = false;
 			}
 
-			double currFirstLame = volumetricCoeff - 2.0 * deviatoricCoeff / 3.0;
-
-			//currFirstLame=deltaT*firstLame
+			const double currFirstLame = volumetricCoeff - 2.0 * deviatoricCoeff / 3.0;
+
+			// currFirstLame=deltaT*firstLame
 			itNode->FastGetSolutionStepValue(VOLUMETRIC_COEFFICIENT) = currFirstLame;
 			itNode->FastGetSolutionStepValue(DEVIATORIC_COEFFICIENT) = deviatoricCoeff;
-		}
-
-		void UnactiveSliverElements()
-		{
-			KRATOS_TRY;
-
-			ModelPart &rModelPart = BaseType::GetModelPart();
-			const unsigned int dimension = rModelPart.ElementsBegin()->GetGeometry().WorkingSpaceDimension();
-			MesherUtilities MesherUtils;
-			double ModelPartVolume = MesherUtils.ComputeModelPartVolume(rModelPart);
-			double CriticalVolume = 0.001 * ModelPartVolume / double(rModelPart.Elements().size());
-			double ElementalVolume = 0;
-
-#pragma omp parallel
-			{
-				ModelPart::ElementIterator ElemBegin;
-				ModelPart::ElementIterator ElemEnd;
-				OpenMPUtils::PartitionedIterators(rModelPart.Elements(), ElemBegin, ElemEnd);
-				for (ModelPart::ElementIterator itElem = ElemBegin; itElem != ElemEnd; ++itElem)
-				{
-					unsigned int numNodes = itElem->GetGeometry().size();
-					if (numNodes == (dimension + 1))
-					{
-						if (dimension == 2)
-						{
-							ElementalVolume = (itElem)->GetGeometry().Area();
-						}
-						else if (dimension == 3)
-						{
-							ElementalVolume = (itElem)->GetGeometry().Volume();
-						}
-
-						if (ElementalVolume < CriticalVolume)
-						{
-							// std::cout << "sliver element: it has Volume: " << ElementalVolume << " vs CriticalVolume(meanVol/1000): " << CriticalVolume<< std::endl;
-							(itElem)->Set(ACTIVE, false);
-						}
-						else
-						{
-							(itElem)->Set(ACTIVE, true);
-						}
-					}
-				}
-			}
-			KRATOS_CATCH("");
 		}
 
 		void ComputeNodalVolume()
@@ -827,7 +641,7 @@
 			typename ElementsArrayType::iterator ElemBegin = pElements.begin() + element_partition[k];
 			typename ElementsArrayType::iterator ElemEnd = pElements.begin() + element_partition[k + 1];
 
-			for (typename ElementsArrayType::iterator itElem = ElemBegin; itElem != ElemEnd; itElem++) //MSI: To be parallelized
+			for (typename ElementsArrayType::iterator itElem = ElemBegin; itElem != ElemEnd; itElem++) // MSI: To be parallelized
 			{
 				Element::GeometryType &geometry = itElem->GetGeometry();
 				double elementalVolume = 0;
@@ -853,10 +667,6 @@
 						double &solidVolume = geometry(i)->FastGetSolutionStepValue(SOLID_NODAL_VOLUME);
 						solidVolume += elementalVolume;
 						nodalVolume += -elementalVolume;
-						// if(geometry(i)->FastGetSolutionStepValue(INTERFACE_NODE)==true){
-						// 	//I have the subtract the solid volume to the nodal volume of the interface fluid nodes because I added it before
-						// 	nodalVolume += -elementalVolume;
-						// }
 					}
 				}
 			}
@@ -884,7 +694,7 @@
 			typename ElementsArrayType::iterator ElemBegin = pElements.begin() + element_partition[k];
 			typename ElementsArrayType::iterator ElemEnd = pElements.begin() + element_partition[k + 1];
 
-			for (typename ElementsArrayType::iterator itElem = ElemBegin; itElem != ElemEnd; itElem++) //MSI: To be parallelized
+			for (typename ElementsArrayType::iterator itElem = ElemBegin; itElem != ElemEnd; itElem++) // MSI: To be parallelized
 			{
 				Element::GeometryType &geometry = itElem->GetGeometry();
 				double elementalVolume = 0;
@@ -904,54 +714,8 @@
 				unsigned int interfaceNodes = 0;
 
 				for (unsigned int i = 0; i < numNodes; i++)
-=======
-				{
-					Vector &rSolidNodalStress = itNode->FastGetSolutionStepValue(SOLID_NODAL_CAUCHY_STRESS);
-					if (rSolidNodalStress.size() != sizeStrains)
-					{
-						rSolidNodalStress.resize(sizeStrains, false);
-					}
-					noalias(rSolidNodalStress) = ZeroVector(sizeStrains);
-				}
-				else
-				{
-					std::cout << "THIS node does not have SOLID_NODAL_CAUCHY_STRESS... " << itNode->X() << " " << itNode->Y() << std::endl;
-				}
-
-				if (itNode->SolutionStepsDataHas(SOLID_NODAL_DEVIATORIC_CAUCHY_STRESS))
-				{
-					Vector &rSolidNodalStress = itNode->FastGetSolutionStepValue(SOLID_NODAL_DEVIATORIC_CAUCHY_STRESS);
-					if (rSolidNodalStress.size() != sizeStrains)
-					{
-						rSolidNodalStress.resize(sizeStrains, false);
-					}
-					noalias(rSolidNodalStress) = ZeroVector(sizeStrains);
-				}
-				else
-				{
-					std::cout << "THIS node does not have SOLID_NODAL_DEVIATORIC_CAUCHY_STRESS... " << itNode->X() << " " << itNode->Y() << std::endl;
-				}
-
-				if (itNode->SolutionStepsDataHas(SOLID_NODAL_VOLUME))
-				{
-					itNode->FastGetSolutionStepValue(SOLID_NODAL_VOLUME) = 0;
-				}
-				else
-				{
-					std::cout << "THIS node does not have SOLID_NODAL_VOLUME... " << itNode->X() << " " << itNode->Y() << std::endl;
-				}
-
-				if (itNode->SolutionStepsDataHas(SOLID_NODAL_MEAN_MESH_SIZE))
->>>>>>> 6332eb38
-				{
-					itNode->FastGetSolutionStepValue(SOLID_NODAL_MEAN_MESH_SIZE) = 0;
-				}
-				else
-				{
-					std::cout << "THIS node does not have SOLID_NODAL_MEAN_MESH_SIZE... " << itNode->X() << " " << itNode->Y() << std::endl;
-				}
-
-<<<<<<< HEAD
+				{
+
 					if ((geometry(i)->Is(FLUID) && geometry(i)->IsNot(SOLID)) || (geometry(i)->Is(FLUID) && geometry(i)->FastGetSolutionStepValue(INTERFACE_NODE) == true))
 					{
 						fluidNodes += 1;
@@ -969,22 +733,18 @@
 				if (solidNodes == numNodes)
 				{
 					itElem->Set(SOLID);
-					// std::cout<<"THIS SOLID ELEMENT WAS  "<<geometry(0)->Id()<<"  "<<geometry(1)->Id()<<"  "<<geometry(2)->Id()<<"  "<<std::endl;
 				}
 				if (interfaceNodes == numNodes)
 				{
 					itElem->Set(SOLID);
-					// std::cout<<"THIS INTERFACE ELEMENT WAS "<<geometry(0)->Id()<<"  "<<geometry(1)->Id()<<"  "<<geometry(2)->Id()<<"  "<<std::endl;
 				}
 				if (fluidNodes == numNodes)
 				{
 					itElem->Set(FLUID);
-					// std::cout<<"THIS FLUID ELEMENT WAS "<<geometry(0)->Id()<<"  "<<geometry(1)->Id()<<"  "<<geometry(2)->Id()<<"  "<<std::endl;
 				}
 				if (solidNodes == numNodes && fluidNodes == numNodes)
 				{
 					itElem->Reset(FLUID);
-					// std::cout<<"THIS ELEMENT WAS BOTH FLUID AND SOLID "<<geometry(0)->Id()<<"  "<<geometry(1)->Id()<<"  "<<geometry(2)->Id()<<"  "<<std::endl;
 				}
 
 				for (unsigned int i = 0; i < numNodes; i++)
@@ -995,21 +755,9 @@
 
 					if (itElem->Is(SOLID))
 					{
-
 						double &solidVolume = geometry(i)->FastGetSolutionStepValue(SOLID_NODAL_VOLUME);
 						solidVolume += elementalVolume;
 						nodalVolume += -elementalVolume;
-
-						// if(geometry(i)->FastGetSolutionStepValue(INTERFACE_NODE)==true){
-						// 	//I have the subtract the solid volume to the nodal volume of the interface fluid nodes because I added it before
-						// 	nodalVolume += -elementalVolume;
-						// }
-
-						// if(interfaceNodes==numNodes && solidDensity==0){
-						// 	std::cout<<"This interface element has not a correct density....I am assigning it the fluid density----- TODO: IMPROVE IT, TAKE FROM NEIGHBOURS"<<std::endl;
-						// 	double density=geometry(i)->FastGetSolutionStepValue(DENSITY);
-						// 	geometry(i)->FastGetSolutionStepValue(SOLID_DENSITY)=density;
-						// }
 					}
 				}
 			}
@@ -1024,18 +772,7 @@
 		void FillNodalSFDVector()
 		{
 
-			// std::cout << "FillNodalSFDVector(); ... "  << std::endl;
-
 			ModelPart &rModelPart = BaseType::GetModelPart();
-
-			//  #pragma omp parallel
-			//  	{
-			// 		ModelPart::NodeIterator NodesBegin;
-			// 		ModelPart::NodeIterator NodesEnd;
-			// 		OpenMPUtils::PartitionedIterators(rModelPart.Nodes(),NodesBegin,NodesEnd);
-
-			// for (ModelPart::NodeIterator itNode = NodesBegin; itNode != NodesEnd; ++itNode)
-			// 	{
 
 			for (ModelPart::NodeIterator itNode = rModelPart.NodesBegin(); itNode != rModelPart.NodesEnd(); itNode++)
 			{
@@ -1054,114 +791,8 @@
 				else
 				{
 					SetNeighboursOrderToInterfaceNode(itNode); // it assigns neighbours to interface nodes, filling SOLID_NODAL_SFD_NEIGHBOURS_ORDER for solids and NODAL_SFD_NEIGHBOURS_ORDER for fluids
-=======
-				if (itNode->SolutionStepsDataHas(SOLID_NODAL_FREESURFACE_AREA))
-				{
-					itNode->FastGetSolutionStepValue(SOLID_NODAL_FREESURFACE_AREA) = 0;
-				}
-				else
-				{
-					std::cout << "THIS node does not have SOLID_NODAL_FREESURFACE_AREA... " << itNode->X() << " " << itNode->Y() << std::endl;
-				}
-
-				if (itNode->SolutionStepsDataHas(SOLID_NODAL_SFD_NEIGHBOURS))
-				{
-					Vector &rSolidNodalSFDneighbours = itNode->FastGetSolutionStepValue(SOLID_NODAL_SFD_NEIGHBOURS);
-					if (rSolidNodalSFDneighbours.size() != sizeSDFNeigh)
-					{
-						rSolidNodalSFDneighbours.resize(sizeSDFNeigh, false);
-					}
-					noalias(rSolidNodalSFDneighbours) = ZeroVector(sizeSDFNeigh);
-				}
-				else
-				{
-					std::cout << "THIS node does not have SOLID_NODAL_SFD_NEIGHBOURS... " << itNode->X() << " " << itNode->Y() << std::endl;
-				}
-
-				if (itNode->SolutionStepsDataHas(SOLID_NODAL_SPATIAL_DEF_RATE))
-				{
-					Vector &rSolidSpatialDefRate = itNode->FastGetSolutionStepValue(SOLID_NODAL_SPATIAL_DEF_RATE);
-					if (rSolidSpatialDefRate.size() != sizeStrains)
-					{
-						rSolidSpatialDefRate.resize(sizeStrains, false);
-					}
-					noalias(rSolidSpatialDefRate) = ZeroVector(sizeStrains);
-				}
-				else
-				{
-					std::cout << "THIS node does not have SOLID_NODAL_SPATIAL_DEF_RATE... " << itNode->X() << " " << itNode->Y() << std::endl;
-				}
-
-				if (itNode->SolutionStepsDataHas(SOLID_NODAL_DEFORMATION_GRAD))
-				{
-					Matrix &rSolidFgrad = itNode->FastGetSolutionStepValue(SOLID_NODAL_DEFORMATION_GRAD);
-					if (rSolidFgrad.size1() != dimension)
-					{
-						rSolidFgrad.resize(dimension, dimension, false);
-					}
-					noalias(rSolidFgrad) = ZeroMatrix(dimension, dimension);
-				}
-				else
-				{
-					std::cout << "THIS node does not have SOLID_NODAL_DEFORMATION_GRAD... " << itNode->X() << " " << itNode->Y() << std::endl;
-				}
-
-				if (itNode->SolutionStepsDataHas(SOLID_NODAL_DEFORMATION_GRAD_VEL))
-				{
-					Matrix &rSolidFgradVel = itNode->FastGetSolutionStepValue(SOLID_NODAL_DEFORMATION_GRAD_VEL);
-					if (rSolidFgradVel.size1() != dimension)
-					{
-						rSolidFgradVel.resize(dimension, dimension, false);
-					}
-					noalias(rSolidFgradVel) = ZeroMatrix(dimension, dimension);
-				}
-				else
-				{
-					std::cout << "THIS node does not have SOLID_NODAL_DEFORMATION_GRAD_VEL... " << itNode->X() << " " << itNode->Y() << std::endl;
-				}
-
-				InitialAssignMaterialToEachNode(itNode);
-			}
-
-			// }
-		}
-
-		void InitialAssignMaterialToEachNode(ModelPart::NodeIterator itNode)
-		{
-
-			ModelPart &rModelPart = BaseType::GetModelPart();
-			const ProcessInfo &rCurrentProcessInfo = rModelPart.GetProcessInfo();
-			const double timeInterval = rCurrentProcessInfo[DELTA_TIME];
-
-			double deviatoricCoeff = 0;
-			double volumetricCoeff = 0;
-
-			if (itNode->Is(SOLID))
-			{
-				const double youngModulus = itNode->FastGetSolutionStepValue(YOUNG_MODULUS);
-				const double poissonRatio = itNode->FastGetSolutionStepValue(POISSON_RATIO);
-
-				deviatoricCoeff = timeInterval * youngModulus / (1.0 + poissonRatio) * 0.5;
-				volumetricCoeff = timeInterval * poissonRatio * youngModulus / ((1.0 + poissonRatio) * (1.0 - 2.0 * poissonRatio)) + 2.0 * deviatoricCoeff / 3.0;
-			}
-			else if (itNode->Is(FLUID) || itNode->Is(RIGID))
-			{
-				if (rModelPart.GetNodalSolutionStepVariablesList().Has(DYNAMIC_VISCOSITY))
-				{
-					deviatoricCoeff = itNode->FastGetSolutionStepValue(DYNAMIC_VISCOSITY);
->>>>>>> 6332eb38
-				}
-				volumetricCoeff = timeInterval * itNode->FastGetSolutionStepValue(BULK_MODULUS);
-			}
-
-			if ((itNode->Is(SOLID) && itNode->Is(RIGID)))
-			{
-				itNode->FastGetSolutionStepValue(INTERFACE_NODE) = true;
-			}
-<<<<<<< HEAD
-			//	 }
-			// std::cout << "FillNodalSFDVector(); DONE "  << std::endl;
-		}
+				}
+			}
 
 		void SetNeighboursOrderToSolidNode(ModelPart::NodeIterator itNode)
 		{
@@ -1183,7 +814,6 @@
 					rNodeOrderedNeighbours[k + 1] = neighb_nodes[k].Id();
 				}
 			}
-		}
 
 		void SetNeighboursOrderToInterfaceNode(ModelPart::NodeIterator itNode)
 		{
@@ -1242,35 +872,6 @@
 					}
 				}
 			}
-
-			// fluidCounter+=1;
-			// solidCounter+=1;
-
-			// ModelPart& rModelPart = BaseType::GetModelPart();
-			// const unsigned int dimension =  rModelPart.ElementsBegin()->GetGeometry().WorkingSpaceDimension();
-
-			// const unsigned int sizeFluidSDFNeigh=fluidCounter*dimension;
-			// const unsigned int sizeSolidSDFNeigh=solidCounter*dimension;
-
-			// Vector& rFluidNodalSFDneighbours=itNode->FastGetSolutionStepValue(NODAL_SFD_NEIGHBOURS);
-			// Vector& rSolidNodalSFDneighbours=itNode->FastGetSolutionStepValue(SOLID_NODAL_SFD_NEIGHBOURS);
-
-			// if(rFluidNodalSFDneighbours.size() != sizeFluidSDFNeigh)
-			// 	rFluidNodalSFDneighbours.resize(sizeFluidSDFNeigh,false);
-
-			// if(rSolidNodalSFDneighbours.size() != sizeSolidSDFNeigh)
-			// 	rSolidNodalSFDneighbours.resize(sizeSolidSDFNeigh,false);
-
-			// noalias(rFluidNodalSFDneighbours)=ZeroVector(sizeFluidSDFNeigh);
-			// noalias(rSolidNodalSFDneighbours)=ZeroVector(sizeSolidSDFNeigh);
-
-			// rFluidNodalSFDneighbours.resize(sizeFluidSDFNeigh,true);
-			// rSolidNodalSFDneighbours.resize(sizeSolidSDFNeigh,true);
-
-			// std::cout<<"rFluidNodeOrderedNeighbours "<<rFluidNodeOrderedNeighbours<<std::endl;
-			// std::cout<<"rSolidNodeOrderedNeighbours "<<rSolidNodeOrderedNeighbours<<std::endl;
-			// std::cout<<"rFluidNodalSFDneighbours    "<<rFluidNodalSFDneighbours<<std::endl;
-			// std::cout<<"rSolidNodalSFDneighbours    "<<rSolidNodalSFDneighbours<<std::endl;
 		}
 
 		void InitializeNodalVariablesForSolidRemeshedDomain(ModelPart::NodeIterator itNode)
@@ -1340,6 +941,10 @@
 			{
 				itNode->FastGetSolutionStepValue(SOLID_NODAL_MEAN_MESH_SIZE) = 0;
 			}
+			if (itNode->SolutionStepsDataHas(SOLID_NODAL_FREESURFACE_AREA))
+			{
+				itNode->FastGetSolutionStepValue(SOLID_NODAL_FREESURFACE_AREA) = 0;
+			}
 			if (itNode->SolutionStepsDataHas(SOLID_NODAL_VOLUMETRIC_DEF_RATE))
 			{
 				itNode->FastGetSolutionStepValue(SOLID_NODAL_VOLUMETRIC_DEF_RATE) = 0;
@@ -1366,8 +971,8 @@
 			for (ModelPart::NodeIterator itNode = NodesBegin; itNode != NodesEnd; ++itNode)
 			{
 
-				double nodalVolume = itNode->FastGetSolutionStepValue(NODAL_VOLUME);
-				double solidNodalVolume = itNode->FastGetSolutionStepValue(SOLID_NODAL_VOLUME);
+				const double nodalVolume = itNode->FastGetSolutionStepValue(NODAL_VOLUME);
+				const double solidNodalVolume = itNode->FastGetSolutionStepValue(SOLID_NODAL_VOLUME);
 
 				double theta = 0.5;
 
@@ -1391,10 +996,10 @@
 						noalias(interfaceFgrad) = ZeroMatrix(dimension, dimension);
 						noalias(interfaceFgradVel) = ZeroMatrix(dimension, dimension);
 
-						//I have to compute the stresses and strains two times because one time is for the solid and the other for the fluid
-						// Matrix interfaceFgrad=ZeroMatrix(dimension,dimension);
-						// Matrix interfaceFgradVel=ZeroMatrix(dimension,dimension);
-						//the following function is more expensive than the general one because there is one loop more over neighbour nodes. This is why I do it here also for fluid interface nodes.
+						// I have to compute the stresses and strains two times because one time is for the solid and the other for the fluid
+						//  Matrix interfaceFgrad=ZeroMatrix(dimension,dimension);
+						//  Matrix interfaceFgradVel=ZeroMatrix(dimension,dimension);
+						// the following function is more expensive than the general one because there is one loop more over neighbour nodes. This is why I do it here also for fluid interface nodes.
 						ComputeAndStoreNodalDeformationGradientForInterfaceNode(itNode, nodalSFDneighboursId, rNodalSFDneigh, theta, interfaceFgrad, interfaceFgradVel);
 						// itNode->FastGetSolutionStepValue(NODAL_DEFORMATION_GRAD)=interfaceFgrad;
 						// itNode->FastGetSolutionStepValue(NODAL_DEFORMATION_GRAD_VEL)=interfaceFgradVel;
@@ -1447,283 +1052,11 @@
 					theta = 0.5;
 					this->InitializeNodalVariablesForRemeshedDomain(itNode);
 					InitializeNodalVariablesForSolidRemeshedDomain(itNode);
-=======
-			else
-			{
-				itNode->FastGetSolutionStepValue(INTERFACE_NODE) = false;
-			}
-
-			const double currFirstLame = volumetricCoeff - 2.0 * deviatoricCoeff / 3.0;
-
-			// currFirstLame=deltaT*firstLame
-			itNode->FastGetSolutionStepValue(VOLUMETRIC_COEFFICIENT) = currFirstLame;
-			itNode->FastGetSolutionStepValue(DEVIATORIC_COEFFICIENT) = deviatoricCoeff;
-		}
-
-		void ComputeNodalVolume()
-		{
-			ModelPart &rModelPart = BaseType::GetModelPart();
-			ElementsArrayType &pElements = rModelPart.Elements();
-			const unsigned int dimension = rModelPart.ElementsBegin()->GetGeometry().WorkingSpaceDimension();
-
-#ifdef _OPENMP
-			int number_of_threads = omp_get_max_threads();
-#else
-			int number_of_threads = 1;
-#endif
-
-			vector<unsigned int> element_partition;
-			OpenMPUtils::CreatePartition(number_of_threads, pElements.size(), element_partition);
-
-			//  #pragma omp parallel
-			// 	    {
-			int k = OpenMPUtils::ThisThread();
-			typename ElementsArrayType::iterator ElemBegin = pElements.begin() + element_partition[k];
-			typename ElementsArrayType::iterator ElemEnd = pElements.begin() + element_partition[k + 1];
-
-			for (typename ElementsArrayType::iterator itElem = ElemBegin; itElem != ElemEnd; itElem++) // MSI: To be parallelized
-			{
-				Element::GeometryType &geometry = itElem->GetGeometry();
-				double elementalVolume = 0;
-
-				if (dimension == 2)
-				{
-					elementalVolume = geometry.Area() / 3.0;
-				}
-				else if (dimension == 3)
-				{
-					elementalVolume = geometry.Volume() * 0.25;
-				}
-				// index = 0;
-				unsigned int numNodes = geometry.size();
-				for (unsigned int i = 0; i < numNodes; i++)
-				{
-
-					double &nodalVolume = geometry(i)->FastGetSolutionStepValue(NODAL_VOLUME);
-					nodalVolume += elementalVolume;
-
-					if (itElem->Is(SOLID))
-					{
-						double &solidVolume = geometry(i)->FastGetSolutionStepValue(SOLID_NODAL_VOLUME);
-						solidVolume += elementalVolume;
-						nodalVolume += -elementalVolume;
-					}
-				}
-			}
-			// }
-		}
-
-		void ComputeNodalVolumeAndAssignFlagToElementType()
-		{
-			ModelPart &rModelPart = BaseType::GetModelPart();
-			ElementsArrayType &pElements = rModelPart.Elements();
-			const unsigned int dimension = rModelPart.ElementsBegin()->GetGeometry().WorkingSpaceDimension();
-
-#ifdef _OPENMP
-			int number_of_threads = omp_get_max_threads();
-#else
-			int number_of_threads = 1;
-#endif
-
-			vector<unsigned int> element_partition;
-			OpenMPUtils::CreatePartition(number_of_threads, pElements.size(), element_partition);
-
-			//  #pragma omp parallel
-			// 	    {
-			int k = OpenMPUtils::ThisThread();
-			typename ElementsArrayType::iterator ElemBegin = pElements.begin() + element_partition[k];
-			typename ElementsArrayType::iterator ElemEnd = pElements.begin() + element_partition[k + 1];
-
-			for (typename ElementsArrayType::iterator itElem = ElemBegin; itElem != ElemEnd; itElem++) // MSI: To be parallelized
-			{
-				Element::GeometryType &geometry = itElem->GetGeometry();
-				double elementalVolume = 0;
-
-				if (dimension == 2)
-				{
-					elementalVolume = geometry.Area() / 3.0;
-				}
-				else if (dimension == 3)
-				{
-					elementalVolume = geometry.Volume() * 0.25;
-				}
-				// index = 0;
-				unsigned int numNodes = geometry.size();
-				unsigned int fluidNodes = 0;
-				unsigned int solidNodes = 0;
-				unsigned int interfaceNodes = 0;
-
-				for (unsigned int i = 0; i < numNodes; i++)
-				{
-
-					if ((geometry(i)->Is(FLUID) && geometry(i)->IsNot(SOLID)) || (geometry(i)->Is(FLUID) && geometry(i)->FastGetSolutionStepValue(INTERFACE_NODE) == true))
-					{
-						fluidNodes += 1;
-					}
-					if (geometry(i)->Is(SOLID))
-					{
-						solidNodes += 1;
-					}
-					if (geometry(i)->FastGetSolutionStepValue(INTERFACE_NODE) == true)
-					{
-						interfaceNodes += 1;
-					}
-				}
-
-				if (solidNodes == numNodes)
-				{
-					itElem->Set(SOLID);
-				}
-				if (interfaceNodes == numNodes)
-				{
-					itElem->Set(SOLID);
-				}
-				if (fluidNodes == numNodes)
-				{
-					itElem->Set(FLUID);
-				}
-				if (solidNodes == numNodes && fluidNodes == numNodes)
-				{
-					itElem->Reset(FLUID);
-				}
-
-				for (unsigned int i = 0; i < numNodes; i++)
-				{
-
-					double &nodalVolume = geometry(i)->FastGetSolutionStepValue(NODAL_VOLUME);
-					nodalVolume += elementalVolume;
-
-					if (itElem->Is(SOLID))
-					{
-						double &solidVolume = geometry(i)->FastGetSolutionStepValue(SOLID_NODAL_VOLUME);
-						solidVolume += elementalVolume;
-						nodalVolume += -elementalVolume;
-					}
-				}
-			}
-			// }
-		}
-
-		void InitializeSolutionStep() override
-		{
-			FillNodalSFDVector();
-		}
-
-		void FillNodalSFDVector()
-		{
-
-			ModelPart &rModelPart = BaseType::GetModelPart();
-
-			for (ModelPart::NodeIterator itNode = rModelPart.NodesBegin(); itNode != rModelPart.NodesEnd(); itNode++)
-			{
-				this->InitializeNodalVariablesForRemeshedDomain(itNode);
-
-				InitializeNodalVariablesForSolidRemeshedDomain(itNode);
-
-				if (itNode->FastGetSolutionStepValue(INTERFACE_NODE) == false)
-				{
-					this->SetNeighboursOrderToNode(itNode); // it assigns neighbours to inner nodes, filling NODAL_SFD_NEIGHBOURS_ORDER
-					if (itNode->Is(SOLID))
-					{
-						SetNeighboursOrderToSolidNode(itNode); // it assigns neighbours to solid inner nodes, filling SOLID_NODAL_SFD_NEIGHBOURS_ORDER
-					}
-				}
-				else
-				{
-					SetNeighboursOrderToInterfaceNode(itNode); // it assigns neighbours to interface nodes, filling SOLID_NODAL_SFD_NEIGHBOURS_ORDER for solids and NODAL_SFD_NEIGHBOURS_ORDER for fluids
-				}
-			}
-		}
-
-		void SetNeighboursOrderToSolidNode(ModelPart::NodeIterator itNode)
-		{
-			NodeWeakPtrVectorType &neighb_nodes = itNode->GetValue(NEIGHBOUR_NODES);
-			unsigned int neighbourNodes = neighb_nodes.size() + 1; // +1 becausealso the node itself must be considered as nieghbor node
-			Vector &rNodeOrderedNeighbours = itNode->FastGetSolutionStepValue(SOLID_NODAL_SFD_NEIGHBOURS_ORDER);
-
-			if (rNodeOrderedNeighbours.size() != neighbourNodes)
-				rNodeOrderedNeighbours.resize(neighbourNodes, false);
-
-			noalias(rNodeOrderedNeighbours) = ZeroVector(neighbourNodes);
-
-			rNodeOrderedNeighbours[0] = itNode->Id();
-
-			if (neighbourNodes > 1)
-			{
-				for (unsigned int k = 0; k < neighbourNodes - 1; k++)
-				{
-					rNodeOrderedNeighbours[k + 1] = neighb_nodes[k].Id();
-				}
-			}
-		}
-
-		void SetNeighboursOrderToInterfaceNode(ModelPart::NodeIterator itNode)
-		{
-			NodeWeakPtrVectorType &neighb_nodes = itNode->GetValue(NEIGHBOUR_NODES);
-			unsigned int neighbourNodes = neighb_nodes.size() + 1;
-
-			unsigned int fluidCounter = 1;
-			unsigned int solidCounter = 1;
-
-			if (neighbourNodes > 1)
-			{
-				for (unsigned int k = 0; k < neighbourNodes - 1; k++)
-				{
-					if (neighb_nodes[k].IsNot(SOLID) || neighb_nodes[k].FastGetSolutionStepValue(INTERFACE_NODE) == true)
-					{
-						fluidCounter += 1;
-					}
-					if (neighb_nodes[k].Is(SOLID))
-					{
-						solidCounter += 1;
-					}
-				}
-			}
-
-			Vector &rFluidNodeOrderedNeighbours = itNode->FastGetSolutionStepValue(NODAL_SFD_NEIGHBOURS_ORDER);
-			Vector &rSolidNodeOrderedNeighbours = itNode->FastGetSolutionStepValue(SOLID_NODAL_SFD_NEIGHBOURS_ORDER);
-
-			if (rFluidNodeOrderedNeighbours.size() != fluidCounter)
-				rFluidNodeOrderedNeighbours.resize(fluidCounter, false);
-
-			if (rSolidNodeOrderedNeighbours.size() != solidCounter)
-				rSolidNodeOrderedNeighbours.resize(solidCounter, false);
-
-			noalias(rFluidNodeOrderedNeighbours) = ZeroVector(fluidCounter);
-			noalias(rSolidNodeOrderedNeighbours) = ZeroVector(solidCounter);
-
-			rFluidNodeOrderedNeighbours[0] = itNode->Id();
-			rSolidNodeOrderedNeighbours[0] = itNode->Id();
-
-			fluidCounter = 0;
-			solidCounter = 0;
-
-			if (neighbourNodes > 1)
-			{
-				for (unsigned int k = 0; k < neighbourNodes - 1; k++)
-				{
-					if (neighb_nodes[k].IsNot(SOLID) || neighb_nodes[k].FastGetSolutionStepValue(INTERFACE_NODE) == true)
-					{
-						fluidCounter += 1;
-						rFluidNodeOrderedNeighbours[fluidCounter] = neighb_nodes[k].Id();
-					}
-					if (neighb_nodes[k].Is(SOLID))
-					{
-						solidCounter += 1;
-						rSolidNodeOrderedNeighbours[solidCounter] = neighb_nodes[k].Id();
-					}
->>>>>>> 6332eb38
-				}
-
-				// }
-				// if(itNode->Is(SOLID) && itNode->FastGetSolutionStepValue(INTERFACE_NODE)==false){
-				// 	CopyValuesToSolidNonInterfaceNodes(itNode);
-				// }
-			}
-<<<<<<< HEAD
+				}
+
+			}
 			//   }
 
-			/* std::cout << "Calc Nodal Strains And Stresses DONE " << std::endl; */
 		}
 
 		void CopyValuesToSolidNonInterfaceNodes(ModelPart::NodeIterator itNode)
@@ -1760,874 +1093,6 @@
 
 			ModelPart &rModelPart = BaseType::GetModelPart();
 			const unsigned int dimension = rModelPart.ElementsBegin()->GetGeometry().WorkingSpaceDimension();
-			ProcessInfo &rCurrentProcessInfo = rModelPart.GetProcessInfo();
-			const double timeInterval = rCurrentProcessInfo[DELTA_TIME];
-
-			double deviatoricCoeff = itNode->FastGetSolutionStepValue(DYNAMIC_VISCOSITY);
-
-			double yieldShear = itNode->FastGetSolutionStepValue(YIELD_SHEAR);
-			if (yieldShear > 0)
-			{
-				double adaptiveExponent = itNode->FastGetSolutionStepValue(ADAPTIVE_EXPONENT);
-				double equivalentStrainRate = itNode->FastGetSolutionStepValue(NODAL_EQUIVALENT_STRAIN_RATE);
-				double exponent = -adaptiveExponent * equivalentStrainRate;
-				if (equivalentStrainRate != 0)
-				{
-					deviatoricCoeff += (yieldShear / equivalentStrainRate) * (1 - exp(exponent));
-				}
-				if (equivalentStrainRate < 0.00001 && yieldShear != 0 && adaptiveExponent != 0)
-				{
-					// for gamma_dot very small the limit of the Papanastasiou viscosity is mu=m*tau_yield
-					deviatoricCoeff = adaptiveExponent * yieldShear;
-				}
-			}
-
-			double currFirstLame = timeInterval * itNode->FastGetSolutionStepValue(BULK_MODULUS);
-
-			Matrix Fgrad = itNode->FastGetSolutionStepValue(NODAL_DEFORMATION_GRAD);
-			Matrix FgradVel = itNode->FastGetSolutionStepValue(NODAL_DEFORMATION_GRAD_VEL);
-			double detFgrad = 1.0;
-			Matrix InvFgrad = ZeroMatrix(dimension, dimension);
-			Matrix SpatialVelocityGrad = ZeroMatrix(dimension, dimension);
-
-			if (dimension == 2)
-			{
-				MathUtils<double>::InvertMatrix2(Fgrad, InvFgrad, detFgrad);
-			}
-			else if (dimension == 3)
-			{
-				MathUtils<double>::InvertMatrix3(Fgrad, InvFgrad, detFgrad);
-			}
-
-			//it computes the spatial velocity gradient tensor --> [L_ij]=dF_ik*invF_kj
-			SpatialVelocityGrad = prod(FgradVel, InvFgrad);
-
-			if (dimension == 2)
-			{
-				itNode->FastGetSolutionStepValue(NODAL_SPATIAL_DEF_RATE)[0] = SpatialVelocityGrad(0, 0);
-				itNode->FastGetSolutionStepValue(NODAL_SPATIAL_DEF_RATE)[1] = SpatialVelocityGrad(1, 1);
-				itNode->FastGetSolutionStepValue(NODAL_SPATIAL_DEF_RATE)[2] = 0.5 * (SpatialVelocityGrad(1, 0) + SpatialVelocityGrad(0, 1));
-
-				double yieldShear = itNode->FastGetSolutionStepValue(YIELD_SHEAR);
-				if (yieldShear > 0)
-				{
-					itNode->FastGetSolutionStepValue(NODAL_EQUIVALENT_STRAIN_RATE) = sqrt((2.0 * itNode->FastGetSolutionStepValue(NODAL_SPATIAL_DEF_RATE)[0] * itNode->FastGetSolutionStepValue(NODAL_SPATIAL_DEF_RATE)[0] +
-																						   2.0 * itNode->FastGetSolutionStepValue(NODAL_SPATIAL_DEF_RATE)[1] * itNode->FastGetSolutionStepValue(NODAL_SPATIAL_DEF_RATE)[1] +
-																						   4.0 * itNode->FastGetSolutionStepValue(NODAL_SPATIAL_DEF_RATE)[2] * itNode->FastGetSolutionStepValue(NODAL_SPATIAL_DEF_RATE)[2]));
-					double adaptiveExponent = itNode->FastGetSolutionStepValue(ADAPTIVE_EXPONENT);
-					double equivalentStrainRate = itNode->FastGetSolutionStepValue(NODAL_EQUIVALENT_STRAIN_RATE);
-					double exponent = -adaptiveExponent * equivalentStrainRate;
-					if (equivalentStrainRate != 0)
-					{
-						deviatoricCoeff += (yieldShear / equivalentStrainRate) * (1 - exp(exponent));
-					}
-					if (equivalentStrainRate < 0.00001 && yieldShear != 0 && adaptiveExponent != 0)
-					{
-						// for gamma_dot very small the limit of the Papanastasiou viscosity is mu=m*tau_yield
-						deviatoricCoeff = adaptiveExponent * yieldShear;
-					}
-				}
-
-				double DefVol = itNode->GetSolutionStepValue(NODAL_SPATIAL_DEF_RATE)[0] + itNode->GetSolutionStepValue(NODAL_SPATIAL_DEF_RATE)[1];
-
-				itNode->GetSolutionStepValue(NODAL_VOLUMETRIC_DEF_RATE) = DefVol;
-
-				double nodalSigmaTot_xx = currFirstLame * DefVol + 2.0 * deviatoricCoeff * itNode->GetSolutionStepValue(NODAL_SPATIAL_DEF_RATE)[0];
-				double nodalSigmaTot_yy = currFirstLame * DefVol + 2.0 * deviatoricCoeff * itNode->GetSolutionStepValue(NODAL_SPATIAL_DEF_RATE)[1];
-				double nodalSigmaTot_xy = 2.0 * deviatoricCoeff * itNode->GetSolutionStepValue(NODAL_SPATIAL_DEF_RATE)[2];
-
-				double nodalSigmaDev_xx = 2.0 * deviatoricCoeff * (itNode->GetSolutionStepValue(NODAL_SPATIAL_DEF_RATE)[0] - DefVol / 3.0);
-				double nodalSigmaDev_yy = 2.0 * deviatoricCoeff * (itNode->GetSolutionStepValue(NODAL_SPATIAL_DEF_RATE)[1] - DefVol / 3.0);
-				double nodalSigmaDev_xy = 2.0 * deviatoricCoeff * itNode->GetSolutionStepValue(NODAL_SPATIAL_DEF_RATE)[2];
-
-				//       if(itNode->Is(SOLID))
-				//   {
-				//         nodalSigmaTot_xx+=itNode->GetSolutionStepValue(SOLID_NODAL_CAUCHY_STRESS,1)[0];
-				//         nodalSigmaTot_yy+=itNode->GetSolutionStepValue(SOLID_NODAL_CAUCHY_STRESS,1)[1];
-				//         nodalSigmaTot_xy+=itNode->GetSolutionStepValue(SOLID_NODAL_CAUCHY_STRESS,1)[2];
-
-				//         nodalSigmaDev_xx+=itNode->GetSolutionStepValue(SOLID_NODAL_DEVIATORIC_CAUCHY_STRESS,1)[0];
-				//         nodalSigmaDev_yy+=itNode->GetSolutionStepValue(SOLID_NODAL_DEVIATORIC_CAUCHY_STRESS,1)[1];
-				//         nodalSigmaDev_xy+=itNode->GetSolutionStepValue(SOLID_NODAL_DEVIATORIC_CAUCHY_STRESS,1)[2];
-				//   	}
-
-				itNode->GetSolutionStepValue(NODAL_CAUCHY_STRESS, 0)[0] = nodalSigmaTot_xx;
-				itNode->GetSolutionStepValue(NODAL_CAUCHY_STRESS, 0)[1] = nodalSigmaTot_yy;
-				itNode->GetSolutionStepValue(NODAL_CAUCHY_STRESS, 0)[2] = nodalSigmaTot_xy;
-
-				itNode->GetSolutionStepValue(NODAL_DEVIATORIC_CAUCHY_STRESS, 0)[0] = nodalSigmaDev_xx;
-				itNode->GetSolutionStepValue(NODAL_DEVIATORIC_CAUCHY_STRESS, 0)[1] = nodalSigmaDev_yy;
-				itNode->GetSolutionStepValue(NODAL_DEVIATORIC_CAUCHY_STRESS, 0)[2] = nodalSigmaDev_xy;
-			}
-			else if (dimension == 3)
-			{
-				itNode->FastGetSolutionStepValue(NODAL_SPATIAL_DEF_RATE)[0] = SpatialVelocityGrad(0, 0);
-				itNode->FastGetSolutionStepValue(NODAL_SPATIAL_DEF_RATE)[1] = SpatialVelocityGrad(1, 1);
-				itNode->FastGetSolutionStepValue(NODAL_SPATIAL_DEF_RATE)[2] = SpatialVelocityGrad(2, 2);
-				itNode->FastGetSolutionStepValue(NODAL_SPATIAL_DEF_RATE)[3] = 0.5 * (SpatialVelocityGrad(1, 0) + SpatialVelocityGrad(0, 1));
-				itNode->FastGetSolutionStepValue(NODAL_SPATIAL_DEF_RATE)[4] = 0.5 * (SpatialVelocityGrad(2, 0) + SpatialVelocityGrad(0, 2));
-				itNode->FastGetSolutionStepValue(NODAL_SPATIAL_DEF_RATE)[5] = 0.5 * (SpatialVelocityGrad(2, 1) + SpatialVelocityGrad(1, 2));
-
-				double yieldShear = itNode->FastGetSolutionStepValue(YIELD_SHEAR);
-				if (yieldShear > 0)
-				{
-					itNode->FastGetSolutionStepValue(NODAL_EQUIVALENT_STRAIN_RATE) = sqrt(2.0 * itNode->FastGetSolutionStepValue(NODAL_SPATIAL_DEF_RATE)[0] * itNode->FastGetSolutionStepValue(NODAL_SPATIAL_DEF_RATE)[0] +
-																						  2.0 * itNode->FastGetSolutionStepValue(NODAL_SPATIAL_DEF_RATE)[1] * itNode->FastGetSolutionStepValue(NODAL_SPATIAL_DEF_RATE)[1] +
-																						  2.0 * itNode->FastGetSolutionStepValue(NODAL_SPATIAL_DEF_RATE)[2] * itNode->FastGetSolutionStepValue(NODAL_SPATIAL_DEF_RATE)[2] +
-																						  4.0 * itNode->FastGetSolutionStepValue(NODAL_SPATIAL_DEF_RATE)[3] * itNode->FastGetSolutionStepValue(NODAL_SPATIAL_DEF_RATE)[3] +
-																						  4.0 * itNode->FastGetSolutionStepValue(NODAL_SPATIAL_DEF_RATE)[4] * itNode->FastGetSolutionStepValue(NODAL_SPATIAL_DEF_RATE)[4] +
-																						  4.0 * itNode->FastGetSolutionStepValue(NODAL_SPATIAL_DEF_RATE)[5] * itNode->FastGetSolutionStepValue(NODAL_SPATIAL_DEF_RATE)[5]);
-					double adaptiveExponent = itNode->FastGetSolutionStepValue(ADAPTIVE_EXPONENT);
-					double equivalentStrainRate = itNode->FastGetSolutionStepValue(NODAL_EQUIVALENT_STRAIN_RATE);
-					double exponent = -adaptiveExponent * equivalentStrainRate;
-					if (equivalentStrainRate != 0)
-					{
-						deviatoricCoeff += (yieldShear / equivalentStrainRate) * (1 - exp(exponent));
-					}
-					if (equivalentStrainRate < 0.00001 && yieldShear != 0 && adaptiveExponent != 0)
-					{
-						// for gamma_dot very small the limit of the Papanastasiou viscosity is mu=m*tau_yield
-						deviatoricCoeff = adaptiveExponent * yieldShear;
-					}
-				}
-
-				double DefVol = itNode->GetSolutionStepValue(NODAL_SPATIAL_DEF_RATE)[0] + itNode->GetSolutionStepValue(NODAL_SPATIAL_DEF_RATE)[1] + itNode->GetSolutionStepValue(NODAL_SPATIAL_DEF_RATE)[2];
-
-				itNode->GetSolutionStepValue(NODAL_VOLUMETRIC_DEF_RATE) = DefVol;
-
-				double nodalSigmaTot_xx = currFirstLame * DefVol + 2.0 * deviatoricCoeff * itNode->GetSolutionStepValue(NODAL_SPATIAL_DEF_RATE)[0];
-				double nodalSigmaTot_yy = currFirstLame * DefVol + 2.0 * deviatoricCoeff * itNode->GetSolutionStepValue(NODAL_SPATIAL_DEF_RATE)[1];
-				double nodalSigmaTot_zz = currFirstLame * DefVol + 2.0 * deviatoricCoeff * itNode->GetSolutionStepValue(NODAL_SPATIAL_DEF_RATE)[2];
-				double nodalSigmaTot_xy = 2.0 * deviatoricCoeff * itNode->GetSolutionStepValue(NODAL_SPATIAL_DEF_RATE)[3];
-				double nodalSigmaTot_xz = 2.0 * deviatoricCoeff * itNode->GetSolutionStepValue(NODAL_SPATIAL_DEF_RATE)[4];
-				double nodalSigmaTot_yz = 2.0 * deviatoricCoeff * itNode->GetSolutionStepValue(NODAL_SPATIAL_DEF_RATE)[5];
-
-				double nodalSigmaDev_xx = 2.0 * deviatoricCoeff * (itNode->GetSolutionStepValue(NODAL_SPATIAL_DEF_RATE)[0] - DefVol / 3.0);
-				double nodalSigmaDev_yy = 2.0 * deviatoricCoeff * (itNode->GetSolutionStepValue(NODAL_SPATIAL_DEF_RATE)[1] - DefVol / 3.0);
-				double nodalSigmaDev_zz = 2.0 * deviatoricCoeff * (itNode->GetSolutionStepValue(NODAL_SPATIAL_DEF_RATE)[2] - DefVol / 3.0);
-				double nodalSigmaDev_xy = 2.0 * deviatoricCoeff * itNode->GetSolutionStepValue(NODAL_SPATIAL_DEF_RATE)[3];
-				double nodalSigmaDev_xz = 2.0 * deviatoricCoeff * itNode->GetSolutionStepValue(NODAL_SPATIAL_DEF_RATE)[4];
-				double nodalSigmaDev_yz = 2.0 * deviatoricCoeff * itNode->GetSolutionStepValue(NODAL_SPATIAL_DEF_RATE)[5];
-
-				// if(itNode->Is(SOLID))
-				// {
-				//     nodalSigmaTot_xx+=itNode->GetSolutionStepValue(SOLID_NODAL_CAUCHY_STRESS,1)[0];
-				//     nodalSigmaTot_yy+=itNode->GetSolutionStepValue(SOLID_NODAL_CAUCHY_STRESS,1)[1];
-				//     nodalSigmaTot_zz+=itNode->GetSolutionStepValue(SOLID_NODAL_CAUCHY_STRESS,1)[2];
-				//     nodalSigmaTot_xy+=itNode->GetSolutionStepValue(SOLID_NODAL_CAUCHY_STRESS,1)[3];
-				//     nodalSigmaTot_xz+=itNode->GetSolutionStepValue(SOLID_NODAL_CAUCHY_STRESS,1)[4];
-				//     nodalSigmaTot_yz+=itNode->GetSolutionStepValue(SOLID_NODAL_CAUCHY_STRESS,1)[5];
-
-				//     nodalSigmaDev_xx+=itNode->GetSolutionStepValue(SOLID_NODAL_DEVIATORIC_CAUCHY_STRESS,1)[0];
-				//     nodalSigmaDev_yy+=itNode->GetSolutionStepValue(SOLID_NODAL_DEVIATORIC_CAUCHY_STRESS,1)[1];
-				//     nodalSigmaDev_zz+=itNode->GetSolutionStepValue(SOLID_NODAL_DEVIATORIC_CAUCHY_STRESS,1)[2];
-				//     nodalSigmaDev_xy+=itNode->GetSolutionStepValue(SOLID_NODAL_DEVIATORIC_CAUCHY_STRESS,1)[3];
-				//     nodalSigmaDev_xz+=itNode->GetSolutionStepValue(SOLID_NODAL_DEVIATORIC_CAUCHY_STRESS,1)[4];
-				//     nodalSigmaDev_yz+=itNode->GetSolutionStepValue(SOLID_NODAL_DEVIATORIC_CAUCHY_STRESS,1)[5];
-				// }
-
-				itNode->GetSolutionStepValue(NODAL_CAUCHY_STRESS, 0)[0] = nodalSigmaTot_xx;
-				itNode->GetSolutionStepValue(NODAL_CAUCHY_STRESS, 0)[1] = nodalSigmaTot_yy;
-				itNode->GetSolutionStepValue(NODAL_CAUCHY_STRESS, 0)[2] = nodalSigmaTot_zz;
-				itNode->GetSolutionStepValue(NODAL_CAUCHY_STRESS, 0)[3] = nodalSigmaTot_xy;
-				itNode->GetSolutionStepValue(NODAL_CAUCHY_STRESS, 0)[4] = nodalSigmaTot_xz;
-				itNode->GetSolutionStepValue(NODAL_CAUCHY_STRESS, 0)[5] = nodalSigmaTot_yz;
-
-				itNode->GetSolutionStepValue(NODAL_DEVIATORIC_CAUCHY_STRESS, 0)[0] = nodalSigmaDev_xx;
-				itNode->GetSolutionStepValue(NODAL_DEVIATORIC_CAUCHY_STRESS, 0)[1] = nodalSigmaDev_yy;
-				itNode->GetSolutionStepValue(NODAL_DEVIATORIC_CAUCHY_STRESS, 0)[2] = nodalSigmaDev_zz;
-				itNode->GetSolutionStepValue(NODAL_DEVIATORIC_CAUCHY_STRESS, 0)[3] = nodalSigmaDev_xy;
-				itNode->GetSolutionStepValue(NODAL_DEVIATORIC_CAUCHY_STRESS, 0)[4] = nodalSigmaDev_xz;
-				itNode->GetSolutionStepValue(NODAL_DEVIATORIC_CAUCHY_STRESS, 0)[5] = nodalSigmaDev_yz;
-			}
-		}
-
-		void CalcNodalStrainsAndStressesForInterfaceSolidNode(ModelPart::NodeIterator itNode)
-		{
-
-			ModelPart &rModelPart = BaseType::GetModelPart();
-			const unsigned int dimension = rModelPart.ElementsBegin()->GetGeometry().WorkingSpaceDimension();
-			ProcessInfo &rCurrentProcessInfo = rModelPart.GetProcessInfo();
-			const double timeInterval = rCurrentProcessInfo[DELTA_TIME];
-
-			double youngModulus = itNode->FastGetSolutionStepValue(YOUNG_MODULUS);
-			double poissonRatio = itNode->FastGetSolutionStepValue(POISSON_RATIO);
-
-			double currFirstLame = timeInterval * poissonRatio * youngModulus / ((1.0 + poissonRatio) * (1.0 - 2.0 * poissonRatio));
-			double deviatoricCoeff = timeInterval * youngModulus / (1.0 + poissonRatio) * 0.5;
-
-			Matrix Fgrad = itNode->FastGetSolutionStepValue(SOLID_NODAL_DEFORMATION_GRAD);
-			Matrix FgradVel = itNode->FastGetSolutionStepValue(SOLID_NODAL_DEFORMATION_GRAD_VEL);
-			double detFgrad = 1.0;
-			Matrix InvFgrad = ZeroMatrix(dimension, dimension);
-			Matrix SpatialVelocityGrad = ZeroMatrix(dimension, dimension);
-
-			if (dimension == 2)
-			{
-				MathUtils<double>::InvertMatrix2(Fgrad, InvFgrad, detFgrad);
-			}
-			else if (dimension == 3)
-			{
-				MathUtils<double>::InvertMatrix3(Fgrad, InvFgrad, detFgrad);
-			}
-
-			//it computes the spatial velocity gradient tensor --> [L_ij]=dF_ik*invF_kj
-			SpatialVelocityGrad = prod(FgradVel, InvFgrad);
-
-			if (dimension == 2)
-			{
-				itNode->FastGetSolutionStepValue(SOLID_NODAL_SPATIAL_DEF_RATE)[0] = SpatialVelocityGrad(0, 0);
-				itNode->FastGetSolutionStepValue(SOLID_NODAL_SPATIAL_DEF_RATE)[1] = SpatialVelocityGrad(1, 1);
-				itNode->FastGetSolutionStepValue(SOLID_NODAL_SPATIAL_DEF_RATE)[2] = 0.5 * (SpatialVelocityGrad(1, 0) + SpatialVelocityGrad(0, 1));
-
-				double yieldShear = itNode->FastGetSolutionStepValue(YIELD_SHEAR);
-				if (yieldShear > 0)
-				{
-					itNode->FastGetSolutionStepValue(SOLID_NODAL_EQUIVALENT_STRAIN_RATE) = sqrt((2.0 * itNode->FastGetSolutionStepValue(SOLID_NODAL_SPATIAL_DEF_RATE)[0] * itNode->FastGetSolutionStepValue(SOLID_NODAL_SPATIAL_DEF_RATE)[0] +
-																								 2.0 * itNode->FastGetSolutionStepValue(SOLID_NODAL_SPATIAL_DEF_RATE)[1] * itNode->FastGetSolutionStepValue(SOLID_NODAL_SPATIAL_DEF_RATE)[1] +
-																								 4.0 * itNode->FastGetSolutionStepValue(SOLID_NODAL_SPATIAL_DEF_RATE)[2] * itNode->FastGetSolutionStepValue(SOLID_NODAL_SPATIAL_DEF_RATE)[2]));
-					double adaptiveExponent = itNode->FastGetSolutionStepValue(ADAPTIVE_EXPONENT);
-					double equivalentStrainRate = itNode->FastGetSolutionStepValue(SOLID_NODAL_EQUIVALENT_STRAIN_RATE);
-					double exponent = -adaptiveExponent * equivalentStrainRate;
-					if (equivalentStrainRate != 0)
-					{
-						deviatoricCoeff += (yieldShear / equivalentStrainRate) * (1 - exp(exponent));
-					}
-					if (equivalentStrainRate < 0.00001 && yieldShear != 0 && adaptiveExponent != 0)
-					{
-						// for gamma_dot very small the limit of the Papanastasiou viscosity is mu=m*tau_yield
-						deviatoricCoeff = adaptiveExponent * yieldShear;
-					}
-				}
-
-				double DefVol = itNode->GetSolutionStepValue(SOLID_NODAL_SPATIAL_DEF_RATE)[0] + itNode->GetSolutionStepValue(SOLID_NODAL_SPATIAL_DEF_RATE)[1];
-
-				itNode->GetSolutionStepValue(SOLID_NODAL_VOLUMETRIC_DEF_RATE) = DefVol;
-
-				double nodalSigmaTot_xx = currFirstLame * DefVol + 2.0 * deviatoricCoeff * itNode->GetSolutionStepValue(SOLID_NODAL_SPATIAL_DEF_RATE)[0];
-				double nodalSigmaTot_yy = currFirstLame * DefVol + 2.0 * deviatoricCoeff * itNode->GetSolutionStepValue(SOLID_NODAL_SPATIAL_DEF_RATE)[1];
-				double nodalSigmaTot_xy = 2.0 * deviatoricCoeff * itNode->GetSolutionStepValue(SOLID_NODAL_SPATIAL_DEF_RATE)[2];
-
-				double nodalSigmaDev_xx = 2.0 * deviatoricCoeff * (itNode->GetSolutionStepValue(SOLID_NODAL_SPATIAL_DEF_RATE)[0] - DefVol / 3.0);
-				double nodalSigmaDev_yy = 2.0 * deviatoricCoeff * (itNode->GetSolutionStepValue(SOLID_NODAL_SPATIAL_DEF_RATE)[1] - DefVol / 3.0);
-				double nodalSigmaDev_xy = 2.0 * deviatoricCoeff * itNode->GetSolutionStepValue(SOLID_NODAL_SPATIAL_DEF_RATE)[2];
-
-				if (itNode->Is(SOLID))
-				{
-					nodalSigmaTot_xx += itNode->GetSolutionStepValue(SOLID_NODAL_CAUCHY_STRESS, 1)[0];
-					nodalSigmaTot_yy += itNode->GetSolutionStepValue(SOLID_NODAL_CAUCHY_STRESS, 1)[1];
-					nodalSigmaTot_xy += itNode->GetSolutionStepValue(SOLID_NODAL_CAUCHY_STRESS, 1)[2];
-
-					nodalSigmaDev_xx += itNode->GetSolutionStepValue(SOLID_NODAL_DEVIATORIC_CAUCHY_STRESS, 1)[0];
-					nodalSigmaDev_yy += itNode->GetSolutionStepValue(SOLID_NODAL_DEVIATORIC_CAUCHY_STRESS, 1)[1];
-					nodalSigmaDev_xy += itNode->GetSolutionStepValue(SOLID_NODAL_DEVIATORIC_CAUCHY_STRESS, 1)[2];
-				}
-
-				itNode->GetSolutionStepValue(SOLID_NODAL_CAUCHY_STRESS, 0)[0] = nodalSigmaTot_xx;
-				itNode->GetSolutionStepValue(SOLID_NODAL_CAUCHY_STRESS, 0)[1] = nodalSigmaTot_yy;
-				itNode->GetSolutionStepValue(SOLID_NODAL_CAUCHY_STRESS, 0)[2] = nodalSigmaTot_xy;
-
-				itNode->GetSolutionStepValue(SOLID_NODAL_DEVIATORIC_CAUCHY_STRESS, 0)[0] = nodalSigmaDev_xx;
-				itNode->GetSolutionStepValue(SOLID_NODAL_DEVIATORIC_CAUCHY_STRESS, 0)[1] = nodalSigmaDev_yy;
-				itNode->GetSolutionStepValue(SOLID_NODAL_DEVIATORIC_CAUCHY_STRESS, 0)[2] = nodalSigmaDev_xy;
-			}
-			else if (dimension == 3)
-			{
-				itNode->FastGetSolutionStepValue(SOLID_NODAL_SPATIAL_DEF_RATE)[0] = SpatialVelocityGrad(0, 0);
-				itNode->FastGetSolutionStepValue(SOLID_NODAL_SPATIAL_DEF_RATE)[1] = SpatialVelocityGrad(1, 1);
-				itNode->FastGetSolutionStepValue(SOLID_NODAL_SPATIAL_DEF_RATE)[2] = SpatialVelocityGrad(2, 2);
-				itNode->FastGetSolutionStepValue(SOLID_NODAL_SPATIAL_DEF_RATE)[3] = 0.5 * (SpatialVelocityGrad(1, 0) + SpatialVelocityGrad(0, 1));
-				itNode->FastGetSolutionStepValue(SOLID_NODAL_SPATIAL_DEF_RATE)[4] = 0.5 * (SpatialVelocityGrad(2, 0) + SpatialVelocityGrad(0, 2));
-				itNode->FastGetSolutionStepValue(SOLID_NODAL_SPATIAL_DEF_RATE)[5] = 0.5 * (SpatialVelocityGrad(2, 1) + SpatialVelocityGrad(1, 2));
-
-				double yieldShear = itNode->FastGetSolutionStepValue(YIELD_SHEAR);
-				if (yieldShear > 0)
-				{
-					itNode->FastGetSolutionStepValue(SOLID_NODAL_EQUIVALENT_STRAIN_RATE) = sqrt(2.0 * itNode->FastGetSolutionStepValue(SOLID_NODAL_SPATIAL_DEF_RATE)[0] * itNode->FastGetSolutionStepValue(SOLID_NODAL_SPATIAL_DEF_RATE)[0] +
-																								2.0 * itNode->FastGetSolutionStepValue(SOLID_NODAL_SPATIAL_DEF_RATE)[1] * itNode->FastGetSolutionStepValue(SOLID_NODAL_SPATIAL_DEF_RATE)[1] +
-																								2.0 * itNode->FastGetSolutionStepValue(SOLID_NODAL_SPATIAL_DEF_RATE)[2] * itNode->FastGetSolutionStepValue(SOLID_NODAL_SPATIAL_DEF_RATE)[2] +
-																								4.0 * itNode->FastGetSolutionStepValue(SOLID_NODAL_SPATIAL_DEF_RATE)[3] * itNode->FastGetSolutionStepValue(SOLID_NODAL_SPATIAL_DEF_RATE)[3] +
-																								4.0 * itNode->FastGetSolutionStepValue(SOLID_NODAL_SPATIAL_DEF_RATE)[4] * itNode->FastGetSolutionStepValue(SOLID_NODAL_SPATIAL_DEF_RATE)[4] +
-																								4.0 * itNode->FastGetSolutionStepValue(SOLID_NODAL_SPATIAL_DEF_RATE)[5] * itNode->FastGetSolutionStepValue(SOLID_NODAL_SPATIAL_DEF_RATE)[5]);
-					double adaptiveExponent = itNode->FastGetSolutionStepValue(ADAPTIVE_EXPONENT);
-					double equivalentStrainRate = itNode->FastGetSolutionStepValue(SOLID_NODAL_EQUIVALENT_STRAIN_RATE);
-					double exponent = -adaptiveExponent * equivalentStrainRate;
-					if (equivalentStrainRate != 0)
-					{
-						deviatoricCoeff += (yieldShear / equivalentStrainRate) * (1 - exp(exponent));
-					}
-					if (equivalentStrainRate < 0.00001 && yieldShear != 0 && adaptiveExponent != 0)
-					{
-						// for gamma_dot very small the limit of the Papanastasiou viscosity is mu=m*tau_yield
-						deviatoricCoeff = adaptiveExponent * yieldShear;
-					}
-				}
-
-				double DefVol = itNode->GetSolutionStepValue(SOLID_NODAL_SPATIAL_DEF_RATE)[0] + itNode->GetSolutionStepValue(SOLID_NODAL_SPATIAL_DEF_RATE)[1] + itNode->GetSolutionStepValue(SOLID_NODAL_SPATIAL_DEF_RATE)[2];
-
-				itNode->GetSolutionStepValue(SOLID_NODAL_VOLUMETRIC_DEF_RATE) = DefVol;
-
-				double nodalSigmaTot_xx = currFirstLame * DefVol + 2.0 * deviatoricCoeff * itNode->GetSolutionStepValue(SOLID_NODAL_SPATIAL_DEF_RATE)[0];
-				double nodalSigmaTot_yy = currFirstLame * DefVol + 2.0 * deviatoricCoeff * itNode->GetSolutionStepValue(SOLID_NODAL_SPATIAL_DEF_RATE)[1];
-				double nodalSigmaTot_zz = currFirstLame * DefVol + 2.0 * deviatoricCoeff * itNode->GetSolutionStepValue(SOLID_NODAL_SPATIAL_DEF_RATE)[2];
-				double nodalSigmaTot_xy = 2.0 * deviatoricCoeff * itNode->GetSolutionStepValue(SOLID_NODAL_SPATIAL_DEF_RATE)[3];
-				double nodalSigmaTot_xz = 2.0 * deviatoricCoeff * itNode->GetSolutionStepValue(SOLID_NODAL_SPATIAL_DEF_RATE)[4];
-				double nodalSigmaTot_yz = 2.0 * deviatoricCoeff * itNode->GetSolutionStepValue(SOLID_NODAL_SPATIAL_DEF_RATE)[5];
-
-				double nodalSigmaDev_xx = 2.0 * deviatoricCoeff * (itNode->GetSolutionStepValue(SOLID_NODAL_SPATIAL_DEF_RATE)[0] - DefVol / 3.0);
-				double nodalSigmaDev_yy = 2.0 * deviatoricCoeff * (itNode->GetSolutionStepValue(SOLID_NODAL_SPATIAL_DEF_RATE)[1] - DefVol / 3.0);
-				double nodalSigmaDev_zz = 2.0 * deviatoricCoeff * (itNode->GetSolutionStepValue(SOLID_NODAL_SPATIAL_DEF_RATE)[2] - DefVol / 3.0);
-				double nodalSigmaDev_xy = 2.0 * deviatoricCoeff * itNode->GetSolutionStepValue(SOLID_NODAL_SPATIAL_DEF_RATE)[3];
-				double nodalSigmaDev_xz = 2.0 * deviatoricCoeff * itNode->GetSolutionStepValue(SOLID_NODAL_SPATIAL_DEF_RATE)[4];
-				double nodalSigmaDev_yz = 2.0 * deviatoricCoeff * itNode->GetSolutionStepValue(SOLID_NODAL_SPATIAL_DEF_RATE)[5];
-
-				if (itNode->Is(SOLID))
-				{
-					nodalSigmaTot_xx += itNode->GetSolutionStepValue(SOLID_NODAL_CAUCHY_STRESS, 1)[0];
-					nodalSigmaTot_yy += itNode->GetSolutionStepValue(SOLID_NODAL_CAUCHY_STRESS, 1)[1];
-					nodalSigmaTot_zz += itNode->GetSolutionStepValue(SOLID_NODAL_CAUCHY_STRESS, 1)[2];
-					nodalSigmaTot_xy += itNode->GetSolutionStepValue(SOLID_NODAL_CAUCHY_STRESS, 1)[3];
-					nodalSigmaTot_xz += itNode->GetSolutionStepValue(SOLID_NODAL_CAUCHY_STRESS, 1)[4];
-					nodalSigmaTot_yz += itNode->GetSolutionStepValue(SOLID_NODAL_CAUCHY_STRESS, 1)[5];
-
-					nodalSigmaDev_xx += itNode->GetSolutionStepValue(SOLID_NODAL_DEVIATORIC_CAUCHY_STRESS, 1)[0];
-					nodalSigmaDev_yy += itNode->GetSolutionStepValue(SOLID_NODAL_DEVIATORIC_CAUCHY_STRESS, 1)[1];
-					nodalSigmaDev_zz += itNode->GetSolutionStepValue(SOLID_NODAL_DEVIATORIC_CAUCHY_STRESS, 1)[2];
-					nodalSigmaDev_xy += itNode->GetSolutionStepValue(SOLID_NODAL_DEVIATORIC_CAUCHY_STRESS, 1)[3];
-					nodalSigmaDev_xz += itNode->GetSolutionStepValue(SOLID_NODAL_DEVIATORIC_CAUCHY_STRESS, 1)[4];
-					nodalSigmaDev_yz += itNode->GetSolutionStepValue(SOLID_NODAL_DEVIATORIC_CAUCHY_STRESS, 1)[5];
-				}
-
-				itNode->GetSolutionStepValue(SOLID_NODAL_CAUCHY_STRESS, 0)[0] = nodalSigmaTot_xx;
-				itNode->GetSolutionStepValue(SOLID_NODAL_CAUCHY_STRESS, 0)[1] = nodalSigmaTot_yy;
-				itNode->GetSolutionStepValue(SOLID_NODAL_CAUCHY_STRESS, 0)[2] = nodalSigmaTot_zz;
-				itNode->GetSolutionStepValue(SOLID_NODAL_CAUCHY_STRESS, 0)[3] = nodalSigmaTot_xy;
-				itNode->GetSolutionStepValue(SOLID_NODAL_CAUCHY_STRESS, 0)[4] = nodalSigmaTot_xz;
-				itNode->GetSolutionStepValue(SOLID_NODAL_CAUCHY_STRESS, 0)[5] = nodalSigmaTot_yz;
-
-				itNode->GetSolutionStepValue(SOLID_NODAL_DEVIATORIC_CAUCHY_STRESS, 0)[0] = nodalSigmaDev_xx;
-				itNode->GetSolutionStepValue(SOLID_NODAL_DEVIATORIC_CAUCHY_STRESS, 0)[1] = nodalSigmaDev_yy;
-				itNode->GetSolutionStepValue(SOLID_NODAL_DEVIATORIC_CAUCHY_STRESS, 0)[2] = nodalSigmaDev_zz;
-				itNode->GetSolutionStepValue(SOLID_NODAL_DEVIATORIC_CAUCHY_STRESS, 0)[3] = nodalSigmaDev_xy;
-				itNode->GetSolutionStepValue(SOLID_NODAL_DEVIATORIC_CAUCHY_STRESS, 0)[4] = nodalSigmaDev_xz;
-				itNode->GetSolutionStepValue(SOLID_NODAL_DEVIATORIC_CAUCHY_STRESS, 0)[5] = nodalSigmaDev_yz;
-			}
-		}
-
-		void CalcNodalStrainsAndStressesForSolidNode(ModelPart::NodeIterator itNode)
-		{
-
-			ModelPart &rModelPart = BaseType::GetModelPart();
-			const unsigned int dimension = rModelPart.ElementsBegin()->GetGeometry().WorkingSpaceDimension();
-			ProcessInfo &rCurrentProcessInfo = rModelPart.GetProcessInfo();
-			const double timeInterval = rCurrentProcessInfo[DELTA_TIME];
-
-			double youngModulus = itNode->FastGetSolutionStepValue(YOUNG_MODULUS);
-			double poissonRatio = itNode->FastGetSolutionStepValue(POISSON_RATIO);
-
-			double currFirstLame = timeInterval * poissonRatio * youngModulus / ((1.0 + poissonRatio) * (1.0 - 2.0 * poissonRatio));
-			double deviatoricCoeff = timeInterval * youngModulus / (1.0 + poissonRatio) * 0.5;
-
-			Matrix Fgrad = itNode->FastGetSolutionStepValue(SOLID_NODAL_DEFORMATION_GRAD);
-			Matrix FgradVel = itNode->FastGetSolutionStepValue(SOLID_NODAL_DEFORMATION_GRAD_VEL);
-			double detFgrad = 1.0;
-			Matrix InvFgrad = ZeroMatrix(dimension, dimension);
-			Matrix SpatialVelocityGrad = ZeroMatrix(dimension, dimension);
-
-			if (dimension == 2)
-			{
-				MathUtils<double>::InvertMatrix2(Fgrad, InvFgrad, detFgrad);
-			}
-			else if (dimension == 3)
-			{
-				MathUtils<double>::InvertMatrix3(Fgrad, InvFgrad, detFgrad);
-			}
-			// if(itNode->Is(SOLID)){
-			// 	std::cout<<"solid node"<<std::endl;
-			// }
-			// if(itNode->Is(FLUID)){
-			// 	std::cout<<"FLUID node"<<std::endl;
-			// }
-			// if(itNode->FastGetSolutionStepValue(INTERFACE_NODE)==true){
-			// 	std::cout<<"currFirstLame "<<currFirstLame<<"  deviatoricCoeff "<<deviatoricCoeff<<std::endl;
-			// }else{
-			// 	std::cout<<"NOT INTERFACE currFirstLame "<<currFirstLame<<"  deviatoricCoeff "<<deviatoricCoeff<<std::endl;
-			// }
-			//it computes the spatial velocity gradient tensor --> [L_ij]=dF_ik*invF_kj
-			SpatialVelocityGrad = prod(FgradVel, InvFgrad);
-
-			if (dimension == 2)
-			{
-				itNode->FastGetSolutionStepValue(SOLID_NODAL_SPATIAL_DEF_RATE)[0] = SpatialVelocityGrad(0, 0);
-				itNode->FastGetSolutionStepValue(SOLID_NODAL_SPATIAL_DEF_RATE)[1] = SpatialVelocityGrad(1, 1);
-				itNode->FastGetSolutionStepValue(SOLID_NODAL_SPATIAL_DEF_RATE)[2] = 0.5 * (SpatialVelocityGrad(1, 0) + SpatialVelocityGrad(0, 1));
-
-				double yieldShear = itNode->FastGetSolutionStepValue(YIELD_SHEAR);
-				if (yieldShear > 0)
-				{
-					itNode->FastGetSolutionStepValue(SOLID_NODAL_EQUIVALENT_STRAIN_RATE) = sqrt((2.0 * itNode->FastGetSolutionStepValue(SOLID_NODAL_SPATIAL_DEF_RATE)[0] * itNode->FastGetSolutionStepValue(SOLID_NODAL_SPATIAL_DEF_RATE)[0] +
-																								 2.0 * itNode->FastGetSolutionStepValue(SOLID_NODAL_SPATIAL_DEF_RATE)[1] * itNode->FastGetSolutionStepValue(SOLID_NODAL_SPATIAL_DEF_RATE)[1] +
-																								 4.0 * itNode->FastGetSolutionStepValue(SOLID_NODAL_SPATIAL_DEF_RATE)[2] * itNode->FastGetSolutionStepValue(SOLID_NODAL_SPATIAL_DEF_RATE)[2]));
-					double adaptiveExponent = itNode->FastGetSolutionStepValue(ADAPTIVE_EXPONENT);
-					double equivalentStrainRate = itNode->FastGetSolutionStepValue(SOLID_NODAL_EQUIVALENT_STRAIN_RATE);
-					double exponent = -adaptiveExponent * equivalentStrainRate;
-					if (equivalentStrainRate != 0)
-					{
-						deviatoricCoeff += (yieldShear / equivalentStrainRate) * (1 - exp(exponent));
-					}
-					if (equivalentStrainRate < 0.00001 && yieldShear != 0 && adaptiveExponent != 0)
-					{
-						// for gamma_dot very small the limit of the Papanastasiou viscosity is mu=m*tau_yield
-						deviatoricCoeff = adaptiveExponent * yieldShear;
-					}
-				}
-
-				double DefVol = itNode->GetSolutionStepValue(SOLID_NODAL_SPATIAL_DEF_RATE)[0] + itNode->GetSolutionStepValue(SOLID_NODAL_SPATIAL_DEF_RATE)[1];
-
-				itNode->GetSolutionStepValue(SOLID_NODAL_VOLUMETRIC_DEF_RATE) = DefVol;
-
-				double nodalSigmaTot_xx = currFirstLame * DefVol + 2.0 * deviatoricCoeff * itNode->GetSolutionStepValue(SOLID_NODAL_SPATIAL_DEF_RATE)[0];
-				double nodalSigmaTot_yy = currFirstLame * DefVol + 2.0 * deviatoricCoeff * itNode->GetSolutionStepValue(SOLID_NODAL_SPATIAL_DEF_RATE)[1];
-				double nodalSigmaTot_xy = 2.0 * deviatoricCoeff * itNode->GetSolutionStepValue(SOLID_NODAL_SPATIAL_DEF_RATE)[2];
-
-				double nodalSigmaDev_xx = 2.0 * deviatoricCoeff * (itNode->GetSolutionStepValue(SOLID_NODAL_SPATIAL_DEF_RATE)[0] - DefVol / 3.0);
-				double nodalSigmaDev_yy = 2.0 * deviatoricCoeff * (itNode->GetSolutionStepValue(SOLID_NODAL_SPATIAL_DEF_RATE)[1] - DefVol / 3.0);
-				double nodalSigmaDev_xy = 2.0 * deviatoricCoeff * itNode->GetSolutionStepValue(SOLID_NODAL_SPATIAL_DEF_RATE)[2];
-
-				if (itNode->Is(SOLID))
-				{
-					nodalSigmaTot_xx += itNode->GetSolutionStepValue(SOLID_NODAL_CAUCHY_STRESS, 1)[0];
-					nodalSigmaTot_yy += itNode->GetSolutionStepValue(SOLID_NODAL_CAUCHY_STRESS, 1)[1];
-					nodalSigmaTot_xy += itNode->GetSolutionStepValue(SOLID_NODAL_CAUCHY_STRESS, 1)[2];
-
-					nodalSigmaDev_xx += itNode->GetSolutionStepValue(SOLID_NODAL_DEVIATORIC_CAUCHY_STRESS, 1)[0];
-					nodalSigmaDev_yy += itNode->GetSolutionStepValue(SOLID_NODAL_DEVIATORIC_CAUCHY_STRESS, 1)[1];
-					nodalSigmaDev_xy += itNode->GetSolutionStepValue(SOLID_NODAL_DEVIATORIC_CAUCHY_STRESS, 1)[2];
-				}
-
-				itNode->GetSolutionStepValue(SOLID_NODAL_CAUCHY_STRESS, 0)[0] = nodalSigmaTot_xx;
-				itNode->GetSolutionStepValue(SOLID_NODAL_CAUCHY_STRESS, 0)[1] = nodalSigmaTot_yy;
-				itNode->GetSolutionStepValue(SOLID_NODAL_CAUCHY_STRESS, 0)[2] = nodalSigmaTot_xy;
-
-				itNode->GetSolutionStepValue(SOLID_NODAL_DEVIATORIC_CAUCHY_STRESS, 0)[0] = nodalSigmaDev_xx;
-				itNode->GetSolutionStepValue(SOLID_NODAL_DEVIATORIC_CAUCHY_STRESS, 0)[1] = nodalSigmaDev_yy;
-				itNode->GetSolutionStepValue(SOLID_NODAL_DEVIATORIC_CAUCHY_STRESS, 0)[2] = nodalSigmaDev_xy;
-			}
-			else if (dimension == 3)
-			{
-				itNode->FastGetSolutionStepValue(SOLID_NODAL_SPATIAL_DEF_RATE)[0] = SpatialVelocityGrad(0, 0);
-				itNode->FastGetSolutionStepValue(SOLID_NODAL_SPATIAL_DEF_RATE)[1] = SpatialVelocityGrad(1, 1);
-				itNode->FastGetSolutionStepValue(SOLID_NODAL_SPATIAL_DEF_RATE)[2] = SpatialVelocityGrad(2, 2);
-				itNode->FastGetSolutionStepValue(SOLID_NODAL_SPATIAL_DEF_RATE)[3] = 0.5 * (SpatialVelocityGrad(1, 0) + SpatialVelocityGrad(0, 1));
-				itNode->FastGetSolutionStepValue(SOLID_NODAL_SPATIAL_DEF_RATE)[4] = 0.5 * (SpatialVelocityGrad(2, 0) + SpatialVelocityGrad(0, 2));
-				itNode->FastGetSolutionStepValue(SOLID_NODAL_SPATIAL_DEF_RATE)[5] = 0.5 * (SpatialVelocityGrad(2, 1) + SpatialVelocityGrad(1, 2));
-
-				double yieldShear = itNode->FastGetSolutionStepValue(YIELD_SHEAR);
-				if (yieldShear > 0)
-				{
-					itNode->FastGetSolutionStepValue(SOLID_NODAL_EQUIVALENT_STRAIN_RATE) = sqrt(2.0 * itNode->FastGetSolutionStepValue(SOLID_NODAL_SPATIAL_DEF_RATE)[0] * itNode->FastGetSolutionStepValue(SOLID_NODAL_SPATIAL_DEF_RATE)[0] +
-																								2.0 * itNode->FastGetSolutionStepValue(SOLID_NODAL_SPATIAL_DEF_RATE)[1] * itNode->FastGetSolutionStepValue(SOLID_NODAL_SPATIAL_DEF_RATE)[1] +
-																								2.0 * itNode->FastGetSolutionStepValue(SOLID_NODAL_SPATIAL_DEF_RATE)[2] * itNode->FastGetSolutionStepValue(SOLID_NODAL_SPATIAL_DEF_RATE)[2] +
-																								4.0 * itNode->FastGetSolutionStepValue(SOLID_NODAL_SPATIAL_DEF_RATE)[3] * itNode->FastGetSolutionStepValue(SOLID_NODAL_SPATIAL_DEF_RATE)[3] +
-																								4.0 * itNode->FastGetSolutionStepValue(SOLID_NODAL_SPATIAL_DEF_RATE)[4] * itNode->FastGetSolutionStepValue(SOLID_NODAL_SPATIAL_DEF_RATE)[4] +
-																								4.0 * itNode->FastGetSolutionStepValue(SOLID_NODAL_SPATIAL_DEF_RATE)[5] * itNode->FastGetSolutionStepValue(SOLID_NODAL_SPATIAL_DEF_RATE)[5]);
-					double adaptiveExponent = itNode->FastGetSolutionStepValue(ADAPTIVE_EXPONENT);
-					double equivalentStrainRate = itNode->FastGetSolutionStepValue(SOLID_NODAL_EQUIVALENT_STRAIN_RATE);
-					double exponent = -adaptiveExponent * equivalentStrainRate;
-					if (equivalentStrainRate != 0)
-					{
-						deviatoricCoeff += (yieldShear / equivalentStrainRate) * (1 - exp(exponent));
-					}
-					if (equivalentStrainRate < 0.00001 && yieldShear != 0 && adaptiveExponent != 0)
-					{
-						// for gamma_dot very small the limit of the Papanastasiou viscosity is mu=m*tau_yield
-						deviatoricCoeff = adaptiveExponent * yieldShear;
-					}
-				}
-
-				double DefVol = itNode->GetSolutionStepValue(SOLID_NODAL_SPATIAL_DEF_RATE)[0] + itNode->GetSolutionStepValue(SOLID_NODAL_SPATIAL_DEF_RATE)[1] + itNode->GetSolutionStepValue(SOLID_NODAL_SPATIAL_DEF_RATE)[2];
-
-				itNode->GetSolutionStepValue(SOLID_NODAL_VOLUMETRIC_DEF_RATE) = DefVol;
-
-				double nodalSigmaTot_xx = currFirstLame * DefVol + 2.0 * deviatoricCoeff * itNode->GetSolutionStepValue(SOLID_NODAL_SPATIAL_DEF_RATE)[0];
-				double nodalSigmaTot_yy = currFirstLame * DefVol + 2.0 * deviatoricCoeff * itNode->GetSolutionStepValue(SOLID_NODAL_SPATIAL_DEF_RATE)[1];
-				double nodalSigmaTot_zz = currFirstLame * DefVol + 2.0 * deviatoricCoeff * itNode->GetSolutionStepValue(SOLID_NODAL_SPATIAL_DEF_RATE)[2];
-				double nodalSigmaTot_xy = 2.0 * deviatoricCoeff * itNode->GetSolutionStepValue(SOLID_NODAL_SPATIAL_DEF_RATE)[3];
-				double nodalSigmaTot_xz = 2.0 * deviatoricCoeff * itNode->GetSolutionStepValue(SOLID_NODAL_SPATIAL_DEF_RATE)[4];
-				double nodalSigmaTot_yz = 2.0 * deviatoricCoeff * itNode->GetSolutionStepValue(SOLID_NODAL_SPATIAL_DEF_RATE)[5];
-
-				double nodalSigmaDev_xx = 2.0 * deviatoricCoeff * (itNode->GetSolutionStepValue(SOLID_NODAL_SPATIAL_DEF_RATE)[0] - DefVol / 3.0);
-				double nodalSigmaDev_yy = 2.0 * deviatoricCoeff * (itNode->GetSolutionStepValue(SOLID_NODAL_SPATIAL_DEF_RATE)[1] - DefVol / 3.0);
-				double nodalSigmaDev_zz = 2.0 * deviatoricCoeff * (itNode->GetSolutionStepValue(SOLID_NODAL_SPATIAL_DEF_RATE)[2] - DefVol / 3.0);
-				double nodalSigmaDev_xy = 2.0 * deviatoricCoeff * itNode->GetSolutionStepValue(SOLID_NODAL_SPATIAL_DEF_RATE)[3];
-				double nodalSigmaDev_xz = 2.0 * deviatoricCoeff * itNode->GetSolutionStepValue(SOLID_NODAL_SPATIAL_DEF_RATE)[4];
-				double nodalSigmaDev_yz = 2.0 * deviatoricCoeff * itNode->GetSolutionStepValue(SOLID_NODAL_SPATIAL_DEF_RATE)[5];
-
-				if (itNode->Is(SOLID))
-				{
-					nodalSigmaTot_xx += itNode->GetSolutionStepValue(SOLID_NODAL_CAUCHY_STRESS, 1)[0];
-					nodalSigmaTot_yy += itNode->GetSolutionStepValue(SOLID_NODAL_CAUCHY_STRESS, 1)[1];
-					nodalSigmaTot_zz += itNode->GetSolutionStepValue(SOLID_NODAL_CAUCHY_STRESS, 1)[2];
-					nodalSigmaTot_xy += itNode->GetSolutionStepValue(SOLID_NODAL_CAUCHY_STRESS, 1)[3];
-					nodalSigmaTot_xz += itNode->GetSolutionStepValue(SOLID_NODAL_CAUCHY_STRESS, 1)[4];
-					nodalSigmaTot_yz += itNode->GetSolutionStepValue(SOLID_NODAL_CAUCHY_STRESS, 1)[5];
-
-					nodalSigmaDev_xx += itNode->GetSolutionStepValue(SOLID_NODAL_DEVIATORIC_CAUCHY_STRESS, 1)[0];
-					nodalSigmaDev_yy += itNode->GetSolutionStepValue(SOLID_NODAL_DEVIATORIC_CAUCHY_STRESS, 1)[1];
-					nodalSigmaDev_zz += itNode->GetSolutionStepValue(SOLID_NODAL_DEVIATORIC_CAUCHY_STRESS, 1)[2];
-					nodalSigmaDev_xy += itNode->GetSolutionStepValue(SOLID_NODAL_DEVIATORIC_CAUCHY_STRESS, 1)[3];
-					nodalSigmaDev_xz += itNode->GetSolutionStepValue(SOLID_NODAL_DEVIATORIC_CAUCHY_STRESS, 1)[4];
-					nodalSigmaDev_yz += itNode->GetSolutionStepValue(SOLID_NODAL_DEVIATORIC_CAUCHY_STRESS, 1)[5];
-				}
-
-				itNode->GetSolutionStepValue(SOLID_NODAL_CAUCHY_STRESS, 0)[0] = nodalSigmaTot_xx;
-				itNode->GetSolutionStepValue(SOLID_NODAL_CAUCHY_STRESS, 0)[1] = nodalSigmaTot_yy;
-				itNode->GetSolutionStepValue(SOLID_NODAL_CAUCHY_STRESS, 0)[2] = nodalSigmaTot_zz;
-				itNode->GetSolutionStepValue(SOLID_NODAL_CAUCHY_STRESS, 0)[3] = nodalSigmaTot_xy;
-				itNode->GetSolutionStepValue(SOLID_NODAL_CAUCHY_STRESS, 0)[4] = nodalSigmaTot_xz;
-				itNode->GetSolutionStepValue(SOLID_NODAL_CAUCHY_STRESS, 0)[5] = nodalSigmaTot_yz;
-
-				itNode->GetSolutionStepValue(SOLID_NODAL_DEVIATORIC_CAUCHY_STRESS, 0)[0] = nodalSigmaDev_xx;
-				itNode->GetSolutionStepValue(SOLID_NODAL_DEVIATORIC_CAUCHY_STRESS, 0)[1] = nodalSigmaDev_yy;
-				itNode->GetSolutionStepValue(SOLID_NODAL_DEVIATORIC_CAUCHY_STRESS, 0)[2] = nodalSigmaDev_zz;
-				itNode->GetSolutionStepValue(SOLID_NODAL_DEVIATORIC_CAUCHY_STRESS, 0)[3] = nodalSigmaDev_xy;
-				itNode->GetSolutionStepValue(SOLID_NODAL_DEVIATORIC_CAUCHY_STRESS, 0)[4] = nodalSigmaDev_xz;
-				itNode->GetSolutionStepValue(SOLID_NODAL_DEVIATORIC_CAUCHY_STRESS, 0)[5] = nodalSigmaDev_yz;
-			}
-		}
-
-		void CalcNodalStrainsForSolidNode(ModelPart::NodeIterator itNode)
-		{
-
-			/* std::cout << "Calc Nodal Strains  " << std::endl; */
-			ModelPart &rModelPart = BaseType::GetModelPart();
-
-			const unsigned int dimension = rModelPart.ElementsBegin()->GetGeometry().WorkingSpaceDimension();
-
-			//   Matrix Fgrad=itNode->FastGetSolutionStepValue(NODAL_DEFORMATION_GRAD);
-			//   Matrix FgradVel=itNode->FastGetSolutionStepValue(NODAL_DEFORMATION_GRAD_VEL);
-			//   double detFgrad=1.0;
-			//   Matrix InvFgrad=ZeroMatrix(dimension,dimension);
-			//   Matrix SpatialVelocityGrad=ZeroMatrix(dimension,dimension);
-
-			double detFgrad = 1.0;
-			Matrix nodalFgrad = ZeroMatrix(dimension, dimension);
-			Matrix FgradVel = ZeroMatrix(dimension, dimension);
-			Matrix InvFgrad = ZeroMatrix(dimension, dimension);
-			Matrix SpatialVelocityGrad = ZeroMatrix(dimension, dimension);
-
-			nodalFgrad = itNode->FastGetSolutionStepValue(SOLID_NODAL_DEFORMATION_GRAD);
-			FgradVel = itNode->FastGetSolutionStepValue(SOLID_NODAL_DEFORMATION_GRAD_VEL);
-
-			//Inverse
-
-			if (dimension == 2)
-			{
-				MathUtils<double>::InvertMatrix2(nodalFgrad, InvFgrad, detFgrad);
-			}
-			else if (dimension == 3)
-			{
-				MathUtils<double>::InvertMatrix3(nodalFgrad, InvFgrad, detFgrad);
-			}
-
-			//it computes the spatial velocity gradient tensor --> [L_ij]=dF_ik*invF_kj
-			SpatialVelocityGrad = prod(FgradVel, InvFgrad);
-
-			if (dimension == 2)
-			{
-
-				itNode->FastGetSolutionStepValue(SOLID_NODAL_SPATIAL_DEF_RATE)[0] = SpatialVelocityGrad(0, 0);
-				itNode->FastGetSolutionStepValue(SOLID_NODAL_SPATIAL_DEF_RATE)[1] = SpatialVelocityGrad(1, 1);
-				itNode->FastGetSolutionStepValue(SOLID_NODAL_SPATIAL_DEF_RATE)[2] = 0.5 * (SpatialVelocityGrad(1, 0) + SpatialVelocityGrad(0, 1));
-
-				itNode->FastGetSolutionStepValue(SOLID_NODAL_EQUIVALENT_STRAIN_RATE) = sqrt((2.0 * itNode->FastGetSolutionStepValue(SOLID_NODAL_SPATIAL_DEF_RATE)[0] * itNode->FastGetSolutionStepValue(SOLID_NODAL_SPATIAL_DEF_RATE)[0] +
-																							 2.0 * itNode->FastGetSolutionStepValue(SOLID_NODAL_SPATIAL_DEF_RATE)[1] * itNode->FastGetSolutionStepValue(SOLID_NODAL_SPATIAL_DEF_RATE)[1] +
-																							 4.0 * itNode->FastGetSolutionStepValue(SOLID_NODAL_SPATIAL_DEF_RATE)[2] * itNode->FastGetSolutionStepValue(SOLID_NODAL_SPATIAL_DEF_RATE)[2]));
-
-				double DefX = itNode->GetSolutionStepValue(SOLID_NODAL_SPATIAL_DEF_RATE)[0];
-				double DefY = itNode->GetSolutionStepValue(SOLID_NODAL_SPATIAL_DEF_RATE)[1];
-
-				double DefVol = DefX + DefY;
-
-				itNode->GetSolutionStepValue(SOLID_NODAL_VOLUMETRIC_DEF_RATE) = DefVol;
-			}
-			else if (dimension == 3)
-			{
-
-				itNode->FastGetSolutionStepValue(SOLID_NODAL_SPATIAL_DEF_RATE)[0] = SpatialVelocityGrad(0, 0);
-				itNode->FastGetSolutionStepValue(SOLID_NODAL_SPATIAL_DEF_RATE)[1] = SpatialVelocityGrad(1, 1);
-				itNode->FastGetSolutionStepValue(SOLID_NODAL_SPATIAL_DEF_RATE)[2] = SpatialVelocityGrad(2, 2);
-				itNode->FastGetSolutionStepValue(SOLID_NODAL_SPATIAL_DEF_RATE)[3] = 0.5 * (SpatialVelocityGrad(1, 0) + SpatialVelocityGrad(0, 1));
-				itNode->FastGetSolutionStepValue(SOLID_NODAL_SPATIAL_DEF_RATE)[4] = 0.5 * (SpatialVelocityGrad(2, 0) + SpatialVelocityGrad(0, 2));
-				itNode->FastGetSolutionStepValue(SOLID_NODAL_SPATIAL_DEF_RATE)[5] = 0.5 * (SpatialVelocityGrad(2, 1) + SpatialVelocityGrad(1, 2));
-
-				itNode->FastGetSolutionStepValue(SOLID_NODAL_EQUIVALENT_STRAIN_RATE) = sqrt(2.0 * itNode->FastGetSolutionStepValue(SOLID_NODAL_SPATIAL_DEF_RATE)[0] * itNode->FastGetSolutionStepValue(SOLID_NODAL_SPATIAL_DEF_RATE)[0] +
-																							2.0 * itNode->FastGetSolutionStepValue(SOLID_NODAL_SPATIAL_DEF_RATE)[1] * itNode->FastGetSolutionStepValue(SOLID_NODAL_SPATIAL_DEF_RATE)[1] +
-																							2.0 * itNode->FastGetSolutionStepValue(SOLID_NODAL_SPATIAL_DEF_RATE)[2] * itNode->FastGetSolutionStepValue(SOLID_NODAL_SPATIAL_DEF_RATE)[2] +
-																							4.0 * itNode->FastGetSolutionStepValue(SOLID_NODAL_SPATIAL_DEF_RATE)[3] * itNode->FastGetSolutionStepValue(SOLID_NODAL_SPATIAL_DEF_RATE)[3] +
-																							4.0 * itNode->FastGetSolutionStepValue(SOLID_NODAL_SPATIAL_DEF_RATE)[4] * itNode->FastGetSolutionStepValue(SOLID_NODAL_SPATIAL_DEF_RATE)[4] +
-																							4.0 * itNode->FastGetSolutionStepValue(SOLID_NODAL_SPATIAL_DEF_RATE)[5] * itNode->FastGetSolutionStepValue(SOLID_NODAL_SPATIAL_DEF_RATE)[5]);
-
-				double DefX = itNode->GetSolutionStepValue(SOLID_NODAL_SPATIAL_DEF_RATE)[0];
-				double DefY = itNode->GetSolutionStepValue(SOLID_NODAL_SPATIAL_DEF_RATE)[1];
-				double DefZ = itNode->GetSolutionStepValue(SOLID_NODAL_SPATIAL_DEF_RATE)[2];
-
-				double DefVol = DefX + DefY + DefZ;
-
-				itNode->GetSolutionStepValue(SOLID_NODAL_VOLUMETRIC_DEF_RATE) = DefVol;
-			}
-		}
-
-		void CalcNodalStrainsForInterfaceSolidNode(ModelPart::NodeIterator itNode)
-		{
-
-			/* std::cout << "Calc Nodal Strains  " << std::endl; */
-			ModelPart &rModelPart = BaseType::GetModelPart();
-
-			const unsigned int dimension = rModelPart.ElementsBegin()->GetGeometry().WorkingSpaceDimension();
-
-			Matrix Fgrad = itNode->FastGetSolutionStepValue(SOLID_NODAL_DEFORMATION_GRAD);
-			Matrix FgradVel = itNode->FastGetSolutionStepValue(SOLID_NODAL_DEFORMATION_GRAD_VEL);
-			double detFgrad = 1.0;
-			Matrix InvFgrad = ZeroMatrix(dimension, dimension);
-			Matrix SpatialVelocityGrad = ZeroMatrix(dimension, dimension);
-			//Inverse
-
-			if (dimension == 2)
-			{
-				MathUtils<double>::InvertMatrix2(Fgrad, InvFgrad, detFgrad);
-			}
-			else if (dimension == 3)
-			{
-				MathUtils<double>::InvertMatrix3(Fgrad, InvFgrad, detFgrad);
-			}
-
-			//it computes the spatial velocity gradient tensor --> [L_ij]=dF_ik*invF_kj
-			SpatialVelocityGrad = prod(FgradVel, InvFgrad);
-
-			if (dimension == 2)
-=======
-		}
-
-		void InitializeNodalVariablesForSolidRemeshedDomain(ModelPart::NodeIterator itNode)
-		{
-
-			ModelPart &rModelPart = BaseType::GetModelPart();
-			const unsigned int dimension = rModelPart.ElementsBegin()->GetGeometry().WorkingSpaceDimension();
-			unsigned int sizeStrains = 3 * (dimension - 1);
-			NodeWeakPtrVectorType &neighb_nodes = itNode->GetValue(NEIGHBOUR_NODES);
-			unsigned int neighbourNodes = neighb_nodes.size() + 1;
-			unsigned int sizeSDFNeigh = neighbourNodes * dimension;
-
-			if (itNode->SolutionStepsDataHas(SOLID_NODAL_CAUCHY_STRESS))
-			{
-				Vector &rSolidNodalStress = itNode->FastGetSolutionStepValue(SOLID_NODAL_CAUCHY_STRESS);
-				if (rSolidNodalStress.size() != sizeStrains)
-					rSolidNodalStress.resize(sizeStrains, false);
-				noalias(rSolidNodalStress) = ZeroVector(sizeStrains);
-			}
-			if (itNode->SolutionStepsDataHas(SOLID_NODAL_DEVIATORIC_CAUCHY_STRESS))
-			{
-				Vector &rSolidNodalDevStress = itNode->FastGetSolutionStepValue(SOLID_NODAL_DEVIATORIC_CAUCHY_STRESS);
-				if (rSolidNodalDevStress.size() != sizeStrains)
-					rSolidNodalDevStress.resize(sizeStrains, false);
-				noalias(rSolidNodalDevStress) = ZeroVector(sizeStrains);
-			}
-			if (itNode->SolutionStepsDataHas(SOLID_NODAL_SFD_NEIGHBOURS))
-			{
-				Vector &rSolidNodalSFDneighbours = itNode->FastGetSolutionStepValue(SOLID_NODAL_SFD_NEIGHBOURS);
-				if (rSolidNodalSFDneighbours.size() != sizeSDFNeigh)
-					rSolidNodalSFDneighbours.resize(sizeSDFNeigh, false);
-				noalias(rSolidNodalSFDneighbours) = ZeroVector(sizeSDFNeigh);
-			}
-			if (itNode->SolutionStepsDataHas(SOLID_NODAL_SFD_NEIGHBOURS_ORDER))
-			{
-				Vector &rSolidNodalSFDneighboursOrder = itNode->FastGetSolutionStepValue(SOLID_NODAL_SFD_NEIGHBOURS_ORDER);
-				if (rSolidNodalSFDneighboursOrder.size() != neighbourNodes)
-					rSolidNodalSFDneighboursOrder.resize(neighbourNodes, false);
-				noalias(rSolidNodalSFDneighboursOrder) = ZeroVector(neighbourNodes);
-			}
-			if (itNode->SolutionStepsDataHas(SOLID_NODAL_SPATIAL_DEF_RATE))
-			{
-				Vector &rSolidSpatialDefRate = itNode->FastGetSolutionStepValue(SOLID_NODAL_SPATIAL_DEF_RATE);
-				if (rSolidSpatialDefRate.size() != sizeStrains)
-					rSolidSpatialDefRate.resize(sizeStrains, false);
-				noalias(rSolidSpatialDefRate) = ZeroVector(sizeStrains);
-			}
-			if (itNode->SolutionStepsDataHas(SOLID_NODAL_DEFORMATION_GRAD))
-			{
-				Matrix &rSolidFgrad = itNode->FastGetSolutionStepValue(SOLID_NODAL_DEFORMATION_GRAD);
-				if (rSolidFgrad.size1() != dimension)
-					rSolidFgrad.resize(dimension, dimension, false);
-				noalias(rSolidFgrad) = ZeroMatrix(dimension, dimension);
-			}
-			if (itNode->SolutionStepsDataHas(SOLID_NODAL_DEFORMATION_GRAD_VEL))
-			{
-				Matrix &rSolidFgradVel = itNode->FastGetSolutionStepValue(SOLID_NODAL_DEFORMATION_GRAD_VEL);
-				if (rSolidFgradVel.size1() != dimension)
-					rSolidFgradVel.resize(dimension, dimension, false);
-				noalias(rSolidFgradVel) = ZeroMatrix(dimension, dimension);
-			}
-			if (itNode->SolutionStepsDataHas(SOLID_NODAL_VOLUME))
-			{
-				itNode->FastGetSolutionStepValue(SOLID_NODAL_VOLUME) = 0;
-			}
-			if (itNode->SolutionStepsDataHas(SOLID_NODAL_MEAN_MESH_SIZE))
-			{
-				itNode->FastGetSolutionStepValue(SOLID_NODAL_MEAN_MESH_SIZE) = 0;
-			}
-			if (itNode->SolutionStepsDataHas(SOLID_NODAL_FREESURFACE_AREA))
-			{
-				itNode->FastGetSolutionStepValue(SOLID_NODAL_FREESURFACE_AREA) = 0;
-			}
-			if (itNode->SolutionStepsDataHas(SOLID_NODAL_VOLUMETRIC_DEF_RATE))
-			{
-				itNode->FastGetSolutionStepValue(SOLID_NODAL_VOLUMETRIC_DEF_RATE) = 0;
-			}
-			if (itNode->SolutionStepsDataHas(SOLID_NODAL_EQUIVALENT_STRAIN_RATE))
-			{
-				itNode->FastGetSolutionStepValue(SOLID_NODAL_EQUIVALENT_STRAIN_RATE) = 0;
-			}
-		}
-
-		void CalcNodalStrainsAndStresses()
-		{
-
-			ModelPart &rModelPart = BaseType::GetModelPart();
-
-			const unsigned int dimension = rModelPart.ElementsBegin()->GetGeometry().WorkingSpaceDimension();
-
-			// #pragma omp parallel
-			//   {
-			ModelPart::NodeIterator NodesBegin;
-			ModelPart::NodeIterator NodesEnd;
-			OpenMPUtils::PartitionedIterators(rModelPart.Nodes(), NodesBegin, NodesEnd);
-
-			for (ModelPart::NodeIterator itNode = NodesBegin; itNode != NodesEnd; ++itNode)
-			{
-
-				const double nodalVolume = itNode->FastGetSolutionStepValue(NODAL_VOLUME);
-				const double solidNodalVolume = itNode->FastGetSolutionStepValue(SOLID_NODAL_VOLUME);
-
-				double theta = 0.5;
-
-				if (itNode->FastGetSolutionStepValue(INTERFACE_NODE) == true)
-				{
-
-					if (nodalVolume > 0)
-					{
-						Vector nodalSFDneighboursId = itNode->FastGetSolutionStepValue(NODAL_SFD_NEIGHBOURS_ORDER);
-						Vector rNodalSFDneigh = itNode->FastGetSolutionStepValue(NODAL_SFD_NEIGHBOURS);
-
-						Matrix &interfaceFgrad = itNode->FastGetSolutionStepValue(NODAL_DEFORMATION_GRAD);
-						Matrix &interfaceFgradVel = itNode->FastGetSolutionStepValue(NODAL_DEFORMATION_GRAD_VEL);
-
-						if (interfaceFgrad.size1() != dimension)
-							interfaceFgrad.resize(dimension, dimension, false);
-
-						if (interfaceFgradVel.size1() != dimension)
-							interfaceFgradVel.resize(dimension, dimension, false);
-
-						noalias(interfaceFgrad) = ZeroMatrix(dimension, dimension);
-						noalias(interfaceFgradVel) = ZeroMatrix(dimension, dimension);
-
-						// I have to compute the stresses and strains two times because one time is for the solid and the other for the fluid
-						//  Matrix interfaceFgrad=ZeroMatrix(dimension,dimension);
-						//  Matrix interfaceFgradVel=ZeroMatrix(dimension,dimension);
-						// the following function is more expensive than the general one because there is one loop more over neighbour nodes. This is why I do it here also for fluid interface nodes.
-						ComputeAndStoreNodalDeformationGradientForInterfaceNode(itNode, nodalSFDneighboursId, rNodalSFDneigh, theta, interfaceFgrad, interfaceFgradVel);
-						// itNode->FastGetSolutionStepValue(NODAL_DEFORMATION_GRAD)=interfaceFgrad;
-						// itNode->FastGetSolutionStepValue(NODAL_DEFORMATION_GRAD_VEL)=interfaceFgradVel;
-						CalcNodalStrainsAndStressesForInterfaceFluidNode(itNode);
-					}
-
-					if (solidNodalVolume > 0)
-					{
-						Vector solidNodalSFDneighboursId = itNode->FastGetSolutionStepValue(SOLID_NODAL_SFD_NEIGHBOURS_ORDER);
-						Vector rSolidNodalSFDneigh = itNode->FastGetSolutionStepValue(SOLID_NODAL_SFD_NEIGHBOURS);
-
-						Matrix &solidInterfaceFgrad = itNode->FastGetSolutionStepValue(SOLID_NODAL_DEFORMATION_GRAD);
-						Matrix &solidInterfaceFgradVel = itNode->FastGetSolutionStepValue(SOLID_NODAL_DEFORMATION_GRAD_VEL);
-
-						if (solidInterfaceFgrad.size1() != dimension)
-							solidInterfaceFgrad.resize(dimension, dimension, false);
-
-						if (solidInterfaceFgradVel.size1() != dimension)
-							solidInterfaceFgradVel.resize(dimension, dimension, false);
-
-						noalias(solidInterfaceFgrad) = ZeroMatrix(dimension, dimension);
-						noalias(solidInterfaceFgradVel) = ZeroMatrix(dimension, dimension);
-
-						theta = 1.0;
-						// Matrix solidInterfaceFgrad=ZeroMatrix(dimension,dimension);
-						// Matrix solidInterfaceFgradVel=ZeroMatrix(dimension,dimension);
-						ComputeAndStoreNodalDeformationGradientForInterfaceNode(itNode, solidNodalSFDneighboursId, rSolidNodalSFDneigh, theta, solidInterfaceFgrad, solidInterfaceFgradVel);
-						// itNode->FastGetSolutionStepValue(SOLID_NODAL_DEFORMATION_GRAD)=solidInterfaceFgrad;
-						// itNode->FastGetSolutionStepValue(SOLID_NODAL_DEFORMATION_GRAD_VEL)=solidInterfaceFgradVel;
-						CalcNodalStrainsAndStressesForInterfaceSolidNode(itNode);
-					}
-				}
-				else
-				{
-					if (itNode->Is(SOLID) && solidNodalVolume > 0)
-					{
-						theta = 1.0;
-						ComputeAndStoreNodalDeformationGradientForSolidNode(itNode, theta);
-						CalcNodalStrainsAndStressesForSolidNode(itNode);
-					}
-					else if (nodalVolume > 0)
-					{
-						theta = 0.5;
-						this->ComputeAndStoreNodalDeformationGradient(itNode, theta);
-						this->CalcNodalStrainsAndStressesForNode(itNode);
-					}
-				}
-				if (nodalVolume == 0 && solidNodalVolume == 0)
-				{ // if nodalVolume==0
-					theta = 0.5;
-					this->InitializeNodalVariablesForRemeshedDomain(itNode);
-					InitializeNodalVariablesForSolidRemeshedDomain(itNode);
-				}
-
-			}
-			//   }
-
-		}
-
-		void CopyValuesToSolidNonInterfaceNodes(ModelPart::NodeIterator itNode)
-		{
-			Vector &solidNodalSFDneighboursId = itNode->FastGetSolutionStepValue(SOLID_NODAL_SFD_NEIGHBOURS_ORDER);
-			Vector &solidNodalSFDneigh = itNode->FastGetSolutionStepValue(SOLID_NODAL_SFD_NEIGHBOURS);
-			Matrix &solidInterfaceFgrad = itNode->FastGetSolutionStepValue(SOLID_NODAL_DEFORMATION_GRAD);
-			Matrix &solidInterfaceFgradVel = itNode->FastGetSolutionStepValue(SOLID_NODAL_DEFORMATION_GRAD_VEL);
-			Vector &solidSpatialDefRate = itNode->FastGetSolutionStepValue(SOLID_NODAL_SPATIAL_DEF_RATE);
-			double &volumetricDefRate = itNode->GetSolutionStepValue(SOLID_NODAL_VOLUMETRIC_DEF_RATE);
-			Vector &solidCauchyStress = itNode->GetSolutionStepValue(SOLID_NODAL_CAUCHY_STRESS);
-			Vector &solidDeviatoricCauchyStress = itNode->GetSolutionStepValue(SOLID_NODAL_DEVIATORIC_CAUCHY_STRESS);
-
-			Vector nodalSFDneighboursId = itNode->FastGetSolutionStepValue(NODAL_SFD_NEIGHBOURS_ORDER);
-			unsigned int sizeNodalSFDneighboursId = nodalSFDneighboursId.size();
-			solidNodalSFDneighboursId.resize(sizeNodalSFDneighboursId, false);
-
-			Vector nodalSFDneigh = itNode->FastGetSolutionStepValue(NODAL_SFD_NEIGHBOURS);
-			unsigned int sizeNodalSFDneigh = nodalSFDneigh.size();
-			solidNodalSFDneigh.resize(sizeNodalSFDneigh, false);
-
-			solidNodalSFDneighboursId = itNode->FastGetSolutionStepValue(NODAL_SFD_NEIGHBOURS_ORDER);
-			solidNodalSFDneigh = itNode->FastGetSolutionStepValue(NODAL_SFD_NEIGHBOURS);
-			solidInterfaceFgrad = itNode->FastGetSolutionStepValue(NODAL_DEFORMATION_GRAD);
-			solidInterfaceFgradVel = itNode->FastGetSolutionStepValue(NODAL_DEFORMATION_GRAD_VEL);
-			solidSpatialDefRate = itNode->FastGetSolutionStepValue(NODAL_SPATIAL_DEF_RATE);
-			volumetricDefRate = itNode->GetSolutionStepValue(NODAL_VOLUMETRIC_DEF_RATE);
-			solidCauchyStress = itNode->GetSolutionStepValue(NODAL_CAUCHY_STRESS);
-			solidDeviatoricCauchyStress = itNode->GetSolutionStepValue(NODAL_DEVIATORIC_CAUCHY_STRESS);
-		}
-
-		void CalcNodalStrainsAndStressesForInterfaceFluidNode(ModelPart::NodeIterator itNode)
-		{
-
-			ModelPart &rModelPart = BaseType::GetModelPart();
-			const unsigned int dimension = rModelPart.ElementsBegin()->GetGeometry().WorkingSpaceDimension();
 			const ProcessInfo &rCurrentProcessInfo = rModelPart.GetProcessInfo();
 			const double timeInterval = rCurrentProcessInfo[DELTA_TIME];
 
@@ -3048,26 +1513,6 @@
 				itNode->GetSolutionStepValue(SOLID_NODAL_VOLUMETRIC_DEF_RATE) = DefVol;
 			}
 			else if (dimension == 3)
->>>>>>> 6332eb38
-			{
-
-				itNode->FastGetSolutionStepValue(SOLID_NODAL_SPATIAL_DEF_RATE)[0] = SpatialVelocityGrad(0, 0);
-				itNode->FastGetSolutionStepValue(SOLID_NODAL_SPATIAL_DEF_RATE)[1] = SpatialVelocityGrad(1, 1);
-<<<<<<< HEAD
-				itNode->FastGetSolutionStepValue(SOLID_NODAL_SPATIAL_DEF_RATE)[2] = 0.5 * (SpatialVelocityGrad(1, 0) + SpatialVelocityGrad(0, 1));
-
-				itNode->FastGetSolutionStepValue(SOLID_NODAL_EQUIVALENT_STRAIN_RATE) = sqrt((2.0 * itNode->FastGetSolutionStepValue(SOLID_NODAL_SPATIAL_DEF_RATE)[0] * itNode->FastGetSolutionStepValue(SOLID_NODAL_SPATIAL_DEF_RATE)[0] +
-																							 2.0 * itNode->FastGetSolutionStepValue(SOLID_NODAL_SPATIAL_DEF_RATE)[1] * itNode->FastGetSolutionStepValue(SOLID_NODAL_SPATIAL_DEF_RATE)[1] +
-																							 4.0 * itNode->FastGetSolutionStepValue(SOLID_NODAL_SPATIAL_DEF_RATE)[2] * itNode->FastGetSolutionStepValue(SOLID_NODAL_SPATIAL_DEF_RATE)[2]));
-
-				double DefX = itNode->GetSolutionStepValue(SOLID_NODAL_SPATIAL_DEF_RATE)[0];
-				double DefY = itNode->GetSolutionStepValue(SOLID_NODAL_SPATIAL_DEF_RATE)[1];
-
-				double DefVol = DefX + DefY;
-
-				itNode->GetSolutionStepValue(SOLID_NODAL_VOLUMETRIC_DEF_RATE) = DefVol;
-			}
-			else if (dimension == 3)
 			{
 
 				itNode->FastGetSolutionStepValue(SOLID_NODAL_SPATIAL_DEF_RATE)[0] = SpatialVelocityGrad(0, 0);
@@ -3077,32 +1522,12 @@
 				itNode->FastGetSolutionStepValue(SOLID_NODAL_SPATIAL_DEF_RATE)[4] = 0.5 * (SpatialVelocityGrad(2, 0) + SpatialVelocityGrad(0, 2));
 				itNode->FastGetSolutionStepValue(SOLID_NODAL_SPATIAL_DEF_RATE)[5] = 0.5 * (SpatialVelocityGrad(2, 1) + SpatialVelocityGrad(1, 2));
 
-=======
-				itNode->FastGetSolutionStepValue(SOLID_NODAL_SPATIAL_DEF_RATE)[2] = SpatialVelocityGrad(2, 2);
-				itNode->FastGetSolutionStepValue(SOLID_NODAL_SPATIAL_DEF_RATE)[3] = 0.5 * (SpatialVelocityGrad(1, 0) + SpatialVelocityGrad(0, 1));
-				itNode->FastGetSolutionStepValue(SOLID_NODAL_SPATIAL_DEF_RATE)[4] = 0.5 * (SpatialVelocityGrad(2, 0) + SpatialVelocityGrad(0, 2));
-				itNode->FastGetSolutionStepValue(SOLID_NODAL_SPATIAL_DEF_RATE)[5] = 0.5 * (SpatialVelocityGrad(2, 1) + SpatialVelocityGrad(1, 2));
-
->>>>>>> 6332eb38
 				itNode->FastGetSolutionStepValue(SOLID_NODAL_EQUIVALENT_STRAIN_RATE) = sqrt(2.0 * itNode->FastGetSolutionStepValue(SOLID_NODAL_SPATIAL_DEF_RATE)[0] * itNode->FastGetSolutionStepValue(SOLID_NODAL_SPATIAL_DEF_RATE)[0] +
 																							2.0 * itNode->FastGetSolutionStepValue(SOLID_NODAL_SPATIAL_DEF_RATE)[1] * itNode->FastGetSolutionStepValue(SOLID_NODAL_SPATIAL_DEF_RATE)[1] +
 																							2.0 * itNode->FastGetSolutionStepValue(SOLID_NODAL_SPATIAL_DEF_RATE)[2] * itNode->FastGetSolutionStepValue(SOLID_NODAL_SPATIAL_DEF_RATE)[2] +
 																							4.0 * itNode->FastGetSolutionStepValue(SOLID_NODAL_SPATIAL_DEF_RATE)[3] * itNode->FastGetSolutionStepValue(SOLID_NODAL_SPATIAL_DEF_RATE)[3] +
 																							4.0 * itNode->FastGetSolutionStepValue(SOLID_NODAL_SPATIAL_DEF_RATE)[4] * itNode->FastGetSolutionStepValue(SOLID_NODAL_SPATIAL_DEF_RATE)[4] +
 																							4.0 * itNode->FastGetSolutionStepValue(SOLID_NODAL_SPATIAL_DEF_RATE)[5] * itNode->FastGetSolutionStepValue(SOLID_NODAL_SPATIAL_DEF_RATE)[5]);
-<<<<<<< HEAD
-
-				double DefX = itNode->GetSolutionStepValue(SOLID_NODAL_SPATIAL_DEF_RATE)[0];
-				double DefY = itNode->GetSolutionStepValue(SOLID_NODAL_SPATIAL_DEF_RATE)[1];
-				double DefZ = itNode->GetSolutionStepValue(SOLID_NODAL_SPATIAL_DEF_RATE)[2];
-
-				double DefVol = DefX + DefY + DefZ;
-
-				itNode->GetSolutionStepValue(SOLID_NODAL_VOLUMETRIC_DEF_RATE) = DefVol;
-			}
-
-			/* std::cout << "Calc Nodal Strains And Stresses DONE " << std::endl; */
-=======
 
 				const double DefX = itNode->GetSolutionStepValue(SOLID_NODAL_SPATIAL_DEF_RATE)[0];
 				const double DefY = itNode->GetSolutionStepValue(SOLID_NODAL_SPATIAL_DEF_RATE)[1];
@@ -3112,7 +1537,6 @@
 
 				itNode->GetSolutionStepValue(SOLID_NODAL_VOLUMETRIC_DEF_RATE) = DefVol;
 			}
->>>>>>> 6332eb38
 		}
 
 		void CalcNodalStrains()
@@ -3120,7 +1544,6 @@
 
 			/* std::cout << "Calc Nodal Strains  " << std::endl; */
 			ModelPart &rModelPart = BaseType::GetModelPart();
-<<<<<<< HEAD
 
 			const unsigned int dimension = rModelPart.ElementsBegin()->GetGeometry().WorkingSpaceDimension();
 
@@ -3133,24 +1556,8 @@
 			for (ModelPart::NodeIterator itNode = NodesBegin; itNode != NodesEnd; ++itNode)
 			{
 
-				double nodalVolume = itNode->FastGetSolutionStepValue(NODAL_VOLUME);
-				double solidNodalVolume = itNode->FastGetSolutionStepValue(SOLID_NODAL_VOLUME);
-=======
-
-			const unsigned int dimension = rModelPart.ElementsBegin()->GetGeometry().WorkingSpaceDimension();
-
-			// #pragma omp parallel
-			//     {
-			ModelPart::NodeIterator NodesBegin;
-			ModelPart::NodeIterator NodesEnd;
-			OpenMPUtils::PartitionedIterators(rModelPart.Nodes(), NodesBegin, NodesEnd);
-
-			for (ModelPart::NodeIterator itNode = NodesBegin; itNode != NodesEnd; ++itNode)
-			{
-
 				const double nodalVolume = itNode->FastGetSolutionStepValue(NODAL_VOLUME);
 				const double solidNodalVolume = itNode->FastGetSolutionStepValue(SOLID_NODAL_VOLUME);
->>>>>>> 6332eb38
 
 				double theta = 1.0;
 
@@ -3159,11 +1566,7 @@
 
 					if (nodalVolume > 0)
 					{
-<<<<<<< HEAD
-						//I have to compute the strains two times because one time is for the solid and the other for the fluid
-=======
 						// I have to compute the strains two times because one time is for the solid and the other for the fluid
->>>>>>> 6332eb38
 						Vector nodalSFDneighboursId = itNode->FastGetSolutionStepValue(NODAL_SFD_NEIGHBOURS_ORDER);
 						Vector rNodalSFDneigh = itNode->FastGetSolutionStepValue(NODAL_SFD_NEIGHBOURS);
 
@@ -3181,11 +1584,7 @@
 
 						// Matrix interfaceFgrad    = ZeroMatrix(dimension,dimension);
 						// Matrix interfaceFgradVel = ZeroMatrix(dimension,dimension);
-<<<<<<< HEAD
-						//the following function is more expensive than the general one because there is one loop more over neighbour nodes. This is why I do it here also for fluid interface nodes.
-=======
 						// the following function is more expensive than the general one because there is one loop more over neighbour nodes. This is why I do it here also for fluid interface nodes.
->>>>>>> 6332eb38
 						ComputeAndStoreNodalDeformationGradientForInterfaceNode(itNode, nodalSFDneighboursId, rNodalSFDneigh, theta, interfaceFgrad, interfaceFgradVel);
 						// itNode->FastGetSolutionStepValue(NODAL_DEFORMATION_GRAD)=interfaceFgrad;
 						// itNode->FastGetSolutionStepValue(NODAL_DEFORMATION_GRAD_VEL)=interfaceFgradVel;
@@ -3214,12 +1613,8 @@
 						ComputeAndStoreNodalDeformationGradientForInterfaceNode(itNode, solidNodalSFDneighboursId, rSolidNodalSFDneigh, theta, solidInterfaceFgrad, solidInterfaceFgradVel);
 						// itNode->FastGetSolutionStepValue(SOLID_NODAL_DEFORMATION_GRAD)=solidInterfaceFgrad;
 						// itNode->FastGetSolutionStepValue(SOLID_NODAL_DEFORMATION_GRAD_VEL)=solidInterfaceFgradVel;
-<<<<<<< HEAD
-						CalcNodalStrainsForInterfaceSolidNode(itNode);
-=======
 						// CalcNodalStrainsForInterfaceSolidNode(itNode);
 						CalcNodalStrainsForSolidNode(itNode);
->>>>>>> 6332eb38
 					}
 				}
 				else
@@ -3240,20 +1635,9 @@
 					this->InitializeNodalVariablesForRemeshedDomain(itNode);
 					InitializeNodalVariablesForSolidRemeshedDomain(itNode);
 				}
-<<<<<<< HEAD
-
-				// if(itNode->Is(SOLID) && itNode->FastGetSolutionStepValue(INTERFACE_NODE)==false){
-				// 			CopyValuesToSolidNonInterfaceNodes(itNode);
-				// }
 			}
 			// }
 
-			/* std::cout << "Calc Nodal Strains And Stresses DONE " << std::endl; */
-=======
-			}
-			// }
-
->>>>>>> 6332eb38
 		}
 
 		void ComputeAndStoreNodalDeformationGradientForSolidNode(ModelPart::NodeIterator itNode, double theta)
@@ -3265,10 +1649,6 @@
 			const unsigned int dimension = rModelPart.ElementsBegin()->GetGeometry().WorkingSpaceDimension();
 			Vector nodalSFDneighboursId = itNode->FastGetSolutionStepValue(SOLID_NODAL_SFD_NEIGHBOURS_ORDER);
 			Vector rNodalSFDneigh = itNode->FastGetSolutionStepValue(SOLID_NODAL_SFD_NEIGHBOURS);
-<<<<<<< HEAD
-			/* unsigned int idThisNode=nodalSFDneighboursId[0]; */
-=======
->>>>>>> 6332eb38
 			const unsigned int neighSize = nodalSFDneighboursId.size();
 			Matrix Fgrad = ZeroMatrix(dimension, dimension);
 			Matrix FgradVel = ZeroMatrix(dimension, dimension);
@@ -3296,11 +1676,7 @@
 
 				if (neighSize > 0)
 				{
-<<<<<<< HEAD
-					for (unsigned int i = 0; i < neighSize - 1; i++) //neigh_nodes has one cell less than nodalSFDneighboursId becuase this has also the considered node ID at the beginning
-=======
 					for (unsigned int i = 0; i < neighSize - 1; i++) // neigh_nodes has one cell less than nodalSFDneighboursId becuase this has also the considered node ID at the beginning
->>>>>>> 6332eb38
 					{
 						dNdXi = rNodalSFDneigh[firstRow];
 						dNdYi = rNodalSFDneigh[firstRow + 1];
@@ -3418,10 +1794,6 @@
 
 			ModelPart &rModelPart = BaseType::GetModelPart();
 			const unsigned int dimension = rModelPart.ElementsBegin()->GetGeometry().WorkingSpaceDimension();
-<<<<<<< HEAD
-			/* unsigned int idThisNode=nodalSFDneighboursId[0]; */
-=======
->>>>>>> 6332eb38
 			const unsigned int neighSize = nodalSFDneighboursId.size();
 			noalias(Fgrad) = ZeroMatrix(dimension, dimension);
 			noalias(FgradVel) = ZeroMatrix(dimension, dimension);
@@ -3451,11 +1823,7 @@
 
 				if (neighSize > 0)
 				{
-<<<<<<< HEAD
-					for (unsigned int i = 0; i < neighSize - 1; i++) //neigh_nodes has one cell less than nodalSFDneighboursId becuase this has also the considered node ID at the beginning
-=======
 					for (unsigned int i = 0; i < neighSize - 1; i++) // neigh_nodes has one cell less than nodalSFDneighboursId becuase this has also the considered node ID at the beginning
->>>>>>> 6332eb38
 					{
 						unsigned int other_neigh_nodes_id = nodalSFDneighboursId[i + 1];
 						for (unsigned int k = 0; k < neighNodesSize; k++)
@@ -3573,34 +1941,12 @@
 				}
 			}
 
-<<<<<<< HEAD
-			// itNode->FastGetSolutionStepValue(NODAL_DEFORMATION_GRAD)=Fgrad;
-			// itNode->FastGetSolutionStepValue(NODAL_DEFORMATION_GRAD_VEL)=FgradVel;
-=======
->>>>>>> 6332eb38
 			KRATOS_CATCH("");
 		}
 
 		void UpdateTopology(ModelPart &rModelPart, unsigned int echoLevel)
 		{
 			KRATOS_TRY;
-<<<<<<< HEAD
-			// std::cout<<"                  UpdateTopology ..."<<std::endl;
-			/* this->CalculateDisplacements(); */
-			CalculateDisplacementsAndResetNodalVariables();
-			BaseType::MoveMesh();
-			BoundaryNormalsCalculationUtilities BoundaryComputation;
-			BoundaryComputation.CalculateWeightedBoundaryNormals(rModelPart, echoLevel);
-			// std::cout<<"                 UpdateTopology DONE"<<std::endl;
-
-			KRATOS_CATCH("");
-		}
-
-		void CalculateDisplacementsAndResetNodalVariables()
-		{
-			ModelPart &rModelPart = BaseType::GetModelPart();
-			ProcessInfo &rCurrentProcessInfo = rModelPart.GetProcessInfo();
-=======
 
 			CalculateDisplacementsAndResetNodalVariables();
 			BaseType::MoveMesh();
@@ -3614,7 +1960,6 @@
 		{
 			ModelPart &rModelPart = BaseType::GetModelPart();
 			const ProcessInfo &rCurrentProcessInfo = rModelPart.GetProcessInfo();
->>>>>>> 6332eb38
 			const double TimeStep = rCurrentProcessInfo[DELTA_TIME];
 			const unsigned int dimension = rModelPart.ElementsBegin()->GetGeometry().WorkingSpaceDimension();
 			unsigned int sizeStrains = 3 * (dimension - 1);
@@ -3627,28 +1972,22 @@
 
 			for (ModelPart::NodeIterator i = NodesBegin; i != NodesEnd; ++i)
 			{
-<<<<<<< HEAD
-
-				if ((i)->GetValue(EULERIAN_INLET) == false)
-				{
-					array_1d<double, 3> &CurrentVelocity = (i)->FastGetSolutionStepValue(VELOCITY, 0);
-					array_1d<double, 3> &PreviousVelocity = (i)->FastGetSolutionStepValue(VELOCITY, 1);
-
-					array_1d<double, 3> &CurrentDisplacement = (i)->FastGetSolutionStepValue(DISPLACEMENT, 0);
-					array_1d<double, 3> &PreviousDisplacement = (i)->FastGetSolutionStepValue(DISPLACEMENT, 1);
-
-					CurrentDisplacement[0] = 0.5 * TimeStep * (CurrentVelocity[0] + PreviousVelocity[0]) + PreviousDisplacement[0];
-					CurrentDisplacement[1] = 0.5 * TimeStep * (CurrentVelocity[1] + PreviousVelocity[1]) + PreviousDisplacement[1];
-					if (dimension == 3)
-					{
-						CurrentDisplacement[2] = 0.5 * TimeStep * (CurrentVelocity[2] + PreviousVelocity[2]) + PreviousDisplacement[2];
-					}
-				}
+				array_1d<double, 3> &CurrentVelocity = (i)->FastGetSolutionStepValue(VELOCITY, 0);
+				array_1d<double, 3> &PreviousVelocity = (i)->FastGetSolutionStepValue(VELOCITY, 1);
+
+				array_1d<double, 3> &CurrentDisplacement = (i)->FastGetSolutionStepValue(DISPLACEMENT, 0);
+				array_1d<double, 3> &PreviousDisplacement = (i)->FastGetSolutionStepValue(DISPLACEMENT, 1);
+
+				CurrentDisplacement[0] = 0.5 * TimeStep * (CurrentVelocity[0] + PreviousVelocity[0]) + PreviousDisplacement[0];
+				CurrentDisplacement[1] = 0.5 * TimeStep * (CurrentVelocity[1] + PreviousVelocity[1]) + PreviousDisplacement[1];
+				if (dimension == 3)
+				{
+					CurrentDisplacement[2] = 0.5 * TimeStep * (CurrentVelocity[2] + PreviousVelocity[2]) + PreviousDisplacement[2];
+				}
+
 				///// reset Nodal variables //////
 				Vector &rNodalSFDneighbours = i->FastGetSolutionStepValue(NODAL_SFD_NEIGHBOURS);
 				unsigned int sizeSDFNeigh = rNodalSFDneighbours.size();
-				// unsigned int neighbourNodes=i->GetValue(NEIGHBOUR_NODES).size()+1;
-				// unsigned int sizeSDFNeigh=neighbourNodes*dimension;
 
 				i->FastGetSolutionStepValue(NODAL_VOLUME) = 0;
 				i->FastGetSolutionStepValue(NODAL_MEAN_MESH_SIZE) = 0;
@@ -3667,56 +2006,12 @@
 				Matrix &rFgradVel = i->FastGetSolutionStepValue(NODAL_DEFORMATION_GRAD_VEL);
 				noalias(rFgradVel) = ZeroMatrix(dimension, dimension);
 
-				//            if(i->FastGetSolutionStepValue(INTERFACE_NODE)==true){
-
-				Vector &rSolidNodalSFDneighbours = i->FastGetSolutionStepValue(SOLID_NODAL_SFD_NEIGHBOURS);
-				unsigned int solidSizeSDFNeigh = rSolidNodalSFDneighbours.size();
-				// unsigned int solidSizeSDFNeigh=solidNeighbourNodes*dimension;
-
-				i->FastGetSolutionStepValue(SOLID_NODAL_VOLUME) = 0;
-				i->FastGetSolutionStepValue(SOLID_NODAL_MEAN_MESH_SIZE) = 0;
-=======
-				array_1d<double, 3> &CurrentVelocity = (i)->FastGetSolutionStepValue(VELOCITY, 0);
-				array_1d<double, 3> &PreviousVelocity = (i)->FastGetSolutionStepValue(VELOCITY, 1);
-
-				array_1d<double, 3> &CurrentDisplacement = (i)->FastGetSolutionStepValue(DISPLACEMENT, 0);
-				array_1d<double, 3> &PreviousDisplacement = (i)->FastGetSolutionStepValue(DISPLACEMENT, 1);
-
-				CurrentDisplacement[0] = 0.5 * TimeStep * (CurrentVelocity[0] + PreviousVelocity[0]) + PreviousDisplacement[0];
-				CurrentDisplacement[1] = 0.5 * TimeStep * (CurrentVelocity[1] + PreviousVelocity[1]) + PreviousDisplacement[1];
-				if (dimension == 3)
-				{
-					CurrentDisplacement[2] = 0.5 * TimeStep * (CurrentVelocity[2] + PreviousVelocity[2]) + PreviousDisplacement[2];
-				}
-
-				///// reset Nodal variables //////
-				Vector &rNodalSFDneighbours = i->FastGetSolutionStepValue(NODAL_SFD_NEIGHBOURS);
-				unsigned int sizeSDFNeigh = rNodalSFDneighbours.size();
-
-				i->FastGetSolutionStepValue(NODAL_VOLUME) = 0;
-				i->FastGetSolutionStepValue(NODAL_MEAN_MESH_SIZE) = 0;
-				i->FastGetSolutionStepValue(NODAL_FREESURFACE_AREA) = 0;
-				i->FastGetSolutionStepValue(NODAL_VOLUMETRIC_DEF_RATE) = 0;
-				i->FastGetSolutionStepValue(NODAL_EQUIVALENT_STRAIN_RATE) = 0;
-
-				noalias(rNodalSFDneighbours) = ZeroVector(sizeSDFNeigh);
-
-				Vector &rSpatialDefRate = i->FastGetSolutionStepValue(NODAL_SPATIAL_DEF_RATE);
-				noalias(rSpatialDefRate) = ZeroVector(sizeStrains);
-
-				Matrix &rFgrad = i->FastGetSolutionStepValue(NODAL_DEFORMATION_GRAD);
-				noalias(rFgrad) = ZeroMatrix(dimension, dimension);
-
-				Matrix &rFgradVel = i->FastGetSolutionStepValue(NODAL_DEFORMATION_GRAD_VEL);
-				noalias(rFgradVel) = ZeroMatrix(dimension, dimension);
-
 				Vector &rSolidNodalSFDneighbours = i->FastGetSolutionStepValue(SOLID_NODAL_SFD_NEIGHBOURS);
 				unsigned int solidSizeSDFNeigh = rSolidNodalSFDneighbours.size();
 
 				i->FastGetSolutionStepValue(SOLID_NODAL_VOLUME) = 0;
 				i->FastGetSolutionStepValue(SOLID_NODAL_MEAN_MESH_SIZE) = 0;
 				i->FastGetSolutionStepValue(SOLID_NODAL_FREESURFACE_AREA) = 0;
->>>>>>> 6332eb38
 				i->FastGetSolutionStepValue(SOLID_NODAL_VOLUMETRIC_DEF_RATE) = 0;
 				i->FastGetSolutionStepValue(SOLID_NODAL_EQUIVALENT_STRAIN_RATE) = 0;
 
@@ -3730,10 +2025,6 @@
 
 				Matrix &rSolidFgradVel = i->FastGetSolutionStepValue(SOLID_NODAL_DEFORMATION_GRAD_VEL);
 				noalias(rSolidFgradVel) = ZeroMatrix(dimension, dimension);
-<<<<<<< HEAD
-				//						}
-=======
->>>>>>> 6332eb38
 			}
 			//  }
 		}
