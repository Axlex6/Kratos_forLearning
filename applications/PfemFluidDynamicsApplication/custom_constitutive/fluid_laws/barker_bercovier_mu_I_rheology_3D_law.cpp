--- conflicted
+++ resolved
@@ -80,14 +80,8 @@
 
         const double old_pressure = this->CalculateInGaussPoint(PRESSURE, rValues, 1);
         const double new_pressure = this->CalculateInGaussPoint(PRESSURE, rValues, 0);
-<<<<<<< HEAD
-        const GeometryType &r_geometry = rValues.GetElementGeometry();
-
-        const double theta_momentum = r_geometry[0].GetValue(THETA_MOMENTUM);
-=======
 
         const double theta_momentum = this->GetThetaMomentumForPressureIntegration();
->>>>>>> 77633dd7
         double mean_pressure = (1.0 - theta_momentum) * old_pressure + theta_momentum * new_pressure;
         if (mean_pressure > 0.0)
         {
@@ -159,7 +153,6 @@
     }
 
     std::string BarkerBercovierMuIRheology3DLaw::Info() const { return "BarkerBercovierMuIRheology3DLaw"; }
-<<<<<<< HEAD
 
     //******************CHECK CONSISTENCY IN THE CONSTITUTIVE LAW******************
     //*****************************************************************************
@@ -167,17 +160,6 @@
     int BarkerBercovierMuIRheology3DLaw::Check(const Properties &rMaterialProperties, const GeometryType &rElementGeometry,
                                                const ProcessInfo &rCurrentProcessInfo)
     {
-        KRATOS_CHECK_VARIABLE_KEY(STATIC_FRICTION);
-        KRATOS_CHECK_VARIABLE_KEY(DYNAMIC_FRICTION);
-        KRATOS_CHECK_VARIABLE_KEY(INERTIAL_NUMBER_ZERO);
-        KRATOS_CHECK_VARIABLE_KEY(GRAIN_DIAMETER);
-        KRATOS_CHECK_VARIABLE_KEY(GRAIN_DENSITY);
-        KRATOS_CHECK_VARIABLE_KEY(REGULARIZATION_COEFFICIENT);
-        KRATOS_CHECK_VARIABLE_KEY(INERTIAL_NUMBER_ONE);
-        KRATOS_CHECK_VARIABLE_KEY(ALPHA_PARAMETER);
-        KRATOS_CHECK_VARIABLE_KEY(INFINITE_FRICTION);
-        KRATOS_CHECK_VARIABLE_KEY(BULK_MODULUS);
-
         if (rMaterialProperties[STATIC_FRICTION] < 0.0)
         {
             KRATOS_ERROR
@@ -266,103 +248,6 @@
         KRATOS_SERIALIZE_SAVE_BASE_CLASS(rSerializer, PfemFluidConstitutiveLaw)
     }
 
-=======
-
-    //******************CHECK CONSISTENCY IN THE CONSTITUTIVE LAW******************
-    //*****************************************************************************
-
-    int BarkerBercovierMuIRheology3DLaw::Check(const Properties &rMaterialProperties, const GeometryType &rElementGeometry,
-                                               const ProcessInfo &rCurrentProcessInfo)
-    {
-        if (rMaterialProperties[STATIC_FRICTION] < 0.0)
-        {
-            KRATOS_ERROR
-                << "Incorrect or missing STATIC_FRICTION provided in process info for BarkerBercovierMuIRheology3DLaw: "
-                << rMaterialProperties[STATIC_FRICTION] << std::endl;
-        }
-
-        if (rMaterialProperties[DYNAMIC_FRICTION] < 0.0)
-        {
-            KRATOS_ERROR
-                << "Incorrect or missing DYNAMIC_FRICTION provided in process info for BarkerBercovierMuIRheology3DLaw: "
-                << rMaterialProperties[DYNAMIC_FRICTION] << std::endl;
-        }
-
-        if (rMaterialProperties[INERTIAL_NUMBER_ZERO] < 0.0)
-        {
-            KRATOS_ERROR << "Incorrect or missing INERTIAL_NUMBER_ZERO provided in process info for "
-                            "BarkerBercovierMuIRheology3DLaw: "
-                         << rMaterialProperties[INERTIAL_NUMBER_ZERO] << std::endl;
-        }
-
-        if (rMaterialProperties[INERTIAL_NUMBER_ONE] < 0.0)
-        {
-            KRATOS_ERROR
-                << "Incorrect or missing INERTIAL_NUMBER_ONE provided in process info for BarkerBercovierMuIRheology3DLaw: "
-                << rMaterialProperties[INERTIAL_NUMBER_ONE] << std::endl;
-        }
-
-        if (rMaterialProperties[GRAIN_DIAMETER] <= 0.0)
-        {
-            KRATOS_ERROR
-                << "Incorrect or missing GRAIN_DIAMETER provided in process info for BarkerBercovierMuIRheology3DLaw: "
-                << rMaterialProperties[GRAIN_DIAMETER] << std::endl;
-        }
-
-        if (rMaterialProperties[GRAIN_DENSITY] <= 0.0)
-        {
-            KRATOS_ERROR
-                << "Incorrect or missing GRAIN_DENSITY provided in process info for BarkerBercovierMuIRheology3DLaw: "
-                << rMaterialProperties[GRAIN_DENSITY] << std::endl;
-        }
-
-        if (rMaterialProperties[REGULARIZATION_COEFFICIENT] < 0.0)
-        {
-            KRATOS_ERROR << "Incorrect or missing REGULARIZATION_COEFFICIENT provided in process info for "
-                            "BarkerBercovierMuIRheology3DLaw: "
-                         << rMaterialProperties[REGULARIZATION_COEFFICIENT] << std::endl;
-        }
-
-        if (rMaterialProperties[INFINITE_FRICTION] < 0.0)
-        {
-            KRATOS_ERROR
-                << "Incorrect or missing INFINITE_FRICTION provided in process info for BarkerBercovierMuIRheology3DLaw: "
-                << rMaterialProperties[INFINITE_FRICTION] << std::endl;
-        }
-
-        if (rMaterialProperties[ALPHA_PARAMETER] < 0.0)
-        {
-            KRATOS_ERROR
-                << "Incorrect or missing ALPHA_PARAMETER provided in process info for BarkerBercovierMuIRheology3DLaw: "
-                << rMaterialProperties[ALPHA_PARAMETER] << std::endl;
-        }
-
-        if (rMaterialProperties[BULK_MODULUS] <= 0.0)
-        {
-            KRATOS_ERROR
-                << "Incorrect or missing BULK_MODULUS provided in process info for BarkerBercovierMuIRheology3DLaw: "
-                << rMaterialProperties[BULK_MODULUS] << std::endl;
-        }
-
-        return 0;
-    }
-
-    double BarkerBercovierMuIRheology3DLaw::GetEffectiveViscosity(ConstitutiveLaw::Parameters &rParameters) const
-    {
-        return rParameters.GetConstitutiveMatrix()(5, 5);
-    }
-
-    double BarkerBercovierMuIRheology3DLaw::GetEffectiveDensity(ConstitutiveLaw::Parameters &rParameters) const
-    {
-        return rParameters.GetMaterialProperties()[DENSITY];
-    }
-
-    void BarkerBercovierMuIRheology3DLaw::save(Serializer &rSerializer) const
-    {
-        KRATOS_SERIALIZE_SAVE_BASE_CLASS(rSerializer, PfemFluidConstitutiveLaw)
-    }
-
->>>>>>> 77633dd7
     void BarkerBercovierMuIRheology3DLaw::load(Serializer &rSerializer)
     {
         KRATOS_SERIALIZE_LOAD_BASE_CLASS(rSerializer, PfemFluidConstitutiveLaw)
