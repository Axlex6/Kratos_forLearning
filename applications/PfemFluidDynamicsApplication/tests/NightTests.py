--- conflicted
+++ resolved
@@ -19,26 +19,19 @@
     file_name = "fluid_element_tests/Test_2D_FSI/Test_2D_FSI"
     file_parameters = "fluid_element_tests/Test_2D_FSI/ProjectParameters.json"
 
-<<<<<<< HEAD
 class Inlet_3D_Test(TF.TestFactory):
     file_name = "pfem_utilities_tests/Test_3D_Inlet/Test_3D_Inlet"
     file_parameters = "pfem_utilities_tests/Test_3D_Inlet/ProjectParameters.json"
-=======
 class Thermal_Coupling_2D_Test(TF.TestFactory):
     file_name = "pfem_utilities_tests/2D_thermal_coupling/Test_2D_Thermal_Coupling_Refining"
     file_parameters = "pfem_utilities_tests/2D_thermal_coupling/ProjectParameters.json"
->>>>>>> 24c97639
 
 def SetTestSuite(suites):
     night_suite = suites['nightly']
 
     night_suite.addTests(
         KratosUnittest.TestLoader().loadTestsFromTestCases([
-<<<<<<< HEAD
-            Water_Sloshing_3D_Test, Inlet_3D_Test
-=======
             Thermal_Coupling_2D_Test, Water_Sloshing_3D_Test
->>>>>>> 24c97639
         ])
     )
 
