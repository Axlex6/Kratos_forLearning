--- conflicted
+++ resolved
@@ -3,13 +3,8 @@
 //  KRATOS| _ \/ _|___ _ __ | __| |_  _(_)__| |
 //        |  _/  _/ -_) '  \| _|| | || | / _` |
 //        |_| |_| \___|_|_|_|_| |_|\_,_|_\__,_|DYNAMICS
-<<<<<<< HEAD
 //                                            
 //  License:(BSD)    PfemFluidDynamicsApplication/license.txt
-=======
-//
-//  License:(BSD)    PfemFluidMechanicsApplication/license.txt
->>>>>>> e57d7e3a
 //
 //  Main authors:    Josep Maria Carbonell
 //                   Alessandro Franci
