//
//   Project Name:        KratosFluidDynamicsApplication $
//   Last modified by:    $Author:               AFranci $
//   Date:                $Date:           February 2016 $
//   Revision:            $Revision:                 0.0 $
//
//   Implementation of the Gauss-Seidel two step Updated Lagrangian Velocity-Pressure element
//     ( There is a ScalingConstant to multiply the mass balance equation for a number because i read it somewhere)
//

// System includes

// External includes

// Project includes
#include "custom_elements/two_step_updated_lagrangian_V_P_explicit_solid_element.h"
#include "includes/cfd_variables.h"

namespace Kratos {

  /*
   * public TwoStepUpdatedLagrangianVPExplicitSolidElement<TDim> functions
   */

  template< unsigned int TDim >
  Element::Pointer TwoStepUpdatedLagrangianVPExplicitSolidElement<TDim>::Clone( IndexType NewId, NodesArrayType const& rThisNodes ) const
  {
    // return Element::Pointer( BaseType::Clone(NewId,rThisNodes) );
    TwoStepUpdatedLagrangianVPExplicitSolidElement NewElement(NewId, this->GetGeometry().Create( rThisNodes ), this->pGetProperties() );

    if ( NewElement.mCurrentTotalCauchyStress.size() != this->mCurrentTotalCauchyStress.size() )
      NewElement.mCurrentTotalCauchyStress.resize(this->mCurrentTotalCauchyStress.size());

    for(unsigned int i=0; i<this->mCurrentTotalCauchyStress.size(); i++)
      {
	NewElement.mCurrentTotalCauchyStress[i] = this->mCurrentTotalCauchyStress[i];
      }


    if ( NewElement.mCurrentDeviatoricCauchyStress.size() != this->mCurrentDeviatoricCauchyStress.size() )
      NewElement.mCurrentDeviatoricCauchyStress.resize(this->mCurrentDeviatoricCauchyStress.size());

    for(unsigned int i=0; i<this->mCurrentDeviatoricCauchyStress.size(); i++)
      {
	NewElement.mCurrentDeviatoricCauchyStress[i] = this->mCurrentDeviatoricCauchyStress[i];
      }


    if ( NewElement.mUpdatedTotalCauchyStress.size() != this->mUpdatedTotalCauchyStress.size() )
      NewElement.mUpdatedTotalCauchyStress.resize(this->mUpdatedTotalCauchyStress.size());

    for(unsigned int i=0; i<this->mUpdatedTotalCauchyStress.size(); i++)
      {
	NewElement.mUpdatedTotalCauchyStress[i] = this->mUpdatedTotalCauchyStress[i];
      }


    if ( NewElement.mUpdatedDeviatoricCauchyStress.size() != this->mUpdatedDeviatoricCauchyStress.size() )
      NewElement.mUpdatedDeviatoricCauchyStress.resize(this->mUpdatedDeviatoricCauchyStress.size());

    for(unsigned int i=0; i<this->mUpdatedDeviatoricCauchyStress.size(); i++)
      {
	NewElement.mUpdatedDeviatoricCauchyStress[i] = this->mUpdatedDeviatoricCauchyStress[i];
      }

    NewElement.SetData(this->GetData());
    NewElement.SetFlags(this->GetFlags());

    return Element::Pointer( new TwoStepUpdatedLagrangianVPExplicitSolidElement(NewElement) );
  }


  template< unsigned int TDim >
  void TwoStepUpdatedLagrangianVPExplicitSolidElement<TDim>::Initialize()
  {
    KRATOS_TRY;

    // LargeDisplacementElement::Initialize();
    const GeometryType& rGeom = this->GetGeometry();
    SizeType integration_points_number = rGeom.IntegrationPointsNumber(GeometryData::GI_GAUSS_1);
    // SizeType integration_points_number = rGeom.IntegrationPointsNumber(GeometryData::GI_GAUSS_4);
    if ( this->mCurrentTotalCauchyStress.size() != integration_points_number )
      this->mCurrentTotalCauchyStress.resize( integration_points_number );

    if ( this->mCurrentDeviatoricCauchyStress.size() != integration_points_number )
      this->mCurrentDeviatoricCauchyStress.resize( integration_points_number );

    if ( this->mUpdatedTotalCauchyStress.size() != integration_points_number )
      this->mUpdatedTotalCauchyStress.resize( integration_points_number );

    if ( this->mUpdatedDeviatoricCauchyStress.size() != integration_points_number )
      this->mUpdatedDeviatoricCauchyStress.resize( integration_points_number );

    unsigned int voigtsize  = 3;
    if( TDim == 3 )
      {
        voigtsize  = 6;
      }
    for ( unsigned int PointNumber = 0; PointNumber < integration_points_number; PointNumber++ )
      {
	this->mCurrentTotalCauchyStress[PointNumber] = ZeroVector(voigtsize);
	this->mCurrentDeviatoricCauchyStress[PointNumber] = ZeroVector(voigtsize);
	this->mUpdatedTotalCauchyStress[PointNumber] = ZeroVector(voigtsize);
	this->mUpdatedDeviatoricCauchyStress[PointNumber] = ZeroVector(voigtsize);
      }

    KRATOS_CATCH( "" );
  }

  template< unsigned int TDim >
  void TwoStepUpdatedLagrangianVPExplicitSolidElement<TDim>::InitializeSolutionStep(ProcessInfo &rCurrentProcessInfo)
  {
    KRATOS_TRY;

    const GeometryType& rGeom = this->GetGeometry();
    SizeType integration_points_number = rGeom.IntegrationPointsNumber(GeometryData::GI_GAUSS_1);
    // SizeType integration_points_number = rGeom.IntegrationPointsNumber(GeometryData::GI_GAUSS_4);

    for ( unsigned int PointNumber = 0; PointNumber < integration_points_number; PointNumber++ )
      {
        this->UpdateCauchyStress(PointNumber,rCurrentProcessInfo);
      }

    KRATOS_CATCH( "" );

  }

  template< unsigned int TDim >
  void TwoStepUpdatedLagrangianVPExplicitSolidElement<TDim>::InitializeNonLinearIteration(ProcessInfo &rCurrentProcessInfo)
  {

  }

  template< unsigned int TDim >
  void TwoStepUpdatedLagrangianVPExplicitSolidElement<TDim>::ComputeMaterialParameters(double& Density,
										       double& DeviatoricCoeff,
										       double& VolumetricCoeff,
										       ProcessInfo &currentProcessInfo,
										       ElementalVariables& rElementalVariables)
  {

    Density=this->GetProperties()[DENSITY];
    double YoungModulus=this->GetProperties()[YOUNG_MODULUS];
    double PoissonRatio=this->GetProperties()[POISSON_RATIO];
    double timeStep=currentProcessInfo[DELTA_TIME];


    // this->EvaluateInPoint(YoungModulus,YOUNG_MODULUS,N);
    // this->EvaluateInPoint(PoissonRatio,POISSON_RATIO,N);
    // this->EvaluateInPoint(Density,DENSITY,N);


    // YoungModulus=10000000;//falling cylinder
    // PoissonRatio=0.35;//falling cylinder
    // YoungModulus=1000000;//dam break fsi
    // PoissonRatio=0;//dam break fsi
    // YoungModulus=100000000;
    // PoissonRatio=0;

    // FirstLame = timeStep*PoissonRatio*YoungModulus/((1.0+PoissonRatio)*(1.0-2.0*PoissonRatio));
    DeviatoricCoeff = timeStep*YoungModulus/(1.0+PoissonRatio)*0.5;
    // BulkModulus = FirstLame + 2.0*SecondLame/3.0;
    VolumetricCoeff = timeStep*PoissonRatio*YoungModulus/((1.0+PoissonRatio)*(1.0-2.0*PoissonRatio)) + 2.0*DeviatoricCoeff/3.0;

    this->mMaterialDeviatoricCoefficient=DeviatoricCoeff;
    this->mMaterialVolumetricCoefficient=VolumetricCoeff;
    this->mMaterialDensity=Density;

  }



  template< unsigned int TDim >
  int TwoStepUpdatedLagrangianVPExplicitSolidElement<TDim>::Check(const ProcessInfo &rCurrentProcessInfo)
  {
    KRATOS_TRY;

    // Base class checks for positive Jacobian and Id > 0
    int ierr = Element::Check(rCurrentProcessInfo);
    if(ierr != 0) return ierr;

    // Check that all required variables have been registered
    if(VELOCITY.Key() == 0)
      KRATOS_THROW_ERROR(std::invalid_argument,"VELOCITY Key is 0. Check that the application was correctly registered.","");
    if(ACCELERATION.Key() == 0)
      KRATOS_THROW_ERROR(std::invalid_argument,"ACCELERATION Key is 0. Check that the application was correctly registered.","");
    if(PRESSURE.Key() == 0)
      KRATOS_THROW_ERROR(std::invalid_argument,"PRESSURE Key is 0. Check that the application was correctly registered.","");
    if(BODY_FORCE.Key() == 0)
      KRATOS_THROW_ERROR(std::invalid_argument,"BODY_FORCE Key is 0. Check that the application was correctly registered.","");
    if(DENSITY.Key() == 0)
      KRATOS_THROW_ERROR(std::invalid_argument,"DENSITY Key is 0. Check that the application was correctly registered.","");
    if(DYNAMIC_VISCOSITY.Key() == 0)
      KRATOS_THROW_ERROR(std::invalid_argument,"DYNAMIC_VISCOSITY Key is 0. Check that the application was correctly registered.","");
    if(DELTA_TIME.Key() == 0)
      KRATOS_THROW_ERROR(std::invalid_argument,"DELTA_TIME Key is 0. Check that the application was correctly registered.","");

    // Check that the element's nodes contain all required SolutionStepData and Degrees of freedom
    for(unsigned int i=0; i<this->GetGeometry().size(); ++i)
      {
        if(this->GetGeometry()[i].SolutionStepsDataHas(VELOCITY) == false)
	  KRATOS_THROW_ERROR(std::invalid_argument,"missing VELOCITY variable on solution step data for node ",this->GetGeometry()[i].Id());
        if(this->GetGeometry()[i].SolutionStepsDataHas(PRESSURE) == false)
	  KRATOS_THROW_ERROR(std::invalid_argument,"missing PRESSURE variable on solution step data for node ",this->GetGeometry()[i].Id());
        if(this->GetGeometry()[i].SolutionStepsDataHas(BODY_FORCE) == false)
	  KRATOS_THROW_ERROR(std::invalid_argument,"missing BODY_FORCE variable on solution step data for node ",this->GetGeometry()[i].Id());
        if(this->GetGeometry()[i].SolutionStepsDataHas(DENSITY) == false)
	  KRATOS_THROW_ERROR(std::invalid_argument,"missing DENSITY variable on solution step data for node ",this->GetGeometry()[i].Id());
        if(this->GetGeometry()[i].SolutionStepsDataHas(DYNAMIC_VISCOSITY) == false)
	  KRATOS_THROW_ERROR(std::invalid_argument,"missing DYNAMIC_VISCOSITY variable on solution step data for node ",this->GetGeometry()[i].Id());
        if(this->GetGeometry()[i].HasDofFor(VELOCITY_X) == false ||
           this->GetGeometry()[i].HasDofFor(VELOCITY_Y) == false ||
           this->GetGeometry()[i].HasDofFor(VELOCITY_Z) == false)
	  KRATOS_THROW_ERROR(std::invalid_argument,"missing VELOCITY component degree of freedom on node ",this->GetGeometry()[i].Id());
        if(this->GetGeometry()[i].HasDofFor(PRESSURE) == false)
	  KRATOS_THROW_ERROR(std::invalid_argument,"missing PRESSURE component degree of freedom on node ",this->GetGeometry()[i].Id());
      }

    // If this is a 2D problem, check that nodes are in XY plane
    if (this->GetGeometry().WorkingSpaceDimension() == 2)
      {
        for (unsigned int i=0; i<this->GetGeometry().size(); ++i)
	  {
            if (this->GetGeometry()[i].Z() != 0.0)
	      KRATOS_THROW_ERROR(std::invalid_argument,"Node with non-zero Z coordinate found. Id: ",this->GetGeometry()[i].Id());
	  }
      }

    return ierr;

    KRATOS_CATCH("");
  }


  // template< unsigned int TDim >
  // void TwoStepUpdatedLagrangianVPExplicitSolidElement<TDim>::ComputeBulkMatrixLump(Matrix& BulkVelMatrix,
  // 											 const double Weight)
  // {
  //   const SizeType NumNodes = this->GetGeometry().PointsNumber();
  //   double coeff=1.0+TDim;
  //   // coeff=6.0;
  //   if(TDim==2 && NumNodes ==6){
  //     double Mij = Weight/57.0;
  //     double consistent=1.0;
  //     for (SizeType i = 0; i < NumNodes; ++i)
  // 	{
  // 	  if(i<3){
  // 	    consistent=coeff;
  // 	  }else{
  // 	    consistent=16.0;
  // 	  }

  // 	  BulkVelMatrix(i,i) +=  Mij*consistent;

  // 	}
  //   }else{
  //     for (SizeType i = 0; i < NumNodes; ++i)
  // 	{
  // 	  // LHS contribution
  // 	  double Mij  = Weight /coeff;
  // 	  BulkVelMatrix(i,i) +=  Mij;
  // 	}
  //     if(NumNodes>4){
  // 	std::cout<<"ComputeBulkMatrixForPressureVelLump 3D not yet implemented!"<<std::endl;
  //     }
  //   }


  // }


  // template< unsigned int TDim >
  // void TwoStepUpdatedLagrangianVPExplicitSolidElement<TDim>::ComputeBulkMatrix(Matrix& BulkVelMatrix,
  // 									       const ShapeFunctionsType& rN,
  // 									       const double Weight)
  // {

  //   const SizeType NumNodes = this->GetGeometry().PointsNumber();
  //   for (SizeType i = 0; i < NumNodes; ++i)
  //     {
  //   	for (SizeType j = 0; j < NumNodes; ++j)
  //   	  {
  //   	    // LHS contribution
  //   	    double Mij  = Weight*rN[i]*rN[j];
  //   	    BulkVelMatrix(i,j) +=  Mij;
  //   	  }

  //     }

  // }



  // template< unsigned int TDim>
  // bool TwoStepUpdatedLagrangianVPExplicitSolidElement<TDim>::CalcMechanicsUpdated(ElementalVariables & rElementalVariables,
  // 									const ProcessInfo& rCurrentProcessInfo,
  // 									const ShapeFunctionDerivativesType& rDN_DX,
  // 									unsigned int g)
  // {

  //   double theta=this->GetThetaMomentum();
  //   bool computeElement=this->CalcStrainRate(rElementalVariables,rCurrentProcessInfo,rDN_DX,theta);
  //   const double TimeStep=rCurrentProcessInfo[DELTA_TIME];
  //   this->CalcElasticPlasticCauchySplitted(rElementalVariables,TimeStep,g);
  //   return computeElement;
  // }


  template<>
  void TwoStepUpdatedLagrangianVPExplicitSolidElement<2>::GetPositions(Vector& rValues,const ProcessInfo& rCurrentProcessInfo,const double theta)
  {

    GeometryType& rGeom = this->GetGeometry();
    const SizeType NumNodes = rGeom.PointsNumber();
    const SizeType LocalSize = 2*NumNodes;

    if (rValues.size() != LocalSize) rValues.resize(LocalSize);

    SizeType Index = 0;

    for (SizeType i = 0; i < NumNodes; ++i)
      {
    	rValues[Index++] = rGeom[i].X();
    	rValues[Index++] = rGeom[i].Y();
    	// rValues[Index++] = rGeom[i].X0();
    	// rValues[Index++] = rGeom[i].Y0();
      }
  }


  template<>
  void TwoStepUpdatedLagrangianVPExplicitSolidElement<3>::GetPositions(Vector& rValues,const ProcessInfo& rCurrentProcessInfo,const double theta)
  {
    GeometryType& rGeom = this->GetGeometry();
    const SizeType NumNodes = rGeom.PointsNumber();
    const SizeType LocalSize = 3*NumNodes;

    if (rValues.size() != LocalSize) rValues.resize(LocalSize);

    SizeType Index = 0;

    for (SizeType i = 0; i < NumNodes; ++i)
      {
 	rValues[Index++] = rGeom[i].X();
        rValues[Index++] = rGeom[i].Y();
        rValues[Index++] = rGeom[i].Z();
	// rValues[Index++] = rGeom[i].X0();
        // rValues[Index++] = rGeom[i].Y0();
        // rValues[Index++] = rGeom[i].Z0();
      }
  }



  template <  unsigned int TDim>
  void TwoStepUpdatedLagrangianVPExplicitSolidElement<TDim>:: InitializeElementalVariables(ElementalVariables & rElementalVariables)
  {
    unsigned int voigtsize  = 3;
    if( TDim == 3 )
      {
        voigtsize  = 6;
      }
    rElementalVariables.voigtsize=voigtsize;

    rElementalVariables.DetFgrad=1;
    rElementalVariables.DetFgradVel=1;
    rElementalVariables.DeviatoricInvariant=1;
    rElementalVariables.EquivalentStrainRate=1;
    rElementalVariables.VolumetricDefRate=1;
    rElementalVariables.SpatialDefRate.resize(voigtsize);
    rElementalVariables.MDGreenLagrangeMaterial.resize(voigtsize);
    rElementalVariables.Fgrad.resize(TDim,TDim);
    rElementalVariables.InvFgrad.resize(TDim,TDim);
    rElementalVariables.FgradVel.resize(TDim,TDim);
    rElementalVariables.InvFgradVel.resize(TDim,TDim);
    rElementalVariables.SpatialVelocityGrad.resize(TDim,TDim);

    rElementalVariables.MeanPressure=0;
    rElementalVariables.CurrentTotalCauchyStress.resize(voigtsize);
    rElementalVariables.UpdatedTotalCauchyStress.resize(voigtsize);
    rElementalVariables.CurrentDeviatoricCauchyStress.resize(voigtsize);
    rElementalVariables.UpdatedDeviatoricCauchyStress.resize(voigtsize);

  }


  template < >
  void TwoStepUpdatedLagrangianVPExplicitSolidElement<2>:: CalcElasticPlasticCauchySplitted(ElementalVariables & rElementalVariables, double TimeStep, unsigned int g)
  {
    // std::cout<<"CalcElasticPlasticCauchySplitted "<<std::endl;

    rElementalVariables.CurrentTotalCauchyStress=this->mCurrentTotalCauchyStress[g];
    rElementalVariables.CurrentDeviatoricCauchyStress=this->mCurrentDeviatoricCauchyStress[g];

    double CurrSecondLame  = this->mMaterialDeviatoricCoefficient;

    // double CurrBulkModulus = this->mMaterialVolumetricCoefficient;
    // double CurrFirstLame  =CurrBulkModulus - 2.0*CurrSecondLame/3.0;

    double DefX=rElementalVariables.SpatialDefRate[0];
    double DefY=rElementalVariables.SpatialDefRate[1];
    double DefXY=rElementalVariables.SpatialDefRate[2];

    double DefVol=rElementalVariables.VolumetricDefRate;

    double sigmaDev_xx= 2*CurrSecondLame*(DefX - DefVol/3.0);
    double sigmaDev_yy= 2*CurrSecondLame*(DefY - DefVol/3.0);
    double sigmaDev_xy= 2*CurrSecondLame*DefXY;

    // double sigmaTot_xx= CurrFirstLame*DefVol + 2.0*CurrSecondLame*DefX;
    // double sigmaTot_yy= CurrFirstLame*DefVol + 2.0*CurrSecondLame*DefY;
    // double sigmaTot_xy= 2.0*CurrSecondLame*DefXY;

    // sigmaTot_xx=rElementalVariables.CurrentTotalCauchyStress[0] + rElementalVariables.MeanPressure + sigmaDev_xx;
    // sigmaTot_yy=rElementalVariables.CurrentTotalCauchyStress[1] + rElementalVariables.MeanPressure + sigmaDev_yy;
    // sigmaTot_xy=rElementalVariables.CurrentTotalCauchyStress[2] + sigmaDev_xy;

    sigmaDev_xx+=rElementalVariables.CurrentDeviatoricCauchyStress[0];
    sigmaDev_yy+=rElementalVariables.CurrentDeviatoricCauchyStress[1];
    sigmaDev_xy+=rElementalVariables.CurrentDeviatoricCauchyStress[2];

    double sigmaTot_xx= sigmaDev_xx + rElementalVariables.MeanPressure;
    double sigmaTot_yy= sigmaDev_yy + rElementalVariables.MeanPressure;
    double sigmaTot_xy= sigmaDev_xy;

    // sigmaTot_xx+=rElementalVariables.CurrentTotalCauchyStress[0];
    // sigmaTot_yy+=rElementalVariables.CurrentTotalCauchyStress[1];
    // sigmaTot_xy+=rElementalVariables.CurrentTotalCauchyStress[2];

    rElementalVariables.UpdatedDeviatoricCauchyStress[0]=sigmaDev_xx;
    rElementalVariables.UpdatedDeviatoricCauchyStress[1]=sigmaDev_yy;
    rElementalVariables.UpdatedDeviatoricCauchyStress[2]=sigmaDev_xy;

    rElementalVariables.UpdatedTotalCauchyStress[0]=sigmaTot_xx;
    rElementalVariables.UpdatedTotalCauchyStress[1]=sigmaTot_yy;
    rElementalVariables.UpdatedTotalCauchyStress[2]=sigmaTot_xy;

    // this->mCurrentTotalCauchyStress[g]=rElementalVariables.CurrentTotalCauchyStress;
    this->mUpdatedTotalCauchyStress[g]=rElementalVariables.UpdatedTotalCauchyStress;
    // this->mCurrentDeviatoricCauchyStress[g]=rElementalVariables.CurrentDeviatoricCauchyStress;
    this->mUpdatedDeviatoricCauchyStress[g]=rElementalVariables.UpdatedDeviatoricCauchyStress;


  }

  template < >
  void TwoStepUpdatedLagrangianVPExplicitSolidElement<3>:: CalcElasticPlasticCauchySplitted(ElementalVariables & rElementalVariables, double TimeStep, unsigned int g)
  {

    rElementalVariables.CurrentTotalCauchyStress=this->mCurrentTotalCauchyStress[g];
    rElementalVariables.CurrentDeviatoricCauchyStress=this->mCurrentDeviatoricCauchyStress[g];

    double CurrSecondLame  = this->mMaterialDeviatoricCoefficient;

    // double CurrBulkModulus = this->mMaterialVolumetricCoefficient;
    // double CurrFirstLame  = CurrBulkModulus - 2.0*CurrSecondLame/3.0;

    double DefX=rElementalVariables.SpatialDefRate[0];
    double DefY=rElementalVariables.SpatialDefRate[1];
    double DefZ=rElementalVariables.SpatialDefRate[2];
    double DefXY=rElementalVariables.SpatialDefRate[3];
    double DefXZ=rElementalVariables.SpatialDefRate[4];
    double DefYZ=rElementalVariables.SpatialDefRate[5];

    double DefVol=rElementalVariables.VolumetricDefRate;

    double sigmaDev_xx= 2*CurrSecondLame*(DefX - DefVol/3.0);
    double sigmaDev_yy= 2*CurrSecondLame*(DefY - DefVol/3.0);
    double sigmaDev_zz= 2*CurrSecondLame*(DefZ - DefVol/3.0);
    double sigmaDev_xy= 2*CurrSecondLame*DefXY;
    double sigmaDev_xz= 2*CurrSecondLame*DefXZ;
    double sigmaDev_yz= 2*CurrSecondLame*DefYZ;

    // double sigmaTot_xx= CurrFirstLame*DefVol + 2*CurrSecondLame*DefX;
    // double sigmaTot_yy= CurrFirstLame*DefVol + 2*CurrSecondLame*DefY;
    // double sigmaTot_zz= CurrFirstLame*DefVol + 2*CurrSecondLame*DefZ;
    // double sigmaTot_xy= 2*CurrSecondLame*DefXY;
    // double sigmaTot_xz= 2*CurrSecondLame*DefXZ;
    // double sigmaTot_yz= 2*CurrSecondLame*DefYZ;

    sigmaDev_xx+=rElementalVariables.CurrentDeviatoricCauchyStress[0];
    sigmaDev_yy+=rElementalVariables.CurrentDeviatoricCauchyStress[1];
    sigmaDev_zz+=rElementalVariables.CurrentDeviatoricCauchyStress[2];
    sigmaDev_xy+=rElementalVariables.CurrentDeviatoricCauchyStress[3];
    sigmaDev_xz+=rElementalVariables.CurrentDeviatoricCauchyStress[4];
    sigmaDev_yz+=rElementalVariables.CurrentDeviatoricCauchyStress[5];

    double sigmaTot_xx= sigmaDev_xx + rElementalVariables.MeanPressure;
    double sigmaTot_yy= sigmaDev_yy + rElementalVariables.MeanPressure;
    double sigmaTot_zz= sigmaDev_zz + rElementalVariables.MeanPressure;
    double sigmaTot_xy= sigmaDev_xy;
    double sigmaTot_xz= sigmaDev_xz;
    double sigmaTot_yz= sigmaDev_yz;

    rElementalVariables.UpdatedDeviatoricCauchyStress[0]=sigmaDev_xx;
    rElementalVariables.UpdatedDeviatoricCauchyStress[1]=sigmaDev_yy;
    rElementalVariables.UpdatedDeviatoricCauchyStress[2]=sigmaDev_zz;
    rElementalVariables.UpdatedDeviatoricCauchyStress[3]=sigmaDev_xy;
    rElementalVariables.UpdatedDeviatoricCauchyStress[4]=sigmaDev_xz;
    rElementalVariables.UpdatedDeviatoricCauchyStress[5]=sigmaDev_yz;

    rElementalVariables.UpdatedTotalCauchyStress[0]=sigmaTot_xx;
    rElementalVariables.UpdatedTotalCauchyStress[1]=sigmaTot_yy;
    rElementalVariables.UpdatedTotalCauchyStress[2]=sigmaTot_zz;
    rElementalVariables.UpdatedTotalCauchyStress[3]=sigmaTot_xy;
    rElementalVariables.UpdatedTotalCauchyStress[4]=sigmaTot_xz;
    rElementalVariables.UpdatedTotalCauchyStress[5]=sigmaTot_yz;

    this->mCurrentTotalCauchyStress[g]=rElementalVariables.CurrentTotalCauchyStress;
    this->mUpdatedTotalCauchyStress[g]=rElementalVariables.UpdatedTotalCauchyStress;
    this->mCurrentDeviatoricCauchyStress[g]=rElementalVariables.CurrentDeviatoricCauchyStress;
    this->mUpdatedDeviatoricCauchyStress[g]=rElementalVariables.UpdatedDeviatoricCauchyStress;

  }



  template < unsigned int TDim >
  void TwoStepUpdatedLagrangianVPExplicitSolidElement<TDim>:: UpdateCauchyStress(unsigned int g,ProcessInfo &rCurrentProcessInfo)
  {

    double theta=this->GetThetaContinuity();
    ElementalVariables rElementalVariables;
    this->InitializeElementalVariables(rElementalVariables);
    ShapeFunctionDerivativesArrayType DN_DX;
    Matrix NContainer;
    VectorType GaussWeights;
    this->CalculateGeometryData(DN_DX,NContainer,GaussWeights);
    const ShapeFunctionDerivativesType& rDN_DX = DN_DX[g];
    // bool computeElement=this->CalcStrainRate(rElementalVariables,rCurrentProcessInfo,rDN_DX,theta);
    bool computeElement=this->CalcCompleteStrainRate(rElementalVariables,rCurrentProcessInfo,rDN_DX,theta);
    const double TimeStep=rCurrentProcessInfo[DELTA_TIME];
    if(computeElement==true){
      this->CalcElasticPlasticCauchySplitted(rElementalVariables,TimeStep,g);
    }

    // std::cout<<"  UpdateCauchyStress ";
    this->mCurrentTotalCauchyStress[g]=this->mUpdatedTotalCauchyStress[g];
    this->mCurrentDeviatoricCauchyStress[g]=this->mUpdatedDeviatoricCauchyStress[g];

  }

  template < unsigned int TDim >
  void TwoStepUpdatedLagrangianVPExplicitSolidElement<TDim>::ComputeBulkMatrixRHS(Matrix& BulkMatrix,
										  const double Weight)
  {
    const SizeType NumNodes = this->GetGeometry().PointsNumber();

    double coeff=1.0+TDim;
    if((NumNodes==3 && TDim==2) || (NumNodes==4 && TDim==3)){
      for (SizeType i = 0; i < NumNodes; ++i)
	{
	  // LHS contribution
	  double Mij  = Weight /coeff;
	  BulkMatrix(i,i) +=  Mij;
	}
    }else{
      std::cout<<"... ComputeBulkMatrixLump TO IMPLEMENT"<<std::endl;
    }

    // const SizeType NumNodes = this->GetGeometry().PointsNumber();
    // for (SizeType i = 0; i < NumNodes; ++i)
    //   {
    // 	for (SizeType j = 0; j < NumNodes; ++j)
    // 	  {
    // 	    // LHS contribution
    // 	    double Mij  = Weight/12.0;
    // 	    if(i==j)
    // 	      Mij  *= 2.0;
    // 	    BulkMatrix(i,j) +=  Mij;
    // 	  }
    //   }
  }


<<<<<<< HEAD
  // template< unsigned int TDim >
  // void TwoStepUpdatedLagrangianVPExplicitSolidElement<TDim>::CalculateLocalContinuityEqForPressure(MatrixType& rLeftHandSideMatrix, VectorType& rRightHandSideVector, ProcessInfo& rCurrentProcessInfo)
  // {
  //   GeometryType& rGeom = this->GetGeometry();
  //   const unsigned int NumNodes = rGeom.PointsNumber();

  //   // Check sizes and initialize
  //   if( rLeftHandSideMatrix.size1() != NumNodes )
  //     rLeftHandSideMatrix.resize(NumNodes,NumNodes);

  //   rLeftHandSideMatrix = ZeroMatrix(NumNodes,NumNodes);

  //   if( rRightHandSideVector.size() != NumNodes )
  //     rRightHandSideVector.resize(NumNodes);

  //   rRightHandSideVector = ZeroVector(NumNodes);

  //   // MatrixType BulkVelMatrix = ZeroMatrix(NumNodes,NumNodes);

  //   // Shape functions and integration points
  //   ShapeFunctionDerivativesArrayType DN_DX;
  //   Matrix NContainer;
  //   VectorType GaussWeights;
  //   this->CalculateGeometryData(DN_DX,NContainer,GaussWeights);
  //   const unsigned int NumGauss = GaussWeights.size();

  //   // const double TimeStep=rCurrentProcessInfo[DELTA_TIME];
  //   double theta=this->GetThetaContinuity();

  //   ElementalVariables rElementalVariables;
  //   this->InitializeElementalVariables(rElementalVariables);

  //   // double Density  = mMaterialDensity;
  //   // double DeviatoricCoeff = mMaterialVolumetricCoefficient;
  //   double VolumetricCoeff = this->mMaterialDeviatoricCoefficient;

  //   double totalVolume=0;

  //   // Loop on integration points
  //   for (unsigned int g = 0; g < NumGauss; g++)
  //     {
  // 	const double GaussWeight = GaussWeights[g];
  // 	totalVolume+=GaussWeight;
  // 	const ShapeFunctionsType& N = row(NContainer,g);
  // 	const ShapeFunctionDerivativesType& rDN_DX = DN_DX[g];
  // 	// bool computeElement=this->CalcStrainRate(rElementalVariables,rCurrentProcessInfo,rDN_DX,theta);
  // 	bool computeElement=this->CalcCompleteStrainRate(rElementalVariables,rCurrentProcessInfo,rDN_DX,theta);
  // 	if(computeElement==true){
  // 	  // double BulkCoeff =GaussWeight/(VolumetricCoeff);
  // 	  // this->ComputeBulkMatrixForPressureVel(BulkVelMatrix,N,BulkCoeff);

  // 	  for (SizeType i = 0; i < NumNodes; ++i)
  // 	    {
  // 	      // RHS contribution
  // 	      // Velocity divergence
  // 	      double RHSi =  N[i] * rElementalVariables.VolumetricDefRate;
  // 	      rRightHandSideVector[i] += GaussWeight * RHSi;
  // 	    }

  // 	}

  //     }

  //   MatrixType BulkVelMatrixLump = ZeroMatrix(NumNodes,NumNodes);
  //   double lumpedBulkCoeff =totalVolume/(VolumetricCoeff);
  //   this->ComputeBulkMatrixLump(BulkVelMatrixLump,lumpedBulkCoeff);

  //   rLeftHandSideMatrix+=BulkVelMatrixLump;
  //   // rLeftHandSideMatrix+=BulkVelMatrix;

  //   VectorType UpdatedPressure = ZeroVector(NumNodes);
  //   VectorType CurrentPressure = ZeroVector(NumNodes);;

  //   this->GetPressureValues(UpdatedPressure,0);
  //   this->GetPressureValues(CurrentPressure,1);

  //   VectorType DeltaPressure = UpdatedPressure-CurrentPressure;

  //   rRightHandSideVector -= prod(BulkVelMatrixLump,DeltaPressure);
  //   // rRightHandSideVector -= prod(BulkVelMatrix,DeltaPressure);

  // }

=======
>>>>>>> 3656ac23

  template class TwoStepUpdatedLagrangianVPExplicitSolidElement<2>;
  template class TwoStepUpdatedLagrangianVPExplicitSolidElement<3>;

}<|MERGE_RESOLUTION|>--- conflicted
+++ resolved
@@ -573,92 +573,6 @@
   }
 
 
-<<<<<<< HEAD
-  // template< unsigned int TDim >
-  // void TwoStepUpdatedLagrangianVPExplicitSolidElement<TDim>::CalculateLocalContinuityEqForPressure(MatrixType& rLeftHandSideMatrix, VectorType& rRightHandSideVector, ProcessInfo& rCurrentProcessInfo)
-  // {
-  //   GeometryType& rGeom = this->GetGeometry();
-  //   const unsigned int NumNodes = rGeom.PointsNumber();
-
-  //   // Check sizes and initialize
-  //   if( rLeftHandSideMatrix.size1() != NumNodes )
-  //     rLeftHandSideMatrix.resize(NumNodes,NumNodes);
-
-  //   rLeftHandSideMatrix = ZeroMatrix(NumNodes,NumNodes);
-
-  //   if( rRightHandSideVector.size() != NumNodes )
-  //     rRightHandSideVector.resize(NumNodes);
-
-  //   rRightHandSideVector = ZeroVector(NumNodes);
-
-  //   // MatrixType BulkVelMatrix = ZeroMatrix(NumNodes,NumNodes);
-
-  //   // Shape functions and integration points
-  //   ShapeFunctionDerivativesArrayType DN_DX;
-  //   Matrix NContainer;
-  //   VectorType GaussWeights;
-  //   this->CalculateGeometryData(DN_DX,NContainer,GaussWeights);
-  //   const unsigned int NumGauss = GaussWeights.size();
-
-  //   // const double TimeStep=rCurrentProcessInfo[DELTA_TIME];
-  //   double theta=this->GetThetaContinuity();
-
-  //   ElementalVariables rElementalVariables;
-  //   this->InitializeElementalVariables(rElementalVariables);
-
-  //   // double Density  = mMaterialDensity;
-  //   // double DeviatoricCoeff = mMaterialVolumetricCoefficient;
-  //   double VolumetricCoeff = this->mMaterialDeviatoricCoefficient;
-
-  //   double totalVolume=0;
-
-  //   // Loop on integration points
-  //   for (unsigned int g = 0; g < NumGauss; g++)
-  //     {
-  // 	const double GaussWeight = GaussWeights[g];
-  // 	totalVolume+=GaussWeight;
-  // 	const ShapeFunctionsType& N = row(NContainer,g);
-  // 	const ShapeFunctionDerivativesType& rDN_DX = DN_DX[g];
-  // 	// bool computeElement=this->CalcStrainRate(rElementalVariables,rCurrentProcessInfo,rDN_DX,theta);
-  // 	bool computeElement=this->CalcCompleteStrainRate(rElementalVariables,rCurrentProcessInfo,rDN_DX,theta);
-  // 	if(computeElement==true){
-  // 	  // double BulkCoeff =GaussWeight/(VolumetricCoeff);
-  // 	  // this->ComputeBulkMatrixForPressureVel(BulkVelMatrix,N,BulkCoeff);
-
-  // 	  for (SizeType i = 0; i < NumNodes; ++i)
-  // 	    {
-  // 	      // RHS contribution
-  // 	      // Velocity divergence
-  // 	      double RHSi =  N[i] * rElementalVariables.VolumetricDefRate;
-  // 	      rRightHandSideVector[i] += GaussWeight * RHSi;
-  // 	    }
-
-  // 	}
-
-  //     }
-
-  //   MatrixType BulkVelMatrixLump = ZeroMatrix(NumNodes,NumNodes);
-  //   double lumpedBulkCoeff =totalVolume/(VolumetricCoeff);
-  //   this->ComputeBulkMatrixLump(BulkVelMatrixLump,lumpedBulkCoeff);
-
-  //   rLeftHandSideMatrix+=BulkVelMatrixLump;
-  //   // rLeftHandSideMatrix+=BulkVelMatrix;
-
-  //   VectorType UpdatedPressure = ZeroVector(NumNodes);
-  //   VectorType CurrentPressure = ZeroVector(NumNodes);;
-
-  //   this->GetPressureValues(UpdatedPressure,0);
-  //   this->GetPressureValues(CurrentPressure,1);
-
-  //   VectorType DeltaPressure = UpdatedPressure-CurrentPressure;
-
-  //   rRightHandSideVector -= prod(BulkVelMatrixLump,DeltaPressure);
-  //   // rRightHandSideVector -= prod(BulkVelMatrix,DeltaPressure);
-
-  // }
-
-=======
->>>>>>> 3656ac23
 
   template class TwoStepUpdatedLagrangianVPExplicitSolidElement<2>;
   template class TwoStepUpdatedLagrangianVPExplicitSolidElement<3>;
