# Import external libraries
import itertools as it
from math import ceil
import numpy as np
import warnings

# XMC imports
from xmc.tools import instantiateObject, summation_Task
from xmc.methodDefs_monteCarloIndex import updateEstimators
from xmc.distributedEnvironmentFramework import *
import xmc.methodDefs_monteCarloIndex.updateEstimators as mdu


class MonteCarloIndex:
    """
    This is a generic class for an index of an MXMC method. It handles sample
    generation and index-specific estimators.
    """

    # TODO - this constructor should change based on the json file I/O mechanism
    # that will get set up at a future date
    def __init__(self, **keywordArgs):
        # Attributes
        self.indexValue = keywordArgs.get("indexValue")
        self.costEstimator = instantiateObject(
            keywordArgs.get("costEstimator"), **keywordArgs.get("costEstimatorInputDictionary")
        )
        # TODO 'qoiEstimator' should be renamed
        self.qoiEstimator = []
        # qoi estimators
        qoi_estimator_module = keywordArgs.get("qoiEstimator")
        qoi_estimator_module_args = keywordArgs.get("qoiEstimatorInputDictionary")
        for i in range(len(qoi_estimator_module)):
            self.qoiEstimator.append(
                instantiateObject(qoi_estimator_module[i], **qoi_estimator_module_args[i])
            )

<<<<<<< HEAD
        # combined estimators
        # TODO to be removed (see issue #23)
        combined_estimator_module = keywordArgs.get("combinedEstimator", None)
        combined_estimator_module_args = keywordArgs.get("combinedEstimatorInputDictionary")
        if combined_estimator_module is not None:
            warnings.warn(
                (
                    "combinedEstimator and combinedEstimatorInputDictionary are "
                    "deprecated. Use qoiEstimator and qoiEstimatorInputDictionary "
                    "instead. Retro-compatibility is ensured only until 2021-06."
                ),
                FutureWarning,
            )
            for i in range(len(combined_estimator_module)):
                self.qoiEstimator.append(
                    instantiateObject(
                        combined_estimator_module[i], **combined_estimator_module_args[i]
                    )
                )

=======
>>>>>>> 77633dd7
        sampler_input_dict = keywordArgs.get("samplerInputDictionary")
        sampler_input_dict["solverWrapperIndices"] = self.solverIndices()
        self.sampler = instantiateObject(keywordArgs.get("sampler"), **sampler_input_dict)
        # TODO remove. Samples must be stored in self.data.
        self.samples = keywordArgs.get("samples", None)
        self.areSamplesStored = keywordArgs.get("areSamplesStored", False)
        self.areSamplesRecycled = keywordArgs.get("areSamplesRecycled", True)
        self.eventGroupSize = keywordArgs.get("eventGroupSize", None)

    def sampleNumber(self):
        if self.areSamplesStored:
            return len(self.samples)
        else:
            return self.qoiEstimator[
                0
            ].sampleNumber()  # necessary for minimizing synchronization points

    # TODO - potentially better name here
    def indexwiseContribution(self, qoiEstimatorCoordinate, qoiEstimatorValueArguements):
        return self.qoiEstimator[qoiEstimatorCoordinate].value(*qoiEstimatorValueArguements)

    def costMoment(self, costEstimatorValueArguments):
        """
        Returns the requested moment estimation of the cost.
        The input arguments are passed to the cost estimator's relevant method.
        """

        return self.costEstimator.value(*costEstimatorValueArguments)

    def newSample(self):
        """
        Draw  a single sample, i.e. set of correlated outputs from the same event.

        See the documentation of SampleGenerator.generate for the data structure.
        """

        sample = self.sampler.generate()
        return sample

    def indexSetDimension(self):
        """
        Returns the dimension of the Monte Carlo index set.
        """

        return len(self.indexValue)

    def solverIndices(self):
        """
        Compute list of indices of correlated solvers.
        """

        diff_tuple = []
        hypercube_vertices = 2 ** self.indexSetDimension()
        for _ in range(self.indexSetDimension()):
            diff_tuple.append([0, 1])
        diff_list = list(it.product(*diff_tuple))
        for i in range(len(diff_list)):
            diff_list[i] = list(diff_list[i])

        main_index = [self.indexValue] * hypercube_vertices
        return [
            [main_index[i][j] - diff_list[i][j] for j in range(self.indexSetDimension())]
            for i in range(hypercube_vertices)
        ]

    def _addSamples(self, newSamples):
        """
        Add newsamples to stored samples. This is an internal method with no check on whether sample storage is enabled; be careful when using it.
        """

        # TODO replace self.samples with self.data
        self.samples.append(newSamples)

    def update(self, newIndexAndSampleNumbers):
        """
        Update the Monte Carlo index to a new number of samples. First,
        decide the number of new samples to be generated, then generate
        each sample and the associated cost with newSample and pass them
        to the update methods of qoiEstimator and costEstimator.
        """

        # Compute number of new samples based on areSamplesRecycled
        # TODO Minimum number of new samples hard coded here to 6, since
        # program not planned for moment > 4 estimation. Accept/infer this
        # value later based on max(qoiEstimator[i].order)
        if self.areSamplesRecycled is True:
            number_new_samples = max(5, newIndexAndSampleNumbers[1] - self.sampleNumber())
        else:
            number_new_samples = newIndexAndSampleNumbers[1]
            for i in range(len(self.qoiEstimator)):
                self.qoiEstimator[i].reset()
            self.costEstimator.reset()

        ### Drawing samples

        # Generate the required number of correlated samples
        # and estimate cost
        samples = []
        times = []
        for _ in range(number_new_samples):
            # Generate a new sample (list of solver outputs for one random event)
            # See the documentation of method newSample for the data structure.
            new_sample, new_time = self.newSample()
            # append to corresponding list
            samples.append(new_sample)
            times.append(new_time)

        # Note on data structure of samples
        # ---------------------------------

        # WARNING: This is adapted from the documentation of SampleGenerator and
        # may be outdated. It is recommended that you use the documentation instead.

        # Let us note S = samples, S_j = samples[j], etc.. S is a nested lists of depth > 2.
        # len(S) == number_new_samples; len(S_j) == MonteCarloIndex.numberOfSolvers().
        # Elements of S_jk may be future objects.

        # If solver outputs are not split, (i.e. not MonteCarloIndex.areSamplesSplit()),
        # len(S_jk) == MonteCarloIndex.sampleDimension().
        # Example, for any event i. If MonteCarloIndex.numberOfSolvers() == 2 and
        # SampleGenerator.sampleDimension() == 3:
        # S_i1 == [s1_o1, s1_o2, s1_o3] (== [future, future, future] if parallel)
        # (s: solver, o: output); idem for S_i2.

        # If solver outputs are split, (i.e. MonteCarloIndex.areSamplesSplit()),
        # S_ij is of length len(MonteCarloIndex.sampleSplitSizes())
        # and S_ijk is of length MonteCarloIndex.sampleSplitSizes()[k].
        # Example, for any event i. If MonteCarloIndex.numberOfSolvers() == 2 and
        # MonteCarloIndex.sampleSplitSizes() == [3, 2]:
        # S_i1 == [ S_(1,1), S_(1,2) ] == [ [s1_o1, s1_o2, s1_o3], [s1_o4, s1_o5] ]
        #      == [future, future] if parallel
        # (s: solver, o: output); idem for solver S_i2.

        ### Estimator update

        # Get the multi-indices to the subsets of estimators, samples and times
        # that will be used to update the estimators
        indexEst, indexSamp, indexTime = self._updateSubsets(number_new_samples)
        # Iterator over the 'solver' dimension of the sample and time arrays
        # TODO Idea: include this in multi-indices returned by _updateSubsets?
        solverRg = range(self.numberOfSolvers())

        ## Case: solver outputs are not split

        if not self.areSamplesSplit():
            # Iterate over subsets of estimators
            # For the moment, we actually iterate over estimators (subsets are singletons)
            for g, iE in enumerate(indexEst):
                # Update for self.qoiEstimators
                # Iterate over subsets of events
                for indexS in indexSamp[g]:
                    # Assemble subset of samples
                    # TODO When MomentEstimator is updated to specs, one level of nesting will
                    # have to be added above solver level: each element of sampleGroup is to
                    # be a list of sample components; as of now, it is just a single component.
                    sampleGroup = [[samples[i][j][k] for j in solverRg] for i, k in indexS]
                    # Update estimator with sample subset
                    self.qoiEstimator[iE].update(sampleGroup)

            # Update self.costEstimator
            # Iterate over subsets of events
            for indexT in indexTime:
                # Assemble subset of samples
                # in bidimensional array expected by MomentEstimator.update
                # TODO There must be a better way to handle this
                timeGroup = [[summation_Task(*times[i])] for i in indexT]
                # Update estimator with sample subset
                self.costEstimator.update(timeGroup)

            return  # What follows is executed only if self.areSamplesSplit()

        ## Case: solver outputs are split
        # Iterate over splits of solver outputs
        for g, iE in enumerate(indexEst):
            # Assemble subset of estimators for current split
            estimatorGroup = [self.qoiEstimator[ie] for ie in iE]
            # Update for self.qoiEstimators
            # Iterate over subsets of events
            for indexS in indexSamp[g]:
                # Assemble subset of samples
                sampleGroup = [[samples[i][j][k] for j in solverRg] for i, k in indexS]
                # Update subset of estimators
                mdu.updatePartialQoiEstimators_Task(estimatorGroup, sampleGroup)
                # Delete future objects no longer needed
                # Pass an iterable over *future* objects (e.g. no list of futures)
                # therefore, flatten list of depth 2
                delete_object(*it.chain.from_iterable(sampleGroup))
            # Re-assign estimators from updated subset
            mdu.assignByIndex_Task(self.qoiEstimator, estimatorGroup, iE)
            # Delete future objects no longer needed
            delete_object(*estimatorGroup)

        # Update self.costEstimator
        # Iterate over subsets of events
        for indexT in indexTime:
            # Assemble subset of samples
            # as list expect by updateCostEstimator_Task
            timeGroup = [times[i] for i in indexT]
            # Update cost estimator with sample subset
            # TODO Unnecessary, we should use MomentEstimator.update
            mdu.updateCostEstimator_Task(self.costEstimator, timeGroup)
            # delete future objects no longer needed
            delete_object(*it.chain.from_iterable(timeGroup))

    def _updateSubsets(self, numberOfSamples: int):
        """
        Returns the multi-indices of the subsets – of estimators, samples and times – used for update.

        Input arguments:
        - number of samples: int, number of random events = length of list of samples = number of calls to the sampler.

        Output arguments:
        - multi-index of estimator subsets: nested list
        - multi-index of sample subsets: nested list
        - multi-index of time (cost) subsets: nested list


        We update each estimator by passing it samples. These samples are passed by groups of fixed size (self.eventGroupSize), corresponding to a subset of events.
        Each estimator needs only some components. Moreover, the outputs from the solvers may be split in sublists.
        Therefore, the sets of samples and time received from the sample generator, as well as the list of estimator, need to be re-arranged into subsets suitable for this update process.
        This method generates the multi-indices used to extract the necessary subsets from these multi-dimensional arrays.
        We use below the notation A_ij := A_(i,j) := A[i][j] and (A_ij) the multi-dimensional array of these components for all acceptable values of i and j.

        ## Subsets of times (costs)

        The array of times T := (T_ij) is bidimensional and its dimensions are (event, solver): T_ij is the computational time returned by the j-th solver for the i-th random event.
        We want to create from T a tridimensional array gT = (gT_ijk) of dimensions (subset,event,solver) such that gT_i is the i-th subset passed to the cost estimator.
        This method creates (among others) the multi-index iT such that gT = T_iT; iT is bidimensional.
        The notation gT = T_iT is to be understood as: iT_ijk is an index of appropriate dimension for T (i.e. 2) and gT_ijk = T_(iT_ijk) for all acceptable values of i, j and k.
        E.g. if gT_(4,1,3) = T_(2,18), then iT_(4,1,3) = (2,18).

        ## Subsets of samples and estimators

        # Case: solver outputs are not split

        If solver outputs are not split, the array of samples S := (S_ijk) is tridimensional.
        Its dimensions are (event,solver,component): S_ijk is the k-th component (or output, or random variable) of the j-th solver for the i-th random event.
        We wish to create from the array of estimators E a unidimensional array (gE_i), and from S a tetradimensional array gS = (gS_ijklm),
        so that gS_ij is the j-th subset to be passed to gE_i. The dimensions of gS are (subset,component,event,solver), and those of gE are (component).
        In this case, gE = E; not so if solver outputs are split (see below).
        This method creates the multi-indices iE, iS such that gS = S_iS and gE = E_iE – in addition to the multi-index of the time subset (see above).
        Since the last dimension (i.e. solver) is unchanged from S to gS, iS is only tridimensional. Obviously, iE is unidimensional.

        # Case: solver outputs are split

        If solver outputs are split, S := (S_ijkl) is quadridimensional, and its dimensions are (event,solver,split,component).
        However, in this case the sample subsets are not passed to the update method of a StatisticalEstimator, but to another method (updatePartialQoiEstimators_Task).
        Unlike StatisticalEstimator.update, who expects an array of dimensions (event,solver), this method expects an array of dimensions (event,split,solver,component).
        Therefore, we can ignore the component dimension in arranging the subsets of samples: we consider S := (S_ijk) of dimensions (event, solver, split).
        Unlike the previous case, gE is now a bidimensional array of dimensions (splits,component): gE_ij is the estimator receiving the j-th component of the i-th split.
        We define iE and iS as previously: gE = E_iE and gS = S_iS.
        """

        # TODO Idea: make multi-indices nested tuples instead of nested lists?

        eventGpSz = self.eventGroupSize
        if eventGpSz is None:
            # This is the default: update with all samples at once
            eventGpSz = numberOfSamples

        # The part that depends on whether solver outputs are split
        if self.areSamplesSplit():
            splitSz = self.sampleSplitSizes()
            # Estimator subset
            # Split the list of estimator the same way as solver outputs
            s = np.cumsum([0, *splitSz])  # indices at which solver outputs are split
            estimatorSubset = [list(range(s[i], s[i + 1])) for i, _ in enumerate(s[:-1])]
            # Iterator for third dimension of sample array: split, here.
            splitRg = range(len(splitSz))
        else:
            # Estimator subset is the whole set, so multi-index is the identity
            estimatorSubset = list(range(len(self.qoiEstimator)))
            # Iterator for third dimension of sample array: component, here.
            splitRg = range(self.sampleDimension())

        # Sample and time subsets
        numberOfEventGroups = ceil(numberOfSamples / eventGpSz)
        # List event indices delimiting the groups for update
        # The min makes sure the number of event is not exceeded
        # (i.e. last group may be smaller than the others)
        eventGroups = [
            min(i * eventGpSz, numberOfSamples) for i in range(numberOfEventGroups + 1)
        ]
        # Initialise empty nested lists for multi-indices
        sampleSubset = [[[] for _ in range(numberOfEventGroups)] for _ in splitRg]
        timeSubset = [[] for _ in range(numberOfEventGroups)]
        for b in range(numberOfEventGroups):
            # Range of event indices for current subset
            eventRg = range(eventGroups[b], min(eventGroups[b + 1], numberOfSamples))
            # Iterate over estimator subsets
            for k in splitRg:
                # For estimator subset (k,b),
                # store event index and third-dimension (split or component) index
                sampleSubset[k][b] = [(i, k) for i in eventRg]
            # For time, we know the estimator and the component,
            # just store event indices
            timeSubset[b] = list(eventRg)

        return estimatorSubset, sampleSubset, timeSubset

    def numberOfSolvers(self):
        """
        Returns the numberofsolvers in the sample generator<
        """

        return len(self.sampler.solvers)

    def sampleDimension(self, *args) -> int:
        """
        Returns the number of outputs from the sampler.
        This is the number of outputs from a single solver of the sampler,
        with no information regarding splitting, if any.

        Input arguments: same as SampleGenerator.sampleDimension

        Output argument:
        - sample dimension: integer. See SampleGenerator.sampleDimension
        """

        return self.sampler.sampleDimension(*args)

    def sampleSplitSizes(self, *args):
        """
        Returns the lengths of (sub-)lists into which samples are split, if they are; returns None if they are not.

        Input arguments: same as SampleGenerator.samplesSplitSizes.

        Output argument: list of integers, or None. If list, it is [len(subSample) for subSample in sample], where sample is the output from a single solver (after processing).
        """

        return self.sampler.sampleSplitSizes(*args)

    def areSamplesSplit(self, *args) -> bool:
        """
        Returns True if samples are split into future (sub-)lists, False otherwise.
        Accepts the same input arguments as SampleGenerator.areSamplesSplit.

        Input arguments: same as SampleGenerator.areSamplesSplit.

        Output argument: boolean, True is samples are split and False otherwise.
        """

        return self.sampler.areSamplesSplit(*args)<|MERGE_RESOLUTION|>--- conflicted
+++ resolved
@@ -35,29 +35,6 @@
                 instantiateObject(qoi_estimator_module[i], **qoi_estimator_module_args[i])
             )
 
-<<<<<<< HEAD
-        # combined estimators
-        # TODO to be removed (see issue #23)
-        combined_estimator_module = keywordArgs.get("combinedEstimator", None)
-        combined_estimator_module_args = keywordArgs.get("combinedEstimatorInputDictionary")
-        if combined_estimator_module is not None:
-            warnings.warn(
-                (
-                    "combinedEstimator and combinedEstimatorInputDictionary are "
-                    "deprecated. Use qoiEstimator and qoiEstimatorInputDictionary "
-                    "instead. Retro-compatibility is ensured only until 2021-06."
-                ),
-                FutureWarning,
-            )
-            for i in range(len(combined_estimator_module)):
-                self.qoiEstimator.append(
-                    instantiateObject(
-                        combined_estimator_module[i], **combined_estimator_module_args[i]
-                    )
-                )
-
-=======
->>>>>>> 77633dd7
         sampler_input_dict = keywordArgs.get("samplerInputDictionary")
         sampler_input_dict["solverWrapperIndices"] = self.solverIndices()
         self.sampler = instantiateObject(keywordArgs.get("sampler"), **sampler_input_dict)
