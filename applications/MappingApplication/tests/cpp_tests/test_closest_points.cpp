--- conflicted
+++ resolved
@@ -67,11 +67,7 @@
     PointWithId point_5(id, coords, dist+1.0);
     PointWithId point_6(id+1, coords, dist+1.0);
 
-<<<<<<< HEAD
-    // Position and Distance aka the coordinates are used for the equal comparison!
-=======
     // Only the position (aka the coordinates) are used for the EQ and NE comparison
->>>>>>> f9b960a5
     KRATOS_EXPECT_EQ(point_1, point_2);
     KRATOS_EXPECT_NE(point_1, point_3);
 
