--- conflicted
+++ resolved
@@ -104,22 +104,9 @@
 
     if (rank == 0) std::cout << banner.str();
 
-<<<<<<< HEAD
     // registering the mappers using the registration-macro
     KRATOS_REGISTER_MAPPER(NearestNeighborMapper, "nearest_neighbor");
     KRATOS_REGISTER_MAPPER(NearestElementMapper,  "nearest_element");
-=======
-    Model dummy_model;
-
-    ModelPart& dummy_model_part = dummy_model.CreateModelPart("dummy");
-
-    MapperFactory::Register("nearest_neighbor", Kratos::make_shared<NearestNeighborMapper>(dummy_model_part, dummy_model_part));
-    MapperFactory::Register("nearest_element",  Kratos::make_shared<NearestElementMapper>(dummy_model_part, dummy_model_part));
-
-    // Needed to exchange Information abt the found neighbors (i.e. only for debugging)
-    KRATOS_REGISTER_VARIABLE( NEIGHBOR_RANK )
-    KRATOS_REGISTER_3D_VARIABLE_WITH_COMPONENTS( NEIGHBOR_COORDINATES )
->>>>>>> 99b92399
 
     KRATOS_REGISTER_VARIABLE( INTERFACE_EQUATION_ID )
 }
