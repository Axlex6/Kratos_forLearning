--- conflicted
+++ resolved
@@ -445,12 +445,8 @@
     KRATOS_REGISTER_VARIABLE(EIGENVECTOR_MATRIX)
 
     //explicit schemes
-<<<<<<< HEAD
     KRATOS_REGISTER_VARIABLE( TIME_INTEGRATION_METHOD )
     KRATOS_REGISTER_3D_VARIABLE_WITH_COMPONENTS( MIDDLE_VELOCITY )
-=======
-    KRATOS_REGISTER_3D_VARIABLE_WITH_COMPONENTS(MIDDLE_VELOCITY)
->>>>>>> 1d82ac0c
 
     //solution
     KRATOS_REGISTER_VARIABLE(WRITE_ID)
@@ -495,16 +491,10 @@
     KRATOS_REGISTER_3D_VARIABLE_WITH_COMPONENTS(LINE_MOMENT)
     KRATOS_REGISTER_3D_VARIABLE_WITH_COMPONENTS(SURFACE_MOMENT)
 
-<<<<<<< HEAD
     KRATOS_REGISTER_VARIABLE( PLANE_POINT_MOMENT )
     KRATOS_REGISTER_VARIABLE( PLANE_LINE_MOMENT )
     KRATOS_REGISTER_VARIABLE( BALLAST_COEFFICIENT )
       
-=======
-    KRATOS_REGISTER_VARIABLE(PLANE_POINT_MOMENT)
-    KRATOS_REGISTER_VARIABLE(PLANE_LINE_MOMENT)
-
->>>>>>> 1d82ac0c
     //nodal elastic variables
     KRATOS_REGISTER_3D_VARIABLE_WITH_COMPONENTS(POINT_STIFFNESS)
     KRATOS_REGISTER_3D_VARIABLE_WITH_COMPONENTS(LINE_STIFFNESS)
@@ -526,18 +516,11 @@
     KRATOS_REGISTER_VARIABLE(PLANE_LINE_MOMENT_VECTOR)
 
     //condition elastic variables
-<<<<<<< HEAD
     KRATOS_REGISTER_VARIABLE( POINT_STIFFNESS_VECTOR )
     KRATOS_REGISTER_VARIABLE( LINE_STIFFNESS_VECTOR )
     KRATOS_REGISTER_VARIABLE( SURFACE_STIFFNESS_VECTOR )   
     KRATOS_REGISTER_VARIABLE( BALLAST_COEFFICIENT_VECTOR )
       
-=======
-    KRATOS_REGISTER_VARIABLE(POINT_STIFFNESS_VECTOR)
-    KRATOS_REGISTER_VARIABLE(LINE_STIFFNESS_VECTOR)
-    KRATOS_REGISTER_VARIABLE(SURFACE_STIFFNESS_VECTOR)
-
->>>>>>> 1d82ac0c
     //element
     KRATOS_REGISTER_VARIABLE(VON_MISES_STRESS)
 
