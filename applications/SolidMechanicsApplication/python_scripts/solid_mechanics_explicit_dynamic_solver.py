--- conflicted
+++ resolved
@@ -45,13 +45,9 @@
         # Construct the base solver.
         super(ExplicitMechanicalSolver, self).__init__(main_model_part, custom_settings)
 
-<<<<<<< HEAD
-    def AddVariables(self):
-=======
         print("::[Explicit Dynamics Solver]:: Constructed")       
    
     def SetVariables(self):
->>>>>>> f97a51ca
 
         BaseSolver.MechanicalSolver.SetVariables(self)
 
