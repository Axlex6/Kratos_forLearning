--- conflicted
+++ resolved
@@ -188,12 +188,7 @@
         any_condition_removed = true;
 
 
-<<<<<<< HEAD
       if(any_node_removed || any_condition_removed)
-=======
-      if(any_node_removed){
-        std::cout<<" Removed Nodes: ( error "<<any_node_removed_on_error<<" distance "<<any_node_removed_on_distance<<" conv_cond "<<any_convex_condition_removed<<" cond "<< any_condition_removed<<")"<<std::endl;
->>>>>>> 22f427ca
         this->CleanRemovedNodes(mrModelPart);
       }
 
