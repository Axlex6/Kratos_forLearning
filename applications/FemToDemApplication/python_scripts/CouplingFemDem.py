--- conflicted
+++ resolved
@@ -120,10 +120,6 @@
 
                 # we eliminate the nodal DEM forces
                 self.RemoveDummyNodalForces()
-<<<<<<< HEAD
-=======
-                # neighbour_elemental_finder.ClearNeighbours()
->>>>>>> aaef8754
 
             # Perform remeshing
             self.RemeshingProcessMMG.ExecuteInitializeSolutionStep()
@@ -179,13 +175,8 @@
         ########################################################
 
         self.DEM_Solution.AfterSolveOperations()
-<<<<<<< HEAD
         self.DEM_Solution.DEMFEMProcedures.MoveAllMeshes(self.DEM_Solution.all_model_parts, self.DEM_Solution.time, self.DEM_Solution.dt)
-
-=======
-        self.DEM_Solution.DEMFEMProcedures.MoveAllMeshes(self.DEM_Solution.all_model_parts, self.DEM_Solution.time, self.DEM_Solution.solver.dt)
         
->>>>>>> aaef8754
         # to print DEM with the FEM coordinates
         self.UpdateDEMVariables()
 
