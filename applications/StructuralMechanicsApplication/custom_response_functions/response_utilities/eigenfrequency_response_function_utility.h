--- conflicted
+++ resolved
@@ -29,11 +29,7 @@
 #include "includes/kratos_parameters.h"
 #include "includes/model_part.h"
 #include "utilities/variable_utils.h"
-<<<<<<< HEAD
-#include "differentiation_utility.h"
-=======
 #include "element_finite_difference_utility.h"
->>>>>>> 77bd695b
 
 // ==============================================================================
 
@@ -306,26 +302,8 @@
 
                 for(std::size_t coord_dir_i = 0; coord_dir_i < domain_size; coord_dir_i++)
                 {
-<<<<<<< HEAD
-                    if( coord_dir_i == 0 )
-                    {
-                        DifferentiationUtility::CalculateLeftHandSideDerivative(elem_i, SHAPE_X, node_i, mDelta, derived_LHS, CurrentProcessInfo);
-                        DifferentiationUtility::CalculateMassMatrixDerivative(elem_i, SHAPE_X, node_i, mDelta, derived_mass_matrix, CurrentProcessInfo);
-                    }
-                    else if( coord_dir_i == 1 )
-                    {
-                        DifferentiationUtility::CalculateLeftHandSideDerivative(elem_i, SHAPE_Y, node_i, mDelta, derived_LHS, CurrentProcessInfo);
-                        DifferentiationUtility::CalculateMassMatrixDerivative(elem_i, SHAPE_Y, node_i, mDelta, derived_mass_matrix, CurrentProcessInfo);
-                    }
-                    else if( coord_dir_i == 2 )
-                    {
-                        DifferentiationUtility::CalculateLeftHandSideDerivative(elem_i, SHAPE_Z, node_i, mDelta, derived_LHS, CurrentProcessInfo);
-                        DifferentiationUtility::CalculateMassMatrixDerivative(elem_i, SHAPE_Z, node_i, mDelta, derived_mass_matrix, CurrentProcessInfo);
-                    }
-=======
                     ElementFiniteDifferenceUtility::CalculateLeftHandSideDerivative(elem_i, coord_directions[coord_dir_i], node_i, mDelta, derived_LHS, CurrentProcessInfo);
                     ElementFiniteDifferenceUtility::CalculateMassMatrixDerivative(elem_i, coord_directions[coord_dir_i], node_i, mDelta, derived_mass_matrix, CurrentProcessInfo);
->>>>>>> 77bd695b
 
                     for(std::size_t i = 0; i < num_of_traced_eigenfrequencies; i++)
                     {
