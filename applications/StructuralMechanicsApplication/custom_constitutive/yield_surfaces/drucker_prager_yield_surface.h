--- conflicted
+++ resolved
@@ -124,13 +124,8 @@
         if (I1 == 0.0) {
             rEqStress = 0.0;
         } else {
-<<<<<<< HEAD
-            const double CFL = -Root3 * (3.0 - sin_phi) / (3.0 * sin_phi - 3.0);
-            const double TEN0 = 2.0 * I1 * sin_phi / (Root3 * (3.0 - sin_phi)) + std::sqrt(J2);
-=======
             const double CFL = -root_3 * (3.0 - sin_phi) / (3.0 * sin_phi - 3.0);
             const double TEN0 = 2.0 * I1 * sin_phi / (root_3 * (3.0 - sin_phi)) + std::sqrt(J2);
->>>>>>> f86de290
             rEqStress = std::abs(CFL * TEN0);
         }
     }
@@ -169,17 +164,10 @@
         const double n = sigma_c / sigma_t;
 
         if (rMaterialProperties[SOFTENING_TYPE] == static_cast<int>(SofteningType::Exponential)) {
-<<<<<<< HEAD
-            AParameter = 1.00 / (Gf * n * n * E / (CharacteristicLength * std::pow(sigma_c, 2)) - 0.5);
-            KRATOS_ERROR_IF(AParameter < 0.0) << "Fracture energy is too low, increase FRACTURE_ENERGY..." << std::endl;
-        } else { // linear
-            AParameter = -std::pow(sigma_c, 2) / (2.0 * E * Gf * n * n / CharacteristicLength);
-=======
             rAParameter = 1.00 / (Gf * n * n * E / (CharacteristicLength * std::pow(sigma_c, 2)) - 0.5);
             KRATOS_ERROR_IF(rAParameter < 0.0) << "Fracture energy is too low, increase FRACTURE_ENERGY..." << std::endl;
         } else { // linear
             rAParameter = -std::pow(sigma_c, 2) / (2.0 * E * Gf * n * n / CharacteristicLength);
->>>>>>> f86de290
         }
     }
 
@@ -260,25 +248,6 @@
         return TPlasticPotentialType::Check(rMaterialProperties);
     }
 
-    /**
-     * @brief This method defines the check to be performed in the yield surface
-     * @return 0 if OK, 1 otherwise
-     */
-    static int Check(const Properties& rMaterialProperties)
-    {
-        KRATOS_CHECK_VARIABLE_KEY(YIELD_STRESS_TENSION);
-        KRATOS_CHECK_VARIABLE_KEY(YIELD_STRESS_COMPRESSION);
-        KRATOS_CHECK_VARIABLE_KEY(FRACTURE_ENERGY);
-        KRATOS_CHECK_VARIABLE_KEY(YOUNG_MODULUS);
-
-        KRATOS_ERROR_IF_NOT(rMaterialProperties.Has(YIELD_STRESS_TENSION)) << "YIELD_STRESS_TENSION is not a defined value" << std::endl;
-        KRATOS_ERROR_IF_NOT(rMaterialProperties.Has(YIELD_STRESS_COMPRESSION)) << "YIELD_STRESS_COMPRESSION is not a defined value" << std::endl;
-        KRATOS_ERROR_IF_NOT(rMaterialProperties.Has(FRACTURE_ENERGY)) << "FRACTURE_ENERGY is not a defined value" << std::endl;
-        KRATOS_ERROR_IF_NOT(rMaterialProperties.Has(YOUNG_MODULUS)) << "YOUNG_MODULUS is not a defined value" << std::endl;
-
-        return 0;
-    }
-
     ///@}
     ///@name Access
     ///@{
