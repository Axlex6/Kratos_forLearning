// KRATOS  ___|  |                   |                   |
//       \___ \  __|  __| |   |  __| __| |   |  __| _` | |
//             | |   |    |   | (    |   |   | |   (   | |
//       _____/ \__|_|   \__,_|\___|\__|\__,_|_|  \__,_|_| MECHANICS
//
//  License:         BSD License
//                   license: structural_mechanics_application/license.txt
//
//  Main authors:    Riccardo Rossi
//
// System includes
#include <iostream>

// External includes

// Project includes
#include "custom_constitutive/linear_plane_strain.h"
#include "structural_mechanics_application_variables.h"
#include "custom_utilities/constitutive_law_utilities.h"

namespace Kratos
{

//******************************CONSTRUCTOR*******************************************
/***********************************************************************************/

LinearPlaneStrain::LinearPlaneStrain()
    : ElasticIsotropic3D()
{
}

//******************************COPY CONSTRUCTOR**************************************
/***********************************************************************************/

LinearPlaneStrain::LinearPlaneStrain(const LinearPlaneStrain& rOther)
    : ElasticIsotropic3D(rOther)
{
}

//********************************CLONE***********************************************
/***********************************************************************************/

ConstitutiveLaw::Pointer LinearPlaneStrain::Clone() const
{
    return Kratos::make_shared<LinearPlaneStrain>(*this);
}

//*******************************DESTRUCTOR*******************************************
/***********************************************************************************/

LinearPlaneStrain::~LinearPlaneStrain()
{
}

/***********************************************************************************/
/***********************************************************************************/

bool& LinearPlaneStrain::GetValue(const Variable<bool>& rThisVariable, bool& rValue)
{
    // This Constitutive Law has been checked with Stenberg Stabilization
    if (rThisVariable == STENBERG_SHEAR_STABILIZATION_SUITABLE) {
        rValue = true;
    }

    return rValue;
}

/***********************************************************************************/
/***********************************************************************************/

Matrix& LinearPlaneStrain::GetValue(const Variable<Matrix>& rThisVariable, Matrix& rValue)
{
    return rValue;
}

/***********************************************************************************/
/***********************************************************************************/

Vector& LinearPlaneStrain::GetValue(const Variable<Vector>& rThisVariable, Vector& rValue)
{
    return rValue;
}

/***********************************************************************************/
/***********************************************************************************/

double& LinearPlaneStrain::GetValue(const Variable<double>& rThisVariable, double& rValue)
{
    return rValue;
}

//*************************CONSTITUTIVE LAW GENERAL FEATURES *************************
/***********************************************************************************/

void LinearPlaneStrain::GetLawFeatures(Features& rFeatures)
{
    //Set the type of law
    rFeatures.mOptions.Set( PLANE_STRAIN_LAW);
    rFeatures.mOptions.Set( INFINITESIMAL_STRAINS );
    rFeatures.mOptions.Set( ISOTROPIC );

    //Set strain measure required by the consitutive law
    rFeatures.mStrainMeasures.push_back(StrainMeasure_Infinitesimal);
    rFeatures.mStrainMeasures.push_back(StrainMeasure_Deformation_Gradient);

    //Set the strain size
    rFeatures.mStrainSize = 3;

    //Set the spacedimension
    rFeatures.mSpaceDimension = 2;
}

/***********************************************************************************/
/***********************************************************************************/

void LinearPlaneStrain::CalculateElasticMatrix(VoigtSizeMatrixType& rC, ConstitutiveLaw::Parameters& rValues)
{
<<<<<<< HEAD
    const double E  = mGetMaterialValueFunction(YOUNG_MODULUS, rValues);
    const double NU = mGetMaterialValueFunction(POISSON_RATIO, rValues);

    this->CheckClearElasticMatrix(C);

    const double c0 = E / ((1.00 + NU)*(1 - 2 * NU));
    const double c1 = (1.00 - NU)*c0;
    const double c2 = c0 * NU;
    const double c3 = (0.5 - NU)*c0;

    C(0, 0) = c1;
    C(0, 1) = c2;
    C(1, 0) = c2;
    C(1, 1) = c1;
    C(2, 2) = c3;
=======
    ConstitutiveLawUtilities<3>::CalculateElasticMatrixPlaneStrain(rC, rValues);
>>>>>>> e4e1273d
}

/***********************************************************************************/
/***********************************************************************************/

void LinearPlaneStrain::CalculatePK2Stress(
    const ConstitutiveLaw::StrainVectorType& rStrainVector,
    ConstitutiveLaw::StressVectorType& rStressVector,
    ConstitutiveLaw::Parameters& rValues
    )
{
    const double E  = mGetMaterialValueFunction(YOUNG_MODULUS, rValues);
    const double NU = mGetMaterialValueFunction(POISSON_RATIO, rValues);

    const double c0 = E / ((1.00 + NU)*(1 - 2 * NU));
    const double c1 = (1.00 - NU)*c0;
    const double c2 = c0 * NU;
    const double c3 = (0.5 - NU)*c0;

    rStressVector[0] = c1 * rStrainVector[0] + c2 * rStrainVector[1];
    rStressVector[1] = c2 * rStrainVector[0] + c1 * rStrainVector[1];
    rStressVector[2] = c3 * rStrainVector[2];
}

/***********************************************************************************/
/***********************************************************************************/

void LinearPlaneStrain::CalculateCauchyGreenStrain(Parameters& rValues, ConstitutiveLaw::StrainVectorType& rStrainVector)
{
    //1.-Compute total deformation gradient
    const ConstitutiveLaw::DeformationGradientMatrixType& F = rValues.GetDeformationGradientF();

    // for shells/membranes in case the DeformationGradient is of size 3x3
    BoundedMatrix<double, 2, 2> F2x2;
    for (unsigned int i = 0; i<2; ++i)
        for (unsigned int j = 0; j<2; ++j)
            F2x2(i, j) = F(i, j);

    BoundedMatrix<double,2,2> E_tensor = prod(trans(F2x2), F2x2);

    for (unsigned int i = 0; i<2; ++i)
        E_tensor(i, i) -= 1.0;

    E_tensor *= 0.5;

    noalias(rStrainVector) = MathUtils<double>::StrainTensorToVector(E_tensor);
}

} // Namespace Kratos<|MERGE_RESOLUTION|>--- conflicted
+++ resolved
@@ -115,25 +115,7 @@
 
 void LinearPlaneStrain::CalculateElasticMatrix(VoigtSizeMatrixType& rC, ConstitutiveLaw::Parameters& rValues)
 {
-<<<<<<< HEAD
-    const double E  = mGetMaterialValueFunction(YOUNG_MODULUS, rValues);
-    const double NU = mGetMaterialValueFunction(POISSON_RATIO, rValues);
-
-    this->CheckClearElasticMatrix(C);
-
-    const double c0 = E / ((1.00 + NU)*(1 - 2 * NU));
-    const double c1 = (1.00 - NU)*c0;
-    const double c2 = c0 * NU;
-    const double c3 = (0.5 - NU)*c0;
-
-    C(0, 0) = c1;
-    C(0, 1) = c2;
-    C(1, 0) = c2;
-    C(1, 1) = c1;
-    C(2, 2) = c3;
-=======
     ConstitutiveLawUtilities<3>::CalculateElasticMatrixPlaneStrain(rC, rValues);
->>>>>>> e4e1273d
 }
 
 /***********************************************************************************/
