--- conflicted
+++ resolved
@@ -91,8 +91,7 @@
     void GetLawFeatures(Features& rFeatures) override;
 
     /**
-<<<<<<< HEAD
-    * Dimension of the law:
+    * @brief Dimension of the law:
     */
     SizeType WorkingSpaceDimension() override
     {
@@ -100,10 +99,7 @@
     };
 
     /**
-     * Voigt tensor size:
-=======
      * @brief Voigt tensor size:
->>>>>>> 6e1594cf
      */
     SizeType GetStrainSize() override
     {
@@ -239,7 +235,10 @@
      * @param E The Young Modulus
      * @param NU The poisson coefficient
      */
-    virtual void CalculateElasticMatrix(Matrix& C, Parameters& rValues);
+    virtual void CalculateElasticMatrix(
+        Matrix& C,
+        Parameters& rValues
+    );
 
     /**
      * It calculates the stress vector
