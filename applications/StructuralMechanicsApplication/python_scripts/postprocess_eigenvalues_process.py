--- conflicted
+++ resolved
@@ -20,14 +20,9 @@
 
     if process_settings["save_output_files_in_folder"].GetBool():
         folder_name = process_settings["folder_name"].GetString()
-<<<<<<< HEAD
-        kratos_utils.DeleteDirectoryIfExisting(folder_name) # make sure to remove old results
-        os.mkdir(folder_name)
-=======
         # make sure to remove old results
         kratos_utils.DeleteDirectoryIfExisting(folder_name)
         # gets recreated in C++
->>>>>>> c7f5682d
 
     if process_settings.Has("computing_model_part_name"):
         computing_model_part = Model[process_settings["computing_model_part_name"].GetString()]
