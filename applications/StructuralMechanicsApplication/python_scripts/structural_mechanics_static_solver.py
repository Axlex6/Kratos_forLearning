from __future__ import print_function, absolute_import, division  # makes KratosMultiphysics backward compatible with python 2.6 and 2.7
#import kratos core and applications
import KratosMultiphysics
import KratosMultiphysics.SolidMechanicsApplication
import KratosMultiphysics.StructuralMechanicsApplication

# Check that KratosMultiphysics was imported in the main script
KratosMultiphysics.CheckForPreviousImport()

# Import the implicit solver (the explicit one is derived from it)
import solid_mechanics_static_solver

def CreateSolver(main_model_part, custom_settings):
    return StaticMechanicalSolver(main_model_part, custom_settings)

class StaticMechanicalSolver(solid_mechanics_static_solver.StaticMechanicalSolver):
    
    
    ##constructor. the constructor shall only take care of storing the settings 
    ##and the pointer to the main_model part. This is needed since at the point of constructing the 
    ##model part is still not filled and the variables are not yet allocated
    ##
    ##real construction shall be delayed to the function "Initialize" which 
    ##will be called once the model is already filled
    def __init__(self, main_model_part, custom_settings): 
        
        #TODO: shall obtain the computing_model_part from the MODEL once the object is implemented
        self.main_model_part = main_model_part    
        
        ##settings string in json format
        default_settings = KratosMultiphysics.Parameters("""
        {
            "solver_type": "structural_mechanics_static_solver",
            "echo_level": 0,
            "buffer_size": 2,
            "solution_type": "Static",
            "analysis_type": "Non-Linear",
            "model_import_settings": {
                "input_type": "mdpa",
                "input_filename": "unknown_name"
            },
            "rotation_dofs": false,
            "pressure_dofs": false,
            "stabilization_factor": 1.0,
            "reform_dofs_at_each_step": false,
            "line_search": false,
            "implex": false,
            "compute_reactions": true,
            "compute_contact_forces": false,
            "multi_point_constraints_used":false,
            "block_builder": false,
            "clear_storage": false,
            "component_wise": false,
            "move_mesh_flag": true,
            "convergence_criterion": "Residual_criteria",
            "displacement_relative_tolerance": 1.0e-4,
            "displacement_absolute_tolerance": 1.0e-9,
            "residual_relative_tolerance": 1.0e-4,
            "residual_absolute_tolerance": 1.0e-4,
            "max_iteration": 10,
            "split_factor": 10.0,
            "max_number_splits": 3,
            "linear_solver_settings":{
                "solver_type": "SuperLUSolver",
                "max_iteration": 500,
                "tolerance": 1e-9,
                "scaling": false,
                "verbosity": 1
            },
            "arc_length_settings": {
                "Ide": 5,
                "factor_delta_lmax": 1.00,
                "max_iteration": 20,
                "max_recursive": 50,
                "toler": 1.0E-10,
                "norm": 1.0E-7,
                "MaxLineSearchIterations": 20,
                "tolls": 0.000001,
                "amp": 1.618,
                "etmxa": 5,
                "etmna": 0.1
            },
            "problem_domain_sub_model_part_list": ["solid_model_part"],
            "processes_sub_model_part_list": [""]
        }
        """)
        
        ##overwrite the default settings with user-provided parameters
        self.settings = custom_settings
        self.settings.ValidateAndAssignDefaults(default_settings)
        
        #construct the linear solver
        import linear_solver_factory
        self.linear_solver = linear_solver_factory.ConstructSolver(self.settings["linear_solver_settings"])
        
        echo_level =  self.settings["echo_level"].GetInt()
        print(self.settings["echo_level"].GetInt())
        
        print("Construction of MechanicalSolver finished")
        
    def AddVariables(self):
        
        solid_mechanics_static_solver.StaticMechanicalSolver.AddVariables(self)

        if self.settings["rotation_dofs"].GetBool():
            # Add specific variables for the problem (rotation dofs)
            self.main_model_part.AddNodalSolutionStepVariable(KratosMultiphysics.StructuralMechanicsApplication.POINT_TORQUE)
        
        if self.settings["analysis_type"].GetString() == "Arc-Length":
            self.main_model_part.ProcessInfo[KratosMultiphysics.StructuralMechanicsApplication.LAMBDA] = 0.00;
   
        print("::[Mechanical Solver]:: Variables ADDED")
    
    def Solve(self):
        
        if self.settings["clear_storage"].GetBool():
            self.Clear()
            
        self.mechanical_solver.Solve()
        
        if self.settings["analysis_type"].GetString() == "Arc-Length":
            echo_level =  self.settings["echo_level"].GetInt()
            lambda_value = self.main_model_part.ProcessInfo[KratosMultiphysics.StructuralMechanicsApplication.LAMBDA]
            if echo_level > 0:
                print("LAMBDA: ", lambda_value)
            self._ChangeCondition(lambda_value)
    
    def _IncreasePointLoad(forcing_nodes_list, Load):
        for node in forcing_nodes_list:
            node.SetSolutionStepValue(KratosMultiphysics.SolidMechanicsApplication.POINT_LOAD, 0, Load)

    def _IncreaseDisplacement(forcing_nodes_list, disp):
        for node in forcing_nodes_list:
            node.SetSolutionStepValue(KratosMultiphysics.DISPLACEMENT, 0, disp)

    def _ChangeCondition(self, lambda_value):
        echo_level =  self.settings["echo_level"].GetInt()
        force_x = 0.0
        force_y = 0.0
        force_z = 0.0
        for node in self.main_model_part.Nodes:
            new_load = node.GetSolutionStepValue(KratosMultiphysics.SolidMechanicsApplication.POINT_LOAD, 0) * lambda_value;
            force_x += new_load[0]
            force_y += new_load[1]
            force_z += new_load[2]
            node.SetSolutionStepValue(KratosMultiphysics.SolidMechanicsApplication.POINT_LOAD, 0, new_load)
        
        if (echo_level > 0):
            print("*********************** ")
            print("The total load applied: ")
            print("POINT_LOAD_X: ", force_x)
            print("POINT_LOAD_Y: ", force_y)
            print("POINT_LOAD_Z: ", force_z)
            print("*********************** ")
    
    def _GetSolutionScheme(self, analysis_type, component_wise, compute_contact_forces):
        if(analysis_type == "Linear"):
            mechanical_scheme = KratosMultiphysics.ResidualBasedIncrementalUpdateStaticScheme()
            
        elif(analysis_type == "Arc-Length"):
            mechanical_scheme = KratosMultiphysics.ResidualBasedIncrementalUpdateStaticScheme()
            
        elif(analysis_type == "Non-Linear" ):
            self.settings.AddEmptyValue("damp_factor_m")  
            self.settings.AddEmptyValue("dynamic_factor")
            self.settings["damp_factor_m"].SetDouble(0.0)
            self.settings["dynamic_factor"].SetDouble(0.0) # Quasi-static scheme
            
            if component_wise:
                mechanical_scheme = KratosMultiphysics.SolidMechanicsApplication.ComponentWiseBossakScheme(
                                                              self.settings["damp_factor_m"].GetDouble(), 
                                                              self.settings["dynamic_factor"].GetDouble())
            else:
                if compute_contact_forces:
                    raise Exception("TODO: change for one that works with contact change")
                    #mechanical_scheme = ResidualBasedContactBossakScheme(self.settings["damp_factor_m"].GetDouble(), 
                                                                         #self.settings["dynamic_factor"].GetDouble())
                else:
                    mechanical_scheme = KratosMultiphysics.ResidualBasedIncrementalUpdateStaticScheme()

        elif(analysis_type == "Formfinding"):
            print("::[Mechanical Solver]:: GetSolutionScheme: Formfinding")
            self.settings.AddEmptyValue("damp_factor_m")  
            self.settings.AddEmptyValue("dynamic_factor")
            self.settings["damp_factor_m"].SetDouble(0.0)
            self.settings["dynamic_factor"].SetDouble(0.0) # Quasi-static scheme
            mechanical_scheme = KratosMultiphysics.ResidualBasedIncrementalUpdateStaticScheme()
                                
        return mechanical_scheme
    
    
    def _GetBuilderAndSolver(self, component_wise, block_builder):
        if self.settings["multi_point_constraints_used"].GetBool():
            builder_and_solver = KratosMultiphysics.StructuralMechanicsApplication.ResidualBasedBlockBuilderAndSolverWithMpc(self.linear_solver)
        else:
            builder_and_solver = super(StaticMechanicalSolver,self)._GetBuilderAndSolver(component_wise, block_builder)
            
        return builder_and_solver   
    
        
    def _CreateMechanicalSolver(self, mechanical_scheme, mechanical_convergence_criterion, builder_and_solver, max_iters, compute_reactions, reform_step_dofs, move_mesh_flag, component_wise, line_search, implex):
        
        if(component_wise):
            self.mechanical_solver = KratosMultiphysics.SolidMechanicsApplication.ComponentWiseNewtonRaphsonStrategy(
                                                                            self.computing_model_part, 
                                                                            mechanical_scheme, 
                                                                            self.linear_solver, 
                                                                            mechanical_convergence_criterion, 
                                                                            builder_and_solver, 
                                                                            max_iters, 
                                                                            compute_reactions, 
                                                                            reform_step_dofs, 
                                                                            move_mesh_flag)
        else:
            if(line_search):
                if(implex):
                    self.mechanical_solver = KratosMultiphysics.SolidMechanicsApplication.ResidualBasedNewtonRaphsonLineSearchImplexStrategy(self.computing_model_part, 
                                                                                                            mechanical_scheme, 
                                                                                                            self.linear_solver, 
                                                                                                            mechanical_convergence_criterion, 
                                                                                                            builder_and_solver, 
                                                                                                            max_iters, 
                                                                                                            compute_reactions, 
                                                                                                            reform_step_dofs, 
                                                                                                            move_mesh_flag)
                else:
                    self.mechanical_solver = KratosMultiphysics.SolidMechanicsApplication.ResidualBasedNewtonRaphsonLineSearchStrategy(
                                                                                self.computing_model_part, 
                                                                                mechanical_scheme, 
                                                                                self.linear_solver, 
                                                                                mechanical_convergence_criterion, 
                                                                                builder_and_solver, 
                                                                                max_iters, 
                                                                                compute_reactions, 
                                                                                reform_step_dofs, 
                                                                                move_mesh_flag)

            else:
                if self.settings["analysis_type"].GetString() == "Linear":
                    self.mechanical_solver = KratosMultiphysics.ResidualBasedLinearStrategy(
                                                                            self.computing_model_part, 
                                                                            mechanical_scheme, 
                                                                            self.linear_solver, 
                                                                            builder_and_solver, 
                                                                            compute_reactions, 
                                                                            reform_step_dofs, 
                                                                            False, 
                                                                            move_mesh_flag)
                    
                elif self.settings["analysis_type"].GetString() == "Arc-Length":
                    Ide = self.settings["arc_length_settings"]["Ide"].GetInt()
                    max_iteration = self.settings["arc_length_settings"]["max_iteration"].GetInt()
                    max_recursive = self.settings["arc_length_settings"]["max_recursive"].GetInt()
                    factor_delta_lmax = self.settings["arc_length_settings"]["factor_delta_lmax"].GetDouble()
                    self.mechanical_solver = KratosMultiphysics.StructuralMechanicsApplication.ResidualBasedArcLengthStrategy(
                                                                            self.computing_model_part, 
                                                                            mechanical_scheme, 
                                                                            self.linear_solver, 
                                                                            mechanical_convergence_criterion, 
                                                                            Ide,
                                                                            max_iteration,
                                                                            max_recursive,
                                                                            factor_delta_lmax,
                                                                            compute_reactions, 
                                                                            reform_step_dofs, 
                                                                            move_mesh_flag)

<<<<<<< HEAD
                else:                    
=======
                elif self.settings["analysis_type"].GetString() == "Formfinding":
                    print("::[Mechanical Solver]::StructuralMechanicsApplication::Formfinding ")
                    self.mechanical_solver = KratosMultiphysics.StructuralMechanicsApplication.FormfindingUpdatedReferenceStrategy(self.computing_model_part, 
                                                                            mechanical_scheme, 
                                                                            self.linear_solver, 
                                                                            mechanical_convergence_criterion, 
                                                                            builder_and_solver, 
                                                                            max_iters, 
                                                                            compute_reactions, 
                                                                            reform_step_dofs, 
                                                                            move_mesh_flag)

                else:
>>>>>>> f7743227
                    self.mechanical_solver = KratosMultiphysics.ResidualBasedNewtonRaphsonStrategy(
                                                                            self.computing_model_part, 
                                                                            mechanical_scheme, 
                                                                            self.linear_solver, 
                                                                            mechanical_convergence_criterion, 
                                                                            builder_and_solver, 
                                                                            max_iters, 
                                                                            compute_reactions, 
                                                                            reform_step_dofs, 
                                                                            move_mesh_flag)<|MERGE_RESOLUTION|>--- conflicted
+++ resolved
@@ -265,9 +265,6 @@
                                                                             reform_step_dofs, 
                                                                             move_mesh_flag)
 
-<<<<<<< HEAD
-                else:                    
-=======
                 elif self.settings["analysis_type"].GetString() == "Formfinding":
                     print("::[Mechanical Solver]::StructuralMechanicsApplication::Formfinding ")
                     self.mechanical_solver = KratosMultiphysics.StructuralMechanicsApplication.FormfindingUpdatedReferenceStrategy(self.computing_model_part, 
@@ -281,7 +278,6 @@
                                                                             move_mesh_flag)
 
                 else:
->>>>>>> f7743227
                     self.mechanical_solver = KratosMultiphysics.ResidualBasedNewtonRaphsonStrategy(
                                                                             self.computing_model_part, 
                                                                             mechanical_scheme, 
