--- conflicted
+++ resolved
@@ -27,75 +27,7 @@
         # Set defaults and validate custom settings.
         static_settings = KratosMultiphysics.Parameters("""
         {
-<<<<<<< HEAD
-            "solver_type": "structural_mechanics_static_solver",
-            "echo_level": 0,
-            "buffer_size": 2,
-            "solution_type": "Static",
-            "analysis_type": "Non-Linear",
-            "model_import_settings": {
-                "input_type": "mdpa",
-                "input_filename": "unknown_name"
-            },
-            "rotation_dofs": false,
-            "pressure_dofs": false,
-            "stabilization_factor": 1.0,
-            "reform_dofs_at_each_step": false,
-            "line_search": false,
-            "implex": false,
-            "compute_reactions": true,
-            "compute_contact_forces": false,
-            "block_builder": false,
-            "clear_storage": false,
-            "component_wise": false,
-            "move_mesh_flag": true,
-            "error_mesh_criteria" : false,
-            "error_mesh_settings":{
-                "error_mesh_tolerance" : 1.0e-3,
-                "error_mesh_constant" : 1.0e-3,
-                "remeshing_utility"   : "MMG",
-                "remeshing_parameters": 
-                {
-                    "filename"                             : "out",
-                    "framework"                            : "Lagrangian",
-                    "internal_variables_parameters"        :
-                    {
-                        "allocation_size"                      : 1000, 
-                        "bucket_size"                          : 4, 
-                        "search_factor"                        : 2, 
-                        "interpolation_type"                   : "LST",
-                        "internal_variable_interpolation_list" :[]
-                    },
-                    "save_external_files"              : false,
-                    "max_number_of_searchs"            : 1000,
-                    "echo_level"                       : 3
-                },
-                "error_strategy_parameters": 
-                {
-                    "minimal_size"                        : 0.1,
-                    "maximal_size"                        : 10.0, 
-                    "enforce_current"                     : true
-                }
-            },
-            "convergence_criterion": "Residual_criteria",
-            "displacement_relative_tolerance": 1.0e-4,
-            "displacement_absolute_tolerance": 1.0e-9,
-            "residual_relative_tolerance": 1.0e-4,
-            "residual_absolute_tolerance": 1.0e-4,
-            "max_iteration": 10,
-            "split_factor": 10.0,
-            "max_number_splits": 3,
-            "linear_solver_settings":{
-                "solver_type": "SuperLUSolver",
-                "max_iteration": 500,
-                "tolerance": 1e-9,
-                "scaling": false,
-                "verbosity": 1
-            },
-            "arc_length_settings": {
-=======
             "arc_length_settings" : {
->>>>>>> 27223de0
                 "Ide": 5,
                 "factor_delta_lmax": 1.00,
                 "max_iteration": 20,
@@ -164,58 +96,6 @@
             print("POINT_LOAD_Y: ", force_y)
             print("POINT_LOAD_Z: ", force_z)
             print("*********************** ")
-<<<<<<< HEAD
-    
-    def _GetConvergenceCriterion(self):
-        convergence_criterion = solid_mechanics_static_solver.StaticMechanicalSolver._GetConvergenceCriterion(self)
-        
-        if (self.settings["error_mesh_criteria"].GetBool() == True):
-            import KratosMultiphysics.MeshingApplication as MeshingApplication
-            ErrorMeshCriteria = MeshingApplication.ErrorMeshCriteria(self.main_model_part, self.settings["error_mesh_settings"])
-            ErrorMeshCriteria.SetEchoLevel(self.settings["echo_level"].GetInt())
-
-            convergence_criterion = KratosMultiphysics.OrCriteria(convergence_criterion, ErrorMeshCriteria)
-        
-        return convergence_criterion
-    
-    def _GetSolutionScheme(self, analysis_type, component_wise, compute_contact_forces):
-        if(analysis_type == "Linear"):
-            mechanical_scheme = KratosMultiphysics.ResidualBasedIncrementalUpdateStaticScheme()
-            
-        elif(analysis_type == "Arc-Length"):
-            mechanical_scheme = KratosMultiphysics.ResidualBasedIncrementalUpdateStaticScheme()
-            
-        elif(analysis_type == "Non-Linear" ):
-            self.settings.AddEmptyValue("damp_factor_m")  
-            self.settings.AddEmptyValue("dynamic_factor")
-            self.settings["damp_factor_m"].SetDouble(0.0)
-            self.settings["dynamic_factor"].SetDouble(0.0) # Quasi-static scheme
-            
-            if component_wise:
-                mechanical_scheme = KratosMultiphysics.SolidMechanicsApplication.ComponentWiseBossakScheme(
-                                                              self.settings["damp_factor_m"].GetDouble(), 
-                                                              self.settings["dynamic_factor"].GetDouble())
-            else:
-                if compute_contact_forces:
-                    raise Exception("TODO: change for one that works with contact change")
-                    #mechanical_scheme = ResidualBasedContactBossakScheme(self.settings["damp_factor_m"].GetDouble(), 
-                                                                         #self.settings["dynamic_factor"].GetDouble())
-                else:
-                    mechanical_scheme = KratosMultiphysics.ResidualBasedIncrementalUpdateStaticScheme()
-
-        elif(analysis_type == "Formfinding"):
-            print("::[Mechanical Solver]:: GetSolutionScheme: Formfinding")
-            self.settings.AddEmptyValue("damp_factor_m")  
-            self.settings.AddEmptyValue("dynamic_factor")
-            self.settings["damp_factor_m"].SetDouble(0.0)
-            self.settings["dynamic_factor"].SetDouble(0.0) # Quasi-static scheme
-            mechanical_scheme = KratosMultiphysics.ResidualBasedIncrementalUpdateStaticScheme()
-                                
-        return mechanical_scheme
-        
-    def _CreateMechanicalSolver(self, mechanical_scheme, mechanical_convergence_criterion, builder_and_solver, max_iters, compute_reactions, reform_step_dofs, move_mesh_flag, component_wise, line_search, implex):
-=======
->>>>>>> 27223de0
         
     def _create_mechanical_solver(self):
         if(self.settings["line_search"].GetBool()):
