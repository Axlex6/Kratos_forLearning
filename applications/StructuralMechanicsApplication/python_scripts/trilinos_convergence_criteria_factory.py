--- conflicted
+++ resolved
@@ -27,18 +27,11 @@
         
         echo_level = convergence_criterion_parameters["echo_level"].GetInt()
         
-<<<<<<< HEAD
         if(echo_level >= 1 and KratosMPI.mpi.rank == 0):
             print("::[Mechanical Solver]:: MPI CONVERGENCE CRITERION : ", 
                   convergence_criterion_parameters["convergence_criterion"].GetString())
 
-        if(convergence_criterion_parameters["convergence_criterion"].GetString() == "displacement_criterion"):
-=======
-        if(echo_level >= 1):
-            print("::[Mechanical Solver]:: MPI CONVERGENCE CRITERION : ", convergence_crit)
-            
         if(convergence_crit == "displacement_criterion"):
->>>>>>> 87e5d987
             self.mechanical_convergence_criterion = TrilinosApplication.TrilinosDisplacementCriteria(D_RT, D_AT)
             self.mechanical_convergence_criterion.SetEchoLevel(echo_level)
             
