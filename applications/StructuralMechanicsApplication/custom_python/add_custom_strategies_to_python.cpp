--- conflicted
+++ resolved
@@ -87,12 +87,8 @@
     // Custom scheme types
     typedef ResidualBasedRelaxationScheme< SparseSpaceType, LocalSpaceType >  ResidualBasedRelaxationSchemeType;
     typedef EigensolverDynamicScheme< SparseSpaceType, LocalSpaceType > EigensolverDynamicSchemeType;
-<<<<<<< HEAD
-    typedef ExplicitCentralDifferencesScheme< SparseSpaceType, LocalSpaceType >  ExplicitCentralDifferencesSchemeType;    
+    typedef ExplicitCentralDifferencesScheme< SparseSpaceType, LocalSpaceType >  ExplicitCentralDifferencesSchemeType;
     typedef AdjointStructuralStaticScheme< SparseSpaceType, LocalSpaceType > AdjointStructuralStaticSchemeType;
-=======
-    typedef ExplicitCentralDifferencesScheme< SparseSpaceType, LocalSpaceType >  ExplicitCentralDifferencesSchemeType;
->>>>>>> e4497484
 
 
     // Custom convergence criterion types
