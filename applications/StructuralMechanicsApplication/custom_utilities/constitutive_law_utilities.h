--- conflicted
+++ resolved
@@ -188,11 +188,7 @@
         if (SecondVector.size() != VoigtSize)
             SecondVector.resize(VoigtSize);
         const double twosqrtJ2 = 2.0 * std::sqrt(J2);
-<<<<<<< HEAD
-        for (int i = 0; i < VoigtSize; i++) {
-=======
         for (IndexType i = 0; i < VoigtSize; ++i) {
->>>>>>> f86de290
             SecondVector[i] = Deviator[i] / (twosqrtJ2);
         }
 
