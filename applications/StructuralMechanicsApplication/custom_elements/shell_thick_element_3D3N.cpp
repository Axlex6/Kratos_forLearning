// KRATOS  ___|  |                   |                   |
//       \___ \  __|  __| |   |  __| __| |   |  __| _` | |
//             | |   |    |   | (    |   |   | |   (   | |
//       _____/ \__|_|   \__,_|\___|\__|\__,_|_|  \__,_|_| MECHANICS
//
//  License:         BSD License
//                     license: structural_mechanics_application/license.txt
//
//  Main authors:    Peter Wilson
//       contact:    A.Winterstein [at] tum.de
//

#include "shell_thick_element_3D3N.hpp"

#include "custom_utilities/shell_utilities.h"

#include <string>
#include <iomanip>


/*
Element overview:---------------------------------------------------------------
This element represents a 3-node Shell element
based on the Discrete Shear Gap theory (DSG) by Bletzinger.
This element is formulated for small strains,
but can be used in Geometrically nonlinear problems
involving large displacements and rotations
using a Corotational Coordinate Transformation.
Material nonlinearity is handled by means of the cross section object.

Shell formulation references:---------------------------------------------------
1.    Bletzinger, K.U., Bischoff, M. and Ramm, E., 2000. A unified approach for
    shear-locking-free triangular and rectangular shell finite elements.
    Computers & Structures, 75(3), pp.321-334.
2.    Rama, G.,  Marinkovic, D.,  Zehn, M., 2016. Efficient co-rotational
    3-node shell element. American Journal of Engineering and Applied Sciences,
    Volume 9, Issue 2, Pages 420-431.
*/

namespace Kratos
{
// =========================================================================
//
// Definitions
//
// =========================================================================

//----------------------------------------
// preprocessors for the integration
// method used by this element.

//#define OPT_1_POINT_INTEGRATION


//----------------------------------------
// preprocessors to handle the output
// in case of 3 integration points

//#define OPT_USES_INTERIOR_GAUSS_POINTS

#ifdef OPT_1_POINT_INTEGRATION
#define OPT_INTERPOLATE_RESULTS_TO_STANDARD_GAUSS_POINTS(X)
#else
#ifdef OPT_USES_INTERIOR_GAUSS_POINTS
#define OPT_INTERPOLATE_RESULTS_TO_STANDARD_GAUSS_POINTS(X)
#else
#define OPT_INTERPOLATE_RESULTS_TO_STANDARD_GAUSS_POINTS(X) ShellUtilities::InterpToStandardGaussPoints(X)
#endif // OPT_USES_INTERIOR_GAUSS_POINTS
#endif // OPT_1_POINT_INTEGRATION

// =========================================================================
//
// CalculationData
//
// =========================================================================

template <bool NLinGeom>
ShellThickElement3D3N<NLinGeom>::CalculationData::CalculationData
(const CoordinateTransformationBasePointerType& pCoordinateTransformation,
 const ProcessInfo& rCurrentProcessInfo)
    : LCS0(pCoordinateTransformation->CreateReferenceCoordinateSystem())
    , LCS(pCoordinateTransformation->CreateLocalCoordinateSystem())
    , CurrentProcessInfo(rCurrentProcessInfo)

{
}

// =========================================================================
//
// Class ShellThickElement3D3N
//
// =========================================================================

template <bool NLinGeom>
ShellThickElement3D3N<NLinGeom>::ShellThickElement3D3N(IndexType NewId,
        GeometryType::Pointer pGeometry)
    : BaseType(NewId, pGeometry)
    , mpCoordinateTransformation(NLinGeom ?
                                 new ShellT3_CorotationalCoordinateTransformation(pGeometry) :
                                 new ShellT3_CoordinateTransformation(pGeometry))
{
}

template <bool NLinGeom>
ShellThickElement3D3N<NLinGeom>::ShellThickElement3D3N(IndexType NewId,
        GeometryType::Pointer pGeometry,
        PropertiesType::Pointer pProperties)
    : BaseType(NewId, pGeometry, pProperties)
    , mpCoordinateTransformation(NLinGeom ?
                                 new ShellT3_CorotationalCoordinateTransformation(pGeometry) :
                                 new ShellT3_CoordinateTransformation(pGeometry))
{
}

template <bool NLinGeom>
ShellThickElement3D3N<NLinGeom>::ShellThickElement3D3N(IndexType NewId,
        GeometryType::Pointer pGeometry,
        PropertiesType::Pointer pProperties,
        CoordinateTransformationBasePointerType pCoordinateTransformation)
    : BaseType(NewId, pGeometry, pProperties)
    , mpCoordinateTransformation(pCoordinateTransformation)
{
}

<<<<<<< HEAD
template <bool NLinGeom>
ShellThickElement3D3N<NLinGeom>::~ShellThickElement3D3N()
{
}

template <bool NLinGeom>
Element::Pointer ShellThickElement3D3N<NLinGeom>::Create(IndexType NewId,
=======
Element::Pointer ShellThickElement3D3N::Create(IndexType NewId,
>>>>>>> 67e0d268
        NodesArrayType const& ThisNodes,
        PropertiesType::Pointer pProperties) const
{
    GeometryType::Pointer newGeom(GetGeometry().Create(ThisNodes));
    return Kratos::make_intrusive< ShellThickElement3D3N >(NewId, newGeom,
            pProperties, mpCoordinateTransformation->Create(newGeom));
}

template <bool NLinGeom>
Element::Pointer ShellThickElement3D3N<NLinGeom>::Create(IndexType NewId,
        GeometryType::Pointer pGeom,
        PropertiesType::Pointer pProperties) const
{
    return Kratos::make_intrusive< ShellThickElement3D3N >(NewId, pGeom,
            pProperties, mpCoordinateTransformation->Create(pGeom));
}

template <bool NLinGeom>
void ShellThickElement3D3N<NLinGeom>::Initialize(const ProcessInfo& rCurrentProcessInfo)
{
    KRATOS_TRY

    BaseType::Initialize(rCurrentProcessInfo);

    const int points_number = GetGeometry().PointsNumber();
    KRATOS_ERROR_IF_NOT(points_number == 3) <<"ShellThickElement3D3N - Wrong number of nodes" << points_number << std::endl;

    // Initialization should not be done again in a restart!
    if (!rCurrentProcessInfo[IS_RESTARTED]) {
        mpCoordinateTransformation->Initialize();
        this->SetupOrientationAngles();
    }

    KRATOS_CATCH("")
}

template <bool NLinGeom>
void ShellThickElement3D3N<NLinGeom>::InitializeNonLinearIteration
(const ProcessInfo& rCurrentProcessInfo)
{
    mpCoordinateTransformation->InitializeNonLinearIteration();

    this->BaseInitializeNonLinearIteration(rCurrentProcessInfo);
}

template <bool NLinGeom>
void ShellThickElement3D3N<NLinGeom>::FinalizeNonLinearIteration(const ProcessInfo& rCurrentProcessInfo)
{
    mpCoordinateTransformation->FinalizeNonLinearIteration();

    this->BaseFinalizeNonLinearIteration(rCurrentProcessInfo);
}

template <bool NLinGeom>
void ShellThickElement3D3N<NLinGeom>::InitializeSolutionStep(const ProcessInfo& rCurrentProcessInfo)
{
    this->BaseInitializeSolutionStep(rCurrentProcessInfo);

    mpCoordinateTransformation->InitializeSolutionStep();
}

template <bool NLinGeom>
void ShellThickElement3D3N<NLinGeom>::FinalizeSolutionStep(const ProcessInfo& rCurrentProcessInfo)
{
    this->BaseFinalizeSolutionStep(rCurrentProcessInfo);

    mpCoordinateTransformation->FinalizeSolutionStep();
}

template <bool NLinGeom>
void ShellThickElement3D3N<NLinGeom>::CalculateMassMatrix(MatrixType& rMassMatrix, const ProcessInfo& rCurrentProcessInfo)
{
    if ((rMassMatrix.size1() != 18) || (rMassMatrix.size2() != 18)) {
        rMassMatrix.resize(18, 18, false);
    }
    noalias(rMassMatrix) = ZeroMatrix(18, 18);

    // Compute the local coordinate system.
    ShellT3_LocalCoordinateSystem referenceCoordinateSystem(
        mpCoordinateTransformation->CreateReferenceCoordinateSystem());

    // Average mass per unit area over the whole element
    double av_mass_per_unit_area = 0.0;

    const SizeType num_gps = this->GetNumberOfGPs();

    for (SizeType i = 0; i < num_gps; i++) {
        av_mass_per_unit_area += this->mSections[i]->CalculateMassPerUnitArea(GetProperties());
    }
    av_mass_per_unit_area /= double(num_gps);

    // Flag for consistent or lumped mass matrix
    bool bconsistent_matrix = false;

    // Consistent mass matrix
    if (bconsistent_matrix) {
        // General matrix form as per Felippa plane stress CST eqn 31.27:
        // http://kis.tu.kielce.pl/mo/COLORADO_FEM/colorado/IFEM.Ch31.pdf
        //
        // Density and thickness are averaged over element.

        // Average thickness over the whole element
        double thickness = 0.0;
        for (SizeType i = 0; i < num_gps; i++) {
            thickness += this->mSections[i]->GetThickness(GetProperties());
        }
        thickness /= double(num_gps);

        // Populate mass matrix with integation results
        for (SizeType row = 0; row < 18; row++) {
            if (row % 6 < 3) {
                // translational entry
                for (SizeType col = 0; col < 3; col++) {
                    rMassMatrix(row, 6 * col + row % 6) = 1.0;
                }
            } else {
                // rotational entry
                for (SizeType col = 0; col < 3; col++) {
                    rMassMatrix(row, 6 * col + row % 6) =
                        thickness*thickness / 12.0;
                }
            }

            // Diagonal entry
            rMassMatrix(row, row) *= 2.0;
        }

        rMassMatrix *=
            av_mass_per_unit_area*referenceCoordinateSystem.Area() / 12.0;
    }// Consistent mass matrix
    else {
        // Lumped mass matrix

        // lumped area
        double lump_area = referenceCoordinateSystem.Area() / 3.0;

        // loop on nodes
        for (SizeType i = 0; i < 3; i++) {
            SizeType index = i * 6;

            double nodal_mass = av_mass_per_unit_area * lump_area;

            // translational mass
            rMassMatrix(index, index) = nodal_mass;
            rMassMatrix(index + 1, index + 1) = nodal_mass;
            rMassMatrix(index + 2, index + 2) = nodal_mass;

            // rotational mass - neglected for the moment...
        }
    }// Lumped mass matrix
}

// =====================================================================================
//
// Class ShellThickElement3D3N - Results on Gauss Points
//
// =====================================================================================

template <bool NLinGeom>
void ShellThickElement3D3N<NLinGeom>::CalculateOnIntegrationPoints(const Variable<double>& rVariable,
        std::vector<double>& rValues,
        const ProcessInfo& rCurrentProcessInfo)
{
    const SizeType num_gps = this->GetNumberOfGPs();
    // resize output
    if (rValues.size() != num_gps) {
        rValues.resize(num_gps);
    }

    int caseId = -1;
    if (rVariable == TSAI_WU_RESERVE_FACTOR) {
        caseId = 10;
    } else if (rVariable == VON_MISES_STRESS ||
               rVariable == VON_MISES_STRESS_TOP_SURFACE ||
               rVariable == VON_MISES_STRESS_MIDDLE_SURFACE ||
               rVariable == VON_MISES_STRESS_BOTTOM_SURFACE) {
        caseId = 20;
    } else if (rVariable == SHELL_ELEMENT_MEMBRANE_ENERGY ||
               SHELL_ELEMENT_MEMBRANE_ENERGY_FRACTION ||
               SHELL_ELEMENT_BENDING_ENERGY ||
               SHELL_ELEMENT_BENDING_ENERGY_FRACTION ||
               SHELL_ELEMENT_SHEAR_ENERGY ||
               SHELL_ELEMENT_SHEAR_ENERGY_FRACTION) {
        caseId = 30;
    }

    if (caseId > 19) { // calculate stresses
        // Initialize common calculation variables
        CalculationData data(mpCoordinateTransformation, rCurrentProcessInfo);
        data.CalculateLHS = true;
        data.CalculateRHS = true;
        InitializeCalculationData(data);

        // Get the current displacements in global coordinate system and
        // transform to reference local system
        ShellT3_LocalCoordinateSystem referenceCoordinateSystem(
            mpCoordinateTransformation->CreateReferenceCoordinateSystem());
        MatrixType Rdisp(18, 18);
        referenceCoordinateSystem.ComputeTotalRotationMatrix(Rdisp);
        data.localDisplacements = prod(Rdisp, data.globalDisplacements);

        // Get strains
        noalias(data.generalizedStrains) = prod(data.B, data.localDisplacements);

        // Calculate the response of the Cross Section - setup for 1 GP
        data.gpIndex = 0;
        ShellCrossSection::Pointer& section = this->mSections[0];
        CalculateSectionResponse(data);


        double resultDouble = 0.0;

        if (caseId == 30) {
            // Energy calcs - these haven't been verified or tested yet.
            CalculateShellElementEnergy(data, rVariable, resultDouble);
        } else if (caseId == 20) {
            //Von mises calcs

            // recover stresses
            CalculateStressesFromForceResultants(data.generalizedStresses,
                                                 section->GetThickness(GetProperties()));

            // account for orientation
            if (section->GetOrientationAngle() != 0.0) {
                Matrix R(8, 8);
                section->GetRotationMatrixForGeneralizedStresses
                (-(section->GetOrientationAngle()), R);
                data.generalizedStresses = prod(R, data.generalizedStresses);
            }

            CalculateVonMisesStress(data, rVariable, resultDouble);
        } else {
            KRATOS_ERROR <<
                         "Error: ELEMENT ShellThinElement3D4N, METHOD CalculateOnIntegrationPoints(double)"
                         << std::endl;
        }

        // loop over gauss points - for output only
        for (unsigned int gauss_point = 0; gauss_point < num_gps; ++gauss_point) {
            // store the result calculated
            rValues[gauss_point] = resultDouble;
        }
    } else if (rVariable == TSAI_WU_RESERVE_FACTOR) {
        // resize output
        if (rValues.size() != num_gps) {
            rValues.resize(num_gps);
        }

        // Initialize common calculation variables
        CalculationData data(mpCoordinateTransformation, rCurrentProcessInfo);
        data.CalculateLHS = true;
        data.CalculateRHS = true;
        InitializeCalculationData(data);
        data.gpIndex = 0;

        // Get the current displacements in global coordinate system and
        // transform to reference local system
        ShellT3_LocalCoordinateSystem referenceCoordinateSystem(
            mpCoordinateTransformation->CreateReferenceCoordinateSystem());
        MatrixType Rdisp(18, 18);
        referenceCoordinateSystem.ComputeTotalRotationMatrix(Rdisp);
        data.localDisplacements = prod(Rdisp, data.globalDisplacements);

        // Get strains
        noalias(data.generalizedStrains) = prod(data.B, data.localDisplacements);

        // Get all laminae strengths
        const PropertiesType& props = GetProperties();
        ShellCrossSection::Pointer& section = this->mSections[0];
        std::vector<Matrix> Laminae_Strengths =
            std::vector<Matrix>(section->NumberOfPlies());
        for (unsigned int ply = 0; ply < section->NumberOfPlies(); ply++) {
            Laminae_Strengths[ply].resize(3, 3, 0.0);
            Laminae_Strengths[ply].clear();
        }
        section->GetLaminaeStrengths(Laminae_Strengths, props);

        // Define variables
        Matrix R(8, 8);

        // Retrieve ply orientations
        Vector ply_orientation(section->NumberOfPlies());
        section->GetLaminaeOrientation(props, ply_orientation);
        double total_rotation = 0.0;

        //Calculate lamina stresses
        CalculateLaminaStrains(data);
        CalculateLaminaStresses(data);

        // Rotate lamina stress to lamina material principal directions
        for (unsigned int ply = 0; ply < section->NumberOfPlies(); ply++) {
            total_rotation = -ply_orientation[ply] - (section->GetOrientationAngle());
            section->GetRotationMatrixForGeneralizedStresses(total_rotation, R);
            //top surface of current ply
            data.rlaminateStresses[2 * ply] = prod(R, data.rlaminateStresses[2 * ply]);
            //bottom surface of current ply
            data.rlaminateStresses[2 * ply + 1] = prod(R, data.rlaminateStresses[2 * ply + 1]);
        }

        // Calculate Tsai-Wu criterion for each ply, take min of all plies
        double min_tsai_wu = 0.0;
        double temp_tsai_wu = 0.0;
        for (unsigned int ply = 0; ply < section->NumberOfPlies(); ply++) {
            temp_tsai_wu = CalculateTsaiWuPlaneStress(data, Laminae_Strengths[ply], ply);
            if (ply == 0) {
                min_tsai_wu = temp_tsai_wu;
            } else if (temp_tsai_wu < min_tsai_wu) {
                min_tsai_wu = temp_tsai_wu;
            }
        }

        // Gauss Loop
        for (unsigned int gauss_point = 0; gauss_point < num_gps; ++gauss_point) {
            // Output min Tsai-Wu result
            rValues[gauss_point] = min_tsai_wu;

        }// Gauss loop

    } // Tsai wu
    else {
        for (SizeType i = 0; i < num_gps; i++) {
            this->mSections[i]->GetValue(rVariable, GetProperties(), rValues[i]);
        }
    }

    OPT_INTERPOLATE_RESULTS_TO_STANDARD_GAUSS_POINTS(rValues);
}

template <bool NLinGeom>
void ShellThickElement3D3N<NLinGeom>::CalculateOnIntegrationPoints(const Variable<Matrix>& rVariable,
        std::vector<Matrix>& rValues,
        const ProcessInfo& rCurrentProcessInfo)
{
    if (TryCalculateOnIntegrationPoints_GeneralizedStrainsOrStresses(rVariable, rValues, rCurrentProcessInfo)) {
        return;
    }
}

template <bool NLinGeom>
void ShellThickElement3D3N<NLinGeom>::CalculateOnIntegrationPoints(const Variable<array_1d<double, 3> >& rVariable,
        std::vector<array_1d<double, 3> >& rOutput,
        const ProcessInfo& rCurrentProcessInfo)
{
    if (rVariable == LOCAL_AXIS_1 ||
            rVariable == LOCAL_AXIS_2 ||
            rVariable == LOCAL_AXIS_3) {
        BaseType::ComputeLocalAxis(rVariable, rOutput, mpCoordinateTransformation);
    } else if (rVariable == LOCAL_MATERIAL_AXIS_1 ||
               rVariable == LOCAL_MATERIAL_AXIS_2 ||
               rVariable == LOCAL_MATERIAL_AXIS_3) {
        BaseType::ComputeLocalMaterialAxis(rVariable, rOutput, mpCoordinateTransformation);
    }
}

template <bool NLinGeom>
void ShellThickElement3D3N<NLinGeom>::Calculate(const Variable<Matrix>& rVariable, Matrix& Output, const ProcessInfo& rCurrentProcessInfo)
{
    if (rVariable == LOCAL_ELEMENT_ORIENTATION) {
        Output.resize(3, 3, false);

        // Compute the local coordinate system.
        ShellT3_LocalCoordinateSystem localCoordinateSystem(mpCoordinateTransformation->CreateReferenceCoordinateSystem());
        Output = trans(localCoordinateSystem.Orientation());
    }
}

// =====================================================================================
//
// Class ShellThickElement3D3N - Private methods
//
// =====================================================================================

template <bool NLinGeom>
void ShellThickElement3D3N<NLinGeom>::CalculateStressesFromForceResultants
(VectorType& rstresses, const double& rthickness)
{
    // Refer http://www.colorado.edu/engineering/CAS/courses.d/AFEM.d/AFEM.Ch20.d/AFEM.Ch20.pdf

    // membrane forces -> in-plane stresses (av. across whole thickness)
    rstresses[0] /= rthickness;
    rstresses[1] /= rthickness;
    rstresses[2] /= rthickness;

    // bending moments -> peak in-plane stresses (@ top and bottom surface)
    rstresses[3] *= 6.0 / (rthickness*rthickness);
    rstresses[4] *= 6.0 / (rthickness*rthickness);
    rstresses[5] *= 6.0 / (rthickness*rthickness);

    // shear forces -> peak shear stresses (@ midsurface)
    rstresses[6] *= 1.5 / rthickness;
    rstresses[7] *= 1.5 / rthickness;
}

template <bool NLinGeom>
void ShellThickElement3D3N<NLinGeom>::CalculateLaminaStrains(CalculationData& data)
{
    ShellCrossSection::Pointer& section = this->mSections[data.gpIndex];

    // Get laminate properties
    double thickness = section->GetThickness(GetProperties());
    double z_current = thickness / -2.0; // start from the top of the 1st layer

    // Establish current strains at the midplane
    // (element coordinate system)
    double e_x = data.generalizedStrains[0];
    double e_y = data.generalizedStrains[1];
    double e_xy = data.generalizedStrains[2];    //this is still engineering
    //strain (2xtensorial shear)
    double kap_x = data.generalizedStrains[3];
    double kap_y = data.generalizedStrains[4];
    double kap_xy = data.generalizedStrains[5];    //this is still engineering
    //strain (2xtensorial shear)

    // Get ply thicknesses
    Vector ply_thicknesses = Vector(section->NumberOfPlies(), 0.0);
    section->GetPlyThicknesses(GetProperties(), ply_thicknesses);

    // Resize output vector. 2 Surfaces for each ply
    data.rlaminateStrains.resize(2 * section->NumberOfPlies());
    for (unsigned int i = 0; i < 2 * section->NumberOfPlies(); i++) {
        data.rlaminateStrains[i].resize(8, false);
        data.rlaminateStrains[i].clear();
    }

    // Loop over all plies - start from top ply, top surface
    for (unsigned int plyNumber = 0;
            plyNumber < section->NumberOfPlies(); ++plyNumber) {
        // Calculate strains at top surface, arranged in columns.
        // (element coordinate system)
        data.rlaminateStrains[2 * plyNumber][0] = e_x + z_current*kap_x;
        data.rlaminateStrains[2 * plyNumber][1] = e_y + z_current*kap_y;
        data.rlaminateStrains[2 * plyNumber][2] = e_xy + z_current*kap_xy;

        if (data.parabolic_composite_transverse_shear_strains) {
            // assume parabolic transverse shear strain dist across whole
            // laminate
            data.rlaminateStrains[2 * plyNumber][6] =
                1.5*(1.0 - 4.0 * z_current*z_current / thickness / thickness)*
                data.generalizedStrains[6];
            data.rlaminateStrains[2 * plyNumber][7] =
                1.5*(1.0 - 4.0 * z_current*z_current / thickness / thickness)*
                data.generalizedStrains[7];
        } else {
            // constant transverse shear strain dist
            data.rlaminateStrains[2 * plyNumber][6] = data.generalizedStrains[6];
            data.rlaminateStrains[2 * plyNumber][7] = data.generalizedStrains[7];
        }


        // Move to bottom surface of current layer
        z_current += ply_thicknesses[plyNumber];

        // Calculate strains at bottom surface, arranged in columns
        // (element coordinate system)
        data.rlaminateStrains[2 * plyNumber + 1][0] = e_x + z_current*kap_x;
        data.rlaminateStrains[2 * plyNumber + 1][1] = e_y + z_current*kap_y;
        data.rlaminateStrains[2 * plyNumber + 1][2] = e_xy + z_current*kap_xy;

        if (data.parabolic_composite_transverse_shear_strains) {
            data.rlaminateStrains[2 * plyNumber + 1][6] =
                1.5*(1.0 - 4.0 * z_current*z_current / thickness / thickness)*
                data.generalizedStrains[6];
            data.rlaminateStrains[2 * plyNumber + 1][7] =
                1.5*(1.0 - 4.0 * z_current*z_current / thickness / thickness)*
                data.generalizedStrains[7];
        } else {
            data.rlaminateStrains[2 * plyNumber+1][6] = data.generalizedStrains[6];
            data.rlaminateStrains[2 * plyNumber+1][7] = data.generalizedStrains[7];
        }
    }
}

template <bool NLinGeom>
void ShellThickElement3D3N<NLinGeom>::CalculateLaminaStresses(CalculationData& data)
{
    ShellCrossSection::Pointer& section = this->mSections[data.gpIndex];

    // Setup flag to compute ply constitutive matrices
    // (units [Pa] and rotated to element orientation)
    section->SetupGetPlyConstitutiveMatrices();
    CalculateSectionResponse(data);

    // Resize output vector. 2 Surfaces for each ply
    data.rlaminateStresses.resize(2 * section->NumberOfPlies());
    for (unsigned int i = 0; i < 2 * section->NumberOfPlies(); i++) {
        data.rlaminateStresses[i].resize(8, false);
        data.rlaminateStresses[i].clear();
    }

    // Loop over all plies - start from top ply, top surface
    for (unsigned int plyNumber = 0;
            plyNumber < section->NumberOfPlies(); ++plyNumber) {
        // determine stresses at currrent ply, top surface
        // (element coordinate system)
        data.rlaminateStresses[2 * plyNumber] = prod(
                section->GetPlyConstitutiveMatrix(plyNumber),
                data.rlaminateStrains[2 * plyNumber]);

        // determine stresses at currrent ply, bottom surface
        // (element coordinate system)
        data.rlaminateStresses[2 * plyNumber + 1] = prod(
                    section->GetPlyConstitutiveMatrix(plyNumber),
                    data.rlaminateStrains[2 * plyNumber + 1]);
    }
}

template <bool NLinGeom>
double ShellThickElement3D3N<NLinGeom>::CalculateTsaiWuPlaneStress(const CalculationData& data, const Matrix& rLamina_Strengths, const unsigned int& rPly)
{
    // Incoming lamina strengths are organized as follows:
    // Refer to 'shell_cross_section.cpp' for details.
    //
    //    |    T1,        C1,        T2    |
    //    |    C2,        S12,    S13    |
    //    |   S23        0        0    |

    // Convert raw lamina strengths into tsai strengths F_i and F_ij.
    // Refer Reddy (2003) Section 10.9.4 (re-ordered for kratos DOFs).
    // All F_i3 components ignored - thin shell theory.
    //

    // Should be FALSE unless testing against other programs that ignore it.
    bool disable_in_plane_interaction = false;

    // First, F_i
    Vector F_i = Vector(3, 0.0);
    F_i[0] = 1.0 / rLamina_Strengths(0, 0) - 1.0 / rLamina_Strengths(0, 1);
    F_i[1] = 1.0 / rLamina_Strengths(0, 2) - 1.0 / rLamina_Strengths(1, 0);
    F_i[2] = 0.0;

    // Second, F_ij
    Matrix F_ij = Matrix(5, 5, 0.0);
    F_ij.clear();
    F_ij(0, 0) = 1.0 / rLamina_Strengths(0, 0) / rLamina_Strengths(0, 1);    // 11
    F_ij(1, 1) = 1.0 / rLamina_Strengths(0, 2) / rLamina_Strengths(1, 0);    // 22
    F_ij(2, 2) = 1.0 / rLamina_Strengths(1, 1) / rLamina_Strengths(1, 1);    // 12
    F_ij(0, 1) = F_ij(1, 0) = -0.5 / std::sqrt(rLamina_Strengths(0, 0)*rLamina_Strengths(0, 1)*rLamina_Strengths(0, 2)*rLamina_Strengths(1, 0));

    if (disable_in_plane_interaction) {
        F_ij(0, 1) = F_ij(1, 0) = 0.0;
    }

    // Third, addditional transverse shear terms
    F_ij(3, 3) = 1.0 / rLamina_Strengths(1, 2) / rLamina_Strengths(1, 2);    // 13
    F_ij(4, 4) = 1.0 / rLamina_Strengths(2, 0) / rLamina_Strengths(2, 0);    // 23

    // Evaluate Tsai-Wu @ top surface of current layer
    double var_a = 0.0;
    double var_b = 0.0;
    for (SizeType i = 0; i < 3; i++) {
        var_b += F_i[i] * data.rlaminateStresses[2 * rPly][i];
        for (SizeType j = 0; j < 3; j++) {
            var_a += F_ij(i, j)*data.rlaminateStresses[2 * rPly][i] * data.rlaminateStresses[2 * rPly][j];
        }
    }
    var_a += F_ij(3, 3)*data.rlaminateStresses[2 * rPly][6] * data.rlaminateStresses[2 * rPly][6]; // Transverse shear 13
    var_a += F_ij(4, 4)*data.rlaminateStresses[2 * rPly][7] * data.rlaminateStresses[2 * rPly][7]; // Transverse shear 23

    double tsai_reserve_factor_top = (-1.0*var_b + std::sqrt(var_b*var_b + 4.0 * var_a)) / 2.0 / var_a;

    // Evaluate Tsai-Wu @ bottom surface of current layer
    var_a = 0.0;
    var_b = 0.0;
    for (SizeType i = 0; i < 3; i++) {
        var_b += F_i[i] * data.rlaminateStresses[2 * rPly + 1][i];
        for (SizeType j = 0; j < 3; j++) {
            var_a += F_ij(i, j)*data.rlaminateStresses[2 * rPly + 1][i] * data.rlaminateStresses[2 * rPly + 1][j];
        }
    }
    var_a += F_ij(3, 3)*data.rlaminateStresses[2 * rPly + 1][6] * data.rlaminateStresses[2 * rPly + 1][6]; // Transverse shear 13
    var_a += F_ij(4, 4)*data.rlaminateStresses[2 * rPly + 1][7] * data.rlaminateStresses[2 * rPly + 1][7]; // Transverse shear 23

    double tsai_reserve_factor_bottom = (-1.0*var_b + std::sqrt(var_b*var_b + 4.0 * var_a)) / 2.0 / var_a;

    // Return min of both surfaces as the result for the whole ply
    return std::min(tsai_reserve_factor_bottom, tsai_reserve_factor_top);
}

template <bool NLinGeom>
void ShellThickElement3D3N<NLinGeom>::CalculateVonMisesStress(const CalculationData& data, const Variable<double>& rVariable, double& rVon_Mises_Result)
{
    // calc von mises stresses at top, mid and bottom surfaces for
    // thick shell
    double sxx, syy, sxy, sxz, syz;
    double von_mises_top, von_mises_mid, von_mises_bottom;
    // top surface: membrane and +bending contributions
    //                (no transverse shear)
    sxx = data.generalizedStresses[0] + data.generalizedStresses[3];
    syy = data.generalizedStresses[1] + data.generalizedStresses[4];
    sxy = data.generalizedStresses[2] + data.generalizedStresses[5];
    von_mises_top = sxx*sxx - sxx*syy + syy*syy + 3.0*sxy*sxy;

    // mid surface: membrane and transverse shear contributions
    //                (no bending)
    sxx = data.generalizedStresses[0];
    syy = data.generalizedStresses[1];
    sxy = data.generalizedStresses[2];
    sxz = data.generalizedStresses[6];
    syz = data.generalizedStresses[7];
    von_mises_mid = sxx*sxx - sxx*syy + syy*syy +
                    3.0*(sxy*sxy + sxz*sxz + syz*syz);

    // bottom surface:    membrane and -bending contributions
    //                    (no transverse shear)
    sxx = data.generalizedStresses[0] - data.generalizedStresses[3];
    syy = data.generalizedStresses[1] - data.generalizedStresses[4];
    sxy = data.generalizedStresses[2] - data.generalizedStresses[5];
    von_mises_bottom = sxx*sxx - sxx*syy + syy*syy + 3.0*sxy*sxy;



    // Output requested quantity
    if (rVariable == VON_MISES_STRESS_TOP_SURFACE) {
        rVon_Mises_Result = std::sqrt(von_mises_top);
    } else if (rVariable == VON_MISES_STRESS_MIDDLE_SURFACE) {
        rVon_Mises_Result = std::sqrt(von_mises_mid);
    } else if (rVariable == VON_MISES_STRESS_BOTTOM_SURFACE) {
        rVon_Mises_Result = std::sqrt(von_mises_bottom);
    } else if (rVariable == VON_MISES_STRESS) {
        // take the greatest value and output
        rVon_Mises_Result =
            std::sqrt(std::max(von_mises_top,
                               std::max(von_mises_mid, von_mises_bottom)));
    }

}

template <bool NLinGeom>
void ShellThickElement3D3N<NLinGeom>::CalculateShellElementEnergy(const CalculationData& data, const Variable<double>& rVariable, double& rEnergy_Result)
{
    // Energy calcs - these haven't been verified or tested yet.

    // At each Gauss Point the energy of that Gauss Point's weighted area
    // dA*w_i is output. This means that the total energy of the element is
    // the sum of the Gauss Point energies. Accordingly, the total energy of
    // the system is the sum of Gauss Point energies over all elements.

    bool is_fraction_calc = false;
    double totalEnergy = 1.0;

    if (rVariable == SHELL_ELEMENT_MEMBRANE_ENERGY_FRACTION ||
            rVariable == SHELL_ELEMENT_BENDING_ENERGY_FRACTION ||
            rVariable == SHELL_ELEMENT_SHEAR_ENERGY_FRACTION) {
        // need to calculate total energy over current dA first
        totalEnergy = inner_prod(data.generalizedStresses, data.generalizedStrains)*data.TotalArea/3.0;
        is_fraction_calc = true;
    }

    if (rVariable == SHELL_ELEMENT_MEMBRANE_ENERGY || rVariable == SHELL_ELEMENT_MEMBRANE_ENERGY_FRACTION) {
        for (SizeType i = 0; i < 3; i++) {
            rEnergy_Result += data.generalizedStresses[i] * data.generalizedStrains[i] * data.TotalArea / 3.0;
        }

        if (is_fraction_calc) {
            rEnergy_Result /= totalEnergy;
        }
    } else if (rVariable == SHELL_ELEMENT_BENDING_ENERGY || rVariable == SHELL_ELEMENT_BENDING_ENERGY_FRACTION) {
        for (SizeType i = 3; i < 6; i++) {
            rEnergy_Result += data.generalizedStresses[i] * data.generalizedStrains[i] * data.TotalArea / 3.0;
        }

        if (is_fraction_calc) {
            rEnergy_Result /= totalEnergy;
        }
    } else if (rVariable == SHELL_ELEMENT_SHEAR_ENERGY || rVariable == SHELL_ELEMENT_SHEAR_ENERGY_FRACTION) {
        for (SizeType i = 6; i < 8; i++) {
            rEnergy_Result += data.generalizedStresses[i] * data.generalizedStrains[i] * data.TotalArea / 3.0;
        }

        if (is_fraction_calc) {
            rEnergy_Result /= totalEnergy;
        }
    }
}

template <bool NLinGeom>
void ShellThickElement3D3N<NLinGeom>::CheckGeneralizedStressOrStrainOutput(const Variable<Matrix>& rVariable, int& ijob, bool& bGlobal)
{
    if (rVariable == SHELL_STRAIN) {
        ijob = 1;
    } else if (rVariable == SHELL_STRAIN_GLOBAL) {
        ijob = 1;
        bGlobal = true;
    } else if (rVariable == SHELL_CURVATURE) {
        ijob = 2;
    } else if (rVariable == SHELL_CURVATURE_GLOBAL) {
        ijob = 2;
        bGlobal = true;
    } else if (rVariable == SHELL_FORCE) {
        ijob = 3;
    } else if (rVariable == SHELL_FORCE_GLOBAL) {
        ijob = 3;
        bGlobal = true;
    } else if (rVariable == SHELL_MOMENT) {
        ijob = 4;
    } else if (rVariable == SHELL_MOMENT_GLOBAL) {
        ijob = 4;
        bGlobal = true;
    } else if (rVariable == SHELL_STRESS_TOP_SURFACE) {
        ijob = 5;
    } else if (rVariable == SHELL_STRESS_TOP_SURFACE_GLOBAL) {
        ijob = 5;
        bGlobal = true;
    } else if (rVariable == SHELL_STRESS_MIDDLE_SURFACE) {
        ijob = 6;
    } else if (rVariable == SHELL_STRESS_MIDDLE_SURFACE_GLOBAL) {
        ijob = 6;
        bGlobal = true;
    } else if (rVariable == SHELL_STRESS_BOTTOM_SURFACE) {
        ijob = 7;
    } else if (rVariable == SHELL_STRESS_BOTTOM_SURFACE_GLOBAL) {
        ijob = 7;
        bGlobal = true;
    } else if (rVariable == SHELL_ORTHOTROPIC_STRESS_BOTTOM_SURFACE) {
        ijob = 8;
    } else if (rVariable == SHELL_ORTHOTROPIC_STRESS_BOTTOM_SURFACE_GLOBAL) {
        ijob = 8;
        bGlobal = true;
    } else if (rVariable == SHELL_ORTHOTROPIC_STRESS_TOP_SURFACE) {
        ijob = 9;
    } else if (rVariable == SHELL_ORTHOTROPIC_STRESS_TOP_SURFACE_GLOBAL) {
        ijob = 9;
        bGlobal = true;
    } else if (rVariable == SHELL_ORTHOTROPIC_4PLY_THROUGH_THICKNESS) {
        // TESTING VARIABLE
        ijob = 99;
    }
}

template <bool NLinGeom>
void ShellThickElement3D3N<NLinGeom>::DecimalCorrection(Vector& a)
{
    double norm = norm_2(a);
    double tolerance = std::max(norm * 1.0E-12, 1.0E-12);
    for (SizeType i = 0; i < a.size(); i++)
        if (std::abs(a(i)) < tolerance) {
            a(i) = 0.0;
        }
}

template <bool NLinGeom>
void ShellThickElement3D3N<NLinGeom>::SetupOrientationAngles()
{
    if (this->Has(MATERIAL_ORIENTATION_ANGLE)) {
        for (auto it = this->mSections.begin(); it != this->mSections.end(); ++it) {
            (*it)->SetOrientationAngle(this->GetValue(MATERIAL_ORIENTATION_ANGLE));
        }
    } else {
        ShellT3_LocalCoordinateSystem lcs(mpCoordinateTransformation->CreateReferenceCoordinateSystem());

        Vector3Type normal;
        noalias(normal) = lcs.Vz();

        Vector3Type dZ;
        dZ(0) = 0.0;
        dZ(1) = 0.0;
        dZ(2) = 1.0; // for the moment let's take this. But the user can specify its own triad! TODO

        Vector3Type dirX;
        MathUtils<double>::CrossProduct(dirX, dZ, normal);

        // try to normalize the x vector. if it is near zero it means that we need
        // to choose a default one.
        double dirX_norm = dirX(0)*dirX(0) + dirX(1)*dirX(1) + dirX(2)*dirX(2);
        if (dirX_norm < 1.0E-12) {
            dirX(0) = 1.0;
            dirX(1) = 0.0;
            dirX(2) = 0.0;
        } else if (dirX_norm != 1.0) {
            dirX_norm = std::sqrt(dirX_norm);
            dirX /= dirX_norm;
        }

        Vector3Type elem_dirX = lcs.Vx();

        // now calculate the angle between the element x direction and the material x direction.
        Vector3Type& a = elem_dirX;
        Vector3Type& b = dirX;
        double a_dot_b = a(0)*b(0) + a(1)*b(1) + a(2)*b(2);
        if (a_dot_b < -1.0) {
            a_dot_b = -1.0;
        }
        if (a_dot_b > 1.0) {
            a_dot_b = 1.0;
        }
        double angle = std::acos(a_dot_b);

        // if they are not counter-clock-wise, let's change the sign of the angle
        if (angle != 0.0) {
            const MatrixType& R = lcs.Orientation();
            if (dirX(0)*R(1, 0) + dirX(1)*R(1, 1) + dirX(2)*R(1, 2) < 0.0) {
                angle = -angle;
            }
        }

        for (auto it = this->mSections.begin(); it != this->mSections.end(); ++it) {
            (*it)->SetOrientationAngle(angle);
        }
    }
}

template <bool NLinGeom>
void ShellThickElement3D3N<NLinGeom>::CalculateSectionResponse(CalculationData& data)
{
    const array_1d<double, 3>& loc = data.gpLocations[0];
    data.N(0) = 1.0 - loc[1] - loc[2];
    data.N(1) = loc[1];
    data.N(2) = loc[2];

    ShellCrossSection::Pointer& section = this->mSections[0];
    data.SectionParameters.SetShapeFunctionsValues(data.N);
    data.SectionParameters.SetMaterialProperties(GetProperties());

    if (data.ignore_shear_stabilization || data.basicTriCST) {
        //remove already added shear stabilization
        data.shearStabilisation = 1.0;
        data.SectionParameters.SetStenbergShearStabilization(data.shearStabilisation);
        std::cout << "Not applying shear stabilisation to shear part of material matrix!" << std::endl;
    }

    section->CalculateSectionResponse(data.SectionParameters, ConstitutiveLaw::StressMeasure_PK2);
}

template <bool NLinGeom>
void ShellThickElement3D3N<NLinGeom>::InitializeCalculationData(CalculationData& data)
{
    //-------------------------------------
    // Computation of all stuff that remain
    // constant throughout the calculations

    //-------------------------------------
    // geometry data

    const double x12 = data.LCS0.X1() - data.LCS0.X2();
    const double x23 = data.LCS0.X2() - data.LCS0.X3();
    const double x31 = data.LCS0.X3() - data.LCS0.X1();
    const double x21 = -x12;
    const double x32 = -x23;
    const double x13 = -x31;

    const double y12 = data.LCS0.Y1() - data.LCS0.Y2();
    const double y23 = data.LCS0.Y2() - data.LCS0.Y3();
    const double y31 = data.LCS0.Y3() - data.LCS0.Y1();
    const double y21 = -y12;

    const double y13 = -y31;

    const double A = 0.5*(y21*x13 - x21*y13);
    const double A2 = 2.0*A;

    double h = 0.0;
    for (unsigned int i = 0; i < this->mSections.size(); i++) {
        h += this->mSections[i]->GetThickness(GetProperties());
    }
    h /= (double)this->mSections.size();

    data.hMean = h;
    data.TotalArea = A;
    data.dA = A;

    // create the integration point locations
    if (data.gpLocations.size() != 0) {
        data.gpLocations.clear();
    }

    data.gpLocations.resize(this->GetNumberOfGPs());
#ifdef OPT_1_POINT_INTEGRATION
    array_1d<double, 3>& gp0 = data.gpLocations[0];
    gp0[0] = 1.0 / 3.0;
    gp0[1] = 1.0 / 3.0;
    gp0[2] = 1.0 / 3.0;
#else
    array_1d<double, 3>& gp0 = data.gpLocations[0];
    array_1d<double, 3>& gp1 = data.gpLocations[1];
    array_1d<double, 3>& gp2 = data.gpLocations[2];
#ifdef OPT_USES_INTERIOR_GAUSS_POINTS
    gp0[0] = 1.0 / 6.0;
    gp0[1] = 1.0 / 6.0;
    gp0[2] = 2.0 / 3.0;
    gp1[0] = 2.0 / 3.0;
    gp1[1] = 1.0 / 6.0;
    gp1[2] = 1.0 / 6.0;
    gp2[0] = 1.0 / 6.0;
    gp2[1] = 2.0 / 3.0;
    gp2[2] = 1.0 / 6.0;
#else
    gp0[0] = 0.5;
    gp0[1] = 0.5;
    gp0[2] = 0.0;
    gp1[0] = 0.0;
    gp1[1] = 0.5;
    gp1[2] = 0.5;
    gp2[0] = 0.5;
    gp2[1] = 0.0;
    gp2[2] = 0.5;
#endif // OPT_USES_INTERIOR_GAUSS_POINTS

#endif // OPT_1_POINT_INTEGRATION

    // cartesian derivatives
    data.dNxy(0, 0) = (y13 - y12) / A2;
    data.dNxy(0, 1) = (x12 - x13) / A2;
    data.dNxy(1, 0) = -y13 / A2;
    data.dNxy(1, 1) = x13 / A2;
    data.dNxy(2, 0) = y12 / A2;
    data.dNxy(2, 1) = -x12 / A2;

    // ---------------------------------------------------------------------
    // Total Formulation:
    //        as per Efficient Co-Rotational 3-Node Shell Element paper (2016)
    // ---------------------------------------------------------------------

    data.B.clear();

    //Membrane components
    //
    //node 1
    data.B(0, 0) = y23;
    data.B(1, 1) = x32;
    data.B(2, 0) = x32;
    data.B(2, 1) = y23;

    //node 2
    data.B(0, 6) = y31;
    data.B(1, 7) = x13;
    data.B(2, 6) = x13;
    data.B(2, 7) = y31;

    //node 3
    data.B(0, 12) = y12;
    data.B(1, 13) = x21;
    data.B(2, 12) = x21;
    data.B(2, 13) = y12;

    //Bending components
    //
    //node 1
    data.B(3, 4) = y23;
    data.B(4, 3) = -1.0 * x32;
    data.B(5, 3) = -1.0 * y23;
    data.B(5, 4) = x32;

    //node 2
    data.B(3, 10) = y31;
    data.B(4, 9) = -1.0 * x13;
    data.B(5, 9) = -1.0 * y31;
    data.B(5, 10) = x13;

    //node 3
    data.B(3, 16) = y12;
    data.B(4, 15) = -1.0 * x21;
    data.B(5, 15) = -1.0 * y12;
    data.B(5, 16) = x21;

    //Shear components
    //
    if (data.specialDSGc3) {
        // Don't do anything here.
        // The shear contribution will be added with 3GPs later on.
    } else if (data.smoothedDSG) {
        // Use smoothed DSG formulation according to [Nguyen-Thoi et al., 2013]
        std::cout << "Using smoothed DSG" << std::endl;
        CalculateSmoothedDSGBMatrix(data);
    } else if (data.basicTriCST == false) {
        // Use DSG method as per Bletzinger (2000)
        // Entries denoted "altered by -1" are multiplied by -1

        const double a = x21;
        const double b = y21;
        const double c = y31;
        const double d = x31;

        //node 1
        data.B(6, 2) = b - c;
        data.B(6, 4) = A;

        data.B(7, 2) = d - a;
        data.B(7, 3) = -1.0*A;


        //node 2
        data.B(6, 8) = c;
        data.B(6, 9) = -1.0 * b*c / 2.0;
        data.B(6, 10) = a*c / 2.0;

        data.B(7, 8) = -1.0 * d;
        data.B(7, 9) = b*d / 2.0;
        data.B(7, 10) = -1.0 * a*d / 2.0;

        //node 3
        data.B(6, 14) = -1.0 * b;
        data.B(6, 15) = b*c / 2.0;
        data.B(6, 16) = -b*d / 2.0;

        data.B(7, 14) = a;
        data.B(7, 15) = -1.0 * a*c / 2.0;
        data.B(7, 16) = a*d / 2.0;
    } else {
        // Basic CST displacement derived shear
        // strain displacement matrix.
        // Only for testing!
        std::cout << "Using basic CST shear formulation!" << std::endl;
        const Matrix& shapeFunctions =
            GetGeometry().ShapeFunctionsValues(this->mIntegrationMethod);

        //node 1
        data.B(6, 2) = y23;
        data.B(6, 3) = shapeFunctions(0, 0);

        data.B(7, 2) = x32;
        data.B(7, 4) = shapeFunctions(0, 0);

        //node 2
        data.B(6, 8) = y31;
        data.B(6, 9) = shapeFunctions(0, 1);

        data.B(7, 8) = x13;
        data.B(7, 10) = shapeFunctions(0, 1);

        //node 3
        data.B(6, 14) = y12;
        data.B(6, 15) = shapeFunctions(0, 2);

        data.B(7, 14) = x21;
        data.B(7, 16) = shapeFunctions(0, 2);
    }

    //Final multiplication
    data.B /= (A2);

    //determine longest side length (eqn 22) - for shear correction
    Vector P12 = Vector(data.LCS0.P1() - data.LCS0.P2());
    Vector P13 = Vector(data.LCS0.P1() - data.LCS0.P3());
    Vector P23 = Vector(data.LCS0.P2() - data.LCS0.P3());
    data.h_e = std::sqrt(inner_prod(P12, P12));
    double edge_length = std::sqrt(inner_prod(P13, P13));
    if (edge_length > data.h_e) {
        data.h_e = edge_length;
    }
    edge_length = std::sqrt(inner_prod(P23, P23));
    if (edge_length > data.h_e) {
        data.h_e = edge_length;
    }

    // Write Stenberg shear stabilisation coefficient
    data.shearStabilisation = (data.hMean*data.hMean)
                              / (data.hMean*data.hMean + data.alpha*data.h_e*data.h_e);

    //--------------------------------------
    // Calculate material matrices
    //

    //allocate and setup
    data.SectionParameters.SetElementGeometry(GetGeometry());
    data.SectionParameters.SetMaterialProperties(GetProperties());
    data.SectionParameters.SetProcessInfo(data.CurrentProcessInfo);
    data.SectionParameters.SetGeneralizedStrainVector(data.generalizedStrains);
    data.SectionParameters.SetGeneralizedStressVector(data.generalizedStresses);
    data.SectionParameters.SetConstitutiveMatrix(data.D);
    data.SectionParameters.SetShapeFunctionsDerivatives(data.dNxy);
    data.SectionParameters.SetStenbergShearStabilization(data.shearStabilisation);
    Flags& options = data.SectionParameters.GetOptions();
    options.Set(ConstitutiveLaw::COMPUTE_STRESS, data.CalculateRHS);
    options.Set(ConstitutiveLaw::COMPUTE_CONSTITUTIVE_TENSOR,
                data.CalculateLHS);

    //--------------------------------------
    // calculate the displacement vector
    // in global and local coordinate systems

    data.globalDisplacements.clear();
    this->GetValuesVector(data.globalDisplacements);

    data.localDisplacements =
        mpCoordinateTransformation->CalculateLocalDisplacements(
            data.LCS, data.globalDisplacements);
}

template <bool NLinGeom>
void ShellThickElement3D3N<NLinGeom>::CalculateDSGc3Contribution(CalculationData& data, MatrixType& rLeftHandSideMatrix)
{
    std::cout << "DSGc3" << std::endl;

    // choose formulation options
    bool use_pure_bubble_mode = false;
    bool use_no_bubble_mode = true;
    bool use_reconstructed_shear_gaps = false;
    bool use_original_dsg = false;
    bool use_original_dsg_with_bubble = false;

    // Material matrix data.D is already multiplied with A!!!
    data.D *= 2.0; //now data.D is D*detJ

    // Modified B-matrix
    Matrix BSuper = Matrix(2, 9, 0.0);

    // Get geometry data
    const double x1 = data.LCS0.X1();
    const double y1 = data.LCS0.Y1();
    const double x2 = data.LCS0.X2();
    const double y2 = data.LCS0.Y2();
    const double x3 = data.LCS0.X3();
    const double y3 = data.LCS0.Y3();

    // Geometric quantities
    const double a = x2 - x1;
    const double b = y2 - y1;
    const double c = y3 - y1;
    const double d = x3 - x1;

    // Numeric integration
    int numberGPs = 3;
    double integration_weight = 1.0 / 6.0;
    if (use_original_dsg_with_bubble) {
        // use quartic integration
        numberGPs = 7;
    }

    std::vector< array_1d<double, 3> > quarticGPLocations;
    quarticGPLocations.resize(7);
    quarticGPLocations.clear();
    for (SizeType i = 0; i < 7; i++) {
        quarticGPLocations[i].clear();
        quarticGPLocations[i][0] = 0.0;
        quarticGPLocations[i][1] = 0.0;
    }
    Vector quarticGPweights = Vector(7, 0.0);

    quarticGPweights[0] = 1.0 / 40.0;

    quarticGPLocations[1][0] = 0.5;
    quarticGPweights[1] = 1.0 / 15.0;

    quarticGPLocations[2][0] = 1.0;
    quarticGPweights[2] = 1.0 / 40.0;

    quarticGPLocations[3][0] = 0.5;
    quarticGPLocations[3][1] = 0.5;
    quarticGPweights[3] = 1.0 / 15.0;

    quarticGPLocations[4][1] = 1.0;
    quarticGPweights[4] = 1.0 / 40.0;

    quarticGPLocations[5][1] = 0.5;
    quarticGPweights[5] = 1.0 / 15.0;

    quarticGPLocations[6][0] = 0.3;
    quarticGPLocations[6][1] = 0.3;
    quarticGPweights[6] = 9.0 / 40.0;


    //  Integration loop
    double loc1, loc2;
    for (int gauss_point = 0; gauss_point < numberGPs; gauss_point++) {
        if (use_original_dsg_with_bubble) {
            loc1 = quarticGPLocations[gauss_point][0];
            loc2 = quarticGPLocations[gauss_point][1];
        } else {
            loc1 = data.gpLocations[gauss_point][0];
            loc2 = data.gpLocations[gauss_point][1];
        }

        BSuper.clear();

        if (use_pure_bubble_mode) {
            std::cout << "use_pure_bubble_mode" << std::endl;
            // pure bubble mode formulation below with no alterations
            // DOFs are [w1,w2,w3,Rx1,...]
            BSuper(0, 0) = -2.0*b*loc1 + 1.0*b + 2.0*c*loc2 - 1.0*c;
            BSuper(0, 1) = 1.0*b*loc1 - 1.0*c*loc2 + 1.0*c;
            BSuper(0, 2) = 1.0*b*loc1 - 1.0*b - 1.0*c*loc2;
            BSuper(0, 3) = -1.0*b*(1.0*loc1 - 0.5);
            BSuper(0, 4) = 0.5*b*loc1 + 0.5*c*loc2;
            BSuper(0, 5) = -0.5*b*loc1 + 0.5*b + 0.5*c*loc2;
            BSuper(0, 6) = -1.0*c*(1.0*loc2 - 0.5);
            BSuper(0, 7) = 0.5*b*loc1 - 0.5*c*loc2 + 0.5*c;
            BSuper(0, 8) = 0.5*b*loc1 + 0.5*c*loc2;
            BSuper(1, 0) = 2.0*a*loc1 - 1.0*a - 2.0*d*loc2 + 1.0*d;
            BSuper(1, 1) = -1.0*a*loc1 + 1.0*d*loc2 - 1.0*d;
            BSuper(1, 2) = -1.0*a*loc1 + 1.0*a + 1.0*d*loc2;
            BSuper(1, 3) = 1.0*a*(1.0*loc1 - 0.5);
            BSuper(1, 4) = -0.5*a*loc1 - 0.5*d*loc2;
            BSuper(1, 5) = 0.5*a*loc1 - 0.5*a - 0.5*d*loc2;
            BSuper(1, 6) = 1.0*d*(1.0*loc2 - 0.5);
            BSuper(1, 7) = -0.5*a*loc1 + 0.5*d*loc2 - 0.5*d;
            BSuper(1, 8) = -0.5*a*loc1 - 0.5*d*loc2;

            BSuper /= (2.0*data.TotalArea);
        } else if (use_no_bubble_mode) {
            std::cout << "use_no_bubble_mode" << std::endl;
            // pure no bubble mode formulation below with no alterations
            // DOFs are [w1,w2,w3,Rx1,...]

            BSuper(0, 0) = b - c;
            BSuper(0, 1) = c;
            BSuper(0, 2) = -b;
            BSuper(0, 3) = 0.5*(b - c)*(b*loc1 + c*loc2);
            BSuper(0, 4) = -0.5*b*b * loc1 + 0.5*b*c*loc1 - 0.5*b*c*loc2 - 0.5*b*c + 0.5*c*c * loc2;
            BSuper(0, 5) = 0.5*b*b * loc1 - 0.5*b*c*loc1 + 0.5*b*c*loc2 + 0.5*b*c - 0.5*c*c * loc2;
            BSuper(0, 6) = -0.5*a*b*loc1 - 0.5*a*c*loc2 + 0.5*a*c + 0.5*b*d*loc1 - 0.5*b*d + 0.5*c*d*loc2;
            BSuper(0, 7) = -0.5*a*b*loc1 - 0.5*a*c*loc2 + 0.5*a*c + 0.5*b*d*loc1 + 0.5*c*d*loc2;
            BSuper(0, 8) = 0.5*a*b*loc1 + 0.5*a*c*loc2 - 0.5*b*d*loc1 - 0.5*b*d - 0.5*c*d*loc2;
            BSuper(1, 0) = -a + d;
            BSuper(1, 1) = -d;
            BSuper(1, 2) = a;
            BSuper(1, 3) = -0.5*a*b*loc1 + 0.5*a*c*loc1 - 0.5*a*c - 0.5*b*d*loc2 + 0.5*b*d + 0.5*c*d*loc2;
            BSuper(1, 4) = 0.5*a*b*loc1 - 0.5*a*c*loc1 + 0.5*b*d*loc2 + 0.5*b*d - 0.5*c*d*loc2;
            BSuper(1, 5) = -0.5*a*b*loc1 + 0.5*a*c*loc1 - 0.5*a*c - 0.5*b*d*loc2 + 0.5*c*d*loc2;
            BSuper(1, 6) = 0.5*(a - d)*(a*loc1 + d*loc2);
            BSuper(1, 7) = 0.5*a*a * loc1 - 0.5*a*d*loc1 + 0.5*a*d*loc2 - 0.5*a*d - 0.5*d*d * loc2;
            BSuper(1, 8) = -0.5*a*a * loc1 + 0.5*a*d*loc1 - 0.5*a*d*loc2 + 0.5*a*d + 0.5*d*d * loc2;

            BSuper /= (2.0*data.TotalArea);
        } else if (use_reconstructed_shear_gaps) {
            std::cout << "use_reconstructed_shear_gaps" << std::endl;
            // The reconstructed shear gap field is the same for
            // bubble and no bubble modes

            BSuper(0, 0) = b - c;
            BSuper(0, 1) = c;
            BSuper(0, 2) = -b;
            BSuper(0, 3) = -0.5*b*loc1 - 0.5*c*loc2;
            BSuper(0, 4) = -0.5*b*c + 0.5*b*loc1 + 0.5*c*loc2;
            BSuper(0, 5) = 0.5*b*c;
            BSuper(0, 6) = 0.5*a*c - 0.5*b*d - 0.5*b*loc1 - 0.5*c*loc2;
            BSuper(0, 7) = 0.5*a*c;
            BSuper(0, 8) = -0.5*b*d + 0.5*b*loc1 + 0.5*c*loc2;
            BSuper(1, 0) = -a + d;
            BSuper(1, 1) = -d;
            BSuper(1, 2) = a;
            BSuper(1, 3) = -0.5*a*c + 0.5*a*loc1 + 0.5*b*d + 0.5*d*loc2;
            BSuper(1, 4) = -0.5*a*loc1 + 0.5*b*d - 0.5*d*loc2;
            BSuper(1, 5) = -0.5*a*c;
            BSuper(1, 6) = 0.5*a*loc1 + 0.5*d*loc2;
            BSuper(1, 7) = -0.5*a*d;
            BSuper(1, 8) = 0.5*a*d - 0.5*a*loc1 - 0.5*d*loc2;

            BSuper /= (2.0*data.TotalArea);
        } else if (use_original_dsg) {
            std::cout << "use_original_dsg" << std::endl;
            BSuper(0, 0) = 1.0*b - 1.0*c;
            BSuper(0, 1) = c;
            BSuper(0, 2) = -b;
            BSuper(0, 3) = 0;
            BSuper(0, 4) = -0.5*b*c;
            BSuper(0, 5) = 0.5*b*c;
            BSuper(0, 6) = 0.5*a*c - 0.5*b*d;
            BSuper(0, 7) = 0.5*a*c;
            BSuper(0, 8) = -0.5*b*d;
            BSuper(1, 0) = -1.0*a + 1.0*d;
            BSuper(1, 1) = -d;
            BSuper(1, 2) = a;
            BSuper(1, 3) = -0.5*a*c + 0.5*b*d;
            BSuper(1, 4) = 0.5*b*d;
            BSuper(1, 5) = -0.5*a*c;
            BSuper(1, 6) = 0;
            BSuper(1, 7) = -0.5*a*d;
            BSuper(1, 8) = 0.5*a*d;

            BSuper /= (2.0*data.TotalArea);
        } else if (use_original_dsg_with_bubble) {
            std::cout << "use_original_dsg with bubble" << std::endl;

            BSuper(0, 0) = 1.0*b - 1.0*c;
            BSuper(0, 1) = 1.0*c*(1.0);
            BSuper(0, 2) = -1.0*b*(1.0);
            BSuper(0, 3) = 0.0;
            BSuper(0, 4) = -1.0*b*c*(3.0*loc1*loc1 + 12.0*loc1*loc2 - 3.0*loc1 + 3.0*loc2*loc2 - 3.0*loc2 + 0.5);
            BSuper(0, 5) = 1.0*b*c*(3.0*loc1*loc1 + 12.0*loc1*loc2 - 3.0*loc1 + 3.0*loc2*loc2 - 3.0*loc2 + 0.5);
            BSuper(0, 6) = 0.5*a*c - 0.5*b*d;
            BSuper(0, 7) = 6.0*a*c*loc1*loc2 + 3.0*a*c*loc2*loc2 - 3.0*a*c*loc2 + 0.5*a*c + 3.0*b*d*loc1*loc1 + 6.0*b*d*loc1*loc2 - 3.0*b*d*loc1;
            BSuper(0, 8) = -6.0*a*c*loc1*loc2 - 3.0*a*c*loc2*loc2 + 3.0*a*c*loc2 - 3.0*b*d*loc1*loc1 - 6.0*b*d*loc1*loc2 + 3.0*b*d*loc1 - 0.5*b*d;
            BSuper(1, 0) = - 1.0*a + 1.0*d;
            BSuper(1, 1) = -1.0*d*(1.0);
            BSuper(1, 2) = 1.0*a*(1.0);
            BSuper(1, 3) = -0.5*a*c + 0.5*b*d;
            BSuper(1, 4) = 3.0*a*c*loc1*loc1 + 6.0*a*c*loc1*loc2 - 3.0*a*c*loc1 + 6.0*b*d*loc1*loc2 + 3.0*b*d*loc2*loc2 - 3.0*b*d*loc2 + 0.5*b*d;
            BSuper(1, 5) = -3.0*a*c*loc1*loc1 - 6.0*a*c*loc1*loc2 + 3.0*a*c*loc1 - 0.5*a*c - 6.0*b*d*loc1*loc2 - 3.0*b*d*loc2*loc2 + 3.0*b*d*loc2;
            BSuper(1, 6) = 0.0;
            BSuper(1, 7) = -1.0*a*d*(3.0*loc1*loc1 + 12.0*loc1*loc2 - 3.0*loc1 + 3.0*loc2*loc2 - 3.0*loc2 + 0.5);
            BSuper(1, 8) = 1.0*a*d*(3.0*loc1*loc1 + 12.0*loc1*loc2 - 3.0*loc1 + 3.0*loc2*loc2 - 3.0*loc2 + 0.5);

            BSuper /= (2.0*data.TotalArea);

            integration_weight = quarticGPweights[gauss_point];
        }

        //comparison K matrix, in Bletzinger DOF ordering
        //Matrix temp2 = Matrix(prod(trans(BSuper), shearD));
        //shearK += prod(temp2, BSuper);

        data.B.clear();

        // Transfer from Bletzinger B matrix to Kratos B matrix
        // Dofs from [w1, w2, w3, px1, ...] to [w1, px1, py1, w2, ...]
        for (SizeType node = 0; node < 3; node++) {
            data.B(6, 2 + 6 * node) = BSuper(0, node);        // w
            data.B(6, 3 + 6 * node) = BSuper(0, 3 + node);    // phix
            data.B(6, 4 + 6 * node) = BSuper(0, 6 + node);    // phiy

            data.B(7, 2 + 6 * node) = BSuper(1, node);        // w
            data.B(7, 3 + 6 * node) = BSuper(1, 3 + node);    // phix
            data.B(7, 4 + 6 * node) = BSuper(1, 6 + node);    // phiy
        }
        // Add to stiffness matrix
        Matrix temp = Matrix(prod(trans(data.B), data.D*integration_weight));
        rLeftHandSideMatrix += prod(temp, data.B);
    }
}

template <bool NLinGeom>
void ShellThickElement3D3N<NLinGeom>::CalculateSmoothedDSGBMatrix(CalculationData& data)
{
    // Use smoothed DSG formulation according to [Nguyen-Thoi et al., 2013]
    //

    //meta-triangle centre coords
    const double x0 = (data.LCS0.X1() + data.LCS0.X2() + data.LCS0.X3()) / 3.0;
    const double y0 = (data.LCS0.Y1() + data.LCS0.Y2() + data.LCS0.Y3()) / 3.0;


    // Assemble sub triangle coords
    std::vector<Vector3> subTriangleXCoords = std::vector<Vector3>(3);
    std::vector<Vector3> subTriangleYCoords = std::vector<Vector3>(3);
    for (SizeType i = 0; i < 3; i++) {
        subTriangleXCoords[i].clear();
        subTriangleYCoords[i].clear();
        subTriangleXCoords[i][0] = x0;
        subTriangleYCoords[i][0] = y0;
    }
    subTriangleXCoords[0][1] = data.LCS0.X1(); //subtri_1 = 0, 1, 2
    subTriangleXCoords[0][2] = data.LCS0.X2();
    subTriangleYCoords[0][1] = data.LCS0.Y1();
    subTriangleYCoords[0][2] = data.LCS0.Y2();

    subTriangleXCoords[1][1] = data.LCS0.X2(); //subtri_2 = 0, 2, 3
    subTriangleXCoords[1][2] = data.LCS0.X3();
    subTriangleYCoords[1][1] = data.LCS0.Y2();
    subTriangleYCoords[1][2] = data.LCS0.Y3();

    subTriangleXCoords[2][1] = data.LCS0.X3(); //subtri_3 = 0, 3, 1
    subTriangleXCoords[2][2] = data.LCS0.X1();
    subTriangleYCoords[2][1] = data.LCS0.Y3();
    subTriangleYCoords[2][2] = data.LCS0.Y1();


    // The mapping controls how the nodally grouped entries of the virgin
    // sub-triangle B matrices are added to the meta-triangle shear B matrix
    std::vector<Vector3> matrixMapping = std::vector<Vector3>(3);
    matrixMapping[0][0] = 2; // node number, not index (number = index + 1)
    matrixMapping[0][1] = 3;
    matrixMapping[0][2] = 9; // signify no addition contribution needed

    matrixMapping[1][0] = 9;
    matrixMapping[1][1] = 2;
    matrixMapping[1][2] = 3;

    matrixMapping[2][0] = 3;
    matrixMapping[2][1] = 9;
    matrixMapping[2][2] = 2;


    // Setup variables
    Matrix smoothedShearMatrix = Matrix(2, 18, 0.0);
    Matrix virginSubTriangleShearMatrix = Matrix(2, 18, 0.0);
    Matrix convertedSubTriangleShearMatrix = Matrix(2, 18, 0.0);
    double a, b, c, d, subTriangleArea;


    // Loop over all sub triangles
    for (SizeType subTriangle = 0; subTriangle < 3; subTriangle++) {
        a = subTriangleXCoords[subTriangle][1] - subTriangleXCoords[subTriangle][0]; //x21
        b = subTriangleYCoords[subTriangle][1] - subTriangleYCoords[subTriangle][0]; //y21
        c = subTriangleYCoords[subTriangle][2] - subTriangleYCoords[subTriangle][0]; //y31
        d = subTriangleXCoords[subTriangle][2] - subTriangleXCoords[subTriangle][0]; //x31
        subTriangleArea = 0.5*(a*c - b*d);


        // Calculate the DSG shear B matrix for only the current subtriangle
        virginSubTriangleShearMatrix.clear();
        CalculateDSGShearBMatrix(virginSubTriangleShearMatrix, a, b, c, d, subTriangleArea);


        // Setup matrix to store shear B converted from subtriangle DOFs to
        // meta-triangle DOFs
        convertedSubTriangleShearMatrix.clear();


        // Express the subtriangle B matrix in terms of the 3 meta-triangle
        // nodes
        for (SizeType metaNode = 0; metaNode < 3; metaNode++) {
            for (SizeType row = 0; row < 2; row++) {
                for (SizeType col = 0; col < 6; col++) {
                    // add in B_0 / 3.0 for all nodes in B matrix
                    convertedSubTriangleShearMatrix(row, metaNode * 6 + col) += virginSubTriangleShearMatrix(row, col) / 3.0;
                }
            }

            if (matrixMapping[subTriangle][metaNode] == 9) {
                // centre point entry. do nothing, entries already covered
                // by operation above
            } else {
                // add in new entries
                for (SizeType row = 0; row < 2; row++) {
                    for (SizeType col = 0; col < 6; col++) {
                        convertedSubTriangleShearMatrix(row, metaNode * 6 + col) += virginSubTriangleShearMatrix(row, 6*(matrixMapping[subTriangle][metaNode] - 1) + col);
                    }
                }
            }
        }

        // Add subtriangle contribution to overall meta-triangle B matrix
        smoothedShearMatrix += (convertedSubTriangleShearMatrix * subTriangleArea);
    }


    // Smooth by averaging over area
    smoothedShearMatrix /= data.TotalArea;
    smoothedShearMatrix *= (2.0*data.TotalArea); // to nullify data.B/=2A in main pipeline

    // copy over entries to main B matrix
    for (SizeType row = 0; row < 2; row++) {
        for (SizeType col = 0; col < 18; col++) {
            data.B(row + 6, col) = smoothedShearMatrix(row, col);
        }
    }
}

template <bool NLinGeom>
void ShellThickElement3D3N<NLinGeom>::CalculateDSGShearBMatrix(Matrix& shearBMatrix,const double& a, const double& b, const double& c, const double& d, const double& A)
{
    //node 1
    shearBMatrix(0, 2) = b - c;
    shearBMatrix(0, 4) = A;

    shearBMatrix(1, 2) = d - a;
    shearBMatrix(1, 3) = -1.0*A;

    //node 2
    shearBMatrix(0, 8) = c;
    shearBMatrix(0, 9) = -1.0 * b*c / 2.0;
    shearBMatrix(0, 10) = a*c / 2.0;

    shearBMatrix(1, 8) = -1.0 * d;
    shearBMatrix(1, 9) = b*d / 2.0;
    shearBMatrix(1, 10) = -1.0 * a*d / 2.0;

    //node 3
    shearBMatrix(0, 14) = -1.0 * b;
    shearBMatrix(0, 15) = b*c / 2.0;
    shearBMatrix(0, 16) = -b*d / 2.0;

    shearBMatrix(1, 14) = a;
    shearBMatrix(1, 15) = -1.0 * a*c / 2.0;
    shearBMatrix(1, 16) = a*d / 2.0;

    shearBMatrix /= (2.0*A);
}

template <bool NLinGeom>
void ShellThickElement3D3N<NLinGeom>::AddBodyForces(CalculationData& data, VectorType& rRightHandSideVector)
{
    // This is hardcoded to use 1 gauss point, despite the declared def
    // using 3 gps.
    const GeometryType& geom = GetGeometry();

    // Get shape functions
#ifdef OPT_USES_INTERIOR_GAUSS_POINTS
    const Matrix& N = GetGeometry().ShapeFunctionsValues(this->mIntegrationMethod);
#else
    // Disabled to use 1 gp below
    /*
    Matrix N(3, 3);
    for (unsigned int igauss = 0; igauss < mNumGPs; igauss++)
    {
        const array_1d<double, 3>& loc = data.gpLocations[igauss];
        N(igauss, 0) = 1.0 - loc[1] - loc[2];
        N(igauss, 1) = loc[1];
        N(igauss, 2) = loc[2];
    }
    */
    // 1 gp used!
    Matrix N(1, 3);
    N(0, 0) = 1.0 / 3.0;
    N(0, 1) = 1.0 / 3.0;
    N(0, 2) = 1.0 / 3.0;

#endif // !OPT_USES_INTERIOR_GAUSS_POINTS

    // auxiliary
    array_1d<double, 3> bf;

    // gauss loop to integrate the external force vector
    //for (unsigned int igauss = 0; igauss < mNumGPs; igauss++)
    for (unsigned int igauss = 0; igauss < 1; igauss++) {
        // get mass per unit area
        double mass_per_unit_area = this->mSections[igauss]->CalculateMassPerUnitArea(GetProperties());

        // interpolate nodal volume accelerations to this gauss point
        // and obtain the body force vector
        bf.clear();
        for (unsigned int inode = 0; inode < 3; inode++) {
            if (geom[inode].SolutionStepsDataHas(VOLUME_ACCELERATION)) {
                bf += N(igauss, inode) * geom[inode].FastGetSolutionStepValue(VOLUME_ACCELERATION);
            }
        }
        bf *= (mass_per_unit_area * data.dA);

        // add it to the RHS vector
        for (unsigned int inode = 0; inode < 3; inode++) {
            unsigned int index = inode * 6;
            double iN = N(igauss, inode);
            rRightHandSideVector[index + 0] += iN * bf[0];
            rRightHandSideVector[index + 1] += iN * bf[1];
            rRightHandSideVector[index + 2] += iN * bf[2];
        }
    }
}

template <bool NLinGeom>
void ShellThickElement3D3N<NLinGeom>::CalculateAll(MatrixType& rLeftHandSideMatrix,
        VectorType& rRightHandSideVector,
        const ProcessInfo& rCurrentProcessInfo,
        const bool CalculateStiffnessMatrixFlag,
        const bool CalculateResidualVectorFlag)
{
    KRATOS_TRY
    // Resize the Left Hand Side if necessary,
    // and initialize it to Zero

    if ((rLeftHandSideMatrix.size1() != 18) || (rLeftHandSideMatrix.size2() != 18)) {
        rLeftHandSideMatrix.resize(18, 18, false);
    }
    noalias(rLeftHandSideMatrix) = ZeroMatrix(18, 18);

    // Resize the Right Hand Side if necessary,
    // and initialize it to Zero

    if (rRightHandSideVector.size() != 18) {
        rRightHandSideVector.resize(18, false);
    }
    noalias(rRightHandSideVector) = ZeroVector(18);

    // Initialize common calculation variables
    CalculationData data(mpCoordinateTransformation, rCurrentProcessInfo);
    data.CalculateLHS = CalculateStiffnessMatrixFlag;
    data.CalculateRHS = CalculateResidualVectorFlag;
    InitializeCalculationData(data);
    CalculateSectionResponse(data);

    // Calculate element stiffness
    Matrix BTD = Matrix(18, 8, 0.0);
    data.D *= data.TotalArea;
    BTD = prod(trans(data.B), data.D);
    noalias(rLeftHandSideMatrix) += prod(BTD, data.B);
    if (data.specialDSGc3) {
        CalculateDSGc3Contribution(data, rLeftHandSideMatrix);
    }

    //add in z_rot artificial stiffness
    double z_rot_multiplier = 0.001;
    double max_stiff = 0.0; //max diagonal stiffness
    for (int i = 0; i < 18; i++) {
        if (rLeftHandSideMatrix(i, i) > max_stiff) {
            max_stiff = rLeftHandSideMatrix(i, i);
        }
    }
    for (int i = 0; i < 3; i++) {
        rLeftHandSideMatrix(6 * i + 5, 6 * i + 5) =
            z_rot_multiplier*max_stiff;
    }

    // Add RHS term
    rRightHandSideVector -= prod(rLeftHandSideMatrix, data.localDisplacements);

    // Let the CoordinateTransformation finalize the calculation.
    // This will handle the transformation of the local matrices/vectors to
    // the global coordinate system.
    mpCoordinateTransformation->FinalizeCalculations(data.LCS,
            data.globalDisplacements,
            data.localDisplacements,
            rLeftHandSideMatrix,
            rRightHandSideVector,
            CalculateResidualVectorFlag,
            CalculateStiffnessMatrixFlag);

    // Add body forces contributions. This doesn't depend on the coordinate system
    AddBodyForces(data, rRightHandSideVector);
    KRATOS_CATCH("")
}

template <bool NLinGeom>
bool ShellThickElement3D3N<NLinGeom>::TryCalculateOnIntegrationPoints_GeneralizedStrainsOrStresses(const Variable<Matrix>& rVariable,
        std::vector<Matrix>& rValues,
        const ProcessInfo& rCurrentProcessInfo)
{
    // Check the required output
    int ijob = 0;
    bool bGlobal = false;
    CheckGeneralizedStressOrStrainOutput(rVariable, ijob, bGlobal);

    // quick return
    if (ijob == 0) {
        return false;
    }

    const SizeType num_gps = this->GetNumberOfGPs();

    // resize output
    if (rValues.size() != num_gps) {
        rValues.resize(num_gps);
    }

    // Just to store the rotation matrix for visualization purposes
    Matrix R(8, 8);
    Matrix aux33(3, 3);

    // Initialize common calculation variables
    CalculationData data(mpCoordinateTransformation, rCurrentProcessInfo);
    if (ijob > 2) {
        data.CalculateLHS = true; // calc constitutive mat for forces/moments
    } else {
        data.CalculateLHS = false;
    }
    data.CalculateRHS = true;
    InitializeCalculationData(data);

    // Get the current displacements in global coordinate system and
    // transform to reference local system
    ShellT3_LocalCoordinateSystem referenceCoordinateSystem(
        mpCoordinateTransformation->CreateReferenceCoordinateSystem());
    MatrixType Rdisp(18, 18);
    referenceCoordinateSystem.ComputeTotalRotationMatrix(Rdisp);
    data.localDisplacements = prod(Rdisp, data.globalDisplacements);

    // set the current integration point index
    data.gpIndex = 0;
    ShellCrossSection::Pointer& section = this->mSections[0];

    // compute strains
    noalias(data.generalizedStrains) = prod(data.B, data.localDisplacements);

    //compute forces
    if (ijob > 2) {
        if (ijob > 7) {
            //Calculate lamina stresses
            CalculateLaminaStrains(data);
            CalculateLaminaStresses(data);
        } else {
            CalculateSectionResponse(data);

            if (ijob > 4) {
                // Compute stresses for isotropic materials
                CalculateStressesFromForceResultants(data.generalizedStresses,
                                                     section->GetThickness(GetProperties()));
            }
        }
        DecimalCorrection(data.generalizedStresses);
    }

    // adjust output
    DecimalCorrection(data.generalizedStrains);

    // store the results, but first rotate them back to the section
    // coordinate system. we want to visualize the results in that system not
    // in the element one!
    if (section->GetOrientationAngle() != 0.0 && !bGlobal) {
        if (ijob > 7) {
            section->GetRotationMatrixForGeneralizedStresses(-(section->GetOrientationAngle()), R);
            for (unsigned int i = 0; i < data.rlaminateStresses.size(); i++) {
                data.rlaminateStresses[i] = prod(R, data.rlaminateStresses[i]);
            }

            section->GetRotationMatrixForGeneralizedStrains(-(section->GetOrientationAngle()), R);
            for (unsigned int i = 0; i < data.rlaminateStrains.size(); i++) {
                data.rlaminateStrains[i] = prod(R, data.rlaminateStrains[i]);
            }
        } else if (ijob > 2) {
            section->GetRotationMatrixForGeneralizedStresses(-(section->GetOrientationAngle()), R);
            data.generalizedStresses = prod(R, data.generalizedStresses);
        } else {
            section->GetRotationMatrixForGeneralizedStrains(-(section->GetOrientationAngle()), R);
            data.generalizedStrains = prod(R, data.generalizedStrains);
        }
    }

    // Gauss Loop.

    for (SizeType i = 0; i < num_gps; i++) {
        // save results
        Matrix& iValue = rValues[i];
        if (iValue.size1() != 3 || iValue.size2() != 3) {
            iValue.resize(3, 3, false);
        }

        if (ijob == 1) { // strains
            iValue(0, 0) = data.generalizedStrains(0);
            iValue(1, 1) = data.generalizedStrains(1);
            iValue(2, 2) = 0.0;
            iValue(0, 1) = iValue(1, 0) = 0.5 * data.generalizedStrains(2);
            iValue(0, 2) = iValue(2, 0) = 0.5 * data.generalizedStrains(7);
            iValue(1, 2) = iValue(2, 1) = 0.5 * data.generalizedStrains(6);
        } else if (ijob == 2) { // curvatures
            iValue(0, 0) = data.generalizedStrains(3);
            iValue(1, 1) = data.generalizedStrains(4);
            iValue(2, 2) = 0.0;
            iValue(0, 1) = iValue(1, 0) = 0.5 * data.generalizedStrains(5);
            iValue(0, 2) = iValue(2, 0) = 0.0;
            iValue(1, 2) = iValue(2, 1) = 0.0;
        } else if (ijob == 3) { // forces
            iValue(0, 0) = data.generalizedStresses(0);
            iValue(1, 1) = data.generalizedStresses(1);
            iValue(2, 2) = 0.0;
            iValue(0, 1) = iValue(1, 0) = data.generalizedStresses(2);
            iValue(0, 2) = iValue(2, 0) = data.generalizedStresses(7);
            iValue(1, 2) = iValue(2, 1) = data.generalizedStresses(6);
        } else if (ijob == 4) { // moments
            iValue(0, 0) = data.generalizedStresses(3);
            iValue(1, 1) = data.generalizedStresses(4);
            iValue(2, 2) = 0.0;
            iValue(0, 1) = iValue(1, 0) = data.generalizedStresses(5);
            iValue(0, 2) = iValue(2, 0) = 0.0;
            iValue(1, 2) = iValue(2, 1) = 0.0;
        } else if (ijob == 5) { // SHELL_STRESS_TOP_SURFACE
            iValue(0, 0) = data.generalizedStresses(0) +
                           data.generalizedStresses(3);
            iValue(1, 1) = data.generalizedStresses(1) +
                           data.generalizedStresses(4);
            iValue(2, 2) = 0.0;
            iValue(0, 1) = iValue(1, 0) = data.generalizedStresses[2] +
                                          data.generalizedStresses[5];
            iValue(0, 2) = iValue(2, 0) = 0.0;
            iValue(1, 2) = iValue(2, 1) = 0.0;
        } else if (ijob == 6) { // SHELL_STRESS_MIDDLE_SURFACE
            iValue(0, 0) = data.generalizedStresses(0);
            iValue(1, 1) = data.generalizedStresses(1);
            iValue(2, 2) = 0.0;
            iValue(0, 1) = iValue(1, 0) = data.generalizedStresses[2];
            iValue(0, 2) = iValue(2, 0) = data.generalizedStresses[6];
            iValue(1, 2) = iValue(2, 1) = data.generalizedStresses[7];
        } else if (ijob == 7) { // SHELL_STRESS_BOTTOM_SURFACE
            iValue(0, 0) = data.generalizedStresses(0) -
                           data.generalizedStresses(3);
            iValue(1, 1) = data.generalizedStresses(1) -
                           data.generalizedStresses(4);
            iValue(2, 2) = 0.0;
            iValue(0, 1) = iValue(1, 0) = data.generalizedStresses[2] -
                                          data.generalizedStresses[5];
            iValue(0, 2) = iValue(2, 0) = 0.0;
            iValue(1, 2) = iValue(2, 1) = 0.0;
        } else if (ijob == 8) { // SHELL_ORTHOTROPIC_STRESS_BOTTOM_SURFACE
            iValue(0, 0) =
                data.rlaminateStresses[data.rlaminateStresses.size() - 1][0];
            iValue(1, 1) =
                data.rlaminateStresses[data.rlaminateStresses.size() - 1][1];
            iValue(2, 2) = 0.0;
            iValue(0, 1) = iValue(1, 0) =
                               data.rlaminateStresses[data.rlaminateStresses.size() - 1][2];
            iValue(0, 2) = iValue(2, 0) =
                               data.rlaminateStresses[data.rlaminateStresses.size() - 1][6];
            iValue(1, 2) = iValue(2, 1) =
                               data.rlaminateStresses[data.rlaminateStresses.size() - 1][7];
        } else if (ijob == 9) { // SHELL_ORTHOTROPIC_STRESS_TOP_SURFACE
            iValue(0, 0) = data.rlaminateStresses[0][0];
            iValue(1, 1) = data.rlaminateStresses[0][1];
            iValue(2, 2) = 0.0;
            iValue(0, 1) = iValue(1, 0) = data.rlaminateStresses[0][2];
            iValue(0, 2) = iValue(2, 0) = data.rlaminateStresses[0][6];
            iValue(1, 2) = iValue(2, 1) = data.rlaminateStresses[0][7];
        } else if (ijob == 99) { // SHELL_ORTHOTROPIC_4PLY_THROUGH_THICKNESS
            // Testing variable to get lamina stress/strain values
            // on each surface of a 4 ply laminate

            int surface = 0; // start from top ply top surface
            // Output global results sequentially
            for (SizeType row = 0; row < 3; row++) {
                for (SizeType col = 0; col < 3; col++) {
                    if (surface > 7) {
                        iValue(row, col) = 0.0;
                    } else {
                        iValue(row, col) = data.rlaminateStrains[surface][6];
                    }
                    surface++;
                }
            }


            bool tsai_wu_thru_output = false;
            if (tsai_wu_thru_output) {
                std::vector<Matrix> Laminae_Strengths =
                    std::vector<Matrix>(section->NumberOfPlies());
                for (unsigned int ply = 0; ply < section->NumberOfPlies(); ply++) {
                    Laminae_Strengths[ply].resize(3, 3, 0.0);
                    Laminae_Strengths[ply].clear();
                }
                const PropertiesType& props = GetProperties();
                section->GetLaminaeStrengths(Laminae_Strengths, props);
                Vector ply_orientation(section->NumberOfPlies());
                section->GetLaminaeOrientation(props, ply_orientation);

                CalculateLaminaStrains(data);
                CalculateLaminaStresses(data);

                // Rotate lamina stress from section CS
                // to lamina angle to lamina material principal directions
                for (unsigned int ply = 0; ply < section->NumberOfPlies(); ply++) {
                    double total_rotation = -ply_orientation[ply] - (section->GetOrientationAngle()); // already rotated to section CS
                    section->GetRotationMatrixForGeneralizedStresses(total_rotation, R);
                    //top surface of current ply
                    data.rlaminateStresses[2 * ply] = prod(R, data.rlaminateStresses[2 * ply]);
                    //bottom surface of current ply
                    data.rlaminateStresses[2 * ply + 1] = prod(R, data.rlaminateStresses[2 * ply + 1]);
                }

                // Calculate Tsai-Wu criterion for each ply
                Vector tsai_output = Vector(9, 0.0);
                tsai_output.clear();
                double temp_tsai_wu = 0.0;
                for (unsigned int ply = 0; ply < section->NumberOfPlies(); ply++) {
                    Vector lamina_stress_top = Vector(data.rlaminateStresses[2 * ply]);
                    Vector lamina_stress_bottom = Vector(data.rlaminateStresses[2 * ply + 1]);

                    // top surface
                    data.rlaminateStresses[2 * ply + 1] = Vector(lamina_stress_top);
                    temp_tsai_wu = CalculateTsaiWuPlaneStress(data, Laminae_Strengths[ply], ply);
                    tsai_output[2 * ply] = temp_tsai_wu;

                    // bottom surface
                    data.rlaminateStresses[2 * ply] = Vector(lamina_stress_bottom);
                    data.rlaminateStresses[2 * ply + 1] = Vector(lamina_stress_bottom);
                    temp_tsai_wu = CalculateTsaiWuPlaneStress(data, Laminae_Strengths[ply], ply);
                    tsai_output[2 * ply + 1] = temp_tsai_wu;
                }

                //dump into results

                int surface1 = 0; // start from top ply top surface
                // Output global results sequentially
                for (SizeType row = 0; row < 3; row++) {
                    for (SizeType col = 0; col < 3; col++) {
                        if (surface1 > 7) {
                            iValue(row, col) = 0.0;
                        } else {
                            iValue(row, col) = tsai_output[surface1];
                        }
                        surface1++;
                    }
                }

            } // tsai wu output
        }

        // if requested, rotate the results in the global coordinate system
        if (bGlobal) {
            const Matrix& RG = data.LCS.Orientation();
            noalias(aux33) = prod(trans(RG), iValue);
            noalias(iValue) = prod(aux33, RG);
        }
    }

    OPT_INTERPOLATE_RESULTS_TO_STANDARD_GAUSS_POINTS(rValues);
    return true;
}

template <bool NLinGeom>
ShellCrossSection::SectionBehaviorType ShellThickElement3D3N<NLinGeom>::GetSectionBehavior() const
{
    return ShellCrossSection::Thick;
}

// =====================================================================================
//
// Class ShellThickElement3D3N - Serialization
//
// =====================================================================================

template <bool NLinGeom>
void ShellThickElement3D3N<NLinGeom>::save(Serializer& rSerializer) const
{
    KRATOS_SERIALIZE_SAVE_BASE_CLASS(rSerializer, BaseType);
    bool is_corotational = (nullptr != dynamic_cast<ShellT3_CorotationalCoordinateTransformation*>(mpCoordinateTransformation.get()));
    rSerializer.save("is_corotational", is_corotational);
    rSerializer.save("CTr", *mpCoordinateTransformation);
}

template <bool NLinGeom>
void ShellThickElement3D3N<NLinGeom>::load(Serializer& rSerializer)
{
    KRATOS_SERIALIZE_LOAD_BASE_CLASS(rSerializer, BaseType);
    bool is_corotational;
    rSerializer.load("is_corotational", is_corotational);
    if (is_corotational) {
        mpCoordinateTransformation = Kratos::make_shared<ShellT3_CorotationalCoordinateTransformation>(this->pGetGeometry());
    } else {
        mpCoordinateTransformation = Kratos::make_shared<ShellT3_CoordinateTransformation>(this->pGetGeometry());
    }
    rSerializer.load("CTr", *mpCoordinateTransformation);
}

template class ShellThickElement3D3N<true>;  // non-linear aka corotational

} // namespace Kratos<|MERGE_RESOLUTION|>--- conflicted
+++ resolved
@@ -122,17 +122,7 @@
 {
 }
 
-<<<<<<< HEAD
-template <bool NLinGeom>
-ShellThickElement3D3N<NLinGeom>::~ShellThickElement3D3N()
-{
-}
-
-template <bool NLinGeom>
-Element::Pointer ShellThickElement3D3N<NLinGeom>::Create(IndexType NewId,
-=======
 Element::Pointer ShellThickElement3D3N::Create(IndexType NewId,
->>>>>>> 67e0d268
         NodesArrayType const& ThisNodes,
         PropertiesType::Pointer pProperties) const
 {
