// KRATOS  ___|  |                   |                   |
//       \___ \  __|  __| |   |  __| __| |   |  __| _` | |
//             | |   |    |   | (    |   |   | |   (   | |
//       _____/ \__|_|   \__,_|\___|\__|\__,_|_|  \__,_|_| MECHANICS
//
//  License:		 BSD License
//					 license: structural_mechanics_application/license.txt
//
//  Main authors:    Massimo Petracca
//

#if !defined(SHELL_THIN_ELEMENT_3D3N_H_INCLUDED )
#define  SHELL_THIN_ELEMENT_3D3N_H_INCLUDED


// System includes

// External includes

// Project includes
#include "custom_elements/base_shell_element.h"
#include "custom_utilities/shellt3_corotational_coordinate_transformation.hpp"
#include "custom_utilities/shellt3_local_coordinate_system.hpp"

namespace Kratos
{
///@name Kratos Globals
///@{
///@}

///@name Type Definitions
///@{
///@}

///@name  Enum's
///@{
///@}

///@name  Functions
///@{
///@}

///@name Kratos Classes
///@{

/** \brief ShellThinElement3D3N
 *
 * This element represents a 3-node Shell element
 * based on the Assumed Natural DEviatoric Strain (ANDES) by Felippa.
 * This element is formulated for small strains,
 * but can be used in Geometrically nonlinear problems
 * involving large displacements and rotations
 * using a Corotational Coordinate Transformation.
 * Material nonlinearity is handled by means of the cross section object.
 */

<<<<<<< HEAD
template <bool NLinGeom>
class KRATOS_API(STRUCTURAL_MECHANICS_APPLICATION) ShellThinElement3D3N : public BaseShellElement<std::conditional<NLinGeom,
        ShellT3_CorotationalCoordinateTransformation,
        ShellT3_CoordinateTransformation>>
=======
class KRATOS_API(STRUCTURAL_MECHANICS_APPLICATION) ShellThinElement3D3N : public BaseShellElement<ShellT3_CoordinateTransformation> // template arg is not yet used
>>>>>>> 67e0d268
{
public:

    ///@name Type Definitions
    ///@{

    KRATOS_CLASS_INTRUSIVE_POINTER_DEFINITION(ShellThinElement3D3N);

    using BaseType = BaseShellElement<std::conditional<NLinGeom,
        ShellT3_CorotationalCoordinateTransformation,
        ShellT3_CoordinateTransformation>>;

    typedef ShellT3_CoordinateTransformation CoordinateTransformationBaseType;

    typedef Kratos::shared_ptr<CoordinateTransformationBaseType> CoordinateTransformationBasePointerType;

    typedef array_1d<double, 3> Vector3Type;

    typedef Quaternion<double> QuaternionType;

    using GeometryType = Element::GeometryType;

    using PropertiesType = Element::PropertiesType;

    using NodesArrayType = Element::NodesArrayType;

    using MatrixType = Element::MatrixType;

    using VectorType = Element::VectorType;

    using SizeType = Element::SizeType;

    using Element::GetGeometry;

    using Element::GetProperties;

    ///@}

    ///@name Classes
    ///@{

    // TODO: Add Calulation Data

    ///@}

    ///@name Life Cycle
    ///@{

    ShellThinElement3D3N(IndexType NewId,
                         GeometryType::Pointer pGeometry);

    ShellThinElement3D3N(IndexType NewId,
                         GeometryType::Pointer pGeometry,
                         PropertiesType::Pointer pProperties);

    ShellThinElement3D3N(IndexType NewId,
                         GeometryType::Pointer pGeometry,
                         PropertiesType::Pointer pProperties,
                         CoordinateTransformationBasePointerType pCoordinateTransformation);

    ~ShellThinElement3D3N() override = default;

    ///@}

    ///@name Operations
    ///@{

    // Basic

    /**
     * @brief Creates a new element
     * @param NewId The Id of the new created element
     * @param pGeom The pointer to the geometry of the element
     * @param pProperties The pointer to property
     * @return The pointer to the created element
     */
    Element::Pointer Create(
        IndexType NewId,
        GeometryType::Pointer pGeom,
        PropertiesType::Pointer pProperties
    ) const override;

    /**
     * @brief Creates a new element
     * @param NewId The Id of the new created element
     * @param ThisNodes The array containing nodes
     * @param pProperties The pointer to property
     * @return The pointer to the created element
     */
    Element::Pointer Create(
        IndexType NewId,
        NodesArrayType const& ThisNodes,
        PropertiesType::Pointer pProperties
    ) const override;

    void Initialize(const ProcessInfo& rCurrentProcessInfo) override;

    void InitializeNonLinearIteration(const ProcessInfo& rCurrentProcessInfo) override;

    void FinalizeNonLinearIteration(const ProcessInfo& rCurrentProcessInfo) override;

    void InitializeSolutionStep(const ProcessInfo& rCurrentProcessInfo) override;

    void FinalizeSolutionStep(const ProcessInfo& rCurrentProcessInfo) override;

    void CalculateMassMatrix(MatrixType& rMassMatrix, const ProcessInfo& rCurrentProcessInfo) override;

    // More results calculation on integration points to interface with python
    void CalculateOnIntegrationPoints(const Variable<double>& rVariable,
                                      std::vector<double>& rOutput, const ProcessInfo& rCurrentProcessInfo) override;

    void CalculateOnIntegrationPoints(const Variable<Matrix>& rVariable,
                                      std::vector<Matrix>& rOutput, const ProcessInfo& rCurrentProcessInfo) override;

    void CalculateOnIntegrationPoints(const Variable<array_1d<double,
                                      3> >& rVariable, std::vector<array_1d<double, 3> >& rOutput,
                                      const ProcessInfo& rCurrentProcessInfo) override;

    // Calculate functions
    void Calculate(const Variable<Matrix >& rVariable,
                   Matrix& Output,
                   const ProcessInfo& rCurrentProcessInfo) override;

    ///@}

    ///@name Public specialized Access - Temporary
    ///@{


    ///@}

protected:

    ///@name Protected Lyfe Cycle
    ///@{

    /**
     * Protected empty constructor
     */
    ShellThinElement3D3N() : BaseType()
    {
    }

    ///@}

private:

    ///@name Private Classes
    ///@{

    class CalculationData
    {

    public:

        // ---------------------------------------
        // calculation-constant data
        // ----------------------------------------
        // these data are allocated and constructed
        // at the beginning of the calculation

        ShellT3_LocalCoordinateSystem LCS0; /*!< reference coordinate system */
        ShellT3_LocalCoordinateSystem LCS;  /*!< current coordinate system */

        MatrixType L;

        MatrixType Q1;
        MatrixType Q2;
        MatrixType Q3;

        MatrixType Te;
        MatrixType TTu;

        double dA;
        double hMean;
        double TotalArea;
        double TotalVolume;
        std::vector< array_1d<double,3> > gpLocations;

        MatrixType dNxy; /*!< shape function cartesian derivatives */

        VectorType globalDisplacements; /*!< global displacement vector */
        VectorType localDisplacements;  /*!< local displacement vector */

        bool CalculateRHS; /*!< flag for the calculation of the right-hand-side vector */
        bool CalculateLHS; /*!< flag for the calculation of the left-hand-side vector */

        // ---------------------------------------
        // calculation-variable data
        // ---------------------------------------
        // these data are updated during the
        // calculations

        double beta0;
        SizeType gpIndex;

        // ---------------------------------------
        // calculation-variable data
        // ---------------------------------------
        // these data are updated during the
        // calculations, but they are allocated
        // only once(the first time they are used)
        // to avoid useless re-allocations

        MatrixType B;   /*!< total strain-displacement matrix at the current integration point */
        MatrixType D;   /*!< section constitutive matrix at the current integration point */
        MatrixType BTD; /*!< auxiliary matrix to store the product B'*D */

        VectorType generalizedStrains;  /*!< generalized strain vector at the current integration point */
        VectorType generalizedStresses; /*!< generalized stress vector at the current integration point */
        std::vector<VectorType> rlaminateStrains;	/*!< laminate strain vector at all surfaces at the current integration point */
        std::vector<VectorType> rlaminateStresses;	/*!< laminate stress vector at all surfaces at the current integration point */

        VectorType N; /*!< shape function vector at the current integration point */

        MatrixType Q; /*!< 3x3 - stores the weighted sum of Q1, Q2 and Q3 */
        MatrixType Qh; /*!< 3x9 - the higher order B matrix */
        MatrixType TeQ; /*!< 3x3 - stores the product Te*Q */

        VectorType H1;
        VectorType H2;
        VectorType H3;
        VectorType H4;
        MatrixType Bb;

        ShellCrossSection::SectionParameters SectionParameters; /*!< parameters for cross section calculations */

        array_1d< Vector3Type, 3 > Sig;

    public:

        const ProcessInfo& CurrentProcessInfo;

    public:

        CalculationData(const CoordinateTransformationBasePointerType& pCoordinateTransformation,
                        const ProcessInfo& rCurrentProcessInfo);

    };

    ///@}

    ///@name Private Operations
    ///@{

    void CheckGeneralizedStressOrStrainOutput(const Variable<Matrix>& rVariable, int& ijob, bool& bGlobal);

    void CalculateStressesFromForceResultants(VectorType& rstresses,
            const double& rthickness);

    void CalculateLaminaStrains(CalculationData& data);

    void CalculateLaminaStresses(CalculationData& data);

    double CalculateTsaiWuPlaneStress(const CalculationData& data, const Matrix& rLamina_Strengths, const unsigned int& rCurrent_Ply);

    void CalculateVonMisesStress(const CalculationData& data, const Variable<double>& rVariable, double& rVon_Mises_Result);

    void DecimalCorrection(Vector& a);

    void SetupOrientationAngles() override;

    void InitializeCalculationData(CalculationData& data);

    void CalculateBMatrix(CalculationData& data);

    void CalculateBeta0(CalculationData& data);

    void CalculateSectionResponse(CalculationData& data);

    void CalculateGaussPointContribution(CalculationData& data, MatrixType& LHS, VectorType& RHS);

    void ApplyCorrectionToRHS(CalculationData& data, VectorType& RHS);

    void AddBodyForces(CalculationData& data, VectorType& rRightHandSideVector);

    void CalculateAll(MatrixType& rLeftHandSideMatrix,
                      VectorType& rRightHandSideVector,
                      const ProcessInfo& rCurrentProcessInfo,
                      const bool CalculateStiffnessMatrixFlag,
                      const bool CalculateResidualVectorFlag) override;

    bool TryCalculateOnIntegrationPoints_GeneralizedStrainsOrStresses(const Variable<Matrix>& rVariable,
            std::vector<Matrix>& rValues,
            const ProcessInfo& rCurrentProcessInfo);

    /**
    * Returns the behavior of this shell (thin/thick)
    * @return the shell behavior
    */
    ShellCrossSection::SectionBehaviorType GetSectionBehavior() const override;

    ///@}

    ///@name Static Member Variables
    ///@{
    ///@}

    ///@name Member Variables
    ///@{

    CoordinateTransformationBasePointerType mpCoordinateTransformation; /*!< The Coordinate Transformation */

    SizeType mStrainSize = 6;

    ///@}

    ///@name Serialization
    ///@{

    friend class Serializer;

    void save(Serializer& rSerializer) const override;

    void load(Serializer& rSerializer) override;

    ///@}

    ///@name Private  Access
    ///@{
    ///@}

    ///@name Private Inquiry
    ///@{
    ///@}

    ///@name Un accessible methods
    ///@{
    ///@}

};

}
#endif // SHELL_THIN_ELEMENT_3D3N_H_INCLUDED
<|MERGE_RESOLUTION|>--- conflicted
+++ resolved
@@ -1,398 +1,391 @@
-// KRATOS  ___|  |                   |                   |
-//       \___ \  __|  __| |   |  __| __| |   |  __| _` | |
-//             | |   |    |   | (    |   |   | |   (   | |
-//       _____/ \__|_|   \__,_|\___|\__|\__,_|_|  \__,_|_| MECHANICS
-//
-//  License:		 BSD License
-//					 license: structural_mechanics_application/license.txt
-//
-//  Main authors:    Massimo Petracca
-//
-
-#if !defined(SHELL_THIN_ELEMENT_3D3N_H_INCLUDED )
-#define  SHELL_THIN_ELEMENT_3D3N_H_INCLUDED
-
-
-// System includes
-
-// External includes
-
-// Project includes
-#include "custom_elements/base_shell_element.h"
-#include "custom_utilities/shellt3_corotational_coordinate_transformation.hpp"
-#include "custom_utilities/shellt3_local_coordinate_system.hpp"
-
-namespace Kratos
-{
-///@name Kratos Globals
-///@{
-///@}
-
-///@name Type Definitions
-///@{
-///@}
-
-///@name  Enum's
-///@{
-///@}
-
-///@name  Functions
-///@{
-///@}
-
-///@name Kratos Classes
-///@{
-
-/** \brief ShellThinElement3D3N
- *
- * This element represents a 3-node Shell element
- * based on the Assumed Natural DEviatoric Strain (ANDES) by Felippa.
- * This element is formulated for small strains,
- * but can be used in Geometrically nonlinear problems
- * involving large displacements and rotations
- * using a Corotational Coordinate Transformation.
- * Material nonlinearity is handled by means of the cross section object.
- */
-
-<<<<<<< HEAD
-template <bool NLinGeom>
-class KRATOS_API(STRUCTURAL_MECHANICS_APPLICATION) ShellThinElement3D3N : public BaseShellElement<std::conditional<NLinGeom,
-        ShellT3_CorotationalCoordinateTransformation,
-        ShellT3_CoordinateTransformation>>
-=======
-class KRATOS_API(STRUCTURAL_MECHANICS_APPLICATION) ShellThinElement3D3N : public BaseShellElement<ShellT3_CoordinateTransformation> // template arg is not yet used
->>>>>>> 67e0d268
-{
-public:
-
-    ///@name Type Definitions
-    ///@{
-
-    KRATOS_CLASS_INTRUSIVE_POINTER_DEFINITION(ShellThinElement3D3N);
-
-    using BaseType = BaseShellElement<std::conditional<NLinGeom,
-        ShellT3_CorotationalCoordinateTransformation,
-        ShellT3_CoordinateTransformation>>;
-
-    typedef ShellT3_CoordinateTransformation CoordinateTransformationBaseType;
-
-    typedef Kratos::shared_ptr<CoordinateTransformationBaseType> CoordinateTransformationBasePointerType;
-
-    typedef array_1d<double, 3> Vector3Type;
-
-    typedef Quaternion<double> QuaternionType;
-
-    using GeometryType = Element::GeometryType;
-
-    using PropertiesType = Element::PropertiesType;
-
-    using NodesArrayType = Element::NodesArrayType;
-
-    using MatrixType = Element::MatrixType;
-
-    using VectorType = Element::VectorType;
-
-    using SizeType = Element::SizeType;
-
-    using Element::GetGeometry;
-
-    using Element::GetProperties;
-
-    ///@}
-
-    ///@name Classes
-    ///@{
-
-    // TODO: Add Calulation Data
-
-    ///@}
-
-    ///@name Life Cycle
-    ///@{
-
-    ShellThinElement3D3N(IndexType NewId,
-                         GeometryType::Pointer pGeometry);
-
-    ShellThinElement3D3N(IndexType NewId,
-                         GeometryType::Pointer pGeometry,
-                         PropertiesType::Pointer pProperties);
-
-    ShellThinElement3D3N(IndexType NewId,
-                         GeometryType::Pointer pGeometry,
-                         PropertiesType::Pointer pProperties,
-                         CoordinateTransformationBasePointerType pCoordinateTransformation);
-
-    ~ShellThinElement3D3N() override = default;
-
-    ///@}
-
-    ///@name Operations
-    ///@{
-
-    // Basic
-
-    /**
-     * @brief Creates a new element
-     * @param NewId The Id of the new created element
-     * @param pGeom The pointer to the geometry of the element
-     * @param pProperties The pointer to property
-     * @return The pointer to the created element
-     */
-    Element::Pointer Create(
-        IndexType NewId,
-        GeometryType::Pointer pGeom,
-        PropertiesType::Pointer pProperties
-    ) const override;
-
-    /**
-     * @brief Creates a new element
-     * @param NewId The Id of the new created element
-     * @param ThisNodes The array containing nodes
-     * @param pProperties The pointer to property
-     * @return The pointer to the created element
-     */
-    Element::Pointer Create(
-        IndexType NewId,
-        NodesArrayType const& ThisNodes,
-        PropertiesType::Pointer pProperties
-    ) const override;
-
-    void Initialize(const ProcessInfo& rCurrentProcessInfo) override;
-
-    void InitializeNonLinearIteration(const ProcessInfo& rCurrentProcessInfo) override;
-
-    void FinalizeNonLinearIteration(const ProcessInfo& rCurrentProcessInfo) override;
-
-    void InitializeSolutionStep(const ProcessInfo& rCurrentProcessInfo) override;
-
-    void FinalizeSolutionStep(const ProcessInfo& rCurrentProcessInfo) override;
-
-    void CalculateMassMatrix(MatrixType& rMassMatrix, const ProcessInfo& rCurrentProcessInfo) override;
-
-    // More results calculation on integration points to interface with python
-    void CalculateOnIntegrationPoints(const Variable<double>& rVariable,
-                                      std::vector<double>& rOutput, const ProcessInfo& rCurrentProcessInfo) override;
-
-    void CalculateOnIntegrationPoints(const Variable<Matrix>& rVariable,
-                                      std::vector<Matrix>& rOutput, const ProcessInfo& rCurrentProcessInfo) override;
-
-    void CalculateOnIntegrationPoints(const Variable<array_1d<double,
-                                      3> >& rVariable, std::vector<array_1d<double, 3> >& rOutput,
-                                      const ProcessInfo& rCurrentProcessInfo) override;
-
-    // Calculate functions
-    void Calculate(const Variable<Matrix >& rVariable,
-                   Matrix& Output,
-                   const ProcessInfo& rCurrentProcessInfo) override;
-
-    ///@}
-
-    ///@name Public specialized Access - Temporary
-    ///@{
-
-
-    ///@}
-
-protected:
-
-    ///@name Protected Lyfe Cycle
-    ///@{
-
-    /**
-     * Protected empty constructor
-     */
-    ShellThinElement3D3N() : BaseType()
-    {
-    }
-
-    ///@}
-
-private:
-
-    ///@name Private Classes
-    ///@{
-
-    class CalculationData
-    {
-
-    public:
-
-        // ---------------------------------------
-        // calculation-constant data
-        // ----------------------------------------
-        // these data are allocated and constructed
-        // at the beginning of the calculation
-
-        ShellT3_LocalCoordinateSystem LCS0; /*!< reference coordinate system */
-        ShellT3_LocalCoordinateSystem LCS;  /*!< current coordinate system */
-
-        MatrixType L;
-
-        MatrixType Q1;
-        MatrixType Q2;
-        MatrixType Q3;
-
-        MatrixType Te;
-        MatrixType TTu;
-
-        double dA;
-        double hMean;
-        double TotalArea;
-        double TotalVolume;
-        std::vector< array_1d<double,3> > gpLocations;
-
-        MatrixType dNxy; /*!< shape function cartesian derivatives */
-
-        VectorType globalDisplacements; /*!< global displacement vector */
-        VectorType localDisplacements;  /*!< local displacement vector */
-
-        bool CalculateRHS; /*!< flag for the calculation of the right-hand-side vector */
-        bool CalculateLHS; /*!< flag for the calculation of the left-hand-side vector */
-
-        // ---------------------------------------
-        // calculation-variable data
-        // ---------------------------------------
-        // these data are updated during the
-        // calculations
-
-        double beta0;
-        SizeType gpIndex;
-
-        // ---------------------------------------
-        // calculation-variable data
-        // ---------------------------------------
-        // these data are updated during the
-        // calculations, but they are allocated
-        // only once(the first time they are used)
-        // to avoid useless re-allocations
-
-        MatrixType B;   /*!< total strain-displacement matrix at the current integration point */
-        MatrixType D;   /*!< section constitutive matrix at the current integration point */
-        MatrixType BTD; /*!< auxiliary matrix to store the product B'*D */
-
-        VectorType generalizedStrains;  /*!< generalized strain vector at the current integration point */
-        VectorType generalizedStresses; /*!< generalized stress vector at the current integration point */
-        std::vector<VectorType> rlaminateStrains;	/*!< laminate strain vector at all surfaces at the current integration point */
-        std::vector<VectorType> rlaminateStresses;	/*!< laminate stress vector at all surfaces at the current integration point */
-
-        VectorType N; /*!< shape function vector at the current integration point */
-
-        MatrixType Q; /*!< 3x3 - stores the weighted sum of Q1, Q2 and Q3 */
-        MatrixType Qh; /*!< 3x9 - the higher order B matrix */
-        MatrixType TeQ; /*!< 3x3 - stores the product Te*Q */
-
-        VectorType H1;
-        VectorType H2;
-        VectorType H3;
-        VectorType H4;
-        MatrixType Bb;
-
-        ShellCrossSection::SectionParameters SectionParameters; /*!< parameters for cross section calculations */
-
-        array_1d< Vector3Type, 3 > Sig;
-
-    public:
-
-        const ProcessInfo& CurrentProcessInfo;
-
-    public:
-
-        CalculationData(const CoordinateTransformationBasePointerType& pCoordinateTransformation,
-                        const ProcessInfo& rCurrentProcessInfo);
-
-    };
-
-    ///@}
-
-    ///@name Private Operations
-    ///@{
-
-    void CheckGeneralizedStressOrStrainOutput(const Variable<Matrix>& rVariable, int& ijob, bool& bGlobal);
-
-    void CalculateStressesFromForceResultants(VectorType& rstresses,
-            const double& rthickness);
-
-    void CalculateLaminaStrains(CalculationData& data);
-
-    void CalculateLaminaStresses(CalculationData& data);
-
-    double CalculateTsaiWuPlaneStress(const CalculationData& data, const Matrix& rLamina_Strengths, const unsigned int& rCurrent_Ply);
-
-    void CalculateVonMisesStress(const CalculationData& data, const Variable<double>& rVariable, double& rVon_Mises_Result);
-
-    void DecimalCorrection(Vector& a);
-
-    void SetupOrientationAngles() override;
-
-    void InitializeCalculationData(CalculationData& data);
-
-    void CalculateBMatrix(CalculationData& data);
-
-    void CalculateBeta0(CalculationData& data);
-
-    void CalculateSectionResponse(CalculationData& data);
-
-    void CalculateGaussPointContribution(CalculationData& data, MatrixType& LHS, VectorType& RHS);
-
-    void ApplyCorrectionToRHS(CalculationData& data, VectorType& RHS);
-
-    void AddBodyForces(CalculationData& data, VectorType& rRightHandSideVector);
-
-    void CalculateAll(MatrixType& rLeftHandSideMatrix,
-                      VectorType& rRightHandSideVector,
-                      const ProcessInfo& rCurrentProcessInfo,
-                      const bool CalculateStiffnessMatrixFlag,
-                      const bool CalculateResidualVectorFlag) override;
-
-    bool TryCalculateOnIntegrationPoints_GeneralizedStrainsOrStresses(const Variable<Matrix>& rVariable,
-            std::vector<Matrix>& rValues,
-            const ProcessInfo& rCurrentProcessInfo);
-
-    /**
-    * Returns the behavior of this shell (thin/thick)
-    * @return the shell behavior
-    */
-    ShellCrossSection::SectionBehaviorType GetSectionBehavior() const override;
-
-    ///@}
-
-    ///@name Static Member Variables
-    ///@{
-    ///@}
-
-    ///@name Member Variables
-    ///@{
-
-    CoordinateTransformationBasePointerType mpCoordinateTransformation; /*!< The Coordinate Transformation */
-
-    SizeType mStrainSize = 6;
-
-    ///@}
-
-    ///@name Serialization
-    ///@{
-
-    friend class Serializer;
-
-    void save(Serializer& rSerializer) const override;
-
-    void load(Serializer& rSerializer) override;
-
-    ///@}
-
-    ///@name Private  Access
-    ///@{
-    ///@}
-
-    ///@name Private Inquiry
-    ///@{
-    ///@}
-
-    ///@name Un accessible methods
-    ///@{
-    ///@}
-
-};
-
-}
-#endif // SHELL_THIN_ELEMENT_3D3N_H_INCLUDED
+// KRATOS  ___|  |                   |                   |
+//       \___ \  __|  __| |   |  __| __| |   |  __| _` | |
+//             | |   |    |   | (    |   |   | |   (   | |
+//       _____/ \__|_|   \__,_|\___|\__|\__,_|_|  \__,_|_| MECHANICS
+//
+//  License:		 BSD License
+//					 license: structural_mechanics_application/license.txt
+//
+//  Main authors:    Massimo Petracca
+//
+
+#if !defined(SHELL_THIN_ELEMENT_3D3N_H_INCLUDED )
+#define  SHELL_THIN_ELEMENT_3D3N_H_INCLUDED
+
+
+// System includes
+
+// External includes
+
+// Project includes
+#include "custom_elements/base_shell_element.h"
+#include "custom_utilities/shellt3_corotational_coordinate_transformation.hpp"
+#include "custom_utilities/shellt3_local_coordinate_system.hpp"
+
+namespace Kratos
+{
+///@name Kratos Globals
+///@{
+///@}
+
+///@name Type Definitions
+///@{
+///@}
+
+///@name  Enum's
+///@{
+///@}
+
+///@name  Functions
+///@{
+///@}
+
+///@name Kratos Classes
+///@{
+
+/** \brief ShellThinElement3D3N
+ *
+ * This element represents a 3-node Shell element
+ * based on the Assumed Natural DEviatoric Strain (ANDES) by Felippa.
+ * This element is formulated for small strains,
+ * but can be used in Geometrically nonlinear problems
+ * involving large displacements and rotations
+ * using a Corotational Coordinate Transformation.
+ * Material nonlinearity is handled by means of the cross section object.
+ */
+
+class KRATOS_API(STRUCTURAL_MECHANICS_APPLICATION) ShellThinElement3D3N : public BaseShellElement<ShellT3_CoordinateTransformation> // template arg is not yet used
+{
+public:
+
+    ///@name Type Definitions
+    ///@{
+
+    KRATOS_CLASS_INTRUSIVE_POINTER_DEFINITION(ShellThinElement3D3N);
+
+    using BaseType = BaseShellElement<std::conditional<NLinGeom,
+        ShellT3_CorotationalCoordinateTransformation,
+        ShellT3_CoordinateTransformation>>;
+
+    typedef ShellT3_CoordinateTransformation CoordinateTransformationBaseType;
+
+    typedef Kratos::shared_ptr<CoordinateTransformationBaseType> CoordinateTransformationBasePointerType;
+
+    typedef array_1d<double, 3> Vector3Type;
+
+    typedef Quaternion<double> QuaternionType;
+
+    using GeometryType = Element::GeometryType;
+
+    using PropertiesType = Element::PropertiesType;
+
+    using NodesArrayType = Element::NodesArrayType;
+
+    using MatrixType = Element::MatrixType;
+
+    using VectorType = Element::VectorType;
+
+    using SizeType = Element::SizeType;
+
+    using Element::GetGeometry;
+
+    using Element::GetProperties;
+
+    ///@}
+
+    ///@name Classes
+    ///@{
+
+    // TODO: Add Calulation Data
+
+    ///@}
+
+    ///@name Life Cycle
+    ///@{
+
+    ShellThinElement3D3N(IndexType NewId,
+                         GeometryType::Pointer pGeometry);
+
+    ShellThinElement3D3N(IndexType NewId,
+                         GeometryType::Pointer pGeometry,
+                         PropertiesType::Pointer pProperties);
+
+    ShellThinElement3D3N(IndexType NewId,
+                         GeometryType::Pointer pGeometry,
+                         PropertiesType::Pointer pProperties,
+                         CoordinateTransformationBasePointerType pCoordinateTransformation);
+
+    ~ShellThinElement3D3N() override = default;
+
+    ///@}
+
+    ///@name Operations
+    ///@{
+
+    // Basic
+
+    /**
+     * @brief Creates a new element
+     * @param NewId The Id of the new created element
+     * @param pGeom The pointer to the geometry of the element
+     * @param pProperties The pointer to property
+     * @return The pointer to the created element
+     */
+    Element::Pointer Create(
+        IndexType NewId,
+        GeometryType::Pointer pGeom,
+        PropertiesType::Pointer pProperties
+    ) const override;
+
+    /**
+     * @brief Creates a new element
+     * @param NewId The Id of the new created element
+     * @param ThisNodes The array containing nodes
+     * @param pProperties The pointer to property
+     * @return The pointer to the created element
+     */
+    Element::Pointer Create(
+        IndexType NewId,
+        NodesArrayType const& ThisNodes,
+        PropertiesType::Pointer pProperties
+    ) const override;
+
+    void Initialize(const ProcessInfo& rCurrentProcessInfo) override;
+
+    void InitializeNonLinearIteration(const ProcessInfo& rCurrentProcessInfo) override;
+
+    void FinalizeNonLinearIteration(const ProcessInfo& rCurrentProcessInfo) override;
+
+    void InitializeSolutionStep(const ProcessInfo& rCurrentProcessInfo) override;
+
+    void FinalizeSolutionStep(const ProcessInfo& rCurrentProcessInfo) override;
+
+    void CalculateMassMatrix(MatrixType& rMassMatrix, const ProcessInfo& rCurrentProcessInfo) override;
+
+    // More results calculation on integration points to interface with python
+    void CalculateOnIntegrationPoints(const Variable<double>& rVariable,
+                                      std::vector<double>& rOutput, const ProcessInfo& rCurrentProcessInfo) override;
+
+    void CalculateOnIntegrationPoints(const Variable<Matrix>& rVariable,
+                                      std::vector<Matrix>& rOutput, const ProcessInfo& rCurrentProcessInfo) override;
+
+    void CalculateOnIntegrationPoints(const Variable<array_1d<double,
+                                      3> >& rVariable, std::vector<array_1d<double, 3> >& rOutput,
+                                      const ProcessInfo& rCurrentProcessInfo) override;
+
+    // Calculate functions
+    void Calculate(const Variable<Matrix >& rVariable,
+                   Matrix& Output,
+                   const ProcessInfo& rCurrentProcessInfo) override;
+
+    ///@}
+
+    ///@name Public specialized Access - Temporary
+    ///@{
+
+
+    ///@}
+
+protected:
+
+    ///@name Protected Lyfe Cycle
+    ///@{
+
+    /**
+     * Protected empty constructor
+     */
+    ShellThinElement3D3N() : BaseType()
+    {
+    }
+
+    ///@}
+
+private:
+
+    ///@name Private Classes
+    ///@{
+
+    class CalculationData
+    {
+
+    public:
+
+        // ---------------------------------------
+        // calculation-constant data
+        // ----------------------------------------
+        // these data are allocated and constructed
+        // at the beginning of the calculation
+
+        ShellT3_LocalCoordinateSystem LCS0; /*!< reference coordinate system */
+        ShellT3_LocalCoordinateSystem LCS;  /*!< current coordinate system */
+
+        MatrixType L;
+
+        MatrixType Q1;
+        MatrixType Q2;
+        MatrixType Q3;
+
+        MatrixType Te;
+        MatrixType TTu;
+
+        double dA;
+        double hMean;
+        double TotalArea;
+        double TotalVolume;
+        std::vector< array_1d<double,3> > gpLocations;
+
+        MatrixType dNxy; /*!< shape function cartesian derivatives */
+
+        VectorType globalDisplacements; /*!< global displacement vector */
+        VectorType localDisplacements;  /*!< local displacement vector */
+
+        bool CalculateRHS; /*!< flag for the calculation of the right-hand-side vector */
+        bool CalculateLHS; /*!< flag for the calculation of the left-hand-side vector */
+
+        // ---------------------------------------
+        // calculation-variable data
+        // ---------------------------------------
+        // these data are updated during the
+        // calculations
+
+        double beta0;
+        SizeType gpIndex;
+
+        // ---------------------------------------
+        // calculation-variable data
+        // ---------------------------------------
+        // these data are updated during the
+        // calculations, but they are allocated
+        // only once(the first time they are used)
+        // to avoid useless re-allocations
+
+        MatrixType B;   /*!< total strain-displacement matrix at the current integration point */
+        MatrixType D;   /*!< section constitutive matrix at the current integration point */
+        MatrixType BTD; /*!< auxiliary matrix to store the product B'*D */
+
+        VectorType generalizedStrains;  /*!< generalized strain vector at the current integration point */
+        VectorType generalizedStresses; /*!< generalized stress vector at the current integration point */
+        std::vector<VectorType> rlaminateStrains;	/*!< laminate strain vector at all surfaces at the current integration point */
+        std::vector<VectorType> rlaminateStresses;	/*!< laminate stress vector at all surfaces at the current integration point */
+
+        VectorType N; /*!< shape function vector at the current integration point */
+
+        MatrixType Q; /*!< 3x3 - stores the weighted sum of Q1, Q2 and Q3 */
+        MatrixType Qh; /*!< 3x9 - the higher order B matrix */
+        MatrixType TeQ; /*!< 3x3 - stores the product Te*Q */
+
+        VectorType H1;
+        VectorType H2;
+        VectorType H3;
+        VectorType H4;
+        MatrixType Bb;
+
+        ShellCrossSection::SectionParameters SectionParameters; /*!< parameters for cross section calculations */
+
+        array_1d< Vector3Type, 3 > Sig;
+
+    public:
+
+        const ProcessInfo& CurrentProcessInfo;
+
+    public:
+
+        CalculationData(const CoordinateTransformationBasePointerType& pCoordinateTransformation,
+                        const ProcessInfo& rCurrentProcessInfo);
+
+    };
+
+    ///@}
+
+    ///@name Private Operations
+    ///@{
+
+    void CheckGeneralizedStressOrStrainOutput(const Variable<Matrix>& rVariable, int& ijob, bool& bGlobal);
+
+    void CalculateStressesFromForceResultants(VectorType& rstresses,
+            const double& rthickness);
+
+    void CalculateLaminaStrains(CalculationData& data);
+
+    void CalculateLaminaStresses(CalculationData& data);
+
+    double CalculateTsaiWuPlaneStress(const CalculationData& data, const Matrix& rLamina_Strengths, const unsigned int& rCurrent_Ply);
+
+    void CalculateVonMisesStress(const CalculationData& data, const Variable<double>& rVariable, double& rVon_Mises_Result);
+
+    void DecimalCorrection(Vector& a);
+
+    void SetupOrientationAngles() override;
+
+    void InitializeCalculationData(CalculationData& data);
+
+    void CalculateBMatrix(CalculationData& data);
+
+    void CalculateBeta0(CalculationData& data);
+
+    void CalculateSectionResponse(CalculationData& data);
+
+    void CalculateGaussPointContribution(CalculationData& data, MatrixType& LHS, VectorType& RHS);
+
+    void ApplyCorrectionToRHS(CalculationData& data, VectorType& RHS);
+
+    void AddBodyForces(CalculationData& data, VectorType& rRightHandSideVector);
+
+    void CalculateAll(MatrixType& rLeftHandSideMatrix,
+                      VectorType& rRightHandSideVector,
+                      const ProcessInfo& rCurrentProcessInfo,
+                      const bool CalculateStiffnessMatrixFlag,
+                      const bool CalculateResidualVectorFlag) override;
+
+    bool TryCalculateOnIntegrationPoints_GeneralizedStrainsOrStresses(const Variable<Matrix>& rVariable,
+            std::vector<Matrix>& rValues,
+            const ProcessInfo& rCurrentProcessInfo);
+
+    /**
+    * Returns the behavior of this shell (thin/thick)
+    * @return the shell behavior
+    */
+    ShellCrossSection::SectionBehaviorType GetSectionBehavior() const override;
+
+    ///@}
+
+    ///@name Static Member Variables
+    ///@{
+    ///@}
+
+    ///@name Member Variables
+    ///@{
+
+    CoordinateTransformationBasePointerType mpCoordinateTransformation; /*!< The Coordinate Transformation */
+
+    SizeType mStrainSize = 6;
+
+    ///@}
+
+    ///@name Serialization
+    ///@{
+
+    friend class Serializer;
+
+    void save(Serializer& rSerializer) const override;
+
+    void load(Serializer& rSerializer) override;
+
+    ///@}
+
+    ///@name Private  Access
+    ///@{
+    ///@}
+
+    ///@name Private Inquiry
+    ///@{
+    ///@}
+
+    ///@name Un accessible methods
+    ///@{
+    ///@}
+
+};
+
+}
+#endif // SHELL_THIN_ELEMENT_3D3N_H_INCLUDED