--- conflicted
+++ resolved
@@ -582,7 +582,6 @@
                 rOutput[point_number] = integration_weight * StrainEnergy;  // 1/2 * sigma * epsilon
             } 
         }
-<<<<<<< HEAD
 
         else if ( rVariable == ERROR_INTEGRATION_POINT )
         {
@@ -660,8 +659,54 @@
             } 
         }
 
-=======
->>>>>>> 92955ec0
+        else if ( rVariable == STRAIN_ENERGY )
+        {
+            const unsigned int number_of_nodes = GetGeometry().size();
+            const unsigned int dimension = GetGeometry().WorkingSpaceDimension();
+            const unsigned int strain_size = mConstitutiveLawVector[0]->GetStrainSize();
+
+            KinematicVariables this_kinematic_variables(strain_size, dimension, number_of_nodes);
+            ConstitutiveVariables this_constitutive_variables(strain_size);
+
+            // Create constitutive law parameters:
+            ConstitutiveLaw::Parameters Values(GetGeometry(),GetProperties(),rCurrentProcessInfo);
+
+            // Reading integration points
+            const GeometryType::IntegrationPointsArrayType& integration_points = GetGeometry().IntegrationPoints(  );
+   
+            // If strain has to be computed inside of the constitutive law with PK2
+            Values.SetStrainVector(this_constitutive_variables.StrainVector); //this is the input  parameter
+            
+            // Displacements vector
+            Vector displacements;
+            GetValuesVector(displacements);
+            
+            for (unsigned int point_number = 0; point_number < integration_points.size(); point_number++)
+            {
+                // Compute element kinematics B, F, DN_DX ...
+                CalculateKinematicVariables(this_kinematic_variables, point_number, integration_points);
+                
+                // Compute material reponse
+                CalculateConstitutiveVariables(this_kinematic_variables, this_constitutive_variables, Values, point_number, integration_points, GetStressMeasure(), displacements);
+                
+                double integration_weight = GetIntegrationWeight(integration_points,
+                                                                 point_number,
+                                                                 this_kinematic_variables.detJ0);
+                
+                if (dimension == 2 && this->GetProperties().Has(THICKNESS))
+                {
+                    integration_weight *= this->GetProperties()[THICKNESS];
+                }
+                
+                double StrainEnergy = 0.0;
+                    
+                // Compute stresses and constitutive parameters
+                mConstitutiveLawVector[point_number]->CalculateMaterialResponse(Values, GetStressMeasure());
+                mConstitutiveLawVector[point_number]->CalculateValue(Values, STRAIN_ENERGY, StrainEnergy);
+
+                rOutput[point_number] = integration_weight * StrainEnergy;  // 1/2 * sigma * epsilon
+            } 
+        }
         else if (rVariable == VON_MISES_STRESS)
         {
             const unsigned int number_of_nodes = GetGeometry().size();
