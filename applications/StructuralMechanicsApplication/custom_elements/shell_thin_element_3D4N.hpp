// KRATOS  ___|  |                   |                   |
//       \___ \  __|  __| |   |  __| __| |   |  __| _` | |
//             | |   |    |   | (    |   |   | |   (   | |
//       _____/ \__|_|   \__,_|\___|\__|\__,_|_|  \__,_|_| MECHANICS
//
//  License:         BSD License
//                     license: structural_mechanics_application/license.txt
//
//  Main authors:    Peter Wilson
//       Contact:    A.Winterstein[at]tum.de
//

#if !defined(SHELL_THIN_ELEMENT_3D4N_H_INCLUDED )
#define  SHELL_THIN_ELEMENT_3D4N_H_INCLUDED

// System includes
#include <type_traits>

// External includes

// Project includes
#include "custom_elements/base_shell_element.h"
#include "custom_utilities/shell_utilities.h"
#include "custom_utilities/shellq4_corotational_coordinate_transformation.hpp"
#include "custom_utilities/shellq4_local_coordinate_system.hpp"

namespace Kratos
{
///@name Kratos Globals
///@{
///@}

///@name Type Definitions
///@{
///@}

///@name  Enum's
///@{
///@}

///@name  Functions
///@{
///@}

///@name Kratos Classes
///@{
/** \brief ShellThinElement3D4N
*
* This element represents a 4-node Shell element.
* The membrane part is Felippa's assumed Natural DEviatoric Strain (ANDES)
* formulation, while the bending part is the Discrete Kirchhoff
* Quadrilateral.
* This element is formulated for small strains,
* but can be used in Geometrically nonlinear problems
* involving large displacements and rotations
* using a Corotational Coordinate Transformation.
* Material nonlinearity is handled by means of the cross section object.
*/

/*
Shell formulation references:

ANDES formulation:
Bjorn Haugen. "Buckling and Stability Problems for Thin Shell Structures
Using High Performance Finite Elements". Dissertation. Colorado: University
of Colorado, 1994.

ANDES filter matrix H modification as per:
Carlos A Felippa. "Supernatural QUAD4: a template formulation".    In: Computer
methods in applied mechanics and engineering 195.41 (2006), pp. 5316-5342.

DKQ original formulation:
Jean-Louis Batoz and Mabrouk Ben Tahar. "Evaluation of a new quadrilateral
thin plate bending element". In: International Journal for Numerical Methods
in Engineering 18.11 (1982), pp. 1655-1677.

Clearly presented DKQ formulation:
Fabian Rojas Barrales. "Development of a nonlinear quadrilateral layered
membrane element with drilling degrees of freedom and a nonlinear
quadrilateral thin flat layered shell element for the modeling of reinforced
concrete walls". Dissertation. Los Angeles, California: University of
Southern California, 2012. */

template <ShellKinematics TKinematics>
class KRATOS_API(STRUCTURAL_MECHANICS_APPLICATION) ShellThinElement3D4N : public
    BaseShellElement<typename std::conditional<TKinematics==ShellKinematics::NONLINEAR_COROTATIONAL,
        ShellQ4_CorotationalCoordinateTransformation,
        ShellQ4_CoordinateTransformation>::type>
{
public:

    ///@name Type Definitions
    ///@{
    KRATOS_CLASS_INTRUSIVE_POINTER_DEFINITION(ShellThinElement3D4N);

    using BaseType = BaseShellElement<typename std::conditional<TKinematics==ShellKinematics::NONLINEAR_COROTATIONAL,
        ShellQ4_CorotationalCoordinateTransformation,
        ShellQ4_CoordinateTransformation>::type>;

    typedef Quaternion<double> QuaternionType;

    using GeometryType = Element::GeometryType;

    using PropertiesType = Element::PropertiesType;

    using NodesArrayType = Element::NodesArrayType;

    using MatrixType = Element::MatrixType;

    using VectorType = Element::VectorType;

    using SizeType = Element::SizeType;

    using Element::GetGeometry;

    using Element::GetProperties;

    using Vector3Type = typename BaseType::Vector3Type;

    ///@}

    ///@name Life Cycle
    ///@{
    ShellThinElement3D4N(IndexType NewId,
                         GeometryType::Pointer pGeometry);

    ShellThinElement3D4N(IndexType NewId,
                         GeometryType::Pointer pGeometry,
                         PropertiesType::Pointer pProperties);

    ~ShellThinElement3D4N() override = default;

    ///@}

    ///@name Operations
    ///@{
    // Basic

    /**
    * @brief Creates a new element
    * @param NewId The Id of the new created element
    * @param pGeom The pointer to the geometry of the element
    * @param pProperties The pointer to property
    * @return The pointer to the created element
    */
    Element::Pointer Create(
        IndexType NewId,
        GeometryType::Pointer pGeom,
        PropertiesType::Pointer pProperties
    ) const override;

    /**
    * @brief Creates a new element
    * @param NewId The Id of the new created element
    * @param ThisNodes The array containing nodes
    * @param pProperties The pointer to property
    * @return The pointer to the created element
    */
    Element::Pointer Create(
        IndexType NewId,
        NodesArrayType const& ThisNodes,
        PropertiesType::Pointer pProperties
    ) const override;

<<<<<<< HEAD
    void Initialize(const ProcessInfo& rCurrentProcessInfo) override;

    void InitializeNonLinearIteration(const ProcessInfo& rCurrentProcessInfo) override;

    void FinalizeNonLinearIteration(const ProcessInfo& rCurrentProcessInfo) override;

    void InitializeSolutionStep(const ProcessInfo& rCurrentProcessInfo) override;

    void FinalizeSolutionStep(const ProcessInfo& rCurrentProcessInfo) override;

    void CalculateMassMatrix(MatrixType& rMassMatrix,
                             const ProcessInfo& rCurrentProcessInfo) override;
=======

    // More results calculation on integration points to interface with python

    using BaseType::CalculateOnIntegrationPoints;
>>>>>>> 77633dd7

    void CalculateOnIntegrationPoints(const Variable<double>& rVariable,
                                      std::vector<double>& rOutput, const ProcessInfo& rCurrentProcessInfo) override;

    void CalculateOnIntegrationPoints(const Variable<Matrix>& rVariable,
                                      std::vector<Matrix>& rOutput, const ProcessInfo& rCurrentProcessInfo) override;

    /**
    * This method provides the place to perform checks on the completeness of the input
    * and the compatibility with the problem options as well as the contitutive laws selected
    * It is designed to be called only once (or anyway, not often) typically at the beginning
    * of the calculations, so to verify that nothing is missing from the input
    * or that no common error is found.
    * @param rCurrentProcessInfo
    * this method is: MANDATORY
    */
    int Check(const ProcessInfo& rCurrentProcessInfo) const override;

    ///@}

    ///@name Public specialized Access - Temporary
    ///@{
    ///@}

protected:

    ///@name Protected Lyfe Cycle
    ///@{
    /**
    * Protected empty constructor
    */
    ShellThinElement3D4N() : BaseType()
    {
    }

    ///@}

private:

    ///@name Private Classes
    ///@{
    class CalculationData
    {
    public:

        // ---------------------------------------
        // calculation-constant data
        // ----------------------------------------
        // these data are allocated and constructed
        // at the beginning of the calculation

        ShellQ4_LocalCoordinateSystem LCS;  /*!< current coordinate system */
        ShellQ4_LocalCoordinateSystem LCS0; /*!< reference coordinate system */

        // Unit vectors (in cartesian coords)
        Vector s_xi = ZeroVector(3);    /*!< xi unit vector in cartesian coords */
        Vector s_eta = ZeroVector(3);    /*!< xi unit vector in cartesian coords */

        // Geometry data
        array_1d<Vector, 4> r_cartesian;    /*!< array of cartesian point positions */
        array_1d<double, 4> dA;    /*!< array of integration areas (incl. weight) */

        // Displacements
        VectorType globalDisplacements = ZeroVector(24); /*!< global displacement vector */
        VectorType localDisplacements = ZeroVector(24);  /*!< local displacement vector */

        // Element flags
        bool CalculateRHS; /*!< flag for the calculation of the right-hand-side vector */
        bool CalculateLHS; /*!< flag for the calculation of the left-hand-side vector */

        // ---------------------------------------
        // Testing flags
        // ---------------------------------------
        // These should both be FALSE unless you are testing, or
        // investigating the effects of element enhancements!

        const bool basicQuad = false;    /*!< flag for using basic membrane
                                        formulation - should be FALSE unless
                                        you are testing */

        // ---------------------------------------
        // calculation-variable data
        // ---------------------------------------
        // these data are updated during the
        // calculations

        array_1d<double, 4> N;    /*!< SF values at parametric point */
        SizeType gpIndex;    /*!< Index of current Gauss Point (zero based) */

        // ---------------------------------------
        // calculation-variable data
        // ---------------------------------------
        // these data are updated during the
        // calculations, but they are allocated
        // only once(the first time they are used)
        // to avoid useless re-allocations

        // ANDES membrane data
        const double alpha = 1.5;
        MatrixType L_mem = ZeroMatrix(3, 12); /*!< basic membrane lumping matrix */
        MatrixType H_mem_mod = ZeroMatrix(7, 12);    /*!< higher order membrane filter matrix */
        MatrixType Z = ZeroMatrix(12, 12);    /*!< transformation from Haugen to Kratos DOFs */
        MatrixType B_h_1 = ZeroMatrix(3, 7);    /*!< higher order membrane B1 matrix */
        MatrixType B_h_2 = ZeroMatrix(3, 7);    /*!< higher order membrane B2 matrix */
        MatrixType B_h_3 = ZeroMatrix(3, 7);    /*!< higher order membrane B3 matrix */
        MatrixType B_h_4 = ZeroMatrix(3, 7);    /*!< higher order membrane B4 matrix */
        MatrixType B_h_bar = ZeroMatrix(3, 7);    /*!< higher order membrane B_bar matrix */
        MatrixType T_13 = ZeroMatrix(3, 3);
        MatrixType T_24 = ZeroMatrix(3, 3);

        // DKQ bending data
        array_1d<double, 4> DKQ_a;
        array_1d<double, 4> DKQ_b;
        array_1d<double, 4> DKQ_c;
        array_1d<double, 4> DKQ_d;
        array_1d<double, 4> DKQ_e;
        MatrixType DKQ_indices = ZeroMatrix(4, 2);
        array_1d<Matrix, 4> DKQ_invJac;
        array_1d<Matrix, 4> DKQ_jac;
        array_1d<double, 4> DKQ_jac_det;


        // General total element data
        MatrixType B = ZeroMatrix(6, 24);   /*!< total strain-displacement matrix at the current integration point */
        MatrixType D = ZeroMatrix(6, 6);    /*!< section constitutive matrix at the current integration point */
        MatrixType BTD = ZeroMatrix(24, 6);  /*!< auxiliary matrix to store the product B'*D */

        VectorType generalizedStrains = ZeroVector(6);  /*!< generalized strain vector at the current integration point */
        VectorType generalizedStresses = ZeroVector(6); /*!< generalized stress vector at the current integration point */
        std::vector<VectorType> rlaminateStrains;    /*!< laminate strain vector at all surfaces at the current integration point */
        std::vector<VectorType> rlaminateStresses;    /*!< laminate stress vector at all surfaces at the current integration point */

        ShellUtilities::JacobianOperator jacOp;
        ShellCrossSection::SectionParameters SectionParameters; /*!< parameters for cross section calculations */

    public:

        const ProcessInfo& CurrentProcessInfo;

    public:

        CalculationData(const ShellQ4_LocalCoordinateSystem& localcoordsys,
                        const ShellQ4_LocalCoordinateSystem& refcoordsys,
                        const ProcessInfo& rCurrentProcessInfo);
    };

    ///@}

    ///@name Private Operations
    ///@{
    void CalculateStressesFromForceResultants
    (VectorType& rstresses,
     const double& rthickness);

    void CalculateLaminaStrains(CalculationData& data);

    void CalculateLaminaStresses(CalculationData& data);

    double CalculateTsaiWuPlaneStress(const CalculationData& data, const Matrix& rLamina_Strengths, const unsigned int& rCurrent_Ply);

    void CalculateVonMisesStress(const CalculationData& data, const Variable<double>& rVariable, double& rVon_Mises_Result);

    void CalculateShellElementEnergy(const CalculationData& data, const Variable<double>& rVariable, double& rEnergy_Result);

    void CheckGeneralizedStressOrStrainOutput(const Variable<Matrix>& rVariable, int& iJob, bool& bGlobal);

    void InitializeCalculationData(CalculationData& data);

    void CalculateBMatrix(CalculationData& data);

    void CalculateSectionResponse(CalculationData& data);

    void CalculateGaussPointContribution(CalculationData& data,
                                         MatrixType& LHS, VectorType& RHS);

    void AddBodyForces(CalculationData& data,
                       VectorType& rRightHandSideVector); //not required for dyn

    void CalculateAll(MatrixType& rLeftHandSideMatrix,
                      VectorType& rRightHandSideVector,
                      const ProcessInfo& rCurrentProcessInfo,
                      const bool CalculateStiffnessMatrixFlag,
                      const bool CalculateResidualVectorFlag) override;

    bool TryCalculateOnIntegrationPoints_GeneralizedStrainsOrStresses(const Variable<Matrix>& rVariable,
            std::vector<Matrix>& rValues,
            const ProcessInfo& rCurrentProcessInfo);

    /**
    * Returns the behavior of this shell (thin/thick)
    * @return the shell behavior
    */
    ShellCrossSection::SectionBehaviorType GetSectionBehavior() const override;

    ///@}

    ///@name Static Member Variables
    ///@{
    ///@}

    ///@name Member Variables
    ///@{

    ///@}

    ///@name Serialization
    ///@{
    friend class Serializer;

    void save(Serializer& rSerializer) const override;

    void load(Serializer& rSerializer) override;

    ///@}

    ///@name Private  Access
    ///@{
    ///@}

    ///@name Private Inquiry
    ///@{
    ///@}

    ///@name Un accessible methods
    ///@{
    ///@}
};
}
#endif // SHELL_THIN_ELEMENT_3D4N_H_INCLUDED
<|MERGE_RESOLUTION|>--- conflicted
+++ resolved
@@ -1,412 +1,397 @@
-// KRATOS  ___|  |                   |                   |
-//       \___ \  __|  __| |   |  __| __| |   |  __| _` | |
-//             | |   |    |   | (    |   |   | |   (   | |
-//       _____/ \__|_|   \__,_|\___|\__|\__,_|_|  \__,_|_| MECHANICS
-//
-//  License:         BSD License
-//                     license: structural_mechanics_application/license.txt
-//
-//  Main authors:    Peter Wilson
-//       Contact:    A.Winterstein[at]tum.de
-//
-
-#if !defined(SHELL_THIN_ELEMENT_3D4N_H_INCLUDED )
-#define  SHELL_THIN_ELEMENT_3D4N_H_INCLUDED
-
-// System includes
-#include <type_traits>
-
-// External includes
-
-// Project includes
-#include "custom_elements/base_shell_element.h"
-#include "custom_utilities/shell_utilities.h"
-#include "custom_utilities/shellq4_corotational_coordinate_transformation.hpp"
-#include "custom_utilities/shellq4_local_coordinate_system.hpp"
-
-namespace Kratos
-{
-///@name Kratos Globals
-///@{
-///@}
-
-///@name Type Definitions
-///@{
-///@}
-
-///@name  Enum's
-///@{
-///@}
-
-///@name  Functions
-///@{
-///@}
-
-///@name Kratos Classes
-///@{
-/** \brief ShellThinElement3D4N
-*
-* This element represents a 4-node Shell element.
-* The membrane part is Felippa's assumed Natural DEviatoric Strain (ANDES)
-* formulation, while the bending part is the Discrete Kirchhoff
-* Quadrilateral.
-* This element is formulated for small strains,
-* but can be used in Geometrically nonlinear problems
-* involving large displacements and rotations
-* using a Corotational Coordinate Transformation.
-* Material nonlinearity is handled by means of the cross section object.
-*/
-
-/*
-Shell formulation references:
-
-ANDES formulation:
-Bjorn Haugen. "Buckling and Stability Problems for Thin Shell Structures
-Using High Performance Finite Elements". Dissertation. Colorado: University
-of Colorado, 1994.
-
-ANDES filter matrix H modification as per:
-Carlos A Felippa. "Supernatural QUAD4: a template formulation".    In: Computer
-methods in applied mechanics and engineering 195.41 (2006), pp. 5316-5342.
-
-DKQ original formulation:
-Jean-Louis Batoz and Mabrouk Ben Tahar. "Evaluation of a new quadrilateral
-thin plate bending element". In: International Journal for Numerical Methods
-in Engineering 18.11 (1982), pp. 1655-1677.
-
-Clearly presented DKQ formulation:
-Fabian Rojas Barrales. "Development of a nonlinear quadrilateral layered
-membrane element with drilling degrees of freedom and a nonlinear
-quadrilateral thin flat layered shell element for the modeling of reinforced
-concrete walls". Dissertation. Los Angeles, California: University of
-Southern California, 2012. */
-
-template <ShellKinematics TKinematics>
-class KRATOS_API(STRUCTURAL_MECHANICS_APPLICATION) ShellThinElement3D4N : public
-    BaseShellElement<typename std::conditional<TKinematics==ShellKinematics::NONLINEAR_COROTATIONAL,
-        ShellQ4_CorotationalCoordinateTransformation,
-        ShellQ4_CoordinateTransformation>::type>
-{
-public:
-
-    ///@name Type Definitions
-    ///@{
-    KRATOS_CLASS_INTRUSIVE_POINTER_DEFINITION(ShellThinElement3D4N);
-
-    using BaseType = BaseShellElement<typename std::conditional<TKinematics==ShellKinematics::NONLINEAR_COROTATIONAL,
-        ShellQ4_CorotationalCoordinateTransformation,
-        ShellQ4_CoordinateTransformation>::type>;
-
-    typedef Quaternion<double> QuaternionType;
-
-    using GeometryType = Element::GeometryType;
-
-    using PropertiesType = Element::PropertiesType;
-
-    using NodesArrayType = Element::NodesArrayType;
-
-    using MatrixType = Element::MatrixType;
-
-    using VectorType = Element::VectorType;
-
-    using SizeType = Element::SizeType;
-
-    using Element::GetGeometry;
-
-    using Element::GetProperties;
-
-    using Vector3Type = typename BaseType::Vector3Type;
-
-    ///@}
-
-    ///@name Life Cycle
-    ///@{
-    ShellThinElement3D4N(IndexType NewId,
-                         GeometryType::Pointer pGeometry);
-
-    ShellThinElement3D4N(IndexType NewId,
-                         GeometryType::Pointer pGeometry,
-                         PropertiesType::Pointer pProperties);
-
-    ~ShellThinElement3D4N() override = default;
-
-    ///@}
-
-    ///@name Operations
-    ///@{
-    // Basic
-
-    /**
-    * @brief Creates a new element
-    * @param NewId The Id of the new created element
-    * @param pGeom The pointer to the geometry of the element
-    * @param pProperties The pointer to property
-    * @return The pointer to the created element
-    */
-    Element::Pointer Create(
-        IndexType NewId,
-        GeometryType::Pointer pGeom,
-        PropertiesType::Pointer pProperties
-    ) const override;
-
-    /**
-    * @brief Creates a new element
-    * @param NewId The Id of the new created element
-    * @param ThisNodes The array containing nodes
-    * @param pProperties The pointer to property
-    * @return The pointer to the created element
-    */
-    Element::Pointer Create(
-        IndexType NewId,
-        NodesArrayType const& ThisNodes,
-        PropertiesType::Pointer pProperties
-    ) const override;
-
-<<<<<<< HEAD
-    void Initialize(const ProcessInfo& rCurrentProcessInfo) override;
-
-    void InitializeNonLinearIteration(const ProcessInfo& rCurrentProcessInfo) override;
-
-    void FinalizeNonLinearIteration(const ProcessInfo& rCurrentProcessInfo) override;
-
-    void InitializeSolutionStep(const ProcessInfo& rCurrentProcessInfo) override;
-
-    void FinalizeSolutionStep(const ProcessInfo& rCurrentProcessInfo) override;
-
-    void CalculateMassMatrix(MatrixType& rMassMatrix,
-                             const ProcessInfo& rCurrentProcessInfo) override;
-=======
-
-    // More results calculation on integration points to interface with python
-
-    using BaseType::CalculateOnIntegrationPoints;
->>>>>>> 77633dd7
-
-    void CalculateOnIntegrationPoints(const Variable<double>& rVariable,
-                                      std::vector<double>& rOutput, const ProcessInfo& rCurrentProcessInfo) override;
-
-    void CalculateOnIntegrationPoints(const Variable<Matrix>& rVariable,
-                                      std::vector<Matrix>& rOutput, const ProcessInfo& rCurrentProcessInfo) override;
-
-    /**
-    * This method provides the place to perform checks on the completeness of the input
-    * and the compatibility with the problem options as well as the contitutive laws selected
-    * It is designed to be called only once (or anyway, not often) typically at the beginning
-    * of the calculations, so to verify that nothing is missing from the input
-    * or that no common error is found.
-    * @param rCurrentProcessInfo
-    * this method is: MANDATORY
-    */
-    int Check(const ProcessInfo& rCurrentProcessInfo) const override;
-
-    ///@}
-
-    ///@name Public specialized Access - Temporary
-    ///@{
-    ///@}
-
-protected:
-
-    ///@name Protected Lyfe Cycle
-    ///@{
-    /**
-    * Protected empty constructor
-    */
-    ShellThinElement3D4N() : BaseType()
-    {
-    }
-
-    ///@}
-
-private:
-
-    ///@name Private Classes
-    ///@{
-    class CalculationData
-    {
-    public:
-
-        // ---------------------------------------
-        // calculation-constant data
-        // ----------------------------------------
-        // these data are allocated and constructed
-        // at the beginning of the calculation
-
-        ShellQ4_LocalCoordinateSystem LCS;  /*!< current coordinate system */
-        ShellQ4_LocalCoordinateSystem LCS0; /*!< reference coordinate system */
-
-        // Unit vectors (in cartesian coords)
-        Vector s_xi = ZeroVector(3);    /*!< xi unit vector in cartesian coords */
-        Vector s_eta = ZeroVector(3);    /*!< xi unit vector in cartesian coords */
-
-        // Geometry data
-        array_1d<Vector, 4> r_cartesian;    /*!< array of cartesian point positions */
-        array_1d<double, 4> dA;    /*!< array of integration areas (incl. weight) */
-
-        // Displacements
-        VectorType globalDisplacements = ZeroVector(24); /*!< global displacement vector */
-        VectorType localDisplacements = ZeroVector(24);  /*!< local displacement vector */
-
-        // Element flags
-        bool CalculateRHS; /*!< flag for the calculation of the right-hand-side vector */
-        bool CalculateLHS; /*!< flag for the calculation of the left-hand-side vector */
-
-        // ---------------------------------------
-        // Testing flags
-        // ---------------------------------------
-        // These should both be FALSE unless you are testing, or
-        // investigating the effects of element enhancements!
-
-        const bool basicQuad = false;    /*!< flag for using basic membrane
-                                        formulation - should be FALSE unless
-                                        you are testing */
-
-        // ---------------------------------------
-        // calculation-variable data
-        // ---------------------------------------
-        // these data are updated during the
-        // calculations
-
-        array_1d<double, 4> N;    /*!< SF values at parametric point */
-        SizeType gpIndex;    /*!< Index of current Gauss Point (zero based) */
-
-        // ---------------------------------------
-        // calculation-variable data
-        // ---------------------------------------
-        // these data are updated during the
-        // calculations, but they are allocated
-        // only once(the first time they are used)
-        // to avoid useless re-allocations
-
-        // ANDES membrane data
-        const double alpha = 1.5;
-        MatrixType L_mem = ZeroMatrix(3, 12); /*!< basic membrane lumping matrix */
-        MatrixType H_mem_mod = ZeroMatrix(7, 12);    /*!< higher order membrane filter matrix */
-        MatrixType Z = ZeroMatrix(12, 12);    /*!< transformation from Haugen to Kratos DOFs */
-        MatrixType B_h_1 = ZeroMatrix(3, 7);    /*!< higher order membrane B1 matrix */
-        MatrixType B_h_2 = ZeroMatrix(3, 7);    /*!< higher order membrane B2 matrix */
-        MatrixType B_h_3 = ZeroMatrix(3, 7);    /*!< higher order membrane B3 matrix */
-        MatrixType B_h_4 = ZeroMatrix(3, 7);    /*!< higher order membrane B4 matrix */
-        MatrixType B_h_bar = ZeroMatrix(3, 7);    /*!< higher order membrane B_bar matrix */
-        MatrixType T_13 = ZeroMatrix(3, 3);
-        MatrixType T_24 = ZeroMatrix(3, 3);
-
-        // DKQ bending data
-        array_1d<double, 4> DKQ_a;
-        array_1d<double, 4> DKQ_b;
-        array_1d<double, 4> DKQ_c;
-        array_1d<double, 4> DKQ_d;
-        array_1d<double, 4> DKQ_e;
-        MatrixType DKQ_indices = ZeroMatrix(4, 2);
-        array_1d<Matrix, 4> DKQ_invJac;
-        array_1d<Matrix, 4> DKQ_jac;
-        array_1d<double, 4> DKQ_jac_det;
-
-
-        // General total element data
-        MatrixType B = ZeroMatrix(6, 24);   /*!< total strain-displacement matrix at the current integration point */
-        MatrixType D = ZeroMatrix(6, 6);    /*!< section constitutive matrix at the current integration point */
-        MatrixType BTD = ZeroMatrix(24, 6);  /*!< auxiliary matrix to store the product B'*D */
-
-        VectorType generalizedStrains = ZeroVector(6);  /*!< generalized strain vector at the current integration point */
-        VectorType generalizedStresses = ZeroVector(6); /*!< generalized stress vector at the current integration point */
-        std::vector<VectorType> rlaminateStrains;    /*!< laminate strain vector at all surfaces at the current integration point */
-        std::vector<VectorType> rlaminateStresses;    /*!< laminate stress vector at all surfaces at the current integration point */
-
-        ShellUtilities::JacobianOperator jacOp;
-        ShellCrossSection::SectionParameters SectionParameters; /*!< parameters for cross section calculations */
-
-    public:
-
-        const ProcessInfo& CurrentProcessInfo;
-
-    public:
-
-        CalculationData(const ShellQ4_LocalCoordinateSystem& localcoordsys,
-                        const ShellQ4_LocalCoordinateSystem& refcoordsys,
-                        const ProcessInfo& rCurrentProcessInfo);
-    };
-
-    ///@}
-
-    ///@name Private Operations
-    ///@{
-    void CalculateStressesFromForceResultants
-    (VectorType& rstresses,
-     const double& rthickness);
-
-    void CalculateLaminaStrains(CalculationData& data);
-
-    void CalculateLaminaStresses(CalculationData& data);
-
-    double CalculateTsaiWuPlaneStress(const CalculationData& data, const Matrix& rLamina_Strengths, const unsigned int& rCurrent_Ply);
-
-    void CalculateVonMisesStress(const CalculationData& data, const Variable<double>& rVariable, double& rVon_Mises_Result);
-
-    void CalculateShellElementEnergy(const CalculationData& data, const Variable<double>& rVariable, double& rEnergy_Result);
-
-    void CheckGeneralizedStressOrStrainOutput(const Variable<Matrix>& rVariable, int& iJob, bool& bGlobal);
-
-    void InitializeCalculationData(CalculationData& data);
-
-    void CalculateBMatrix(CalculationData& data);
-
-    void CalculateSectionResponse(CalculationData& data);
-
-    void CalculateGaussPointContribution(CalculationData& data,
-                                         MatrixType& LHS, VectorType& RHS);
-
-    void AddBodyForces(CalculationData& data,
-                       VectorType& rRightHandSideVector); //not required for dyn
-
-    void CalculateAll(MatrixType& rLeftHandSideMatrix,
-                      VectorType& rRightHandSideVector,
-                      const ProcessInfo& rCurrentProcessInfo,
-                      const bool CalculateStiffnessMatrixFlag,
-                      const bool CalculateResidualVectorFlag) override;
-
-    bool TryCalculateOnIntegrationPoints_GeneralizedStrainsOrStresses(const Variable<Matrix>& rVariable,
-            std::vector<Matrix>& rValues,
-            const ProcessInfo& rCurrentProcessInfo);
-
-    /**
-    * Returns the behavior of this shell (thin/thick)
-    * @return the shell behavior
-    */
-    ShellCrossSection::SectionBehaviorType GetSectionBehavior() const override;
-
-    ///@}
-
-    ///@name Static Member Variables
-    ///@{
-    ///@}
-
-    ///@name Member Variables
-    ///@{
-
-    ///@}
-
-    ///@name Serialization
-    ///@{
-    friend class Serializer;
-
-    void save(Serializer& rSerializer) const override;
-
-    void load(Serializer& rSerializer) override;
-
-    ///@}
-
-    ///@name Private  Access
-    ///@{
-    ///@}
-
-    ///@name Private Inquiry
-    ///@{
-    ///@}
-
-    ///@name Un accessible methods
-    ///@{
-    ///@}
-};
-}
-#endif // SHELL_THIN_ELEMENT_3D4N_H_INCLUDED
+// KRATOS  ___|  |                   |                   |
+//       \___ \  __|  __| |   |  __| __| |   |  __| _` | |
+//             | |   |    |   | (    |   |   | |   (   | |
+//       _____/ \__|_|   \__,_|\___|\__|\__,_|_|  \__,_|_| MECHANICS
+//
+//  License:         BSD License
+//                     license: structural_mechanics_application/license.txt
+//
+//  Main authors:    Peter Wilson
+//       Contact:    A.Winterstein[at]tum.de
+//
+
+#if !defined(SHELL_THIN_ELEMENT_3D4N_H_INCLUDED )
+#define  SHELL_THIN_ELEMENT_3D4N_H_INCLUDED
+
+// System includes
+#include <type_traits>
+
+// External includes
+
+// Project includes
+#include "custom_elements/base_shell_element.h"
+#include "custom_utilities/shell_utilities.h"
+#include "custom_utilities/shellq4_corotational_coordinate_transformation.hpp"
+#include "custom_utilities/shellq4_local_coordinate_system.hpp"
+
+namespace Kratos
+{
+///@name Kratos Globals
+///@{
+///@}
+
+///@name Type Definitions
+///@{
+///@}
+
+///@name  Enum's
+///@{
+///@}
+
+///@name  Functions
+///@{
+///@}
+
+///@name Kratos Classes
+///@{
+/** \brief ShellThinElement3D4N
+*
+* This element represents a 4-node Shell element.
+* The membrane part is Felippa's assumed Natural DEviatoric Strain (ANDES)
+* formulation, while the bending part is the Discrete Kirchhoff
+* Quadrilateral.
+* This element is formulated for small strains,
+* but can be used in Geometrically nonlinear problems
+* involving large displacements and rotations
+* using a Corotational Coordinate Transformation.
+* Material nonlinearity is handled by means of the cross section object.
+*/
+
+/*
+Shell formulation references:
+
+ANDES formulation:
+Bjorn Haugen. "Buckling and Stability Problems for Thin Shell Structures
+Using High Performance Finite Elements". Dissertation. Colorado: University
+of Colorado, 1994.
+
+ANDES filter matrix H modification as per:
+Carlos A Felippa. "Supernatural QUAD4: a template formulation".    In: Computer
+methods in applied mechanics and engineering 195.41 (2006), pp. 5316-5342.
+
+DKQ original formulation:
+Jean-Louis Batoz and Mabrouk Ben Tahar. "Evaluation of a new quadrilateral
+thin plate bending element". In: International Journal for Numerical Methods
+in Engineering 18.11 (1982), pp. 1655-1677.
+
+Clearly presented DKQ formulation:
+Fabian Rojas Barrales. "Development of a nonlinear quadrilateral layered
+membrane element with drilling degrees of freedom and a nonlinear
+quadrilateral thin flat layered shell element for the modeling of reinforced
+concrete walls". Dissertation. Los Angeles, California: University of
+Southern California, 2012. */
+
+template <ShellKinematics TKinematics>
+class KRATOS_API(STRUCTURAL_MECHANICS_APPLICATION) ShellThinElement3D4N : public
+    BaseShellElement<typename std::conditional<TKinematics==ShellKinematics::NONLINEAR_COROTATIONAL,
+        ShellQ4_CorotationalCoordinateTransformation,
+        ShellQ4_CoordinateTransformation>::type>
+{
+public:
+
+    ///@name Type Definitions
+    ///@{
+    KRATOS_CLASS_INTRUSIVE_POINTER_DEFINITION(ShellThinElement3D4N);
+
+    using BaseType = BaseShellElement<typename std::conditional<TKinematics==ShellKinematics::NONLINEAR_COROTATIONAL,
+        ShellQ4_CorotationalCoordinateTransformation,
+        ShellQ4_CoordinateTransformation>::type>;
+
+    typedef Quaternion<double> QuaternionType;
+
+    using GeometryType = Element::GeometryType;
+
+    using PropertiesType = Element::PropertiesType;
+
+    using NodesArrayType = Element::NodesArrayType;
+
+    using MatrixType = Element::MatrixType;
+
+    using VectorType = Element::VectorType;
+
+    using SizeType = Element::SizeType;
+
+    using Element::GetGeometry;
+
+    using Element::GetProperties;
+
+    using Vector3Type = typename BaseType::Vector3Type;
+
+    ///@}
+
+    ///@name Life Cycle
+    ///@{
+    ShellThinElement3D4N(IndexType NewId,
+                         GeometryType::Pointer pGeometry);
+
+    ShellThinElement3D4N(IndexType NewId,
+                         GeometryType::Pointer pGeometry,
+                         PropertiesType::Pointer pProperties);
+
+    ~ShellThinElement3D4N() override = default;
+
+    ///@}
+
+    ///@name Operations
+    ///@{
+    // Basic
+
+    /**
+    * @brief Creates a new element
+    * @param NewId The Id of the new created element
+    * @param pGeom The pointer to the geometry of the element
+    * @param pProperties The pointer to property
+    * @return The pointer to the created element
+    */
+    Element::Pointer Create(
+        IndexType NewId,
+        GeometryType::Pointer pGeom,
+        PropertiesType::Pointer pProperties
+    ) const override;
+
+    /**
+    * @brief Creates a new element
+    * @param NewId The Id of the new created element
+    * @param ThisNodes The array containing nodes
+    * @param pProperties The pointer to property
+    * @return The pointer to the created element
+    */
+    Element::Pointer Create(
+        IndexType NewId,
+        NodesArrayType const& ThisNodes,
+        PropertiesType::Pointer pProperties
+    ) const override;
+
+
+    // More results calculation on integration points to interface with python
+
+    using BaseType::CalculateOnIntegrationPoints;
+
+    void CalculateOnIntegrationPoints(const Variable<double>& rVariable,
+                                      std::vector<double>& rOutput, const ProcessInfo& rCurrentProcessInfo) override;
+
+    void CalculateOnIntegrationPoints(const Variable<Matrix>& rVariable,
+                                      std::vector<Matrix>& rOutput, const ProcessInfo& rCurrentProcessInfo) override;
+
+    /**
+    * This method provides the place to perform checks on the completeness of the input
+    * and the compatibility with the problem options as well as the contitutive laws selected
+    * It is designed to be called only once (or anyway, not often) typically at the beginning
+    * of the calculations, so to verify that nothing is missing from the input
+    * or that no common error is found.
+    * @param rCurrentProcessInfo
+    * this method is: MANDATORY
+    */
+    int Check(const ProcessInfo& rCurrentProcessInfo) const override;
+
+    ///@}
+
+    ///@name Public specialized Access - Temporary
+    ///@{
+    ///@}
+
+protected:
+
+    ///@name Protected Lyfe Cycle
+    ///@{
+    /**
+    * Protected empty constructor
+    */
+    ShellThinElement3D4N() : BaseType()
+    {
+    }
+
+    ///@}
+
+private:
+
+    ///@name Private Classes
+    ///@{
+    class CalculationData
+    {
+    public:
+
+        // ---------------------------------------
+        // calculation-constant data
+        // ----------------------------------------
+        // these data are allocated and constructed
+        // at the beginning of the calculation
+
+        ShellQ4_LocalCoordinateSystem LCS;  /*!< current coordinate system */
+        ShellQ4_LocalCoordinateSystem LCS0; /*!< reference coordinate system */
+
+        // Unit vectors (in cartesian coords)
+        Vector s_xi = ZeroVector(3);    /*!< xi unit vector in cartesian coords */
+        Vector s_eta = ZeroVector(3);    /*!< xi unit vector in cartesian coords */
+
+        // Geometry data
+        array_1d<Vector, 4> r_cartesian;    /*!< array of cartesian point positions */
+        array_1d<double, 4> dA;    /*!< array of integration areas (incl. weight) */
+
+        // Displacements
+        VectorType globalDisplacements = ZeroVector(24); /*!< global displacement vector */
+        VectorType localDisplacements = ZeroVector(24);  /*!< local displacement vector */
+
+        // Element flags
+        bool CalculateRHS; /*!< flag for the calculation of the right-hand-side vector */
+        bool CalculateLHS; /*!< flag for the calculation of the left-hand-side vector */
+
+        // ---------------------------------------
+        // Testing flags
+        // ---------------------------------------
+        // These should both be FALSE unless you are testing, or
+        // investigating the effects of element enhancements!
+
+        const bool basicQuad = false;    /*!< flag for using basic membrane
+                                        formulation - should be FALSE unless
+                                        you are testing */
+
+        // ---------------------------------------
+        // calculation-variable data
+        // ---------------------------------------
+        // these data are updated during the
+        // calculations
+
+        array_1d<double, 4> N;    /*!< SF values at parametric point */
+        SizeType gpIndex;    /*!< Index of current Gauss Point (zero based) */
+
+        // ---------------------------------------
+        // calculation-variable data
+        // ---------------------------------------
+        // these data are updated during the
+        // calculations, but they are allocated
+        // only once(the first time they are used)
+        // to avoid useless re-allocations
+
+        // ANDES membrane data
+        const double alpha = 1.5;
+        MatrixType L_mem = ZeroMatrix(3, 12); /*!< basic membrane lumping matrix */
+        MatrixType H_mem_mod = ZeroMatrix(7, 12);    /*!< higher order membrane filter matrix */
+        MatrixType Z = ZeroMatrix(12, 12);    /*!< transformation from Haugen to Kratos DOFs */
+        MatrixType B_h_1 = ZeroMatrix(3, 7);    /*!< higher order membrane B1 matrix */
+        MatrixType B_h_2 = ZeroMatrix(3, 7);    /*!< higher order membrane B2 matrix */
+        MatrixType B_h_3 = ZeroMatrix(3, 7);    /*!< higher order membrane B3 matrix */
+        MatrixType B_h_4 = ZeroMatrix(3, 7);    /*!< higher order membrane B4 matrix */
+        MatrixType B_h_bar = ZeroMatrix(3, 7);    /*!< higher order membrane B_bar matrix */
+        MatrixType T_13 = ZeroMatrix(3, 3);
+        MatrixType T_24 = ZeroMatrix(3, 3);
+
+        // DKQ bending data
+        array_1d<double, 4> DKQ_a;
+        array_1d<double, 4> DKQ_b;
+        array_1d<double, 4> DKQ_c;
+        array_1d<double, 4> DKQ_d;
+        array_1d<double, 4> DKQ_e;
+        MatrixType DKQ_indices = ZeroMatrix(4, 2);
+        array_1d<Matrix, 4> DKQ_invJac;
+        array_1d<Matrix, 4> DKQ_jac;
+        array_1d<double, 4> DKQ_jac_det;
+
+
+        // General total element data
+        MatrixType B = ZeroMatrix(6, 24);   /*!< total strain-displacement matrix at the current integration point */
+        MatrixType D = ZeroMatrix(6, 6);    /*!< section constitutive matrix at the current integration point */
+        MatrixType BTD = ZeroMatrix(24, 6);  /*!< auxiliary matrix to store the product B'*D */
+
+        VectorType generalizedStrains = ZeroVector(6);  /*!< generalized strain vector at the current integration point */
+        VectorType generalizedStresses = ZeroVector(6); /*!< generalized stress vector at the current integration point */
+        std::vector<VectorType> rlaminateStrains;    /*!< laminate strain vector at all surfaces at the current integration point */
+        std::vector<VectorType> rlaminateStresses;    /*!< laminate stress vector at all surfaces at the current integration point */
+
+        ShellUtilities::JacobianOperator jacOp;
+        ShellCrossSection::SectionParameters SectionParameters; /*!< parameters for cross section calculations */
+
+    public:
+
+        const ProcessInfo& CurrentProcessInfo;
+
+    public:
+
+        CalculationData(const ShellQ4_LocalCoordinateSystem& localcoordsys,
+                        const ShellQ4_LocalCoordinateSystem& refcoordsys,
+                        const ProcessInfo& rCurrentProcessInfo);
+    };
+
+    ///@}
+
+    ///@name Private Operations
+    ///@{
+    void CalculateStressesFromForceResultants
+    (VectorType& rstresses,
+     const double& rthickness);
+
+    void CalculateLaminaStrains(CalculationData& data);
+
+    void CalculateLaminaStresses(CalculationData& data);
+
+    double CalculateTsaiWuPlaneStress(const CalculationData& data, const Matrix& rLamina_Strengths, const unsigned int& rCurrent_Ply);
+
+    void CalculateVonMisesStress(const CalculationData& data, const Variable<double>& rVariable, double& rVon_Mises_Result);
+
+    void CalculateShellElementEnergy(const CalculationData& data, const Variable<double>& rVariable, double& rEnergy_Result);
+
+    void CheckGeneralizedStressOrStrainOutput(const Variable<Matrix>& rVariable, int& iJob, bool& bGlobal);
+
+    void InitializeCalculationData(CalculationData& data);
+
+    void CalculateBMatrix(CalculationData& data);
+
+    void CalculateSectionResponse(CalculationData& data);
+
+    void CalculateGaussPointContribution(CalculationData& data,
+                                         MatrixType& LHS, VectorType& RHS);
+
+    void AddBodyForces(CalculationData& data,
+                       VectorType& rRightHandSideVector); //not required for dyn
+
+    void CalculateAll(MatrixType& rLeftHandSideMatrix,
+                      VectorType& rRightHandSideVector,
+                      const ProcessInfo& rCurrentProcessInfo,
+                      const bool CalculateStiffnessMatrixFlag,
+                      const bool CalculateResidualVectorFlag) override;
+
+    bool TryCalculateOnIntegrationPoints_GeneralizedStrainsOrStresses(const Variable<Matrix>& rVariable,
+            std::vector<Matrix>& rValues,
+            const ProcessInfo& rCurrentProcessInfo);
+
+    /**
+    * Returns the behavior of this shell (thin/thick)
+    * @return the shell behavior
+    */
+    ShellCrossSection::SectionBehaviorType GetSectionBehavior() const override;
+
+    ///@}
+
+    ///@name Static Member Variables
+    ///@{
+    ///@}
+
+    ///@name Member Variables
+    ///@{
+
+    ///@}
+
+    ///@name Serialization
+    ///@{
+    friend class Serializer;
+
+    void save(Serializer& rSerializer) const override;
+
+    void load(Serializer& rSerializer) override;
+
+    ///@}
+
+    ///@name Private  Access
+    ///@{
+    ///@}
+
+    ///@name Private Inquiry
+    ///@{
+    ///@}
+
+    ///@name Un accessible methods
+    ///@{
+    ///@}
+};
+}
+#endif // SHELL_THIN_ELEMENT_3D4N_H_INCLUDED