--- conflicted
+++ resolved
@@ -1,4068 +1,2636 @@
-// KRATOS  ___|  |                   |                   |
-//       \___ \  __|  __| |   |  __| __| |   |  __| _` | |
-//             | |   |    |   | (    |   |   | |   (   | |
-//       _____/ \__|_|   \__,_|\___|\__|\__,_|_|  \__,_|_| MECHANICS
-//
-//  License:         BSD License
-//                     license: structural_mechanics_application/license.txt
-//
-//  Main authors:    Peter Wilson
-//       Contact:    A.Winterstein@tum.de
-//
-
-#include "shell_thin_element_3D4N.hpp"
-#include "custom_utilities/shellq4_corotational_coordinate_transformation.hpp"
-
-#include "custom_utilities/shell_utilities.h"
-
-#include <string>
-#include <iomanip>
-
-/*
-Element overview:---------------------------------------------------------------
-This element represents a 4-node Shell element.
-The membrane part is Felippa's assumed Natural DEviatoric Strain (ANDES)
-formulation, while the bending part is the Discrete Kirchhoff Quadrilateral.
-This element is formulated for small strains,
-but can be used in Geometrically nonlinear problems
-involving large displacements and rotations
-using a Corotational Coordinate Transformation.
-Material nonlinearity is handled by means of the cross section object.
-
-Shell formulation references:---------------------------------------------------
-ANDES formulation:
-Bjorn Haugen. "Buckling and Stability Problems for Thin Shell Structures
-Using High Performance Finite Elements". Dissertation. Colorado: University
-of Colorado, 1994.
-
-ANDES filter matrix H modification as per:
-Carlos A Felippa. "Supernatural QUAD4: a template formulation".    In: Computer
-methods in applied mechanics and engineering 195.41 (2006), pp. 5316-5342.
-
-DKQ original formulation:
-Jean-Louis Batoz and Mabrouk Ben Tahar. "Evaluation of a new quadrilateral
-thin plate bending element". In: International Journal for Numerical Methods
-in Engineering 18.11 (1982), pp. 1655-1677.
-
-Clearly presented DKQ formulation:
-Fabian Rojas Barrales. "Development of a nonlinear quadrilateral layered
-membrane element with drilling degrees of freedom and a nonlinear
-quadrilateral thin flat layered shell element for the modeling of reinforced
-concrete walls". Dissertation. Los Angeles, California: University of
-Southern California, 2012.
-*/
-
-namespace Kratos
-{
-// =========================================================================
-//
-// Class JacobianOperator
-//
-// =========================================================================
-
-ShellThinElement3D4N::JacobianOperator::JacobianOperator()
-    : mJac(2, 2, 0.0)
-    , mInv(2, 2, 0.0)
-    , mXYDeriv(4, 2, 0.0)
-    , mDet(0.0)
-{
-}
-
-void ShellThinElement3D4N::JacobianOperator::Calculate
-(const ShellQ4_LocalCoordinateSystem & CS, const Matrix & dN)
-{
-    mJac(0, 0) = dN(0, 0) * CS.X1() + dN(1, 0) * CS.X2() +
-        dN(2, 0) * CS.X3() + dN(3, 0) * CS.X4();
-    mJac(0, 1) = dN(0, 0) * CS.Y1() + dN(1, 0) * CS.Y2() +
-        dN(2, 0) * CS.Y3() + dN(3, 0) * CS.Y4();
-    mJac(1, 0) = dN(0, 1) * CS.X1() + dN(1, 1) * CS.X2() +
-        dN(2, 1) * CS.X3() + dN(3, 1) * CS.X4();
-    mJac(1, 1) = dN(0, 1) * CS.Y1() + dN(1, 1) * CS.Y2() +
-        dN(2, 1) * CS.Y3() + dN(3, 1) * CS.Y4();
-
-    mDet = mJac(0, 0) * mJac(1, 1) - mJac(1, 0) * mJac(0, 1);
-    double mult = 1.0 / mDet;
-
-    mInv(0, 0) = mJac(1, 1) * mult;
-    mInv(0, 1) = -mJac(0, 1) * mult;
-    mInv(1, 0) = -mJac(1, 0) * mult;
-    mInv(1, 1) = mJac(0, 0) * mult;
-
-    noalias(mXYDeriv) = prod(dN, trans(mInv));
-}
-
-// =========================================================================
-//
-// Class ShellThinElement3D4N
-//
-// =========================================================================
-
-ShellThinElement3D4N::ShellThinElement3D4N(IndexType NewId,
-    GeometryType::Pointer pGeometry,
-    bool NLGeom)
-    : BaseShellElement(NewId, pGeometry)
-    , mpCoordinateTransformation(NLGeom ?
-        new ShellQ4_CorotationalCoordinateTransformation(pGeometry) :
-        new ShellQ4_CoordinateTransformation(pGeometry))
-{
-}
-
-ShellThinElement3D4N::ShellThinElement3D4N(IndexType NewId,
-    GeometryType::Pointer pGeometry,
-    PropertiesType::Pointer pProperties,
-    bool NLGeom)
-    : BaseShellElement(NewId, pGeometry, pProperties)
-    , mpCoordinateTransformation(NLGeom ?
-        new ShellQ4_CorotationalCoordinateTransformation(pGeometry) :
-        new ShellQ4_CoordinateTransformation(pGeometry))
-{
-}
-
-ShellThinElement3D4N::ShellThinElement3D4N(IndexType NewId,
-    GeometryType::Pointer pGeometry,
-    PropertiesType::Pointer pProperties,
-    CoordinateTransformationBasePointerType pCoordinateTransformation)
-    : BaseShellElement(NewId, pGeometry, pProperties)
-    , mpCoordinateTransformation(pCoordinateTransformation)
-{
-}
-
-ShellThinElement3D4N::~ShellThinElement3D4N()
-{
-}
-
-//Basic methods
-
-Element::Pointer ShellThinElement3D4N::Create(IndexType NewId,
-    NodesArrayType const& ThisNodes,
-    PropertiesType::Pointer pProperties) const
-{
-    GeometryType::Pointer newGeom(GetGeometry().Create(ThisNodes));
-    return Kratos::make_shared< ShellThinElement3D4N >(NewId, newGeom,
-        pProperties, mpCoordinateTransformation->Create(newGeom));
-}
-
-Element::Pointer ShellThinElement3D4N::Create(IndexType NewId,
-    GeometryType::Pointer pGeom,
-    PropertiesType::Pointer pProperties) const
-{
-    return Kratos::make_shared< ShellThinElement3D4N >(NewId, pGeom,
-        pProperties, mpCoordinateTransformation->Create(pGeom));
-}
-
-void ShellThinElement3D4N::Initialize()
-{
-    KRATOS_TRY
-
-    const GeometryType & geom = GetGeometry();
-    const PropertiesType & props = GetProperties();
-
-    if (geom.PointsNumber() != 4)
-        KRATOS_THROW_ERROR(std::logic_error,
-            "ShellThinElement3D4N Element - Wrong number of nodes",
-            geom.PointsNumber());
-
-    const SizeType num_gps = GetNumberOfGPs();
-
-    if (mSections.size() != num_gps)
-    {
-        const Matrix & shapeFunctionsValues =
-            geom.ShapeFunctionsValues(GetIntegrationMethod());
-
-        ShellCrossSection::Pointer theSection;
-
-        if (props.Has(SHELL_CROSS_SECTION))
-        {
-            theSection = props[SHELL_CROSS_SECTION];
-        }
-        else if (ShellCrossSection::CheckIsOrthotropic(props))
-        {
-            // make new instance of shell cross section
-            theSection =
-                ShellCrossSection::Pointer(new ShellCrossSection());
-
-            // Parse material properties for each layer
-            theSection->ParseOrthotropicPropertyMatrix(this->pGetProperties());
-        }
-        else
-        {
-            theSection =
-                ShellCrossSection::Pointer(new ShellCrossSection());
-            theSection->BeginStack();
-            theSection->AddPly(props[THICKNESS], 0.0, 5,
-                this->pGetProperties());
-            theSection->EndStack();
-        }
-
-        mSections.clear();
-        for (SizeType i = 0; i < num_gps; ++i)
-        {
-            ShellCrossSection::Pointer sectionClone = theSection->Clone();
-            sectionClone->SetSectionBehavior(GetSectionBehavior());
-            sectionClone->InitializeCrossSection(props, geom,
-                row(shapeFunctionsValues, i));
-            mSections.push_back(sectionClone);
-        }
-    }
-
-    mpCoordinateTransformation->Initialize();
-
-    this->SetupOrientationAngles();
-
-    KRATOS_CATCH("")
-}
-
-void ShellThinElement3D4N::InitializeNonLinearIteration
-(ProcessInfo& rCurrentProcessInfo)
-{
-    mpCoordinateTransformation->InitializeNonLinearIteration(rCurrentProcessInfo);
-
-    BaseInitializeNonLinearIteration(rCurrentProcessInfo);
-}
-
-void ShellThinElement3D4N::FinalizeNonLinearIteration
-(ProcessInfo& rCurrentProcessInfo)
-{
-    mpCoordinateTransformation->FinalizeNonLinearIteration(rCurrentProcessInfo);
-
-    BaseFinalizeNonLinearIteration(rCurrentProcessInfo);
-}
-
-void ShellThinElement3D4N::InitializeSolutionStep
-(ProcessInfo& rCurrentProcessInfo)
-{
-    BaseInitializeSolutionStep(rCurrentProcessInfo);
-
-    mpCoordinateTransformation->InitializeSolutionStep(rCurrentProcessInfo);
-}
-
-void ShellThinElement3D4N::FinalizeSolutionStep
-(ProcessInfo& rCurrentProcessInfo)
-{
-    BaseFinalizeSolutionStep(rCurrentProcessInfo);
-
-    mpCoordinateTransformation->FinalizeSolutionStep(rCurrentProcessInfo);
-}
-
-void ShellThinElement3D4N::CalculateMassMatrix(MatrixType& rMassMatrix,
-    ProcessInfo& rCurrentProcessInfo)
-{
-    if ((rMassMatrix.size1() != 24) || (rMassMatrix.size2() != 24))
-        rMassMatrix.resize(24, 24, false);
-    noalias(rMassMatrix) = ZeroMatrix(24, 24);
-
-    // Compute the local coordinate system.
-    ShellQ4_LocalCoordinateSystem referenceCoordinateSystem(
-        mpCoordinateTransformation->CreateReferenceCoordinateSystem());
-
-    // Average mass per unit area over the whole element
-    double av_mass_per_unit_area = 0.0;
-
-    // Flag for consistent or lumped mass matrix
-    bool bconsistent_matrix = false;
-
-    // Consistent mass matrix
-    if (bconsistent_matrix)
-    {
-        // Get shape function values and setup jacobian
-        const GeometryType & geom = GetGeometry();
-        const Matrix & shapeFunctions = geom.ShapeFunctionsValues();
-        JacobianOperator jacOp;
-
-        // Get integration points
-        const GeometryType::IntegrationPointsArrayType& integration_points =
-            GetGeometry().IntegrationPoints(mIntegrationMethod);
-
-        // Setup matrix of shape functions
-        Matrix N = Matrix(6, 24, 0.0);
-
-        // Other variables
-        double dA = 0.0;
-        double thickness = 0.0;
-        double drilling_factor = 1.0;    // sqrt of the actual factor applied,
-                                        // 1.0 is no reduction.
-
-        // Gauss loop
-        for (SizeType gauss_point = 0; gauss_point < 4; gauss_point++)
-        {
-            // Calculate average mass per unit area and thickness at the
-            // current GP
-            av_mass_per_unit_area =
-                mSections[gauss_point]->CalculateMassPerUnitArea();
-            thickness = mSections[gauss_point]->GetThickness();
-
-            // Calc jacobian and weighted dA at current GP
-            jacOp.Calculate(referenceCoordinateSystem,
-                geom.ShapeFunctionLocalGradient(gauss_point));
-            dA = integration_points[gauss_point].Weight() *
-                jacOp.Determinant();
-
-            // Assemble shape function matrix over nodes
-            for (SizeType node = 0; node < 4; node++)
-            {
-                // translational entries - dofs 1, 2, 3
-                for (SizeType dof = 0; dof < 3; dof++)
-                {
-                    N(dof, 6 * node + dof) =
-                        shapeFunctions(gauss_point, node);
-                }
-
-                // rotational inertia entries - dofs 4, 5
-                for (SizeType dof = 0; dof < 2; dof++)
-                {
-                    N(dof + 3, 6 * node + dof + 3) =
-                        thickness / std::sqrt(12.0) *
-                        shapeFunctions(gauss_point, node);
-                }
-
-                // drilling rotational entry - artifical factor included
-                N(5, 6 * node + 5) = thickness / std::sqrt(12.0) *
-                    shapeFunctions(gauss_point, node) /
-                    drilling_factor;
-            }
-
-            // Add contribution to total mass matrix
-            rMassMatrix += prod(trans(N), N)*dA*av_mass_per_unit_area;
-        }
-
-    }// Consistent mass matrix
-    else
-    {
-        // Lumped mass matrix
-
-        // Calculate average mass per unit area over the whole element
-        for (SizeType i = 0; i < 4; i++)
-            av_mass_per_unit_area += mSections[i]->CalculateMassPerUnitArea();
-        av_mass_per_unit_area /= 4.0;
-
-        // lumped area
-        double lump_area = referenceCoordinateSystem.Area() / 4.0;
-
-        // Gauss Loop
-        for (SizeType i = 0; i < 4; i++)
-        {
-            SizeType index = i * 6;
-
-            double nodal_mass = av_mass_per_unit_area * lump_area;
-
-            // translational mass
-            rMassMatrix(index, index) = nodal_mass;
-            rMassMatrix(index + 1, index + 1) = nodal_mass;
-            rMassMatrix(index + 2, index + 2) = nodal_mass;
-
-            // rotational mass - neglected for the moment...
-        }
-    }// Lumped mass matrix
-}
-
-void ShellThinElement3D4N::AddBodyForces(CalculationData& data,
-    VectorType& rRightHandSideVector)
-{
-    const GeometryType& geom = GetGeometry();
-
-    // Get shape functions
-    const Matrix & N = geom.ShapeFunctionsValues();
-
-    // auxiliary
-    array_1d<double, 3> bf;
-
-    // gauss loop to integrate the external force vector
-    for (unsigned int igauss = 0; igauss < 4; igauss++)
-    {
-        // get mass per unit area
-        double mass_per_unit_area =
-            mSections[igauss]->CalculateMassPerUnitArea();
-
-        // interpolate nodal volume accelerations to this gauss point
-        // and obtain the body force vector
-        bf.clear();
-        for (unsigned int inode = 0; inode < 4; inode++)
-        {
-            if (geom[inode].SolutionStepsDataHas(VOLUME_ACCELERATION))
-                //temporary, will be checked once at the beginning only
-                bf += N(igauss, inode) *
-                geom[inode].FastGetSolutionStepValue(VOLUME_ACCELERATION);
-        }
-        bf *= (mass_per_unit_area * data.dA[igauss]);
-
-        // add it to the RHS vector
-        for (unsigned int inode = 0; inode < 4; inode++)
-        {
-            unsigned int index = inode * 6;
-            double iN = N(igauss, inode);
-            rRightHandSideVector[index + 0] += iN * bf[0];
-            rRightHandSideVector[index + 1] += iN * bf[1];
-            rRightHandSideVector[index + 2] += iN * bf[2];
-        }
-    }
-}
-
-// =========================================================================
-//
-// Class ShellThinElement3D4N - Results on Gauss Points
-//
-// =========================================================================
-
-void ShellThinElement3D4N::GetValueOnIntegrationPoints
-(const Variable<double>& rVariable,
-    std::vector<double>& rValues,
-    const ProcessInfo& rCurrentProcessInfo)
-{
-    KRATOS_TRY;
-
-    int caseId = -1;
-    if (rVariable == TSAI_WU_RESERVE_FACTOR)
-    {
-        caseId = 10;
-    }
-    else if (rVariable == VON_MISES_STRESS ||
-        rVariable == VON_MISES_STRESS_TOP_SURFACE ||
-        rVariable == VON_MISES_STRESS_MIDDLE_SURFACE ||
-        rVariable == VON_MISES_STRESS_BOTTOM_SURFACE)
-    {
-        caseId = 20;
-    }
-    else if (rVariable == SHELL_ELEMENT_MEMBRANE_ENERGY ||
-        SHELL_ELEMENT_MEMBRANE_ENERGY_FRACTION ||
-        SHELL_ELEMENT_BENDING_ENERGY ||
-        SHELL_ELEMENT_BENDING_ENERGY_FRACTION ||
-        SHELL_ELEMENT_SHEAR_ENERGY ||
-        SHELL_ELEMENT_SHEAR_ENERGY_FRACTION)
-    {
-        caseId = 30;
-    }
-
-
-
-    if (caseId > 19)
-    {
-        // resize output
-        SizeType size = 4;
-        if (rValues.size() != size)
-            rValues.resize(size);
-
-        // Compute the local coordinate system.
-        ShellQ4_LocalCoordinateSystem localCoordinateSystem(
-            mpCoordinateTransformation->CreateLocalCoordinateSystem());
-        ShellQ4_LocalCoordinateSystem referenceCoordinateSystem(
-            mpCoordinateTransformation->CreateReferenceCoordinateSystem());
-
-        // Initialize common calculation variables
-        CalculationData data(localCoordinateSystem,
-            referenceCoordinateSystem, rCurrentProcessInfo);
-        data.CalculateLHS = false;
-        data.CalculateRHS = true;
-        InitializeCalculationData(data);
-
-        // Get the current displacements in global coordinate system and
-        // transform to reference local system
-        MatrixType Rdisp(24, 24);
-        referenceCoordinateSystem.ComputeTotalRotationMatrix(Rdisp);
-        if (referenceCoordinateSystem.IsWarped()) {
-            MatrixType W(24, 24);
-            referenceCoordinateSystem.ComputeTotalWarpageMatrix(W);
-            Rdisp = prod(W, Rdisp);
-        }
-        data.localDisplacements = prod(Rdisp, data.globalDisplacements);
-
-
-        // loop over gauss points
-        for (unsigned int gauss_point = 0; gauss_point < size; ++gauss_point)
-        {
-            // Compute all strain-displacement matrices
-            data.gpIndex = gauss_point;
-            CalculateBMatrix(data);
-
-            // Calculate strain vectors in local coordinate system
-            noalias(data.generalizedStrains) =
-                prod(data.B, data.localDisplacements);
-
-            // Calculate the response of the Cross Section
-            ShellCrossSection::Pointer & section = mSections[gauss_point];
-            CalculateSectionResponse(data);
-
-            double resultDouble = 0.0;
-
-            if (caseId == 30)
-            {
-                // Energy calcs - these haven't been verified or tested yet.
-                CalculateShellElementEnergy(data, rVariable, resultDouble);
-            }
-            else if (caseId == 20)
-            {
-                //Von mises calcs
-
-                // recover stresses
-                CalculateStressesFromForceResultants(data.generalizedStresses,
-                    section->GetThickness());
-
-                // account for orientation
-                if (section->GetOrientationAngle() != 0.0)
-                {
-                    Matrix R(6, 6);
-                    section->GetRotationMatrixForGeneralizedStresses
-                    (-(section->GetOrientationAngle()), R);
-                    data.generalizedStresses = prod(R, data.generalizedStresses);
-                }
-
-                CalculateVonMisesStress(data, rVariable, resultDouble);
-            }
-            else
-            {
-                KRATOS_ERROR <<
-                    "Error: ELEMENT ShellThinElement3D4N, METHOD GetValueOnIntegrationPoints(double)"
-                    << std::endl;
-            }
-
-            // store the result calculated
-            rValues[gauss_point] = resultDouble;
-        }
-    }
-    else if (rVariable == TSAI_WU_RESERVE_FACTOR)
-    {
-        // resize output
-        SizeType size = 4;
-        if (rValues.size() != size)
-            rValues.resize(size);
-
-        //CalculationData data = SetupStressOrStrainCalculation(rCurrentProcessInfo);
-        // Compute the local coordinate system.
-        ShellQ4_LocalCoordinateSystem localCoordinateSystem(
-            mpCoordinateTransformation->CreateLocalCoordinateSystem());
-        ShellQ4_LocalCoordinateSystem referenceCoordinateSystem(
-            mpCoordinateTransformation->CreateReferenceCoordinateSystem());
-
-        // Initialize common calculation variables
-        CalculationData data(localCoordinateSystem,
-            referenceCoordinateSystem, rCurrentProcessInfo);
-        data.CalculateLHS = true;
-        data.CalculateRHS = true;
-        InitializeCalculationData(data);
-
-        // Get the current displacements in global coordinate system and
-        // transform to reference local system
-        MatrixType Rdisp(24, 24);
-        referenceCoordinateSystem.ComputeTotalRotationMatrix(Rdisp);
-        if (referenceCoordinateSystem.IsWarped()) {
-            MatrixType W(24, 24);
-            referenceCoordinateSystem.ComputeTotalWarpageMatrix(W);
-            Rdisp = prod(W, Rdisp);
-        }
-        data.localDisplacements = prod(Rdisp, data.globalDisplacements);
-
-
-        // Get all laminae strengths
-        const PropertiesType & props = GetProperties();
-        ShellCrossSection::Pointer & section = mSections[0];
-        std::vector<Matrix> Laminae_Strengths =
-                            std::vector<Matrix>(section->NumberOfPlies());
-        for (unsigned int ply = 0; ply < section->NumberOfPlies(); ply++)
-        {
-            Laminae_Strengths[ply].resize(3, 3, 0.0);
-            Laminae_Strengths[ply].clear();
-        }
-        section->GetLaminaeStrengths(Laminae_Strengths,props);
-
-        // Define variables
-        Matrix R(6, 6);
-        double total_rotation = 0.0;
-
-        // Gauss Loop
-        for (unsigned int gauss_point = 0; gauss_point < size; gauss_point++)
-        {
-            // Compute all strain-displacement matrices
-            data.gpIndex = gauss_point;
-            CalculateBMatrix(data);
-
-            // Calculate strain vectors in local coordinate system
-            noalias(data.generalizedStrains) = prod(data.B, data.localDisplacements);
-
-            // Retrieve ply orientations
-            section = mSections[gauss_point];
-            Vector ply_orientation(section->NumberOfPlies());
-            section->GetLaminaeOrientation(ply_orientation);
-
-            //Calculate lamina stresses
-            CalculateLaminaStrains(data);
-            CalculateLaminaStresses(data);
-
-            // Rotate lamina stress from element CS to section CS, and then
-            // to lamina angle to lamina material principal directions
-            for (unsigned int ply = 0; ply < section->NumberOfPlies(); ply++)
-            {
-                total_rotation = -ply_orientation[ply] - (section->GetOrientationAngle());
-                section->GetRotationMatrixForGeneralizedStresses(total_rotation, R);
-                //top surface of current ply
-                data.rlaminateStresses[2*ply] = prod(R, data.rlaminateStresses[2*ply]);
-                //bottom surface of current ply
-                data.rlaminateStresses[2 * ply +1] = prod(R, data.rlaminateStresses[2 * ply +1]);
-            }
-
-            // Calculate Tsai-Wu criterion for each ply, take min of all plies
-            double min_tsai_wu = 0.0;
-            double temp_tsai_wu = 0.0;
-            for (unsigned int ply = 0; ply < section->NumberOfPlies(); ply++)
-            {
-                temp_tsai_wu = CalculateTsaiWuPlaneStress(data, Laminae_Strengths[ply],ply);
-                if (ply == 0)
-                {
-                    min_tsai_wu = temp_tsai_wu;
-                }
-                else if (temp_tsai_wu < min_tsai_wu)
-                {
-                    min_tsai_wu = temp_tsai_wu;
-                }
-            }
-
-            // Output min Tsai-Wu result
-            rValues[gauss_point] = min_tsai_wu;
-
-        }// Gauss loop
-    }
-    else
-    {
-        SizeType size = GetGeometry().size();
-        if (rValues.size() != size)
-            rValues.resize(size);
-
-        std::vector<double> temp(size);
-
-        for (SizeType i = 0; i < size; i++)
-            mSections[i]->GetValue(rVariable, temp[i]);
-
-        const Matrix & shapeFunctions = GetGeometry().ShapeFunctionsValues();
-        Vector N(size);
-
-        for (SizeType i = 0; i < size; i++)
-        {
-            noalias(N) = row(shapeFunctions, i);
-            double& ival = rValues[i];
-            ival = 0.0;
-            for (SizeType j = 0; j < size; j++)
-            {
-                ival += N(j) * temp[j];
-            }
-        }
-    }
-
-    KRATOS_CATCH("");
-}
-
-void ShellThinElement3D4N::GetValueOnIntegrationPoints
-(const Variable<Vector>& rVariable,
-    std::vector<Vector>& rValues,
-    const ProcessInfo& rCurrentProcessInfo)
-{
-    if (rVariable == LOCAL_AXIS_1)
-    {
-        // LOCAL_AXIS_1 output DOES NOT include the effect of section
-        // orientation, which rotates the entrire element section in-plane
-        // and is used in element stiffness calculation.
-
-        if (rValues.size() != 4)
-            rValues.resize(4);
-
-        for (int i = 0; i < 4; ++i) rValues[i] = ZeroVector(3);
-        // Initialize common calculation variables
-        // Compute the local coordinate system.
-        ShellQ4_LocalCoordinateSystem localCoordinateSystem(
-            mpCoordinateTransformation->CreateReferenceCoordinateSystem());
-
-        for (SizeType GP = 0; GP < 4; GP++)
-        {
-            rValues[GP] = localCoordinateSystem.Vx();
-        }
-<<<<<<< HEAD
-	}
-
-	void ShellThinElement3D4N::InitializeCalculationData(CalculationData& data)
-	{
-		KRATOS_TRY
-		//-------------------------------------
-		// Computation of all stuff that remain
-		// constant throughout the calculations
-
-		//-------------------------------------
-		// geometry data
-		const double x12 = data.LCS0.X1() - data.LCS0.X2();
-		const double x13 = data.LCS0.X1() - data.LCS0.X3();
-		const double x23 = data.LCS0.X2() - data.LCS0.X3();
-		const double x24 = data.LCS0.X2() - data.LCS0.X4();
-		const double x34 = data.LCS0.X3() - data.LCS0.X4();
-		const double x41 = data.LCS0.X4() - data.LCS0.X1();
-
-		const double x21 = -x12;
-		const double x31 = -x13;
-		const double x32 = -x23;
-		const double x42 = -x24;
-		const double x43 = -x34;
-		const double x14 = -x41;
-
-		const double y12 = data.LCS0.Y1() - data.LCS0.Y2();
-		const double y13 = data.LCS0.Y1() - data.LCS0.Y3();
-		const double y23 = data.LCS0.Y2() - data.LCS0.Y3();
-		const double y24 = data.LCS0.Y2() - data.LCS0.Y4();
-		const double y34 = data.LCS0.Y3() - data.LCS0.Y4();
-		const double y41 = data.LCS0.Y4() - data.LCS0.Y1();
-
-		const double y21 = -y12;
-		const double y31 = -y13;
-		const double y32 = -y23;
-		const double y42 = -y24;
-		const double y43 = -y34;
-		const double y14 = -y41;
-
-		const double A = data.LCS0.Area();
-
-		for (int i = 0; i < 4; i++)
-		{
-			data.r_cartesian[i] = Vector(3, 0.0);
-		}
-		data.r_cartesian[0] = data.LCS0.P1();
-		data.r_cartesian[1] = data.LCS0.P2();
-		data.r_cartesian[2] = data.LCS0.P3();
-		data.r_cartesian[3] = data.LCS0.P4();
-
-		//Precalculate dA to be multiplied with material matrix
-		const GeometryType & geom = GetGeometry();
-		const GeometryType::IntegrationPointsArrayType& integration_points =
-			geom.IntegrationPoints(mIntegrationMethod);
-		data.dA.clear();
-		for (int gp = 0; gp < 4; gp++)
-		{
-			//getting informations for integration
-			double IntegrationWeight = integration_points[gp].Weight();
-
-			// Compute Jacobian, Inverse of Jacobian, Determinant of Jacobian
-			// and Shape functions derivatives in the local coordinate system
-			data.jacOp.Calculate(data.LCS0,
-				geom.ShapeFunctionLocalGradient(gp));
-
-			// compute the 'area' of the current integration point
-			data.dA[gp] = IntegrationWeight * data.jacOp.Determinant();
-		}
-
-
-
-
-		if (data.basicQuad == false)
-		{
-			// ---------------------------------------------------------------------
-			//
-			//                     ANDES MEMBRANE FORMULATION
-			//
-			// ---------------------------------------------------------------------
-
-
-			// Unit vectors s_xi and s_eta (eqn 5.2.25)
-			// eqns 5.2.29 -> 5.2.31
-			data.s_xi.clear();
-			data.s_eta.clear();
-
-			//set values of SFs to xi = 1 and eta = 0
-			ShellUtilities::ShapeFunc(1, 0, data.N);
-			for (int i = 0; i < 4; i++)
-			{
-				data.s_xi(0) += data.r_cartesian[i][0] * data.N(i);
-				data.s_xi(1) += data.r_cartesian[i][1] * data.N(i);
-			}
-			double s_xi_mag = std::sqrt(inner_prod(data.s_xi, data.s_xi));
-			data.s_xi = data.s_xi / s_xi_mag;
-
-			//set values of SFs to xi = 0 and eta = 1
-			data.N.clear();
-			ShellUtilities::ShapeFunc(0, 1, data.N);
-			for (int i = 0; i < 4; i++)
-			{
-				data.s_eta(0) += data.r_cartesian[i][0] * data.N(i);
-				data.s_eta(1) += data.r_cartesian[i][1] * data.N(i);
-			}
-			double s_eta_mag = std::sqrt(inner_prod(data.s_eta, data.s_eta));
-			data.s_eta = data.s_eta / s_eta_mag;
-
-			// calculate L - Lumping matrix (ref eqn 5.2.4)
-			// for the construction of the basic
-			// stiffness. Transpose from the presented version
-			// to allow combination of B matrices later
-
-			//Template constants
-			double L_mult = 0.5 / A;
-			const double alpha_6 = data.alpha / 6.0;
-			const double alpha_3 = data.alpha / 3.0;
-			data.L_mem.clear();
-
-			//j = 1, i=4, k=2
-			//ki = 24, ij = 41
-			data.L_mem(0, 0) = L_mult * y24;
-			data.L_mem(1, 0) = 0.00;
-			data.L_mem(2, 0) = L_mult * x42;
-			data.L_mem(0, 1) = 0.00;
-			data.L_mem(1, 1) = L_mult * x42;
-			data.L_mem(2, 1) = L_mult * y24;
-			data.L_mem(0, 2) = L_mult * alpha_6*(y41*y41 - y21*y21);
-			data.L_mem(1, 2) = L_mult *  alpha_6*(x41*x41 - x21*x21);
-			data.L_mem(2, 2) = L_mult * alpha_3*(x21*y21 - x41*y41);
-
-			//j = 2, i=1, k=3
-			//ki = 31, ij = 12
-			data.L_mem(0, 3) = L_mult * y31;
-			data.L_mem(1, 3) = 0.00;
-			data.L_mem(2, 3) = L_mult * x13;
-			data.L_mem(0, 4) = 0.00;
-			data.L_mem(1, 4) = L_mult * x13;
-			data.L_mem(2, 4) = L_mult * y31;
-			data.L_mem(0, 5) = L_mult * alpha_6*(y12*y12 - y32*y32);
-			data.L_mem(1, 5) = L_mult * alpha_6*(x12*x12 - x32*x32);
-			data.L_mem(2, 5) = L_mult * alpha_3*(x32*y32 - x12*y12);
-
-			//j = 3, i=2, k=4
-			//ki = 42, ij = 23
-			data.L_mem(0, 6) = L_mult * y42;
-			data.L_mem(1, 6) = 0.00;
-			data.L_mem(2, 6) = L_mult * x24;
-			data.L_mem(0, 7) = 0.00;
-			data.L_mem(1, 7) = L_mult * x24;
-			data.L_mem(2, 7) = L_mult * y42;
-			data.L_mem(0, 8) = L_mult * alpha_6*(y23*y23 - y43*y43);
-			data.L_mem(1, 8) = L_mult * alpha_6*(x23*x23 - x43*x43);
-			data.L_mem(2, 8) = L_mult * alpha_3*(x43*y43 - x23*y23);
-
-			//j = 4, i=3, k=1
-			//ki = 13, ij = 34
-			data.L_mem(0, 9) = L_mult * y13;
-			data.L_mem(1, 9) = 0.00;
-			data.L_mem(2, 9) = L_mult * x31;
-			data.L_mem(0, 10) = 0.00;
-			data.L_mem(1, 10) = L_mult * x31;
-			data.L_mem(2, 10) = L_mult * y13;
-			data.L_mem(0, 11) = L_mult * alpha_6*(y34*y34 - y14*y14);
-			data.L_mem(1, 11) = L_mult * alpha_6*(x34*x34 - x14*x14);
-			data.L_mem(2, 11) = L_mult * alpha_3*(x14*y14 - x34*y34);
-
-			//--------------------------------------
-			// calculate H - matrix
-			// for the construction of the
-			// higher order stiffness
-
-			//H_mem_mod transformation matrix 'H' (ref eqn 5.2.26)
-
-			//eqn 5.2.12
-			double detJ = 0.0;
-			for (int i = 0; i < 4; i++)
-			{
-				int j = i + 1;
-				if (j == 4) { j = 0; }
-				detJ += (data.r_cartesian[i][0] * data.r_cartesian[j][1] -
-					data.r_cartesian[j][0] * data.r_cartesian[i][1]);
-			}
-			detJ /= 8.0;
-			const double f = 16.0 * detJ;
-
-			//filter matrix for higher order rotation strain field
-			//eqn 5.2.14
-			Matrix H_theta = Matrix(5, 12, 0.0);
-			H_theta(4, 0) = x42 / f;
-			H_theta(4, 1) = x13 / f;
-			H_theta(4, 2) = x24 / f;
-			H_theta(4, 3) = x31 / f;
-			H_theta(4, 4) = y42 / f;
-			H_theta(4, 5) = y13 / f;
-			H_theta(4, 6) = y24 / f;
-			H_theta(4, 7) = y31 / f;
-
-			H_theta(4, 8) = 0.25;
-			H_theta(4, 9) = 0.25;
-			H_theta(4, 10) = 0.25;
-			H_theta(4, 11) = 0.25;
-
-			for (int row = 0; row < 4; row++)
-			{
-				for (int col = 0; col < 4; col++)
-				{
-					if (row == col) { H_theta(row, col + 8) = 0.75; }
-					else { H_theta(row, col + 8) = -0.25; }
-				}
-			}
-
-			//xi and eta unit vectors
-			Vector s_xi = Vector(data.r_cartesian[1] + data.r_cartesian[2]);
-			s_xi /= std::sqrt(inner_prod(s_xi, s_xi));
-
-			Vector s_eta = Vector(data.r_cartesian[2] + data.r_cartesian[3]);
-			s_eta /= std::sqrt(inner_prod(s_eta, s_eta));
-
-			//eqn 5.2.21 - modified as per Felippa supernatural quad paper
-			//eqns 63, 65
-			array_1d<double, 4> v_h;
-			double A_0 = data.LCS0.Area();		//element area
-			double A_1 = 0.5*(x34*y12 - x12*y34);
-			double A_2 = 0.5*(x23*y14 - x14*y23);
-			v_h[0] = (A_0 + A_1 + A_2) / 2.0 / A_0;
-			v_h[1] = (-1.0*A_0 + A_1 - A_2) / 2.0 / A_0;
-			v_h[2] = (A_0 - A_1 - A_2) / 2.0 / A_0;
-			v_h[3] = (-1.0*A_0 - A_1 + A_2) / 2.0 / A_0;
-
-			//filter matrix for higher order translations strain field
-			Matrix H_tv = Matrix(2, 12, 0.0);
-			for (int i = 0; i < 4; i++)
-			{
-				// x-components
-				H_tv(0, i) = v_h[i] * s_xi[0];
-				H_tv(1, i) = v_h[i] * s_eta[0];
-
-				//y components
-				H_tv(0, 4 + i) = v_h[i] * s_xi[1];
-				H_tv(1, 4 + i) = v_h[i] * s_eta[1];
-			}
-
-			//eqn 5.2.26
-			Matrix H = Matrix(7, 12, 0.0);
-			for (int col = 0; col < 12; col++)
-			{
-				for (int row = 0; row < 5; row++)
-				{
-					H(row, col) = H_theta(row, col);
-				}
-				for (int row = 0; row < 2; row++)
-				{
-					H(row + 5, col) = H_tv(row, col);
-				}
-			}
-
-			//Q matrices
-			array_1d<double, 4> d_xi_i;
-			array_1d<double, 4> d_eta_i;
-			array_1d<double, 4> chi_xi_i;
-			array_1d<double, 4> chi_eta_i;
-
-			Vector r_xi = Vector(data.r_cartesian[1] + data.r_cartesian[2] -
-				data.r_cartesian[0] - data.r_cartesian[3]);
-			r_xi /= 2.0;
-			Vector r_eta = Vector(data.r_cartesian[2] + data.r_cartesian[3] -
-				data.r_cartesian[0] - data.r_cartesian[1]);
-			r_eta /= 2.0;
-			double l_xi = std::sqrt(inner_prod(r_xi, r_xi));
-			double l_eta = std::sqrt(inner_prod(r_eta, r_eta));
-
-			for (int i = 0; i < 4; i++)
-			{
-				//eqn 5.2.29
-                const Vector vec1 = MathUtils<double>::CrossProduct(data.r_cartesian[i], s_xi);
-				d_xi_i[i] = std::sqrt(inner_prod(vec1, vec1));
-				chi_xi_i[i] = d_xi_i[i] / l_xi;
-
-				const Vector vec2 = MathUtils<double>::CrossProduct(data.r_cartesian[i], s_eta);
-				d_eta_i[i] = std::sqrt(inner_prod(vec2, vec2));
-				chi_eta_i[i] = d_eta_i[i] / l_eta;
-			}
-
-			Vector r_24 = Vector(data.r_cartesian[1] - data.r_cartesian[3]);
-			Vector r_13 = Vector(data.r_cartesian[0] - data.r_cartesian[2]);
-			double l_24 = std::sqrt(inner_prod(r_24, r_24));
-			double l_13 = std::sqrt(inner_prod(r_13, r_13));
-
-			Vector e_24 = Vector(r_24 / l_24);
-            const Vector vec1 = Vector(MathUtils<double>::CrossProduct(r_13, e_24));
-
-			const double d_24 = std::sqrt(inner_prod(vec1, vec1));
-			const double d_13 = d_24;
-			const double chi_24 = d_24 / 2.0 / l_24;
-			const double chi_13 = d_13 / 2.0 / l_13;
-
-			const double chi_xi_t = l_eta / l_xi;
-			const double chi_eta_t = l_xi / l_eta;
-
-            double chi_xi_hat = 0.0;
-            double chi_eta_hat = 0.0;
-			for (int i = 0; i < 4; i++)
-			{
-				chi_xi_hat += chi_xi_i[i];
-				chi_eta_hat += chi_eta_i[i];
-			}
-			chi_xi_hat /= 4.0;
-			chi_eta_hat /= 4.0;
-
-			// Template constants defined in eqn 5.2.41
-			const double rho1 = 0.1;
-			const double rho2 = -0.1;
-			const double rho3 = -0.1;
-			const double rho4 = 0.1;
-			const double rho5 = 0.0;
-			const double rho6 = 0.5;
-			const double rho7 = 0.0;
-			const double rho8 = -0.5;
-			const double beta1 = 0.6;
-			//double beta2 = 0.0; - entries disabled to save effort
-
-			//s_13 and s_24 unit vectors
-			Vector s_13 = Vector(data.r_cartesian[2] - data.r_cartesian[0]);
-			s_13 /= std::sqrt(inner_prod(s_13, s_13));
-			Vector s_24 = Vector(data.r_cartesian[3] - data.r_cartesian[1]);
-			s_24 /= std::sqrt(inner_prod(s_24, s_24));
-
-			Matrix Q1 = Matrix(3, 7, 0.0);
-			Matrix Q2 = Matrix(3, 7, 0.0);
-			Matrix Q3 = Matrix(3, 7, 0.0);
-			Matrix Q4 = Matrix(3, 7, 0.0);
-
-			Q1(0, 0) = rho1*chi_xi_i[0];
-			Q1(0, 1) = rho2*chi_xi_i[0];
-			Q1(0, 2) = rho3*chi_xi_i[0];
-			Q1(0, 3) = rho4*chi_xi_i[0];
-
-			Q1(0, 4) = data.alpha*chi_xi_t;
-			Q1(0, 5) = -1.0 * beta1 * chi_xi_i[0] / chi_xi_hat / l_xi;
-
-			Q1(1, 0) = -1.0* rho1*chi_eta_i[0];
-			Q1(1, 1) = -1.0* rho4*chi_eta_i[0];
-			Q1(1, 2) = -1.0* rho3*chi_eta_i[0];
-			Q1(1, 3) = -1.0* rho2*chi_eta_i[0];
-
-			Q1(1, 4) = -1.0 * data.alpha*chi_eta_t;
-			Q1(1, 6) = -1.0 * beta1 * chi_eta_i[0] / chi_eta_hat / l_eta;
-
-			Q1(2, 0) = rho5*chi_24;
-			Q1(2, 1) = rho6*chi_24;
-			Q1(2, 2) = rho7*chi_24;
-			Q1(2, 3) = rho8*chi_24;
-
-			//Q1(2, 5) = beta2 * c_24_xi / l_24;	- beta2 = 0!!!
-			//Q1(2, 6) = -1.0 * beta2 * c_24_eta / l_24;	- beta2 = 0!!!
-
-			Q2(0, 0) = -1.0*rho2*chi_xi_i[1];
-			Q2(0, 1) = -1.0*rho1*chi_xi_i[1];
-			Q2(0, 2) = -1.0*rho4*chi_xi_i[1];
-			Q2(0, 3) = -1.0*rho3*chi_xi_i[1];
-
-			Q2(0, 4) = -1.0*data.alpha*chi_xi_t;
-			Q2(0, 5) = -1.0 * beta1 * chi_xi_i[1] / chi_xi_hat / l_xi;
-
-			Q2(1, 0) = rho4*chi_eta_i[1];
-			Q2(1, 1) = rho1*chi_eta_i[1];
-			Q2(1, 2) = rho2*chi_eta_i[1];
-			Q2(1, 3) = rho3*chi_eta_i[1];
-
-			Q2(1, 4) = data.alpha*chi_eta_t;
-			Q2(1, 6) = beta1 * chi_eta_i[1] / chi_eta_hat / l_eta;
-
-			Q2(2, 0) = rho8*chi_13;
-			Q2(2, 1) = rho5*chi_13;
-			Q2(2, 2) = rho6*chi_13;
-			Q2(2, 3) = rho7*chi_13;
-
-			//Q2(2, 5) = -1.0* beta2 * c_13_xi / l_13;	 beta2 = 0!!!
-			//Q2(2, 6) = beta2 * c_13_eta / l_13;	beta2=0!!!
-
-
-			Q3(0, 0) = rho3*chi_xi_i[2];
-			Q3(0, 1) = rho4*chi_xi_i[2];
-			Q3(0, 2) = rho1*chi_xi_i[2];
-			Q3(0, 3) = rho2*chi_xi_i[2];
-
-			Q3(0, 4) = data.alpha*chi_xi_t;
-			Q3(0, 5) = beta1 * chi_xi_i[2] / chi_xi_hat / l_xi;
-
-			Q3(1, 0) = -1.0* rho3*chi_eta_i[2];
-			Q3(1, 1) = -1.0* rho2*chi_eta_i[2];
-			Q3(1, 2) = -1.0* rho1*chi_eta_i[2];
-			Q3(1, 3) = -1.0* rho4*chi_eta_i[2];
-
-			Q3(1, 4) = -1.0 * data.alpha*chi_eta_t;
-			Q3(1, 6) = beta1 * chi_eta_i[2] / chi_eta_hat / l_eta;
-
-			Q3(2, 0) = rho7*chi_13;
-			Q3(2, 1) = rho8*chi_13;
-			Q3(2, 2) = rho5*chi_13;
-			Q3(2, 3) = rho6*chi_13;
-
-			//Q3(2, 5) = -1.0*beta2 * c_13_xi / l_13;	beta2 = 0!!!
-			//Q3(2, 6) = beta2 * c_13_eta / l_13;	beta2 = 0!!!
-
-
-			Q4(0, 0) = -1.0*rho4*chi_xi_i[3];
-			Q4(0, 1) = -1.0*rho3*chi_xi_i[3];
-			Q4(0, 2) = -1.0*rho2*chi_xi_i[3];
-			Q4(0, 3) = -1.0*rho1*chi_xi_i[3];
-
-			Q4(0, 4) = -1.0*data.alpha*chi_xi_t;
-			Q4(0, 5) = beta1 * chi_xi_i[3] / chi_xi_hat / l_xi;
-
-			Q4(1, 0) = rho2*chi_eta_i[3];
-			Q4(1, 1) = rho3*chi_eta_i[3];
-			Q4(1, 2) = rho4*chi_eta_i[3];
-			Q4(1, 3) = rho1*chi_eta_i[3];
-
-			Q4(1, 4) = data.alpha*chi_eta_t;
-			Q4(1, 6) = -1.0* beta1 * chi_eta_i[3] / chi_eta_hat / l_eta;
-
-			Q4(2, 0) = rho6*chi_13;
-			Q4(2, 1) = rho7*chi_13;
-			Q4(2, 2) = rho8*chi_13;
-			Q4(2, 3) = rho5*chi_13;
-
-			//Q4(2, 5) = beta2 * c_13_xi / l_13;	beta2 = 0
-			//Q4(2, 6) = -1.0*beta2 * c_13_eta / l_13;	beta2 = 0
-
-			Matrix T_13_inv = Matrix(3, 3, 0.0);
-			T_13_inv(0, 0) = s_xi[0] * s_xi[0];
-			T_13_inv(0, 1) = s_xi[1] * s_xi[1];
-			T_13_inv(0, 2) = s_xi[0] * s_xi[1];
-			T_13_inv(1, 0) = s_eta[0] * s_eta[0];
-			T_13_inv(1, 1) = s_eta[1] * s_eta[1];
-			T_13_inv(1, 2) = s_eta[0] * s_eta[1];
-			T_13_inv(2, 0) = s_24[0] * s_24[0];
-			T_13_inv(2, 1) = s_24[1] * s_24[1];
-			T_13_inv(2, 2) = s_24[0] * s_24[1];
-
-			Matrix T_24_inv = Matrix(3, 3, 0.0);
-			T_24_inv(0, 0) = s_xi[0] * s_xi[0];
-			T_24_inv(0, 1) = s_xi[1] * s_xi[1];
-			T_24_inv(0, 2) = s_xi[0] * s_xi[1];
-			T_24_inv(1, 0) = s_eta[0] * s_eta[0];
-			T_24_inv(1, 1) = s_eta[1] * s_eta[1];
-			T_24_inv(1, 2) = s_eta[0] * s_eta[1];
-			T_24_inv(2, 0) = s_13[0] * s_13[0];
-			T_24_inv(2, 1) = s_13[1] * s_13[1];
-			T_24_inv(2, 2) = s_13[0] * s_13[1];
-
-			Matrix T_13 = Matrix(3, 3, 0.0);
-			Matrix T_24 = Matrix(3, 3, 0.0);
-			double t13invdet = MathUtils<double>::Det(T_13_inv);
-			MathUtils<double>::InvertMatrix(T_13_inv, T_13, t13invdet);
-			double t24invdet = MathUtils<double>::Det(T_24_inv);
-			MathUtils<double>::InvertMatrix(T_24_inv, T_24, t24invdet);
-
-			data.B_h_1 = prod(T_13, Q1);
-			data.B_h_2 = prod(T_24, Q2);
-			data.B_h_3 = prod(T_13, Q3);
-			data.B_h_4 = prod(T_24, Q4);
-
-			//transform DOFs from Haugen to Kratos
-			data.Z.clear();
-			for (int i = 0; i < 3; i++)
-			{
-				data.Z(4 * i, i) = 1.0;
-				data.Z(4 * i + 1, i + 3) = 1.0;
-				data.Z(4 * i + 2, i + 6) = 1.0;
-				data.Z(4 * i + 3, i + 9) = 1.0;
-			}
-
-			data.H_mem_mod.clear();
-			data.H_mem_mod = prod(H, data.Z);
-
-			//calculate Bh bar
-			data.B_h_bar.clear();
-			const Matrix & shapeFunctionsValues =
-				geom.ShapeFunctionsValues(GetIntegrationMethod());
-			for (int i = 0; i < 4; i++)
-			{
-				data.B_h_bar += shapeFunctionsValues(i, 0) * data.B_h_1;
-				data.B_h_bar += shapeFunctionsValues(i, 1) * data.B_h_2;
-				data.B_h_bar += shapeFunctionsValues(i, 2) * data.B_h_3;
-				data.B_h_bar += shapeFunctionsValues(i, 3) * data.B_h_4;
-			}
-		}
-
-
-
-		// ---------------------------------------------------------------------
-		//
-		//                       DKQ BENDING FORMULATION
-		//
-		// ---------------------------------------------------------------------
-
-		//Calculate edge normal vectors for eqn 5.3.15
-		//ref eqn 5.1.9 for calc of normal vector from edge vec
-		Vector s_12 = Vector(data.LCS0.P1() - data.LCS0.P2());
-		const double l_12 = std::sqrt(inner_prod(s_12, s_12));
-
-		Vector s_23 = Vector(data.LCS0.P2() - data.LCS0.P3());
-		const double l_23 = std::sqrt(inner_prod(s_23, s_23));
-
-		Vector s_34 = Vector(data.LCS0.P3() - data.LCS0.P4());
-		const double l_34 = std::sqrt(inner_prod(s_34, s_34));
-
-		Vector s_41 = Vector(data.LCS0.P4() - data.LCS0.P1());
-		const double l_41 = std::sqrt(inner_prod(s_41, s_41));
-
-		Vector s_13 = Vector(data.LCS0.P1() - data.LCS0.P3());
-
-		Vector s_24 = Vector(data.LCS0.P2() - data.LCS0.P4());
-
-		//--------------------------------------
-		// calculate DKQ bending stiffness
-
-		data.DKQ_a.clear();
-		data.DKQ_b.clear();
-		data.DKQ_c.clear();
-		data.DKQ_d.clear();
-		data.DKQ_e.clear();
-
-		//assemble a_k - eqn 3.86a : a[0] = a_5
-		data.DKQ_a[0] = -1.0 * x12 / l_12 / l_12;
-		data.DKQ_a[1] = -1.0 * x23 / l_23 / l_23;
-		data.DKQ_a[2] = -1.0 * x34 / l_34 / l_34;
-		data.DKQ_a[3] = -1.0 * x41 / l_41 / l_41;
-
-		//assemble b_k - eqn 3.86b : b[0] = b_5
-		data.DKQ_b[0] = 3.0 / 4.0 * x12 * y12 / l_12 / l_12;
-		data.DKQ_b[1] = 3.0 / 4.0 * x23 * y23 / l_23 / l_23;
-		data.DKQ_b[2] = 3.0 / 4.0 * x34 * y34 / l_34 / l_34;
-		data.DKQ_b[3] = 3.0 / 4.0 * x41 * y41 / l_41 / l_41;
-
-		//assemble c_k - eqn 3.86c : c[0] = c_5
-		data.DKQ_c[0] = (x12 * x12 / 4.0 - y12 * y12 / 2.0) / l_12 / l_12;
-		data.DKQ_c[1] = (x23 * x23 / 4.0 - y23 * y23 / 2.0) / l_23 / l_23;
-		data.DKQ_c[2] = (x34 * x34 / 4.0 - y34 * y34 / 2.0) / l_34 / l_34;
-		data.DKQ_c[3] = (x41 * x41 / 4.0 - y41 * y41 / 2.0) / l_41 / l_41;
-
-		//assemble d_k - eqn 3.86d : d[0] = d_5
-		data.DKQ_d[0] = -1.0 * y12 / l_12 / l_12;
-		data.DKQ_d[1] = -1.0 * y23 / l_23 / l_23;
-		data.DKQ_d[2] = -1.0 * y34 / l_34 / l_34;
-		data.DKQ_d[3] = -1.0 * y41 / l_41 / l_41;
-
-		//assemble e_k - eqn 3.86e : e[0] = e_5
-		data.DKQ_e[0] = (-1.0 * x12 * x12 / 2.0 + y12 * y12 / 4.0) / l_12 /
-			l_12;
-		data.DKQ_e[1] = (-1.0 * x23 * x23 / 2.0 + y23 * y23 / 4.0) / l_23 /
-			l_23;
-		data.DKQ_e[2] = (-1.0 * x34 * x34 / 2.0 + y34 * y34 / 4.0) / l_34 /
-			l_34;
-		data.DKQ_e[3] = (-1.0 * x41 * x41 / 2.0 + y41 * y41 / 4.0) / l_41 /
-			l_41;
-
-		//prepare DKT assembly indices - for eqn 3.92 a->f
-		data.DKQ_indices.clear();
-		// 1st col = r, 2nd col = s
-		data.DKQ_indices(0, 0) = 5;	//actual node number, not index!
-		data.DKQ_indices(0, 1) = 8;
-		data.DKQ_indices(1, 0) = 6;
-		data.DKQ_indices(1, 1) = 5;
-		data.DKQ_indices(2, 0) = 7;
-		data.DKQ_indices(2, 1) = 6;
-		data.DKQ_indices(3, 0) = 8;
-		data.DKQ_indices(3, 1) = 7;
-
-		//custom jacobian as per eqn 14
-		const GeometryType::IntegrationPointsArrayType & integrationPoints =
-			geom.IntegrationPoints(GetIntegrationMethod());
-
-		for (int i = 0; i < 4; i++)
-		{
-			//set to current parametric integration location
-			const array_1d<double,3>& r_coordinates = integrationPoints[i].Coordinates();
-			double xi = r_coordinates[0];
-			double eta = r_coordinates[1];
-
-			Matrix DKQ_temp = Matrix(2, 2, 0.0);
-			DKQ_temp(0, 0) = x21 + x34 + eta*(x12 + x34);
-			DKQ_temp(0, 1) = y21 + y34 + eta*(y12 + y34);
-			DKQ_temp(1, 0) = x32 + x41 + xi*(x12 + x34);
-			DKQ_temp(1, 1) = y32 + y41 + xi*(y12 + y34);
-			DKQ_temp = DKQ_temp / 4;
-			double det = MathUtils<double>::Det(DKQ_temp);
-			Matrix DKQ_temp_inv = Matrix(2, 2, 0.0);
-			DKQ_temp_inv(0, 0) = DKQ_temp(1, 1);
-			DKQ_temp_inv(1, 1) = DKQ_temp(0, 0);
-			DKQ_temp_inv(0, 1) = -1.0 * DKQ_temp(0, 1);
-			DKQ_temp_inv(1, 0) = -1.0 *DKQ_temp(1, 0);
-			DKQ_temp_inv = DKQ_temp_inv / det;
-			data.DKQ_invJac[i] = Matrix(DKQ_temp_inv);
-		}
-
-		//--------------------------------------
-		// calculate the displacement vector
-		// in global and local coordinate systems
-
-		ShellThinElement3D4N::GetValuesVector(data.globalDisplacements); 
-		data.localDisplacements =
-			mpCoordinateTransformation->CalculateLocalDisplacements(
-				data.LCS, data.globalDisplacements);
-
-		//--------------------------------------
-		// Clear all auxiliary
-		// matrices to be used later on
-		// during the element integration.
-
-		data.B.clear();
-		data.D.clear();
-		data.BTD.clear();
-		data.generalizedStrains.clear();
-		data.generalizedStresses.clear();
-
-
-		//--------------------------------------
-		// Initialize the section parameters
-
-		data.SectionParameters.SetElementGeometry(GetGeometry());
-		data.SectionParameters.SetMaterialProperties(GetProperties());
-		data.SectionParameters.SetProcessInfo(data.CurrentProcessInfo);
-
-		data.SectionParameters.SetGeneralizedStrainVector
-		(data.generalizedStrains);
-		data.SectionParameters.SetGeneralizedStressVector
-		(data.generalizedStresses);
-		data.SectionParameters.SetConstitutiveMatrix(data.D);
-
-		Flags& options = data.SectionParameters.GetOptions();
-		options.Set(ConstitutiveLaw::COMPUTE_STRESS, data.CalculateRHS);
-		options.Set(ConstitutiveLaw::COMPUTE_CONSTITUTIVE_TENSOR,
-			data.CalculateLHS);
-
-		KRATOS_CATCH("")
-	}
-
-	void ShellThinElement3D4N::CalculateBMatrix(CalculationData& data)
-	{
-		//---------------------------------------------
-		// geom data
-		const GeometryType & geom = GetGeometry();
-
-		//---------------------------------------------
-		// set to zero the total B matrix
-		data.B.clear();
-		Matrix B_mem = Matrix(3, 12, 0.0);
-
-		// --------------------------------------------
-		//	 ANDES MEMBRANE FORMULATION
-		//---------------------------------------------
-
-		if (data.basicQuad == true)
-		{
-			// This section replaces the ANDES membrane B mat
-			// with a basic unenhanced pure displacement-based
-			// B-matrix. Only for comparison purposes!
-			//
-			// ref: ToP-1516-tutorial1.pdf
-
-			std::cout << "Using basic membrane formulation!" << std::endl;
-
-			const GeometryType::IntegrationPointsArrayType & integrationPoints =
-				geom.IntegrationPoints(GetIntegrationMethod());
-
-			//set to current parametric integration location
-			const array_1d<double,3>& r_coordinates = integrationPoints[data.gpIndex].Coordinates();
-			double xi = r_coordinates[0];
-			double eta = r_coordinates[1];
-
-			Matrix dN(4, 2, 0.0);
-
-			// dN/dxi and dN/deta
-			ShellUtilities::ShapeFunc_NaturalDerivatives(xi, eta, dN);
-			Matrix temp = Matrix(prod(data.DKQ_invJac[data.gpIndex], trans(dN)));
-
-			// dN/dx and dN/dy
-			dN = trans(temp);
-			for (int node = 0; node < 4; node++)
-			{
-				B_mem(0, 3 * node) = dN(node, 0);		//dx
-				B_mem(1, 3 * node + 1) = dN(node, 1);	//dy
-				B_mem(2, 3 * node) = B_mem(1, 3 * node + 1);
-				B_mem(2, 3 * node + 1) = B_mem(0, 3 * node);
-			}
-		}
-		else
-		{
-			//---------------------------------------------
-			// membrane basic part L
-			// already computed.it is constant over the
-			// element
-
-			//---------------------------------------------
-			// membrane higher order part B_h
-			// already calculated in calculate B_h_mats func
-			Matrix B_h = Matrix(3, 7, 0.0);
-			const Matrix & shapeFunctionsValues =
-				geom.ShapeFunctionsValues(GetIntegrationMethod());
-			B_h += shapeFunctionsValues(data.gpIndex, 0) * data.B_h_1;
-			B_h += shapeFunctionsValues(data.gpIndex, 1) * data.B_h_2;
-			B_h += shapeFunctionsValues(data.gpIndex, 2) * data.B_h_3;
-			B_h += shapeFunctionsValues(data.gpIndex, 3) * data.B_h_4;
-			B_h -= data.B_h_bar;
-
-			//---------------------------------------------
-			// combine membrane entries by transforming
-			// B_h
-
-			Matrix B_hH_mem = Matrix(prod(B_h, data.H_mem_mod));
-			B_mem += data.L_mem + B_hH_mem;
-		}
-
-
-
-
-
-		// --------------------------------------------
-		//	 DKQ BENDING FORMULATION
-		//---------------------------------------------
-		Matrix B_bend_total = Matrix(3, 12, 0.0);
-
-		Vector dpsiX_dxi = Vector(12, 0.0);
-		Vector dpsiX_deta = Vector(12, 0.0);
-		Vector dpsiY_dxi = Vector(12, 0.0);
-		Vector dpsiY_deta = Vector(12, 0.0);
-		const GeometryType::IntegrationPointsArrayType & integrationPoints =
-			geom.IntegrationPoints(GetIntegrationMethod());
-
-		//set to current parametric integration location
-		const array_1d<double,3>& r_coordinates = integrationPoints[data.gpIndex].Coordinates();
-		double xi = r_coordinates[0];
-		double eta = r_coordinates[1];
-
-		double ar, br, cr, dr, er;
-		double as, bs, cs, ds, es;
-		int r, s;
-		for (int node = 0; node < 4; node++)
-		{
-			r = data.DKQ_indices(node, 0);	//actual node number r retrieved
-			s = data.DKQ_indices(node, 1);	//actual node number s retrieved
-
-			ar = data.DKQ_a[r - 5];	//converted to index, where node 5 = index 0
-			br = data.DKQ_b[r - 5];
-			cr = data.DKQ_c[r - 5];
-			dr = data.DKQ_d[r - 5];
-			er = data.DKQ_e[r - 5];
-
-			as = data.DKQ_a[s - 5];
-			bs = data.DKQ_b[s - 5];
-			cs = data.DKQ_c[s - 5];
-			ds = data.DKQ_d[s - 5];
-			es = data.DKQ_e[s - 5];
-
-			//eqn 3.92 a->f
-			// d( ) / dxi
-			// Compute vector of dPsi_x/dxi
-			dpsiX_dxi[3 * node] = 1.5 *
-				(ar*ShellUtilities::dN_seren_dxi(r, xi, eta) -
-					as*ShellUtilities::dN_seren_dxi(s, xi, eta));
-
-			dpsiX_dxi[3 * node + 1] = br*ShellUtilities::dN_seren_dxi(r, xi, eta) +
-				bs*ShellUtilities::dN_seren_dxi(s, xi, eta);
-
-			dpsiX_dxi[3 * node + 2] =
-				ShellUtilities::dN_seren_dxi(node + 1, xi, eta) -
-				cr*ShellUtilities::dN_seren_dxi(r, xi, eta) -
-				cs*ShellUtilities::dN_seren_dxi(s, xi, eta);
-
-			// Compute vector of dPsi_y/dxi
-			dpsiY_dxi[3 * node] = 1.5 *
-				(dr*ShellUtilities::dN_seren_dxi(r, xi, eta) -
-					ds*ShellUtilities::dN_seren_dxi(s, xi, eta));
-
-			dpsiY_dxi[3 * node + 1] = -1.0 *
-				ShellUtilities::dN_seren_dxi(node + 1, xi, eta) +
-				er*ShellUtilities::dN_seren_dxi(r, xi, eta) +
-				es*ShellUtilities::dN_seren_dxi(s, xi, eta);
-
-			dpsiY_dxi[3 * node + 2] = -1.0 * br*
-				ShellUtilities::dN_seren_dxi(r, xi, eta) -
-				bs*ShellUtilities::dN_seren_dxi(s, xi, eta);
-
-			// d( ) / deta
-			// Compute vector of dPsi_x/deta
-			dpsiX_deta[3 * node] = 1.5 *
-				(ar*ShellUtilities::dN_seren_deta(r, xi, eta) -
-					as*ShellUtilities::dN_seren_deta(s, xi, eta));
-
-			dpsiX_deta[3 * node + 1] = br*
-				ShellUtilities::dN_seren_deta(r, xi, eta) +
-				bs*ShellUtilities::dN_seren_deta(s, xi, eta);
-
-			dpsiX_deta[3 * node + 2] =
-				ShellUtilities::dN_seren_deta(node + 1, xi, eta) -
-				cr*ShellUtilities::dN_seren_deta(r, xi, eta) -
-				cs*ShellUtilities::dN_seren_deta(s, xi, eta);
-
-			// Compute vector of dPsi_y/deta
-			dpsiY_deta[3 * node] = 1.5 *
-				(dr*ShellUtilities::dN_seren_deta(r, xi, eta) -
-					ds*ShellUtilities::dN_seren_deta(s, xi, eta));
-
-			dpsiY_deta[3 * node + 1] = -1.0 *
-				ShellUtilities::dN_seren_deta(node + 1, xi, eta) +
-				er*ShellUtilities::dN_seren_deta(r, xi, eta) +
-				es*ShellUtilities::dN_seren_deta(s, xi, eta);
-
-			dpsiY_deta[3 * node + 2] = -1.0 * br*
-				ShellUtilities::dN_seren_deta(r, xi, eta) -
-				bs*ShellUtilities::dN_seren_deta(s, xi, eta);
-		}
-
-		double j11, j12, j21, j22;
-		j11 = data.DKQ_invJac[data.gpIndex](0, 0);
-		j12 = data.DKQ_invJac[data.gpIndex](0, 1);
-		j21 = data.DKQ_invJac[data.gpIndex](1, 0);
-		j22 = data.DKQ_invJac[data.gpIndex](1, 1);
-
-		//Assemble into B matrix
-		Matrix B_bend_DKQ = Matrix(3, 12, 0.0);
-		for (int col = 0; col < 12; col++)
-		{
-			B_bend_DKQ(0, col) += j11*dpsiX_dxi(col) + j12*dpsiX_deta(col);
-
-			B_bend_DKQ(1, col) += j21*dpsiY_dxi(col) + j22*dpsiY_deta(col);
-
-			B_bend_DKQ(2, col) += j11*dpsiY_dxi(col) + j12*dpsiY_deta(col) +
-				j21*dpsiX_dxi(col) + j22*dpsiX_deta(col);
-		}
-
-		B_bend_total.clear();
-		B_bend_total += B_bend_DKQ;
-
-
-		//---------------------------------------------
-		// assemble the membrane contribution
-		// and the bending contribution
-		// into the combined B matrix
-
-		for (int nodeid = 0; nodeid < 4; nodeid++)
-		{
-			int i = nodeid * 3;
-			int j = nodeid * 6;
-
-			// membrane map: [0,1,5] <- [0,1,2]
-
-			data.B(0, j) = B_mem(0, i);
-			data.B(0, j + 1) = B_mem(0, i + 1);
-			data.B(0, j + 5) = B_mem(0, i + 2);
-
-			data.B(1, j) = B_mem(1, i);
-			data.B(1, j + 1) = B_mem(1, i + 1);
-			data.B(1, j + 5) = B_mem(1, i + 2);
-
-			data.B(2, j) = B_mem(2, i);
-			data.B(2, j + 1) = B_mem(2, i + 1);
-			data.B(2, j + 5) = B_mem(2, i + 2);
-
-			// bending map: [2,3,4] <- [0,1,2]
-
-			data.B(3, j + 2) = B_bend_total(0, i);
-			data.B(3, j + 3) = B_bend_total(0, i + 1);
-			data.B(3, j + 4) = B_bend_total(0, i + 2);
-
-			data.B(4, j + 2) = B_bend_total(1, i);
-			data.B(4, j + 3) = B_bend_total(1, i + 1);
-			data.B(4, j + 4) = B_bend_total(1, i + 2);
-
-			data.B(5, j + 2) = B_bend_total(2, i);
-			data.B(5, j + 3) = B_bend_total(2, i + 1);
-			data.B(5, j + 4) = B_bend_total(2, i + 2);
-		}
-	}
-
-	void ShellThinElement3D4N::CalculateSectionResponse(CalculationData& data)
-	{
-		const GeometryType & geom = GetGeometry();
-		const Matrix & shapeFunctions = geom.ShapeFunctionsValues();
-		Vector iN(shapeFunctions.size2());
-		noalias(iN) = row(shapeFunctions, data.gpIndex);
-
-		data.jacOp.Calculate(data.LCS0,
-			geom.ShapeFunctionLocalGradient(data.gpIndex));
-		data.SectionParameters.SetShapeFunctionsDerivatives
-		(data.jacOp.XYDerivatives());
-
-		ShellCrossSection::Pointer& section = mSections[data.gpIndex];
-		data.SectionParameters.SetShapeFunctionsValues(iN);
-		data.D.clear();
-		section->CalculateSectionResponse(data.SectionParameters,
-			ConstitutiveLaw::StressMeasure_PK2);
-	}
-
-	void ShellThinElement3D4N::CalculateGaussPointContribution
-	(CalculationData& data, MatrixType& LHS, VectorType& RHS)
-	{
-		// calculate the total strain displ. matrix
-		CalculateBMatrix(data);
-
-		// calculate section response
-		CalculateSectionResponse(data);
-
-		// multiply the section tangent matrices and stress resultants by 'dA'
-		data.D *= data.dA[data.gpIndex];
-
-		// Add all contributions to the Stiffness Matrix
-		data.BTD.clear();
-		noalias(data.BTD) = prod(trans(data.B), data.D);
-		noalias(LHS) += prod(data.BTD, data.B);
-	}
-
-	void ShellThinElement3D4N::CalculateAll(MatrixType& rLeftHandSideMatrix,
-        VectorType& rRightHandSideVector,
-        ProcessInfo& rCurrentProcessInfo,
-        const bool CalculateStiffnessMatrixFlag,
-        const bool CalculateResidualVectorFlag)
-	{
-		// Resize the Left Hand Side if necessary,
-		// and initialize it to Zero
-
-		if ((rLeftHandSideMatrix.size1() != 24) ||
-			(rLeftHandSideMatrix.size2() != 24))
-			rLeftHandSideMatrix.resize(24, 24, false);
-		noalias(rLeftHandSideMatrix) = ZeroMatrix(24, 24);
-
-		// Resize the Right Hand Side if necessary,
-		// and initialize it to Zero
-
-		if (rRightHandSideVector.size() != 24)
-			rRightHandSideVector.resize(24, false);
-		noalias(rRightHandSideVector) = ZeroVector(24);
-
-		// Compute the local coordinate system.
-		ShellQ4_LocalCoordinateSystem localCoordinateSystem(
-			mpCoordinateTransformation->CreateLocalCoordinateSystem());
-
-		ShellQ4_LocalCoordinateSystem referenceCoordinateSystem(
-			mpCoordinateTransformation->CreateReferenceCoordinateSystem());
-
-		// Initialize common calculation variables
-		CalculationData data(localCoordinateSystem, referenceCoordinateSystem,
-			rCurrentProcessInfo);
-		data.CalculateLHS = CalculateStiffnessMatrixFlag;
-		data.CalculateRHS = CalculateResidualVectorFlag;
-		InitializeCalculationData(data);
-
-		// Gauss Loop.
-		for (std::size_t i = 0; i < GetNumberOfGPs(); i++)
-		{
-			data.gpIndex = i;
-			CalculateGaussPointContribution(data, rLeftHandSideMatrix,
-				rRightHandSideVector);
-		}
-
-		// If basic membrane formulation is enabled - add drilling stiffness
-		if (data.basicQuad == true)
-		{
-			double max_stiff = 0.0;
-			for (int dof = 0; dof < 24; dof++)
-			{
-				if (rLeftHandSideMatrix(dof, dof) > max_stiff)
-				{
-					max_stiff = rLeftHandSideMatrix(dof, dof);
-				}
-			}
-			for (int node = 0; node < 4; node++)
-			{
-				rLeftHandSideMatrix(6 * node + 5, 6 * node + 5) =
-					max_stiff / 1000.0;
-			}
-		}
-
-		// Add all contributions to the residual vector
-		rRightHandSideVector -= prod(rLeftHandSideMatrix,
-			data.localDisplacements);
-
-		// Placeholders for extension into stability analysis
-		//bool extractKm = false;
-		//bool extractKg = false;
-
-		// Let the CoordinateTransformation finalize the calculation.
-		// This will handle the transformation of the local matrices/vectors to
-		// the global coordinate system.
-
-		mpCoordinateTransformation->FinalizeCalculations(data.LCS,
-			data.globalDisplacements,
-			data.localDisplacements,
-			rLeftHandSideMatrix,
-			rRightHandSideVector,
-			CalculateResidualVectorFlag,
-			CalculateStiffnessMatrixFlag);
-
-		// Add body forces contributions. This doesn't depend on the coordinate
-		// system
-		AddBodyForces(data, rRightHandSideVector);
-	}
-
-	bool ShellThinElement3D4N::TryGetValueOnIntegrationPoints_MaterialOrientation
-	(const Variable<array_1d<double, 3> >& rVariable,
-		std::vector<array_1d<double, 3> >& rValues,
-		const ProcessInfo& rCurrentProcessInfo)
-	{
-		// Check the required output
-
-		int ijob = 0;
-		if (rVariable == MATERIAL_ORIENTATION_DX)
-			ijob = 1;
-		else if (rVariable == MATERIAL_ORIENTATION_DY)
-			ijob = 2;
-		else if (rVariable == MATERIAL_ORIENTATION_DZ)
-			ijob = 3;
-
-		// quick return
-
-		if (ijob == 0) return false;
-
-		// resize output
-
-		std::size_t size = 4;
-		if (rValues.size() != size)
-			rValues.resize(size);
-
-		// Compute the local coordinate system.
-
-		ShellQ4_LocalCoordinateSystem localCoordinateSystem(
-			mpCoordinateTransformation->CreateLocalCoordinateSystem());
-
-		Vector3Type eZ = localCoordinateSystem.Vz();
-
-		// Gauss Loop
-
-		if (ijob == 1)
-		{
-			Vector3Type eX = localCoordinateSystem.Vx();
-			for (int i = 0; i < 4; i++)
-			{
-				QuaternionType q = QuaternionType::FromAxisAngle(eZ(0), eZ(1),
-					eZ(2), mSections[i]->GetOrientationAngle());
-				q.RotateVector3(eX, rValues[i]);
-			}
-		}
-		else if (ijob == 2)
-		{
-			Vector3Type eY = localCoordinateSystem.Vy();
-			for (int i = 0; i < 4; i++)
-			{
-				QuaternionType q = QuaternionType::FromAxisAngle(eZ(0), eZ(1),
-					eZ(2), mSections[i]->GetOrientationAngle());
-				q.RotateVector3(eY, rValues[i]);
-			}
-		}
-		else if (ijob == 3)
-		{
-			for (int i = 0; i < 4; i++)
-			{
-				noalias(rValues[i]) = eZ;
-			}
-		}
-
-		return true;
-	}
-
-	bool ShellThinElement3D4N::
-		TryGetValueOnIntegrationPoints_GeneralizedStrainsOrStresses
-		(const Variable<Matrix>& rVariable,
-			std::vector<Matrix>& rValues,
-			const ProcessInfo& rCurrentProcessInfo)
-	{
-		// Check the required output
-		int ijob = 0;
-		bool bGlobal = false;
-		CheckGeneralizedStressOrStrainOutput(rVariable, ijob, bGlobal);
-
-		// quick return
-		if (ijob == 0) return false;
-
-		// resize output
-		std::size_t size = 4;
-		if (rValues.size() != size)
-			rValues.resize(size);
-
-		// Compute the local coordinate system.
-		ShellQ4_LocalCoordinateSystem localCoordinateSystem(
-			mpCoordinateTransformation->CreateLocalCoordinateSystem());
-		ShellQ4_LocalCoordinateSystem referenceCoordinateSystem(
-			mpCoordinateTransformation->CreateReferenceCoordinateSystem());
-
-		// Just to store the rotation matrix for visualization purposes
-		Matrix R(6, 6);
-		Matrix aux33(3, 3);
-
-		// Initialize common calculation variables
-		CalculationData data(localCoordinateSystem, referenceCoordinateSystem,
-								rCurrentProcessInfo);
-		if (ijob > 2)
-		{
-			data.CalculateLHS = true; // calc constitutive mat for composites
-		}
-		else
-		{
-			data.CalculateLHS = false;
-		}
-		data.CalculateRHS = true;
-		InitializeCalculationData(data);
-
-		// Get the current displacements in global coordinate system and
-		// transform to reference local system
-		MatrixType Rdisp(24, 24);
-		referenceCoordinateSystem.ComputeTotalRotationMatrix(Rdisp);
-		if (referenceCoordinateSystem.IsWarped()) {
-			MatrixType W(24, 24);
-			referenceCoordinateSystem.ComputeTotalWarpageMatrix(W);
-			Rdisp = prod(W, Rdisp);
-		}
-		data.localDisplacements = prod(Rdisp, data.globalDisplacements);
-
-		// Gauss Loop
-		for (unsigned int i = 0; i < size; i++)
-		{
-			// Compute all strain-displacement matrices
-			data.gpIndex = i;
-			CalculateBMatrix(data);
-
-			// Calculate strain vectors in local coordinate system
-			noalias(data.generalizedStrains) = prod(data.B, data.localDisplacements);
-
-			// Calculate the response of the Cross Section
-			ShellCrossSection::Pointer & section = mSections[i];
-			if (ijob > 2)
-			{
-				if (ijob > 7)
-				{
-					//Calculate lamina stresses
-					CalculateLaminaStrains(data);
-					CalculateLaminaStresses(data);
-				}
-				else
-				{
-					// calculate force resultants
-					CalculateSectionResponse(data);
-
-					if (ijob > 4)
-					{
-						// Compute stresses
-						CalculateStressesFromForceResultants(data.generalizedStresses,
-							section->GetThickness());
-					}
-				}
-				DecimalCorrection(data.generalizedStresses);
-			}
-
-			// save the results
-			DecimalCorrection(data.generalizedStrains);
-
-			// now the results are in the element coordinate system.
-			// if necessary, rotate the results in the section (local)
-			// coordinate system
-			if (section->GetOrientationAngle() != 0.0 && !bGlobal)
-			{
-				if (ijob > 7)
-				{
-					section->GetRotationMatrixForGeneralizedStresses(-(section->GetOrientationAngle()), R);
-					for (unsigned int i = 0; i < data.rlaminateStresses.size(); i++)
-					{
-						data.rlaminateStresses[i] = prod(R, data.rlaminateStresses[i]);
-					}
-
-					section->GetRotationMatrixForGeneralizedStrains(-(section->GetOrientationAngle()), R);
-					for (unsigned int i = 0; i < data.rlaminateStrains.size(); i++)
-					{
-						data.rlaminateStrains[i] = prod(R, data.rlaminateStrains[i]);
-					}
-				}
-				else if (ijob > 2)
-				{
-					section->GetRotationMatrixForGeneralizedStresses
-					(-(section->GetOrientationAngle()), R);
-					data.generalizedStresses = prod(R, data.generalizedStresses);
-				}
-				else
-				{
-					section->GetRotationMatrixForGeneralizedStrains
-					(-(section->GetOrientationAngle()), R);
-					data.generalizedStrains = prod(R, data.generalizedStrains);
-				}
-			}
-
-			Matrix & iValue = rValues[i];
-			if (iValue.size1() != 3 || iValue.size2() != 3)
-				iValue.resize(3, 3, false);
-
-			if (ijob == 1) // strains
-			{
-				iValue(0, 0) = data.generalizedStrains(0);
-				iValue(1, 1) = data.generalizedStrains(1);
-				iValue(2, 2) = 0.0;
-				iValue(0, 1) = iValue(1, 0) = 0.5 * data.generalizedStrains(2);
-				iValue(0, 2) = iValue(2, 0) = 0;
-				iValue(1, 2) = iValue(2, 1) = 0;
-			}
-			else if (ijob == 2) // curvatures
-			{
-				iValue(0, 0) = data.generalizedStrains(3);
-				iValue(1, 1) = data.generalizedStrains(4);
-				iValue(2, 2) = 0.0;
-				iValue(0, 1) = iValue(1, 0) = 0.5 * data.generalizedStrains(5);
-				iValue(0, 2) = iValue(2, 0) = 0.0;
-				iValue(1, 2) = iValue(2, 1) = 0.0;
-			}
-			else if (ijob == 3) // forces
-			{
-				iValue(0, 0) = data.generalizedStresses(0);
-				iValue(1, 1) = data.generalizedStresses(1);
-				iValue(2, 2) = 0.0;
-				iValue(0, 1) = iValue(1, 0) = data.generalizedStresses(2);
-				iValue(0, 2) = iValue(2, 0) = 0;
-				iValue(1, 2) = iValue(2, 1) = 0;
-			}
-			else if (ijob == 4) // moments
-			{
-				iValue(0, 0) = data.generalizedStresses(3);
-				iValue(1, 1) = data.generalizedStresses(4);
-				iValue(2, 2) = 0.0;
-				iValue(0, 1) = iValue(1, 0) = data.generalizedStresses(5);
-				iValue(0, 2) = iValue(2, 0) = 0.0;
-				iValue(1, 2) = iValue(2, 1) = 0.0;
-			}
-			else if (ijob == 5) // SHELL_STRESS_TOP_SURFACE
-			{
-				iValue(0, 0) = data.generalizedStresses(0) +
-					data.generalizedStresses(3);
-				iValue(1, 1) = data.generalizedStresses(1) +
-					data.generalizedStresses(4);
-				iValue(2, 2) = 0.0;
-				iValue(0, 1) = iValue(1, 0) = data.generalizedStresses[2] + data.generalizedStresses[5];
-				iValue(0, 2) = iValue(2, 0) = 0.0;
-				iValue(1, 2) = iValue(2, 1) = 0.0;
-			}
-			else if (ijob == 6) // SHELL_STRESS_MIDDLE_SURFACE
-			{
-				iValue(0, 0) = data.generalizedStresses(0);
-				iValue(1, 1) = data.generalizedStresses(1);
-				iValue(2, 2) = 0.0;
-				iValue(0, 1) = iValue(1, 0) = data.generalizedStresses[2];
-				iValue(0, 2) = iValue(2, 0) = 0.0;
-				iValue(1, 2) = iValue(2, 1) = 0.0;
-			}
-			else if (ijob == 7) // SHELL_STRESS_BOTTOM_SURFACE
-			{
-				iValue(0, 0) = data.generalizedStresses(0) -
-					data.generalizedStresses(3);
-				iValue(1, 1) = data.generalizedStresses(1) -
-					data.generalizedStresses(4);
-				iValue(2, 2) = 0.0;
-				iValue(0, 1) = iValue(1, 0) = data.generalizedStresses[2] - data.generalizedStresses[5];
-				iValue(0, 2) = iValue(2, 0) = 0.0;
-				iValue(1, 2) = iValue(2, 1) = 0.0;
-			}
-			else if (ijob == 8) // SHELL_ORTHOTROPIC_STRESS_BOTTOM_SURFACE
-			{
-				iValue(0, 0) =
-					data.rlaminateStresses[data.rlaminateStresses.size() - 1][0];
-				iValue(1, 1) =
-					data.rlaminateStresses[data.rlaminateStresses.size() - 1][1];
-				iValue(2, 2) = 0.0;
-				iValue(0, 1) = iValue(1, 0) =
-					data.rlaminateStresses[data.rlaminateStresses.size() - 1][2];
-				iValue(0, 2) = iValue(2, 0) = 0.0;
-				iValue(1, 2) = iValue(2, 1) = 0.0;
-			}
-			else if (ijob == 9) // SHELL_ORTHOTROPIC_STRESS_TOP_SURFACE
-			{
-				iValue(0, 0) = data.rlaminateStresses[0][0];
-				iValue(1, 1) = data.rlaminateStresses[0][1];
-				iValue(2, 2) = 0.0;
-				iValue(0, 1) = iValue(1, 0) = data.rlaminateStresses[0][2];
-				iValue(0, 2) = iValue(2, 0) = 0.0;
-				iValue(1, 2) = iValue(2, 1) = 0.0;
-			}
-			else if (ijob == 99) // SHELL_ORTHOTROPIC_4PLY_THROUGH_THICKNESS
-			{
-				// Testing variable to get lamina stress/strain values
-				// on the 8 surfaces of a 4 ply laminate
-
-				int surface = 0; // start from top ply top surface
-				// Output global results sequentially
-				for (std::size_t row = 0; row < 3; row++)
-				{
-					for (std::size_t col = 0; col < 3; col++)
-					{
-						if (surface > 7)
-						{
-							iValue(row, col) = 0.0;
-						}
-						else
-						{
-							iValue(row, col) = data.rlaminateStresses[surface][2];
-						}
-						surface++;
-					}
-				}
-
-				bool tsai_wu_thru_output = true;
-				if (tsai_wu_thru_output)
-				{
-					// Must use non-global stresses for this!!!
-					std::vector<Matrix> Laminae_Strengths =
-						std::vector<Matrix>(section->NumberOfPlies());
-					for (unsigned int ply = 0; ply < section->NumberOfPlies(); ply++)
-					{
-						Laminae_Strengths[ply].resize(3, 3, 0.0);
-						Laminae_Strengths[ply].clear();
-					}
-					const PropertiesType & props = GetProperties();
-					section->GetLaminaeStrengths(Laminae_Strengths, props);
-					Vector ply_orientation(section->NumberOfPlies());
-					section->GetLaminaeOrientation(ply_orientation);
-
-					// Rotate lamina stress from section CS
-					// to lamina angle to lamina material principal directions
-					for (unsigned int ply = 0; ply < section->NumberOfPlies(); ply++)
-					{
-						double total_rotation = -ply_orientation[ply]; // already rotated to section CS
-						section->GetRotationMatrixForGeneralizedStresses(total_rotation, R);
-						//top surface of current ply
-						data.rlaminateStresses[2 * ply] = prod(R, data.rlaminateStresses[2 * ply]);
-						//bottom surface of current ply
-						data.rlaminateStresses[2 * ply + 1] = prod(R, data.rlaminateStresses[2 * ply + 1]);
-					}
-
-					// Calculate Tsai-Wu criterion for each ply
-					Vector tsai_output = Vector(9, 0.0);
-					tsai_output.clear();
-					double temp_tsai_wu = 0.0;
-					for (unsigned int ply = 0; ply < section->NumberOfPlies(); ply++)
-					{
-						Vector lamina_stress_top = Vector(data.rlaminateStresses[2 * ply]);
-						Vector lamina_stress_bottom = Vector(data.rlaminateStresses[2 * ply + 1]);
-						// for testing, we want both top and bottom results, so trick the function
-
-						// top surface
-						data.rlaminateStresses[2 * ply + 1] = Vector(lamina_stress_top);
-						temp_tsai_wu = CalculateTsaiWuPlaneStress(data, Laminae_Strengths[ply], ply);
-						tsai_output[2 * ply] = temp_tsai_wu;
-
-						// bottom surface
-						data.rlaminateStresses[2 * ply] = Vector(lamina_stress_bottom);
-						data.rlaminateStresses[2 * ply + 1] = Vector(lamina_stress_bottom);
-						temp_tsai_wu = CalculateTsaiWuPlaneStress(data, Laminae_Strengths[ply], ply);
-						tsai_output[2 * ply+1] = temp_tsai_wu;
-					}
-
-					//dump into results
-
-					int surface = 0; // start from top ply top surface
-									 // Output global results sequentially
-					for (std::size_t row = 0; row < 3; row++)
-					{
-						for (std::size_t col = 0; col < 3; col++)
-						{
-							if (surface > 7)
-							{
-								iValue(row, col) = 0.0;
-							}
-							else
-							{
-								iValue(row, col) = tsai_output[surface];
-							}
-							surface++;
-						}
-					}
-				}
-
-			}
-
-			// if requested, rotate the results in the global coordinate system
-			if (bGlobal)
-			{
-				const Matrix& RG = referenceCoordinateSystem.Orientation();
-				noalias(aux33) = prod(trans(RG), iValue);
-				noalias(iValue) = prod(aux33, RG);
-			}
-		} // Gauss Loop
-
-		return true;
-	}
-
-	// =========================================================================
-	//
-	// CalculationData
-	//
-	// =========================================================================
-
-	ShellThinElement3D4N::CalculationData::CalculationData
-	(const ShellQ4_LocalCoordinateSystem& localcoordsys,
-		const ShellQ4_LocalCoordinateSystem& refcoordsys,
-		const ProcessInfo& rCurrentProcessInfo)
-		: LCS(localcoordsys)
-		, LCS0(refcoordsys)
-		, CurrentProcessInfo(rCurrentProcessInfo)
-	{
-	}
-
-    ShellCrossSection::SectionBehaviorType ShellThinElement3D4N::GetSectionBehavior()
-    {
-        return ShellCrossSection::Thin;
-    }
-
-	// =========================================================================
-	//
-	// Class ShellThinElement3D4N - Serialization
-	//
-	// =========================================================================
-
-	void ShellThinElement3D4N::save(Serializer& rSerializer) const
-	{
-		KRATOS_SERIALIZE_SAVE_BASE_CLASS(rSerializer, BaseShellElement);
-		rSerializer.save("CTr", mpCoordinateTransformation);
-	}
-
-	void ShellThinElement3D4N::load(Serializer& rSerializer)
-	{
-		KRATOS_SERIALIZE_SAVE_BASE_CLASS(rSerializer, BaseShellElement);
-		rSerializer.load("CTr", mpCoordinateTransformation);
-	}
-=======
-    }
-    else if (rVariable == LOCAL_MATERIAL_ORIENTATION_VECTOR_1)
-    {
-        // LOCAL_MATERIAL_ORIENTATION_VECTOR_1 output DOES include the effect of
-        // section orientation, which rotates the entrire element section
-        // in-plane and is used in element stiffness calculation.
-
-        // Resize output
-        if (rValues.size() != 4) rValues.resize(4);
-
-        for (int i = 0; i < 4; ++i) rValues[i] = ZeroVector(3);
-
-        // Initialize common calculation variables
-        // Compute the local coordinate system.
-        ShellQ4_LocalCoordinateSystem localCoordinateSystem(
-            mpCoordinateTransformation->CreateReferenceCoordinateSystem());
-
-        // Get local axis 1 in flattened LCS space
-        Vector3 localAxis1 = localCoordinateSystem.P2() - localCoordinateSystem.P1();
-
-        // Perform rotation of local axis 1 to fiber1 in flattened LCS space
-        Matrix localToFiberRotation = Matrix(3, 3, 0.0);
-        double fiberSectionRotation = mSections[0]->GetOrientationAngle();
-        double c = std::cos(fiberSectionRotation);
-        double s = std::sin(fiberSectionRotation);
-
-        localToFiberRotation(0, 0) = c;
-        localToFiberRotation(0, 1) = -s;
-        localToFiberRotation(1, 0) = s;
-        localToFiberRotation(1, 1) = c;
-        localToFiberRotation(2, 2) = 1.0;
-
-        Vector3 temp = prod(localToFiberRotation, localAxis1);
-
-        // Basic rotation without warpage correction
-        Matrix localToGlobalSmall = localCoordinateSystem.Orientation();
-
-        Vector3 fiberAxis1 = prod(trans(localToGlobalSmall), temp);
-        fiberAxis1 /= std::sqrt(inner_prod(fiberAxis1, fiberAxis1));
-
-        //write results
-        for (SizeType dir = 0; dir < 1; dir++)
-            rValues[dir] = fiberAxis1;
-    }
-}
-
-void ShellThinElement3D4N::GetValueOnIntegrationPoints
-(const Variable<Matrix>& rVariable,
-    std::vector<Matrix>& rValues,
-    const ProcessInfo& rCurrentProcessInfo)
-{
-    if (TryGetValueOnIntegrationPoints_GeneralizedStrainsOrStresses
-    (rVariable, rValues, rCurrentProcessInfo)) return;
-}
-
-void ShellThinElement3D4N::GetValueOnIntegrationPoints
-(const Variable<array_1d<double, 3> >& rVariable,
-    std::vector<array_1d<double, 3> >& rValues,
-    const ProcessInfo& rCurrentProcessInfo)
-{
-    if (TryGetValueOnIntegrationPoints_MaterialOrientation(rVariable,
-        rValues, rCurrentProcessInfo)) return;
-}
-
-void ShellThinElement3D4N::GetValueOnIntegrationPoints
-(const Variable<array_1d<double, 6> >& rVariable,
-    std::vector<array_1d<double, 6> >& rValues,
-    const ProcessInfo& rCurrentProcessInfo)
-{
-}
-
-void ShellThinElement3D4N::CalculateOnIntegrationPoints(const Variable<double>& rVariable, std::vector<double>& rValues, const ProcessInfo & rCurrentProcessInfo)
-{
-    GetValueOnIntegrationPoints(rVariable, rValues, rCurrentProcessInfo);
-}
-
-void ShellThinElement3D4N::CalculateOnIntegrationPoints(const Variable<Vector>& rVariable,
-    std::vector<Vector>& rValues,
-    const ProcessInfo& rCurrentProcessInfo)
-{
-    GetValueOnIntegrationPoints(rVariable, rValues, rCurrentProcessInfo);
-}
-
-void ShellThinElement3D4N::CalculateOnIntegrationPoints(const Variable<Matrix>& rVariable,
-    std::vector<Matrix>& rValues,
-    const ProcessInfo& rCurrentProcessInfo)
-{
-    GetValueOnIntegrationPoints(rVariable, rValues, rCurrentProcessInfo);
-}
-
-void ShellThinElement3D4N::CalculateOnIntegrationPoints(const Variable<array_1d<double, 3> >& rVariable,
-    std::vector<array_1d<double, 3> >& rValues,
-    const ProcessInfo& rCurrentProcessInfo)
-{
-    GetValueOnIntegrationPoints(rVariable, rValues, rCurrentProcessInfo);
-}
-
-void ShellThinElement3D4N::CalculateOnIntegrationPoints(const Variable<array_1d<double, 6> >& rVariable,
-    std::vector<array_1d<double, 6> >& rValues,
-    const ProcessInfo& rCurrentProcessInfo)
-{
-    GetValueOnIntegrationPoints(rVariable, rValues, rCurrentProcessInfo);
-}
-
-void ShellThinElement3D4N::Calculate(const Variable<Matrix>& rVariable, Matrix & Output, const ProcessInfo & rCurrentProcessInfo)
-{
-    if (rVariable == LOCAL_ELEMENT_ORIENTATION)
-    {
-        Output.resize(3, 3, false);
-
-        // Compute the local coordinate system.
-        ShellQ4_LocalCoordinateSystem localCoordinateSystem(
-            mpCoordinateTransformation->CreateReferenceCoordinateSystem());
-        Output = localCoordinateSystem.Orientation();
-    }
-}
-
-// =========================================================================
-//
-// Class ShellThinElement3D4N - Private methods
-//
-// =========================================================================
-
-void ShellThinElement3D4N::CalculateStressesFromForceResultants
-(VectorType& rstresses, const double& rthickness)
-{
-    // Refer http://www.colorado.edu/engineering/CAS/courses.d/AFEM.d/AFEM.Ch20.d/AFEM.Ch20.pdf
-
-    // membrane forces -> in-plane stresses (av. across whole thickness)
-    rstresses[0] /= rthickness;
-    rstresses[1] /= rthickness;
-    rstresses[2] /= rthickness;
-
-    // bending moments -> peak in-plane stresses (@ top and bottom surface)
-    rstresses[3] *= 6.0 / (rthickness*rthickness);
-    rstresses[4] *= 6.0 / (rthickness*rthickness);
-    rstresses[5] *= 6.0 / (rthickness*rthickness);
-}
-
-void ShellThinElement3D4N::CalculateLaminaStrains(CalculationData& data)
-{
-    ShellCrossSection::Pointer& section = mSections[data.gpIndex];
-
-    // Get laminate properties
-    double thickness = section->GetThickness();
-    double z_current = thickness / -2.0; // start from the top of the 1st layer
-
-    // Establish current strains at the midplane
-    // (element coordinate system)
-    double e_x = data.generalizedStrains[0];
-    double e_y = data.generalizedStrains[1];
-    double e_xy = data.generalizedStrains[2];    //this is still engineering
-                                                //strain (2xtensorial shear)
-    double kap_x = data.generalizedStrains[3];
-    double kap_y = data.generalizedStrains[4];
-    double kap_xy = data.generalizedStrains[5];    //this is still engineering
-
-    // Get ply thicknesses
-    Vector ply_thicknesses = Vector(section->NumberOfPlies(), 0.0);
-    section->GetPlyThicknesses(ply_thicknesses);
-
-    // Resize output vector. 2 Surfaces for each ply
-    data.rlaminateStrains.resize(2 * section->NumberOfPlies());
-    for (unsigned int i = 0; i < 2 * section->NumberOfPlies(); i++)
-    {
-        data.rlaminateStrains[i].resize(6, false);
-        data.rlaminateStrains[i].clear();
-    }
-
-    // Loop over all plies - start from bottom ply, bottom surface
-    for (unsigned int plyNumber = 0;
-        plyNumber < section->NumberOfPlies(); ++plyNumber)
-    {
-        // Calculate strains at top surface, arranged in columns.
-        // (element coordinate system)
-        data.rlaminateStrains[2 * plyNumber][0] = e_x + z_current*kap_x;
-        data.rlaminateStrains[2 * plyNumber][1] = e_y + z_current*kap_y;
-        data.rlaminateStrains[2 * plyNumber][2] = e_xy + z_current*kap_xy;
-
-        // Move to bottom surface of current layer
-        z_current += ply_thicknesses[plyNumber];
-
-        // Calculate strains at bottom surface, arranged in columns
-        // (element coordinate system)
-        data.rlaminateStrains[2 * plyNumber + 1][0] = e_x + z_current*kap_x;
-        data.rlaminateStrains[2 * plyNumber + 1][1] = e_y + z_current*kap_y;
-        data.rlaminateStrains[2 * plyNumber + 1][2] = e_xy + z_current*kap_xy;
-    }
-}
-
-void ShellThinElement3D4N::CalculateLaminaStresses(CalculationData& data)
-{
-    ShellCrossSection::Pointer& section = mSections[data.gpIndex];
-
-    // Setup flag to compute ply constitutive matrices
-    // (units [Pa] and rotated to element orientation)
-    section->SetupGetPlyConstitutiveMatrices();
-    CalculateSectionResponse(data);
-
-    // Resize output vector. 2 Surfaces for each ply
-    data.rlaminateStresses.resize(2 * section->NumberOfPlies());
-    for (unsigned int i = 0; i < 2 * section->NumberOfPlies(); i++)
-    {
-        data.rlaminateStresses[i].resize(6, false);
-        data.rlaminateStresses[i].clear();
-    }
-
-    // Loop over all plies - start from top ply, top surface
-    for (unsigned int plyNumber = 0;
-        plyNumber < section->NumberOfPlies(); ++plyNumber)
-    {
-        // determine stresses at currrent ply, top surface
-        // (element coordinate system)
-        data.rlaminateStresses[2 * plyNumber] = prod(
-            section->GetPlyConstitutiveMatrix(plyNumber),
-            data.rlaminateStrains[2 * plyNumber]);
-
-        // determine stresses at currrent ply, bottom surface
-        // (element coordinate system)
-        data.rlaminateStresses[2 * plyNumber + 1] = prod(
-            section->GetPlyConstitutiveMatrix(plyNumber),
-            data.rlaminateStrains[2 * plyNumber + 1]);
-    }
-}
-
-double ShellThinElement3D4N::CalculateTsaiWuPlaneStress(const CalculationData & data, const Matrix& rLamina_Strengths, const unsigned int& rPly)
-{
-    // Incoming lamina strengths are organized as follows:
-    // Refer to 'shell_cross_section.cpp' for details.
-    //
-    //    |    T1,        C1,        T2    |
-    //    |    C2,        S12,    S13    |
-    //    |   S23        0        0    |
-
-    // Convert raw lamina strengths into tsai strengths F_i and F_ij.
-    // Refer Reddy (2003) Section 10.9.4 (re-ordered for kratos DOFs).
-    // All F_i3 components ignored - thin shell theory.
-    //
-
-    // Should be FALSE unless testing against other programs that ignore it.
-    bool disable_in_plane_interaction = false;
-
-    // First, F_i
-    Vector F_i = Vector(3, 0.0);
-    F_i[0] = 1.0 / rLamina_Strengths(0, 0) - 1.0 / rLamina_Strengths(0, 1);
-    F_i[1] = 1.0 / rLamina_Strengths(0, 2) - 1.0 / rLamina_Strengths(1, 0);
-    F_i[2] = 0.0;
-
-    // Second, F_ij
-    Matrix F_ij = Matrix(3, 3, 0.0);
-    F_ij.clear();
-    F_ij(0, 0) = 1.0 / rLamina_Strengths(0, 0) / rLamina_Strengths(0, 1);    // 11
-    F_ij(1,1) = 1.0 / rLamina_Strengths(0, 2) / rLamina_Strengths(1, 0);    // 22
-    F_ij(2, 2) = 1.0 / rLamina_Strengths(1, 1) / rLamina_Strengths(1, 1);    // 12
-    F_ij(0, 1) = F_ij(1, 0) = -0.5 / std::sqrt(rLamina_Strengths(0, 0)*rLamina_Strengths(0, 1)*rLamina_Strengths(0, 2)*rLamina_Strengths(1, 0));
-
-    if (disable_in_plane_interaction)
-    {
-        F_ij(0, 1) = F_ij(1, 0) = 0.0;
-    }
-
-
-    // Evaluate Tsai-Wu @ top surface of current layer
-    double var_a = 0.0;
-    double var_b = 0.0;
-    for (SizeType i = 0; i < 3; i++)
-    {
-        var_b += F_i[i] * data.rlaminateStresses[2 * rPly][i];
-        for (SizeType j = 0; j < 3; j++)
-            var_a += F_ij(i, j)*data.rlaminateStresses[2 * rPly][i] * data.rlaminateStresses[2 * rPly][j];
-    }
-    double tsai_reserve_factor_top = (-1.0*var_b + std::sqrt(var_b*var_b + 4.0 * var_a)) / 2.0 / var_a;
-
-    // Evaluate Tsai-Wu @ bottom surface of current layer
-    var_a = 0.0;
-    var_b = 0.0;
-    for (SizeType i = 0; i < 3; i++)
-    {
-        var_b += F_i[i] * data.rlaminateStresses[2 * rPly + 1][i];
-        for (SizeType j = 0; j < 3; j++)
-            var_a += F_ij(i, j)*data.rlaminateStresses[2 * rPly + 1][i] * data.rlaminateStresses[2 * rPly + 1][j];
-    }
-    double tsai_reserve_factor_bottom = (-1.0*var_b + std::sqrt(var_b*var_b + 4.0 * var_a)) / 2.0 / var_a;
-
-    // Return min of both surfaces as the result for the whole ply
-    return std::min(tsai_reserve_factor_bottom, tsai_reserve_factor_top);
-}
-
-void ShellThinElement3D4N::CalculateVonMisesStress(const CalculationData & data, const Variable<double>& rVariable, double & rVon_Mises_Result)
-{
-    // calc von mises stresses at top mid and bottom surfaces for
-    // thin shell
-    double von_mises_top, von_mises_mid, von_mises_bottom;
-    double sxx, syy, sxy;
-
-    // top surface: membrane and +bending contributions
-    //                (no transverse shear)
-    sxx = data.generalizedStresses[0] + data.generalizedStresses[3];
-    syy = data.generalizedStresses[1] + data.generalizedStresses[4];
-    sxy = data.generalizedStresses[2] + data.generalizedStresses[5];
-    von_mises_top = sxx*sxx - sxx*syy + syy*syy + 3.0*sxy*sxy;
-
-    // mid surface: membrane only contributions
-    //                (no bending or transverse shear)
-    sxx = data.generalizedStresses[0];
-    syy = data.generalizedStresses[1];
-    sxy = data.generalizedStresses[2];
-    von_mises_mid = sxx*sxx - sxx*syy + syy*syy +
-        3.0*(sxy*sxy);
-
-    // bottom surface:    membrane and bending contributions
-    //                    (no transverse shear)
-    sxx = data.generalizedStresses[0] - data.generalizedStresses[3];
-    syy = data.generalizedStresses[1] - data.generalizedStresses[4];
-    sxy = data.generalizedStresses[2] - data.generalizedStresses[5];
-    von_mises_bottom = sxx*sxx - sxx*syy + syy*syy + 3.0*sxy*sxy;
-
-    // Output requested quantity
-    if (rVariable == VON_MISES_STRESS_TOP_SURFACE)
-    {
-        rVon_Mises_Result = std::sqrt(von_mises_top);
-    }
-    else if (rVariable == VON_MISES_STRESS_MIDDLE_SURFACE)
-    {
-        rVon_Mises_Result = std::sqrt(von_mises_mid);
-    }
-    else if (rVariable == VON_MISES_STRESS_BOTTOM_SURFACE)
-    {
-        rVon_Mises_Result = std::sqrt(von_mises_bottom);
-    }
-    else if (rVariable == VON_MISES_STRESS)
-    {
-        // take the greatest value and output
-        rVon_Mises_Result =
-        std::sqrt(std::max(von_mises_top,
-                std::max(von_mises_mid, von_mises_bottom)));
-    }
-}
-
-void ShellThinElement3D4N::CalculateShellElementEnergy(const CalculationData & data, const Variable<double>& rVariable, double & rEnergy_Result)
-{
-    // Energy calcs - these haven't been verified or tested yet.
-
-    // At each Gauss Point the energy of that Gauss Point's weighted area
-    // dA*w_i is output. This means that the total energy of the element is
-    // the sum of the Gauss Point energies. Accordingly, the total energy of
-    // the system is the sum of Gauss Point energies over all elements.
-
-    bool is_fraction_calc = false;
-    double totalEnergy = 1.0;
-
-    if (rVariable == SHELL_ELEMENT_MEMBRANE_ENERGY_FRACTION ||
-        rVariable == SHELL_ELEMENT_BENDING_ENERGY_FRACTION ||
-        rVariable == SHELL_ELEMENT_SHEAR_ENERGY_FRACTION)
-    {
-        // need to calculate total energy over current dA first
-        totalEnergy = inner_prod(data.generalizedStresses, data.generalizedStrains)*data.dA[data.gpIndex];
-        is_fraction_calc = true;
-    }
-
-    if (rVariable == SHELL_ELEMENT_MEMBRANE_ENERGY || rVariable == SHELL_ELEMENT_MEMBRANE_ENERGY_FRACTION)
-    {
-        for (SizeType i = 0; i < 3; i++)
-            rEnergy_Result += data.generalizedStresses[i] * data.generalizedStrains[i]* data.dA[data.gpIndex];
-
-        if (is_fraction_calc)
-            rEnergy_Result /= totalEnergy;
-    }
-    else if (rVariable == SHELL_ELEMENT_BENDING_ENERGY || rVariable == SHELL_ELEMENT_BENDING_ENERGY_FRACTION)
-    {
-        for (SizeType i = 3; i < 6; i++)
-            rEnergy_Result += data.generalizedStresses[i] * data.generalizedStrains[i]* data.dA[data.gpIndex];
-
-        if (is_fraction_calc)
-            rEnergy_Result /= totalEnergy;
-    }
-    else if (rVariable == SHELL_ELEMENT_SHEAR_ENERGY || rVariable == SHELL_ELEMENT_SHEAR_ENERGY_FRACTION)
-    {
-        rEnergy_Result = 0.0;
-    }
-}
-
-void ShellThinElement3D4N::CheckGeneralizedStressOrStrainOutput(const Variable<Matrix>& rVariable, int & ijob, bool & bGlobal)
-{
-    if (rVariable == SHELL_STRAIN)
-    {
-        ijob = 1;
-    }
-    else if (rVariable == SHELL_STRAIN_GLOBAL)
-    {
-        ijob = 1;
-        bGlobal = true;
-    }
-    else if (rVariable == SHELL_CURVATURE)
-    {
-        ijob = 2;
-    }
-    else if (rVariable == SHELL_CURVATURE_GLOBAL)
-    {
-        ijob = 2;
-        bGlobal = true;
-    }
-    else if (rVariable == SHELL_FORCE)
-    {
-        ijob = 3;
-    }
-    else if (rVariable == SHELL_FORCE_GLOBAL)
-    {
-        ijob = 3;
-        bGlobal = true;
-    }
-    else if (rVariable == SHELL_MOMENT)
-    {
-        ijob = 4;
-    }
-    else if (rVariable == SHELL_MOMENT_GLOBAL)
-    {
-        ijob = 4;
-        bGlobal = true;
-    }
-    else if (rVariable == SHELL_STRESS_TOP_SURFACE)
-    {
-        ijob = 5;
-    }
-    else if (rVariable == SHELL_STRESS_TOP_SURFACE_GLOBAL)
-    {
-        ijob = 5;
-        bGlobal = true;
-    }
-    else if (rVariable == SHELL_STRESS_MIDDLE_SURFACE)
-    {
-        ijob = 6;
-    }
-    else if (rVariable == SHELL_STRESS_MIDDLE_SURFACE_GLOBAL)
-    {
-        ijob = 6;
-        bGlobal = true;
-    }
-    else if (rVariable == SHELL_STRESS_BOTTOM_SURFACE)
-    {
-        ijob = 7;
-    }
-    else if (rVariable == SHELL_STRESS_BOTTOM_SURFACE_GLOBAL)
-    {
-        ijob = 7;
-        bGlobal = true;
-    }
-    else if (rVariable == SHELL_ORTHOTROPIC_STRESS_BOTTOM_SURFACE)
-    {
-        ijob = 8;
-    }
-    else if (rVariable == SHELL_ORTHOTROPIC_STRESS_BOTTOM_SURFACE_GLOBAL)
-    {
-        ijob = 8;
-        bGlobal = true;
-    }
-    else if (rVariable == SHELL_ORTHOTROPIC_STRESS_TOP_SURFACE)
-    {
-        ijob = 9;
-    }
-    else if (rVariable == SHELL_ORTHOTROPIC_STRESS_TOP_SURFACE_GLOBAL)
-    {
-        ijob = 9;
-        bGlobal = true;
-    }
-    else if (rVariable == SHELL_ORTHOTROPIC_4PLY_THROUGH_THICKNESS)
-    {
-        // TESTING VARIABLE
-        ijob = 99;
-    }
-}
-
-void ShellThinElement3D4N::DecimalCorrection(Vector& a)
-{
-    double norm = norm_2(a);
-    double tolerance = std::max(norm * 1.0E-12, 1.0E-12);
-    for (SizeType i = 0; i < a.size(); i++)
-        if (std::abs(a(i)) < tolerance)
-            a(i) = 0.0;
-}
-
-void ShellThinElement3D4N::SetupOrientationAngles()
-{
-    if (this->Has(MATERIAL_ORIENTATION_ANGLE))
-    {
-        for (CrossSectionContainerType::iterator it = mSections.begin(); it != mSections.end(); ++it)
-        (*it)->SetOrientationAngle(this->GetValue(MATERIAL_ORIENTATION_ANGLE));
-    }
-    else
-    {
-        ShellQ4_LocalCoordinateSystem lcs(mpCoordinateTransformation->
-            CreateReferenceCoordinateSystem());
-
-        Vector3Type normal;
-        noalias(normal) = lcs.Vz();
-
-        Vector3Type dZ;
-        dZ(0) = 0.0;
-        dZ(1) = 0.0;
-        dZ(2) = 1.0;
-
-        Vector3Type dirX;
-        MathUtils<double>::CrossProduct(dirX, dZ, normal);
-
-        // try to normalize the x vector. if it is near zero it means that we
-        // need to choose a default one.
-        double dirX_norm = dirX(0)*dirX(0) + dirX(1)*dirX(1) + dirX(2)*dirX(2);
-        if (dirX_norm < 1.0E-12)
-        {
-            dirX(0) = 1.0;
-            dirX(1) = 0.0;
-            dirX(2) = 0.0;
-        }
-        else if (dirX_norm != 1.0)
-        {
-            dirX_norm = std::sqrt(dirX_norm);
-            dirX /= dirX_norm;
-        }
-
-        Vector3Type elem_dirX = lcs.Vx();
-
-        // now calculate the angle between the element x direction and the
-        // material x direction.
-        Vector3Type& a = elem_dirX;
-        Vector3Type& b = dirX;
-        double a_dot_b = a(0)*b(0) + a(1)*b(1) + a(2)*b(2);
-        if (a_dot_b < -1.0) a_dot_b = -1.0;
-        if (a_dot_b > 1.0) a_dot_b = 1.0;
-        double angle = std::acos(a_dot_b);
-
-        // if they are not counter-clock-wise,
-        // let's change the sign of the angle
-        if (angle != 0.0)
-        {
-            const MatrixType& R = lcs.Orientation();
-            if (dirX(0)*R(1, 0) + dirX(1)*R(1, 1) + dirX(2)*R(1, 2) < 0.0)
-                angle = -angle;
-        }
-
-        for (CrossSectionContainerType::iterator it = mSections.begin(); it != mSections.end(); ++it)
-            (*it)->SetOrientationAngle(angle);
-    }
-}
-
-void ShellThinElement3D4N::InitializeCalculationData(CalculationData& data)
-{
-    KRATOS_TRY
-    //-------------------------------------
-    // Computation of all stuff that remain
-    // constant throughout the calculations
-
-    //-------------------------------------
-    // geometry data
-    const double x12 = data.LCS0.X1() - data.LCS0.X2();
-    const double x13 = data.LCS0.X1() - data.LCS0.X3();
-    const double x23 = data.LCS0.X2() - data.LCS0.X3();
-    const double x24 = data.LCS0.X2() - data.LCS0.X4();
-    const double x34 = data.LCS0.X3() - data.LCS0.X4();
-    const double x41 = data.LCS0.X4() - data.LCS0.X1();
-
-    const double x21 = -x12;
-    const double x31 = -x13;
-    const double x32 = -x23;
-    const double x42 = -x24;
-    const double x43 = -x34;
-    const double x14 = -x41;
-
-    const double y12 = data.LCS0.Y1() - data.LCS0.Y2();
-    const double y13 = data.LCS0.Y1() - data.LCS0.Y3();
-    const double y23 = data.LCS0.Y2() - data.LCS0.Y3();
-    const double y24 = data.LCS0.Y2() - data.LCS0.Y4();
-    const double y34 = data.LCS0.Y3() - data.LCS0.Y4();
-    const double y41 = data.LCS0.Y4() - data.LCS0.Y1();
-
-    const double y21 = -y12;
-    const double y31 = -y13;
-    const double y32 = -y23;
-    const double y42 = -y24;
-    const double y43 = -y34;
-    const double y14 = -y41;
-
-    const double A = data.LCS0.Area();
-
-    for (int i = 0; i < 4; i++)
-    {
-        data.r_cartesian[i] = Vector(3, 0.0);
-    }
-    data.r_cartesian[0] = data.LCS0.P1();
-    data.r_cartesian[1] = data.LCS0.P2();
-    data.r_cartesian[2] = data.LCS0.P3();
-    data.r_cartesian[3] = data.LCS0.P4();
-
-    //Precalculate dA to be multiplied with material matrix
-    const GeometryType & geom = GetGeometry();
-    const GeometryType::IntegrationPointsArrayType& integration_points =
-        geom.IntegrationPoints(mIntegrationMethod);
-    data.dA.clear();
-    for (int gp = 0; gp < 4; gp++)
-    {
-        //getting informations for integration
-        double IntegrationWeight = integration_points[gp].Weight();
-
-        // Compute Jacobian, Inverse of Jacobian, Determinant of Jacobian
-        // and Shape functions derivatives in the local coordinate system
-        data.jacOp.Calculate(data.LCS0,
-            geom.ShapeFunctionLocalGradient(gp));
-
-        // compute the 'area' of the current integration point
-        data.dA[gp] = IntegrationWeight * data.jacOp.Determinant();
-    }
-
-    if (data.basicQuad == false)
-    {
-        // ---------------------------------------------------------------------
-        //
-        //                     ANDES MEMBRANE FORMULATION
-        //
-        // ---------------------------------------------------------------------
-
-
-        // Unit vectors s_xi and s_eta (eqn 5.2.25)
-        // eqns 5.2.29 -> 5.2.31
-        data.s_xi.clear();
-        data.s_eta.clear();
-
-        //set values of SFs to xi = 1 and eta = 0
-        ShellUtilities::ShapeFunc(1, 0, data.N);
-        for (int i = 0; i < 4; i++)
-        {
-            data.s_xi(0) += data.r_cartesian[i][0] * data.N(i);
-            data.s_xi(1) += data.r_cartesian[i][1] * data.N(i);
-        }
-        double s_xi_mag = std::sqrt(inner_prod(data.s_xi, data.s_xi));
-        data.s_xi = data.s_xi / s_xi_mag;
-
-        //set values of SFs to xi = 0 and eta = 1
-        data.N.clear();
-        ShellUtilities::ShapeFunc(0, 1, data.N);
-        for (int i = 0; i < 4; i++)
-        {
-            data.s_eta(0) += data.r_cartesian[i][0] * data.N(i);
-            data.s_eta(1) += data.r_cartesian[i][1] * data.N(i);
-        }
-        double s_eta_mag = std::sqrt(inner_prod(data.s_eta, data.s_eta));
-        data.s_eta = data.s_eta / s_eta_mag;
-
-        // calculate L - Lumping matrix (ref eqn 5.2.4)
-        // for the construction of the basic
-        // stiffness. Transpose from the presented version
-        // to allow combination of B matrices later
-
-        //Template constants
-        double L_mult = 0.5 / A;
-        const double alpha_6 = data.alpha / 6.0;
-        const double alpha_3 = data.alpha / 3.0;
-        data.L_mem.clear();
-
-        //j = 1, i=4, k=2
-        //ki = 24, ij = 41
-        data.L_mem(0, 0) = L_mult * y24;
-        data.L_mem(1, 0) = 0.00;
-        data.L_mem(2, 0) = L_mult * x42;
-        data.L_mem(0, 1) = 0.00;
-        data.L_mem(1, 1) = L_mult * x42;
-        data.L_mem(2, 1) = L_mult * y24;
-        data.L_mem(0, 2) = L_mult * alpha_6*(y41*y41 - y21*y21);
-        data.L_mem(1, 2) = L_mult *  alpha_6*(x41*x41 - x21*x21);
-        data.L_mem(2, 2) = L_mult * alpha_3*(x21*y21 - x41*y41);
-
-        //j = 2, i=1, k=3
-        //ki = 31, ij = 12
-        data.L_mem(0, 3) = L_mult * y31;
-        data.L_mem(1, 3) = 0.00;
-        data.L_mem(2, 3) = L_mult * x13;
-        data.L_mem(0, 4) = 0.00;
-        data.L_mem(1, 4) = L_mult * x13;
-        data.L_mem(2, 4) = L_mult * y31;
-        data.L_mem(0, 5) = L_mult * alpha_6*(y12*y12 - y32*y32);
-        data.L_mem(1, 5) = L_mult * alpha_6*(x12*x12 - x32*x32);
-        data.L_mem(2, 5) = L_mult * alpha_3*(x32*y32 - x12*y12);
-
-        //j = 3, i=2, k=4
-        //ki = 42, ij = 23
-        data.L_mem(0, 6) = L_mult * y42;
-        data.L_mem(1, 6) = 0.00;
-        data.L_mem(2, 6) = L_mult * x24;
-        data.L_mem(0, 7) = 0.00;
-        data.L_mem(1, 7) = L_mult * x24;
-        data.L_mem(2, 7) = L_mult * y42;
-        data.L_mem(0, 8) = L_mult * alpha_6*(y23*y23 - y43*y43);
-        data.L_mem(1, 8) = L_mult * alpha_6*(x23*x23 - x43*x43);
-        data.L_mem(2, 8) = L_mult * alpha_3*(x43*y43 - x23*y23);
-
-        //j = 4, i=3, k=1
-        //ki = 13, ij = 34
-        data.L_mem(0, 9) = L_mult * y13;
-        data.L_mem(1, 9) = 0.00;
-        data.L_mem(2, 9) = L_mult * x31;
-        data.L_mem(0, 10) = 0.00;
-        data.L_mem(1, 10) = L_mult * x31;
-        data.L_mem(2, 10) = L_mult * y13;
-        data.L_mem(0, 11) = L_mult * alpha_6*(y34*y34 - y14*y14);
-        data.L_mem(1, 11) = L_mult * alpha_6*(x34*x34 - x14*x14);
-        data.L_mem(2, 11) = L_mult * alpha_3*(x14*y14 - x34*y34);
-
-        //--------------------------------------
-        // calculate H - matrix
-        // for the construction of the
-        // higher order stiffness
-
-        //H_mem_mod transformation matrix 'H' (ref eqn 5.2.26)
-
-        //eqn 5.2.12
-        double detJ = 0.0;
-        for (int i = 0; i < 4; i++)
-        {
-            int j = i + 1;
-            if (j == 4) { j = 0; }
-            detJ += (data.r_cartesian[i][0] * data.r_cartesian[j][1] -
-                data.r_cartesian[j][0] * data.r_cartesian[i][1]);
-        }
-        detJ /= 8.0;
-        const double f = 16.0 * detJ;
-
-        //filter matrix for higher order rotation strain field
-        //eqn 5.2.14
-        Matrix H_theta = Matrix(5, 12, 0.0);
-        H_theta(4, 0) = x42 / f;
-        H_theta(4, 1) = x13 / f;
-        H_theta(4, 2) = x24 / f;
-        H_theta(4, 3) = x31 / f;
-        H_theta(4, 4) = y42 / f;
-        H_theta(4, 5) = y13 / f;
-        H_theta(4, 6) = y24 / f;
-        H_theta(4, 7) = y31 / f;
-
-        H_theta(4, 8) = 0.25;
-        H_theta(4, 9) = 0.25;
-        H_theta(4, 10) = 0.25;
-        H_theta(4, 11) = 0.25;
-
-        for (int row = 0; row < 4; row++)
-        {
-            for (int col = 0; col < 4; col++)
-            {
-                if (row == col) { H_theta(row, col + 8) = 0.75; }
-                else { H_theta(row, col + 8) = -0.25; }
-            }
-        }
-
-        //xi and eta unit vectors
-        Vector s_xi = Vector(data.r_cartesian[1] + data.r_cartesian[2]);
-        s_xi /= std::sqrt(inner_prod(s_xi, s_xi));
-
-        Vector s_eta = Vector(data.r_cartesian[2] + data.r_cartesian[3]);
-        s_eta /= std::sqrt(inner_prod(s_eta, s_eta));
-
-        //eqn 5.2.21 - modified as per Felippa supernatural quad paper
-        //eqns 63, 65
-        array_1d<double, 4> v_h;
-        double A_0 = data.LCS0.Area();        //element area
-        double A_1 = 0.5*(x34*y12 - x12*y34);
-        double A_2 = 0.5*(x23*y14 - x14*y23);
-        v_h[0] = (A_0 + A_1 + A_2) / 2.0 / A_0;
-        v_h[1] = (-1.0*A_0 + A_1 - A_2) / 2.0 / A_0;
-        v_h[2] = (A_0 - A_1 - A_2) / 2.0 / A_0;
-        v_h[3] = (-1.0*A_0 - A_1 + A_2) / 2.0 / A_0;
-
-        //filter matrix for higher order translations strain field
-        Matrix H_tv = Matrix(2, 12, 0.0);
-        for (int i = 0; i < 4; i++)
-        {
-            // x-components
-            H_tv(0, i) = v_h[i] * s_xi[0];
-            H_tv(1, i) = v_h[i] * s_eta[0];
-
-            //y components
-            H_tv(0, 4 + i) = v_h[i] * s_xi[1];
-            H_tv(1, 4 + i) = v_h[i] * s_eta[1];
-        }
-
-        //eqn 5.2.26
-        Matrix H = Matrix(7, 12, 0.0);
-        for (int col = 0; col < 12; col++)
-        {
-            for (int row = 0; row < 5; row++)
-            {
-                H(row, col) = H_theta(row, col);
-            }
-            for (int row = 0; row < 2; row++)
-            {
-                H(row + 5, col) = H_tv(row, col);
-            }
-        }
-
-        //Q matrices
-        array_1d<double, 4> d_xi_i;
-        array_1d<double, 4> d_eta_i;
-        array_1d<double, 4> chi_xi_i;
-        array_1d<double, 4> chi_eta_i;
-
-        Vector r_xi = Vector(data.r_cartesian[1] + data.r_cartesian[2] -
-            data.r_cartesian[0] - data.r_cartesian[3]);
-        r_xi /= 2.0;
-        Vector r_eta = Vector(data.r_cartesian[2] + data.r_cartesian[3] -
-            data.r_cartesian[0] - data.r_cartesian[1]);
-        r_eta /= 2.0;
-        double l_xi = std::sqrt(inner_prod(r_xi, r_xi));
-        double l_eta = std::sqrt(inner_prod(r_eta, r_eta));
-
-        for (int i = 0; i < 4; i++)
-        {
-            //eqn 5.2.29
-            const Vector vec1 = MathUtils<double>::CrossProduct(data.r_cartesian[i], s_xi);
-            d_xi_i[i] = std::sqrt(inner_prod(vec1, vec1));
-            chi_xi_i[i] = d_xi_i[i] / l_xi;
-
-            const Vector vec2 = MathUtils<double>::CrossProduct(data.r_cartesian[i], s_eta);
-            d_eta_i[i] = std::sqrt(inner_prod(vec2, vec2));
-            chi_eta_i[i] = d_eta_i[i] / l_eta;
-        }
-
-        Vector r_24 = Vector(data.r_cartesian[1] - data.r_cartesian[3]);
-        Vector r_13 = Vector(data.r_cartesian[0] - data.r_cartesian[2]);
-        double l_24 = std::sqrt(inner_prod(r_24, r_24));
-        double l_13 = std::sqrt(inner_prod(r_13, r_13));
-
-        Vector e_24 = Vector(r_24 / l_24);
-        const Vector vec1 = Vector(MathUtils<double>::CrossProduct(r_13, e_24));
-
-        const double d_24 = std::sqrt(inner_prod(vec1, vec1));
-        const double d_13 = d_24;
-        const double chi_24 = d_24 / 2.0 / l_24;
-        const double chi_13 = d_13 / 2.0 / l_13;
-
-        const double chi_xi_t = l_eta / l_xi;
-        const double chi_eta_t = l_xi / l_eta;
-
-        double chi_xi_hat = 0.0;
-        double chi_eta_hat = 0.0;
-        for (int i = 0; i < 4; i++)
-        {
-            chi_xi_hat += chi_xi_i[i];
-            chi_eta_hat += chi_eta_i[i];
-        }
-        chi_xi_hat /= 4.0;
-        chi_eta_hat /= 4.0;
-
-        // Template constants defined in eqn 5.2.41
-        const double rho1 = 0.1;
-        const double rho2 = -0.1;
-        const double rho3 = -0.1;
-        const double rho4 = 0.1;
-        const double rho5 = 0.0;
-        const double rho6 = 0.5;
-        const double rho7 = 0.0;
-        const double rho8 = -0.5;
-        const double beta1 = 0.6;
-        //double beta2 = 0.0; - entries disabled to save effort
-
-        //s_13 and s_24 unit vectors
-        Vector s_13 = Vector(data.r_cartesian[2] - data.r_cartesian[0]);
-        s_13 /= std::sqrt(inner_prod(s_13, s_13));
-        Vector s_24 = Vector(data.r_cartesian[3] - data.r_cartesian[1]);
-        s_24 /= std::sqrt(inner_prod(s_24, s_24));
-
-        Matrix Q1 = Matrix(3, 7, 0.0);
-        Matrix Q2 = Matrix(3, 7, 0.0);
-        Matrix Q3 = Matrix(3, 7, 0.0);
-        Matrix Q4 = Matrix(3, 7, 0.0);
-
-        Q1(0, 0) = rho1*chi_xi_i[0];
-        Q1(0, 1) = rho2*chi_xi_i[0];
-        Q1(0, 2) = rho3*chi_xi_i[0];
-        Q1(0, 3) = rho4*chi_xi_i[0];
-
-        Q1(0, 4) = data.alpha*chi_xi_t;
-        Q1(0, 5) = -1.0 * beta1 * chi_xi_i[0] / chi_xi_hat / l_xi;
-
-        Q1(1, 0) = -1.0* rho1*chi_eta_i[0];
-        Q1(1, 1) = -1.0* rho4*chi_eta_i[0];
-        Q1(1, 2) = -1.0* rho3*chi_eta_i[0];
-        Q1(1, 3) = -1.0* rho2*chi_eta_i[0];
-
-        Q1(1, 4) = -1.0 * data.alpha*chi_eta_t;
-        Q1(1, 6) = -1.0 * beta1 * chi_eta_i[0] / chi_eta_hat / l_eta;
-
-        Q1(2, 0) = rho5*chi_24;
-        Q1(2, 1) = rho6*chi_24;
-        Q1(2, 2) = rho7*chi_24;
-        Q1(2, 3) = rho8*chi_24;
-
-        //Q1(2, 5) = beta2 * c_24_xi / l_24;    - beta2 = 0!!!
-        //Q1(2, 6) = -1.0 * beta2 * c_24_eta / l_24;    - beta2 = 0!!!
-
-        Q2(0, 0) = -1.0*rho2*chi_xi_i[1];
-        Q2(0, 1) = -1.0*rho1*chi_xi_i[1];
-        Q2(0, 2) = -1.0*rho4*chi_xi_i[1];
-        Q2(0, 3) = -1.0*rho3*chi_xi_i[1];
-
-        Q2(0, 4) = -1.0*data.alpha*chi_xi_t;
-        Q2(0, 5) = -1.0 * beta1 * chi_xi_i[1] / chi_xi_hat / l_xi;
-
-        Q2(1, 0) = rho4*chi_eta_i[1];
-        Q2(1, 1) = rho1*chi_eta_i[1];
-        Q2(1, 2) = rho2*chi_eta_i[1];
-        Q2(1, 3) = rho3*chi_eta_i[1];
-
-        Q2(1, 4) = data.alpha*chi_eta_t;
-        Q2(1, 6) = beta1 * chi_eta_i[1] / chi_eta_hat / l_eta;
-
-        Q2(2, 0) = rho8*chi_13;
-        Q2(2, 1) = rho5*chi_13;
-        Q2(2, 2) = rho6*chi_13;
-        Q2(2, 3) = rho7*chi_13;
-
-        //Q2(2, 5) = -1.0* beta2 * c_13_xi / l_13;     beta2 = 0!!!
-        //Q2(2, 6) = beta2 * c_13_eta / l_13;    beta2=0!!!
-
-
-        Q3(0, 0) = rho3*chi_xi_i[2];
-        Q3(0, 1) = rho4*chi_xi_i[2];
-        Q3(0, 2) = rho1*chi_xi_i[2];
-        Q3(0, 3) = rho2*chi_xi_i[2];
-
-        Q3(0, 4) = data.alpha*chi_xi_t;
-        Q3(0, 5) = beta1 * chi_xi_i[2] / chi_xi_hat / l_xi;
-
-        Q3(1, 0) = -1.0* rho3*chi_eta_i[2];
-        Q3(1, 1) = -1.0* rho2*chi_eta_i[2];
-        Q3(1, 2) = -1.0* rho1*chi_eta_i[2];
-        Q3(1, 3) = -1.0* rho4*chi_eta_i[2];
-
-        Q3(1, 4) = -1.0 * data.alpha*chi_eta_t;
-        Q3(1, 6) = beta1 * chi_eta_i[2] / chi_eta_hat / l_eta;
-
-        Q3(2, 0) = rho7*chi_13;
-        Q3(2, 1) = rho8*chi_13;
-        Q3(2, 2) = rho5*chi_13;
-        Q3(2, 3) = rho6*chi_13;
-
-        //Q3(2, 5) = -1.0*beta2 * c_13_xi / l_13;    beta2 = 0!!!
-        //Q3(2, 6) = beta2 * c_13_eta / l_13;    beta2 = 0!!!
-
-
-        Q4(0, 0) = -1.0*rho4*chi_xi_i[3];
-        Q4(0, 1) = -1.0*rho3*chi_xi_i[3];
-        Q4(0, 2) = -1.0*rho2*chi_xi_i[3];
-        Q4(0, 3) = -1.0*rho1*chi_xi_i[3];
-
-        Q4(0, 4) = -1.0*data.alpha*chi_xi_t;
-        Q4(0, 5) = beta1 * chi_xi_i[3] / chi_xi_hat / l_xi;
-
-        Q4(1, 0) = rho2*chi_eta_i[3];
-        Q4(1, 1) = rho3*chi_eta_i[3];
-        Q4(1, 2) = rho4*chi_eta_i[3];
-        Q4(1, 3) = rho1*chi_eta_i[3];
-
-        Q4(1, 4) = data.alpha*chi_eta_t;
-        Q4(1, 6) = -1.0* beta1 * chi_eta_i[3] / chi_eta_hat / l_eta;
-
-        Q4(2, 0) = rho6*chi_13;
-        Q4(2, 1) = rho7*chi_13;
-        Q4(2, 2) = rho8*chi_13;
-        Q4(2, 3) = rho5*chi_13;
-
-        //Q4(2, 5) = beta2 * c_13_xi / l_13;    beta2 = 0
-        //Q4(2, 6) = -1.0*beta2 * c_13_eta / l_13;    beta2 = 0
-
-        Matrix T_13_inv = Matrix(3, 3, 0.0);
-        T_13_inv(0, 0) = s_xi[0] * s_xi[0];
-        T_13_inv(0, 1) = s_xi[1] * s_xi[1];
-        T_13_inv(0, 2) = s_xi[0] * s_xi[1];
-        T_13_inv(1, 0) = s_eta[0] * s_eta[0];
-        T_13_inv(1, 1) = s_eta[1] * s_eta[1];
-        T_13_inv(1, 2) = s_eta[0] * s_eta[1];
-        T_13_inv(2, 0) = s_24[0] * s_24[0];
-        T_13_inv(2, 1) = s_24[1] * s_24[1];
-        T_13_inv(2, 2) = s_24[0] * s_24[1];
-
-        Matrix T_24_inv = Matrix(3, 3, 0.0);
-        T_24_inv(0, 0) = s_xi[0] * s_xi[0];
-        T_24_inv(0, 1) = s_xi[1] * s_xi[1];
-        T_24_inv(0, 2) = s_xi[0] * s_xi[1];
-        T_24_inv(1, 0) = s_eta[0] * s_eta[0];
-        T_24_inv(1, 1) = s_eta[1] * s_eta[1];
-        T_24_inv(1, 2) = s_eta[0] * s_eta[1];
-        T_24_inv(2, 0) = s_13[0] * s_13[0];
-        T_24_inv(2, 1) = s_13[1] * s_13[1];
-        T_24_inv(2, 2) = s_13[0] * s_13[1];
-
-        Matrix T_13 = Matrix(3, 3, 0.0);
-        Matrix T_24 = Matrix(3, 3, 0.0);
-        double t13invdet = MathUtils<double>::Det(T_13_inv);
-        MathUtils<double>::InvertMatrix(T_13_inv, T_13, t13invdet);
-        double t24invdet = MathUtils<double>::Det(T_24_inv);
-        MathUtils<double>::InvertMatrix(T_24_inv, T_24, t24invdet);
-
-        data.B_h_1 = prod(T_13, Q1);
-        data.B_h_2 = prod(T_24, Q2);
-        data.B_h_3 = prod(T_13, Q3);
-        data.B_h_4 = prod(T_24, Q4);
-
-        //transform DOFs from Haugen to Kratos
-        data.Z.clear();
-        for (int i = 0; i < 3; i++)
-        {
-            data.Z(4 * i, i) = 1.0;
-            data.Z(4 * i + 1, i + 3) = 1.0;
-            data.Z(4 * i + 2, i + 6) = 1.0;
-            data.Z(4 * i + 3, i + 9) = 1.0;
-        }
-
-        data.H_mem_mod.clear();
-        data.H_mem_mod = prod(H, data.Z);
-
-        //calculate Bh bar
-        data.B_h_bar.clear();
-        const Matrix & shapeFunctionsValues =
-            geom.ShapeFunctionsValues(GetIntegrationMethod());
-        for (int i = 0; i < 4; i++)
-        {
-            data.B_h_bar += shapeFunctionsValues(i, 0) * data.B_h_1;
-            data.B_h_bar += shapeFunctionsValues(i, 1) * data.B_h_2;
-            data.B_h_bar += shapeFunctionsValues(i, 2) * data.B_h_3;
-            data.B_h_bar += shapeFunctionsValues(i, 3) * data.B_h_4;
-        }
-    }
-
-    // ---------------------------------------------------------------------
-    //
-    //                       DKQ BENDING FORMULATION
-    //
-    // ---------------------------------------------------------------------
-
-    //Calculate edge normal vectors for eqn 5.3.15
-    //ref eqn 5.1.9 for calc of normal vector from edge vec
-    Vector s_12 = Vector(data.LCS0.P1() - data.LCS0.P2());
-    const double l_12 = std::sqrt(inner_prod(s_12, s_12));
-
-    Vector s_23 = Vector(data.LCS0.P2() - data.LCS0.P3());
-    const double l_23 = std::sqrt(inner_prod(s_23, s_23));
-
-    Vector s_34 = Vector(data.LCS0.P3() - data.LCS0.P4());
-    const double l_34 = std::sqrt(inner_prod(s_34, s_34));
-
-    Vector s_41 = Vector(data.LCS0.P4() - data.LCS0.P1());
-    const double l_41 = std::sqrt(inner_prod(s_41, s_41));
-
-    Vector s_13 = Vector(data.LCS0.P1() - data.LCS0.P3());
-
-    Vector s_24 = Vector(data.LCS0.P2() - data.LCS0.P4());
-
-    //--------------------------------------
-    // calculate DKQ bending stiffness
-
-    data.DKQ_a.clear();
-    data.DKQ_b.clear();
-    data.DKQ_c.clear();
-    data.DKQ_d.clear();
-    data.DKQ_e.clear();
-
-    //assemble a_k - eqn 3.86a : a[0] = a_5
-    data.DKQ_a[0] = -1.0 * x12 / l_12 / l_12;
-    data.DKQ_a[1] = -1.0 * x23 / l_23 / l_23;
-    data.DKQ_a[2] = -1.0 * x34 / l_34 / l_34;
-    data.DKQ_a[3] = -1.0 * x41 / l_41 / l_41;
-
-    //assemble b_k - eqn 3.86b : b[0] = b_5
-    data.DKQ_b[0] = 3.0 / 4.0 * x12 * y12 / l_12 / l_12;
-    data.DKQ_b[1] = 3.0 / 4.0 * x23 * y23 / l_23 / l_23;
-    data.DKQ_b[2] = 3.0 / 4.0 * x34 * y34 / l_34 / l_34;
-    data.DKQ_b[3] = 3.0 / 4.0 * x41 * y41 / l_41 / l_41;
-
-    //assemble c_k - eqn 3.86c : c[0] = c_5
-    data.DKQ_c[0] = (x12 * x12 / 4.0 - y12 * y12 / 2.0) / l_12 / l_12;
-    data.DKQ_c[1] = (x23 * x23 / 4.0 - y23 * y23 / 2.0) / l_23 / l_23;
-    data.DKQ_c[2] = (x34 * x34 / 4.0 - y34 * y34 / 2.0) / l_34 / l_34;
-    data.DKQ_c[3] = (x41 * x41 / 4.0 - y41 * y41 / 2.0) / l_41 / l_41;
-
-    //assemble d_k - eqn 3.86d : d[0] = d_5
-    data.DKQ_d[0] = -1.0 * y12 / l_12 / l_12;
-    data.DKQ_d[1] = -1.0 * y23 / l_23 / l_23;
-    data.DKQ_d[2] = -1.0 * y34 / l_34 / l_34;
-    data.DKQ_d[3] = -1.0 * y41 / l_41 / l_41;
-
-    //assemble e_k - eqn 3.86e : e[0] = e_5
-    data.DKQ_e[0] = (-1.0 * x12 * x12 / 2.0 + y12 * y12 / 4.0) / l_12 /
-        l_12;
-    data.DKQ_e[1] = (-1.0 * x23 * x23 / 2.0 + y23 * y23 / 4.0) / l_23 /
-        l_23;
-    data.DKQ_e[2] = (-1.0 * x34 * x34 / 2.0 + y34 * y34 / 4.0) / l_34 /
-        l_34;
-    data.DKQ_e[3] = (-1.0 * x41 * x41 / 2.0 + y41 * y41 / 4.0) / l_41 /
-        l_41;
-
-    //prepare DKT assembly indices - for eqn 3.92 a->f
-    data.DKQ_indices.clear();
-    // 1st col = r, 2nd col = s
-    data.DKQ_indices(0, 0) = 5;    //actual node number, not index!
-    data.DKQ_indices(0, 1) = 8;
-    data.DKQ_indices(1, 0) = 6;
-    data.DKQ_indices(1, 1) = 5;
-    data.DKQ_indices(2, 0) = 7;
-    data.DKQ_indices(2, 1) = 6;
-    data.DKQ_indices(3, 0) = 8;
-    data.DKQ_indices(3, 1) = 7;
-
-    //custom jacobian as per eqn 14
-    const GeometryType::IntegrationPointsArrayType & integrationPoints =
-        geom.IntegrationPoints(GetIntegrationMethod());
-
-    for (int i = 0; i < 4; i++)
-    {
-        //set to current parametric integration location
-        const array_1d<double,3>& r_coordinates = integrationPoints[i].Coordinates();
-        double xi = r_coordinates[0];
-        double eta = r_coordinates[1];
-
-        Matrix DKQ_temp = Matrix(2, 2, 0.0);
-        DKQ_temp(0, 0) = x21 + x34 + eta*(x12 + x34);
-        DKQ_temp(0, 1) = y21 + y34 + eta*(y12 + y34);
-        DKQ_temp(1, 0) = x32 + x41 + xi*(x12 + x34);
-        DKQ_temp(1, 1) = y32 + y41 + xi*(y12 + y34);
-        DKQ_temp = DKQ_temp / 4;
-        double det = MathUtils<double>::Det(DKQ_temp);
-        Matrix DKQ_temp_inv = Matrix(2, 2, 0.0);
-        DKQ_temp_inv(0, 0) = DKQ_temp(1, 1);
-        DKQ_temp_inv(1, 1) = DKQ_temp(0, 0);
-        DKQ_temp_inv(0, 1) = -1.0 * DKQ_temp(0, 1);
-        DKQ_temp_inv(1, 0) = -1.0 *DKQ_temp(1, 0);
-        DKQ_temp_inv = DKQ_temp_inv / det;
-        data.DKQ_invJac[i] = Matrix(DKQ_temp_inv);
-    }
-
-    //--------------------------------------
-    // calculate the displacement vector
-    // in global and local coordinate systems
-
-    GetValuesVector(data.globalDisplacements);
-    data.localDisplacements =
-        mpCoordinateTransformation->CalculateLocalDisplacements(
-            data.LCS, data.globalDisplacements);
-
-    //--------------------------------------
-    // Clear all auxiliary
-    // matrices to be used later on
-    // during the element integration.
-
-    data.B.clear();
-    data.D.clear();
-    data.BTD.clear();
-    data.generalizedStrains.clear();
-    data.generalizedStresses.clear();
-
-
-    //--------------------------------------
-    // Initialize the section parameters
-
-    data.SectionParameters.SetElementGeometry(GetGeometry());
-    data.SectionParameters.SetMaterialProperties(GetProperties());
-    data.SectionParameters.SetProcessInfo(data.CurrentProcessInfo);
-
-    data.SectionParameters.SetGeneralizedStrainVector
-    (data.generalizedStrains);
-    data.SectionParameters.SetGeneralizedStressVector
-    (data.generalizedStresses);
-    data.SectionParameters.SetConstitutiveMatrix(data.D);
-
-    Flags& options = data.SectionParameters.GetOptions();
-    options.Set(ConstitutiveLaw::COMPUTE_STRESS, data.CalculateRHS);
-    options.Set(ConstitutiveLaw::COMPUTE_CONSTITUTIVE_TENSOR,
-        data.CalculateLHS);
-
-    KRATOS_CATCH("")
-}
-
-void ShellThinElement3D4N::CalculateBMatrix(CalculationData& data)
-{
-    //---------------------------------------------
-    // geom data
-    const GeometryType & geom = GetGeometry();
-
-    //---------------------------------------------
-    // set to zero the total B matrix
-    data.B.clear();
-    Matrix B_mem = Matrix(3, 12, 0.0);
-
-    // --------------------------------------------
-    //     ANDES MEMBRANE FORMULATION
-    //---------------------------------------------
-
-    if (data.basicQuad == true)
-    {
-        // This section replaces the ANDES membrane B mat
-        // with a basic unenhanced pure displacement-based
-        // B-matrix. Only for comparison purposes!
-        //
-        // ref: ToP-1516-tutorial1.pdf
-
-        std::cout << "Using basic membrane formulation!" << std::endl;
-
-        const GeometryType::IntegrationPointsArrayType & integrationPoints =
-            geom.IntegrationPoints(GetIntegrationMethod());
-
-        //set to current parametric integration location
-        const array_1d<double,3>& r_coordinates = integrationPoints[data.gpIndex].Coordinates();
-        double xi = r_coordinates[0];
-        double eta = r_coordinates[1];
-
-        Matrix dN(4, 2, 0.0);
-
-        // dN/dxi and dN/deta
-        ShellUtilities::ShapeFunc_NaturalDerivatives(xi, eta, dN);
-        Matrix temp = Matrix(prod(data.DKQ_invJac[data.gpIndex], trans(dN)));
-
-        // dN/dx and dN/dy
-        dN = trans(temp);
-        for (int node = 0; node < 4; node++)
-        {
-            B_mem(0, 3 * node) = dN(node, 0);        //dx
-            B_mem(1, 3 * node + 1) = dN(node, 1);    //dy
-            B_mem(2, 3 * node) = B_mem(1, 3 * node + 1);
-            B_mem(2, 3 * node + 1) = B_mem(0, 3 * node);
-        }
-    }
-    else
-    {
-        //---------------------------------------------
-        // membrane basic part L
-        // already computed.it is constant over the
-        // element
-
-        //---------------------------------------------
-        // membrane higher order part B_h
-        // already calculated in calculate B_h_mats func
-        Matrix B_h = Matrix(3, 7, 0.0);
-        const Matrix & shapeFunctionsValues =
-            geom.ShapeFunctionsValues(GetIntegrationMethod());
-        B_h += shapeFunctionsValues(data.gpIndex, 0) * data.B_h_1;
-        B_h += shapeFunctionsValues(data.gpIndex, 1) * data.B_h_2;
-        B_h += shapeFunctionsValues(data.gpIndex, 2) * data.B_h_3;
-        B_h += shapeFunctionsValues(data.gpIndex, 3) * data.B_h_4;
-        B_h -= data.B_h_bar;
-
-        //---------------------------------------------
-        // combine membrane entries by transforming
-        // B_h
-
-        Matrix B_hH_mem = Matrix(prod(B_h, data.H_mem_mod));
-        B_mem += data.L_mem + B_hH_mem;
-    }
-
-    // --------------------------------------------
-    //     DKQ BENDING FORMULATION
-    //---------------------------------------------
-    Matrix B_bend_total = Matrix(3, 12, 0.0);
-
-    Vector dpsiX_dxi = Vector(12, 0.0);
-    Vector dpsiX_deta = Vector(12, 0.0);
-    Vector dpsiY_dxi = Vector(12, 0.0);
-    Vector dpsiY_deta = Vector(12, 0.0);
-    const GeometryType::IntegrationPointsArrayType & integrationPoints =
-        geom.IntegrationPoints(GetIntegrationMethod());
-
-    //set to current parametric integration location
-    const array_1d<double,3>& r_coordinates = integrationPoints[data.gpIndex].Coordinates();
-    double xi = r_coordinates[0];
-    double eta = r_coordinates[1];
-
-    double ar, br, cr, dr, er;
-    double as, bs, cs, ds, es;
-    int r, s;
-    for (int node = 0; node < 4; node++)
-    {
-        r = data.DKQ_indices(node, 0);    //actual node number r retrieved
-        s = data.DKQ_indices(node, 1);    //actual node number s retrieved
-
-        ar = data.DKQ_a[r - 5];    //converted to index, where node 5 = index 0
-        br = data.DKQ_b[r - 5];
-        cr = data.DKQ_c[r - 5];
-        dr = data.DKQ_d[r - 5];
-        er = data.DKQ_e[r - 5];
-
-        as = data.DKQ_a[s - 5];
-        bs = data.DKQ_b[s - 5];
-        cs = data.DKQ_c[s - 5];
-        ds = data.DKQ_d[s - 5];
-        es = data.DKQ_e[s - 5];
-
-        //eqn 3.92 a->f
-        // d( ) / dxi
-        // Compute vector of dPsi_x/dxi
-        dpsiX_dxi[3 * node] = 1.5 *
-            (ar*ShellUtilities::dN_seren_dxi(r, xi, eta) -
-                as*ShellUtilities::dN_seren_dxi(s, xi, eta));
-
-        dpsiX_dxi[3 * node + 1] = br*ShellUtilities::dN_seren_dxi(r, xi, eta) +
-            bs*ShellUtilities::dN_seren_dxi(s, xi, eta);
-
-        dpsiX_dxi[3 * node + 2] =
-            ShellUtilities::dN_seren_dxi(node + 1, xi, eta) -
-            cr*ShellUtilities::dN_seren_dxi(r, xi, eta) -
-            cs*ShellUtilities::dN_seren_dxi(s, xi, eta);
-
-        // Compute vector of dPsi_y/dxi
-        dpsiY_dxi[3 * node] = 1.5 *
-            (dr*ShellUtilities::dN_seren_dxi(r, xi, eta) -
-                ds*ShellUtilities::dN_seren_dxi(s, xi, eta));
-
-        dpsiY_dxi[3 * node + 1] = -1.0 *
-            ShellUtilities::dN_seren_dxi(node + 1, xi, eta) +
-            er*ShellUtilities::dN_seren_dxi(r, xi, eta) +
-            es*ShellUtilities::dN_seren_dxi(s, xi, eta);
-
-        dpsiY_dxi[3 * node + 2] = -1.0 * br*
-            ShellUtilities::dN_seren_dxi(r, xi, eta) -
-            bs*ShellUtilities::dN_seren_dxi(s, xi, eta);
-
-        // d( ) / deta
-        // Compute vector of dPsi_x/deta
-        dpsiX_deta[3 * node] = 1.5 *
-            (ar*ShellUtilities::dN_seren_deta(r, xi, eta) -
-                as*ShellUtilities::dN_seren_deta(s, xi, eta));
-
-        dpsiX_deta[3 * node + 1] = br*
-            ShellUtilities::dN_seren_deta(r, xi, eta) +
-            bs*ShellUtilities::dN_seren_deta(s, xi, eta);
-
-        dpsiX_deta[3 * node + 2] =
-            ShellUtilities::dN_seren_deta(node + 1, xi, eta) -
-            cr*ShellUtilities::dN_seren_deta(r, xi, eta) -
-            cs*ShellUtilities::dN_seren_deta(s, xi, eta);
-
-        // Compute vector of dPsi_y/deta
-        dpsiY_deta[3 * node] = 1.5 *
-            (dr*ShellUtilities::dN_seren_deta(r, xi, eta) -
-                ds*ShellUtilities::dN_seren_deta(s, xi, eta));
-
-        dpsiY_deta[3 * node + 1] = -1.0 *
-            ShellUtilities::dN_seren_deta(node + 1, xi, eta) +
-            er*ShellUtilities::dN_seren_deta(r, xi, eta) +
-            es*ShellUtilities::dN_seren_deta(s, xi, eta);
-
-        dpsiY_deta[3 * node + 2] = -1.0 * br*
-            ShellUtilities::dN_seren_deta(r, xi, eta) -
-            bs*ShellUtilities::dN_seren_deta(s, xi, eta);
-    }
-
-    double j11, j12, j21, j22;
-    j11 = data.DKQ_invJac[data.gpIndex](0, 0);
-    j12 = data.DKQ_invJac[data.gpIndex](0, 1);
-    j21 = data.DKQ_invJac[data.gpIndex](1, 0);
-    j22 = data.DKQ_invJac[data.gpIndex](1, 1);
-
-    //Assemble into B matrix
-    Matrix B_bend_DKQ = Matrix(3, 12, 0.0);
-    for (int col = 0; col < 12; col++)
-    {
-        B_bend_DKQ(0, col) += j11*dpsiX_dxi(col) + j12*dpsiX_deta(col);
-
-        B_bend_DKQ(1, col) += j21*dpsiY_dxi(col) + j22*dpsiY_deta(col);
-
-        B_bend_DKQ(2, col) += j11*dpsiY_dxi(col) + j12*dpsiY_deta(col) +
-            j21*dpsiX_dxi(col) + j22*dpsiX_deta(col);
-    }
-
-    B_bend_total.clear();
-    B_bend_total += B_bend_DKQ;
-
-    //---------------------------------------------
-    // assemble the membrane contribution
-    // and the bending contribution
-    // into the combined B matrix
-
-    for (int nodeid = 0; nodeid < 4; nodeid++)
-    {
-        int i = nodeid * 3;
-        int j = nodeid * 6;
-
-        // membrane map: [0,1,5] <- [0,1,2]
-
-        data.B(0, j) = B_mem(0, i);
-        data.B(0, j + 1) = B_mem(0, i + 1);
-        data.B(0, j + 5) = B_mem(0, i + 2);
-
-        data.B(1, j) = B_mem(1, i);
-        data.B(1, j + 1) = B_mem(1, i + 1);
-        data.B(1, j + 5) = B_mem(1, i + 2);
-
-        data.B(2, j) = B_mem(2, i);
-        data.B(2, j + 1) = B_mem(2, i + 1);
-        data.B(2, j + 5) = B_mem(2, i + 2);
-
-        // bending map: [2,3,4] <- [0,1,2]
-
-        data.B(3, j + 2) = B_bend_total(0, i);
-        data.B(3, j + 3) = B_bend_total(0, i + 1);
-        data.B(3, j + 4) = B_bend_total(0, i + 2);
-
-        data.B(4, j + 2) = B_bend_total(1, i);
-        data.B(4, j + 3) = B_bend_total(1, i + 1);
-        data.B(4, j + 4) = B_bend_total(1, i + 2);
-
-        data.B(5, j + 2) = B_bend_total(2, i);
-        data.B(5, j + 3) = B_bend_total(2, i + 1);
-        data.B(5, j + 4) = B_bend_total(2, i + 2);
-    }
-}
-
-void ShellThinElement3D4N::CalculateSectionResponse(CalculationData& data)
-{
-    const GeometryType & geom = GetGeometry();
-    const Matrix & shapeFunctions = geom.ShapeFunctionsValues();
-    Vector iN(shapeFunctions.size2());
-    noalias(iN) = row(shapeFunctions, data.gpIndex);
-
-    data.jacOp.Calculate(data.LCS0,
-        geom.ShapeFunctionLocalGradient(data.gpIndex));
-    data.SectionParameters.SetShapeFunctionsDerivatives
-    (data.jacOp.XYDerivatives());
-
-    ShellCrossSection::Pointer& section = mSections[data.gpIndex];
-    data.SectionParameters.SetShapeFunctionsValues(iN);
-    data.D.clear();
-    section->CalculateSectionResponse(data.SectionParameters,
-        ConstitutiveLaw::StressMeasure_PK2);
-}
-
-void ShellThinElement3D4N::CalculateGaussPointContribution
-(CalculationData& data, MatrixType& LHS, VectorType& RHS)
-{
-    // calculate the total strain displ. matrix
-    CalculateBMatrix(data);
-
-    // calculate section response
-    CalculateSectionResponse(data);
-
-    // multiply the section tangent matrices and stress resultants by 'dA'
-    data.D *= data.dA[data.gpIndex];
-
-    // Add all contributions to the Stiffness Matrix
-    data.BTD.clear();
-    noalias(data.BTD) = prod(trans(data.B), data.D);
-    noalias(LHS) += prod(data.BTD, data.B);
-}
-
-void ShellThinElement3D4N::CalculateAll(MatrixType& rLeftHandSideMatrix,
-    VectorType& rRightHandSideVector,
-    ProcessInfo& rCurrentProcessInfo,
-    const bool CalculateStiffnessMatrixFlag,
-    const bool CalculateResidualVectorFlag)
-{
-    // Resize the Left Hand Side if necessary,
-    // and initialize it to Zero
-
-    if ((rLeftHandSideMatrix.size1() != 24) ||
-        (rLeftHandSideMatrix.size2() != 24))
-        rLeftHandSideMatrix.resize(24, 24, false);
-    noalias(rLeftHandSideMatrix) = ZeroMatrix(24, 24);
-
-    // Resize the Right Hand Side if necessary,
-    // and initialize it to Zero
-
-    if (rRightHandSideVector.size() != 24)
-        rRightHandSideVector.resize(24, false);
-    noalias(rRightHandSideVector) = ZeroVector(24);
-
-    // Compute the local coordinate system.
-    ShellQ4_LocalCoordinateSystem localCoordinateSystem(
-        mpCoordinateTransformation->CreateLocalCoordinateSystem());
-
-    ShellQ4_LocalCoordinateSystem referenceCoordinateSystem(
-        mpCoordinateTransformation->CreateReferenceCoordinateSystem());
-
-    // Initialize common calculation variables
-    CalculationData data(localCoordinateSystem, referenceCoordinateSystem,
-        rCurrentProcessInfo);
-    data.CalculateLHS = CalculateStiffnessMatrixFlag;
-    data.CalculateRHS = CalculateResidualVectorFlag;
-    InitializeCalculationData(data);
-
-    // Gauss Loop.
-    for (SizeType i = 0; i < GetNumberOfGPs(); i++)
-    {
-        data.gpIndex = i;
-        CalculateGaussPointContribution(data, rLeftHandSideMatrix,
-            rRightHandSideVector);
-    }
-
-    // If basic membrane formulation is enabled - add drilling stiffness
-    if (data.basicQuad == true)
-    {
-        double max_stiff = 0.0;
-        for (int dof = 0; dof < 24; dof++)
-        {
-            if (rLeftHandSideMatrix(dof, dof) > max_stiff)
-            {
-                max_stiff = rLeftHandSideMatrix(dof, dof);
-            }
-        }
-        for (int node = 0; node < 4; node++)
-        {
-            rLeftHandSideMatrix(6 * node + 5, 6 * node + 5) =
-                max_stiff / 1000.0;
-        }
-    }
-
-    // Add all contributions to the residual vector
-    rRightHandSideVector -= prod(rLeftHandSideMatrix,
-        data.localDisplacements);
-
-    // Placeholders for extension into stability analysis
-    //bool extractKm = false;
-    //bool extractKg = false;
-
-    // Let the CoordinateTransformation finalize the calculation.
-    // This will handle the transformation of the local matrices/vectors to
-    // the global coordinate system.
-
-    mpCoordinateTransformation->FinalizeCalculations(data.LCS,
-        data.globalDisplacements,
-        data.localDisplacements,
-        rLeftHandSideMatrix,
-        rRightHandSideVector,
-        CalculateResidualVectorFlag,
-        CalculateStiffnessMatrixFlag);
-
-    // Add body forces contributions. This doesn't depend on the coordinate
-    // system
-    AddBodyForces(data, rRightHandSideVector);
-}
-
-bool ShellThinElement3D4N::TryGetValueOnIntegrationPoints_MaterialOrientation
-(const Variable<array_1d<double, 3> >& rVariable,
-    std::vector<array_1d<double, 3> >& rValues,
-    const ProcessInfo& rCurrentProcessInfo)
-{
-    // Check the required output
-
-    int ijob = 0;
-    if (rVariable == MATERIAL_ORIENTATION_DX)
-        ijob = 1;
-    else if (rVariable == MATERIAL_ORIENTATION_DY)
-        ijob = 2;
-    else if (rVariable == MATERIAL_ORIENTATION_DZ)
-        ijob = 3;
-
-    // quick return
-
-    if (ijob == 0) return false;
-
-    // resize output
-
-    SizeType size = 4;
-    if (rValues.size() != size)
-        rValues.resize(size);
-
-    // Compute the local coordinate system.
-
-    ShellQ4_LocalCoordinateSystem localCoordinateSystem(
-        mpCoordinateTransformation->CreateLocalCoordinateSystem());
-
-    Vector3Type eZ = localCoordinateSystem.Vz();
-
-    // Gauss Loop
-
-    if (ijob == 1)
-    {
-        Vector3Type eX = localCoordinateSystem.Vx();
-        for (int i = 0; i < 4; i++)
-        {
-            QuaternionType q = QuaternionType::FromAxisAngle(eZ(0), eZ(1),
-                eZ(2), mSections[i]->GetOrientationAngle());
-            q.RotateVector3(eX, rValues[i]);
-        }
-    }
-    else if (ijob == 2)
-    {
-        Vector3Type eY = localCoordinateSystem.Vy();
-        for (int i = 0; i < 4; i++)
-        {
-            QuaternionType q = QuaternionType::FromAxisAngle(eZ(0), eZ(1),
-                eZ(2), mSections[i]->GetOrientationAngle());
-            q.RotateVector3(eY, rValues[i]);
-        }
-    }
-    else if (ijob == 3)
-    {
-        for (int i = 0; i < 4; i++)
-        {
-            noalias(rValues[i]) = eZ;
-        }
-    }
-
-    return true;
-}
-
-bool ShellThinElement3D4N::
-    TryGetValueOnIntegrationPoints_GeneralizedStrainsOrStresses
-    (const Variable<Matrix>& rVariable,
-        std::vector<Matrix>& rValues,
-        const ProcessInfo& rCurrentProcessInfo)
-{
-    // Check the required output
-    int ijob = 0;
-    bool bGlobal = false;
-    CheckGeneralizedStressOrStrainOutput(rVariable, ijob, bGlobal);
-
-    // quick return
-    if (ijob == 0) return false;
-
-    // resize output
-    SizeType size = 4;
-    if (rValues.size() != size)
-        rValues.resize(size);
-
-    // Compute the local coordinate system.
-    ShellQ4_LocalCoordinateSystem localCoordinateSystem(
-        mpCoordinateTransformation->CreateLocalCoordinateSystem());
-    ShellQ4_LocalCoordinateSystem referenceCoordinateSystem(
-        mpCoordinateTransformation->CreateReferenceCoordinateSystem());
-
-    // Just to store the rotation matrix for visualization purposes
-    Matrix R(6, 6);
-    Matrix aux33(3, 3);
-
-    // Initialize common calculation variables
-    CalculationData data(localCoordinateSystem, referenceCoordinateSystem,
-                            rCurrentProcessInfo);
-    if (ijob > 2)
-    {
-        data.CalculateLHS = true; // calc constitutive mat for composites
-    }
-    else
-    {
-        data.CalculateLHS = false;
-    }
-    data.CalculateRHS = true;
-    InitializeCalculationData(data);
-
-    // Get the current displacements in global coordinate system and
-    // transform to reference local system
-    MatrixType Rdisp(24, 24);
-    referenceCoordinateSystem.ComputeTotalRotationMatrix(Rdisp);
-    if (referenceCoordinateSystem.IsWarped()) {
-        MatrixType W(24, 24);
-        referenceCoordinateSystem.ComputeTotalWarpageMatrix(W);
-        Rdisp = prod(W, Rdisp);
-    }
-    data.localDisplacements = prod(Rdisp, data.globalDisplacements);
-
-    // Gauss Loop
-    for (unsigned int i = 0; i < size; i++)
-    {
-        // Compute all strain-displacement matrices
-        data.gpIndex = i;
-        CalculateBMatrix(data);
-
-        // Calculate strain vectors in local coordinate system
-        noalias(data.generalizedStrains) = prod(data.B, data.localDisplacements);
-
-        // Calculate the response of the Cross Section
-        ShellCrossSection::Pointer & section = mSections[i];
-        if (ijob > 2)
-        {
-            if (ijob > 7)
-            {
-                //Calculate lamina stresses
-                CalculateLaminaStrains(data);
-                CalculateLaminaStresses(data);
-            }
-            else
-            {
-                // calculate force resultants
-                CalculateSectionResponse(data);
-
-                if (ijob > 4)
-                {
-                    // Compute stresses
-                    CalculateStressesFromForceResultants(data.generalizedStresses,
-                        section->GetThickness());
-                }
-            }
-            DecimalCorrection(data.generalizedStresses);
-        }
-
-        // save the results
-        DecimalCorrection(data.generalizedStrains);
-
-        // now the results are in the element coordinate system.
-        // if necessary, rotate the results in the section (local)
-        // coordinate system
-        if (section->GetOrientationAngle() != 0.0 && !bGlobal)
-        {
-            if (ijob > 7)
-            {
-                section->GetRotationMatrixForGeneralizedStresses(-(section->GetOrientationAngle()), R);
-                for (unsigned int i = 0; i < data.rlaminateStresses.size(); i++)
-                {
-                    data.rlaminateStresses[i] = prod(R, data.rlaminateStresses[i]);
-                }
-
-                section->GetRotationMatrixForGeneralizedStrains(-(section->GetOrientationAngle()), R);
-                for (unsigned int i = 0; i < data.rlaminateStrains.size(); i++)
-                {
-                    data.rlaminateStrains[i] = prod(R, data.rlaminateStrains[i]);
-                }
-            }
-            else if (ijob > 2)
-            {
-                section->GetRotationMatrixForGeneralizedStresses
-                (-(section->GetOrientationAngle()), R);
-                data.generalizedStresses = prod(R, data.generalizedStresses);
-            }
-            else
-            {
-                section->GetRotationMatrixForGeneralizedStrains
-                (-(section->GetOrientationAngle()), R);
-                data.generalizedStrains = prod(R, data.generalizedStrains);
-            }
-        }
-
-        Matrix & iValue = rValues[i];
-        if (iValue.size1() != 3 || iValue.size2() != 3)
-            iValue.resize(3, 3, false);
-
-        if (ijob == 1) // strains
-        {
-            iValue(0, 0) = data.generalizedStrains(0);
-            iValue(1, 1) = data.generalizedStrains(1);
-            iValue(2, 2) = 0.0;
-            iValue(0, 1) = iValue(1, 0) = 0.5 * data.generalizedStrains(2);
-            iValue(0, 2) = iValue(2, 0) = 0;
-            iValue(1, 2) = iValue(2, 1) = 0;
-        }
-        else if (ijob == 2) // curvatures
-        {
-            iValue(0, 0) = data.generalizedStrains(3);
-            iValue(1, 1) = data.generalizedStrains(4);
-            iValue(2, 2) = 0.0;
-            iValue(0, 1) = iValue(1, 0) = 0.5 * data.generalizedStrains(5);
-            iValue(0, 2) = iValue(2, 0) = 0.0;
-            iValue(1, 2) = iValue(2, 1) = 0.0;
-        }
-        else if (ijob == 3) // forces
-        {
-            iValue(0, 0) = data.generalizedStresses(0);
-            iValue(1, 1) = data.generalizedStresses(1);
-            iValue(2, 2) = 0.0;
-            iValue(0, 1) = iValue(1, 0) = data.generalizedStresses(2);
-            iValue(0, 2) = iValue(2, 0) = 0;
-            iValue(1, 2) = iValue(2, 1) = 0;
-        }
-        else if (ijob == 4) // moments
-        {
-            iValue(0, 0) = data.generalizedStresses(3);
-            iValue(1, 1) = data.generalizedStresses(4);
-            iValue(2, 2) = 0.0;
-            iValue(0, 1) = iValue(1, 0) = data.generalizedStresses(5);
-            iValue(0, 2) = iValue(2, 0) = 0.0;
-            iValue(1, 2) = iValue(2, 1) = 0.0;
-        }
-        else if (ijob == 5) // SHELL_STRESS_TOP_SURFACE
-        {
-            iValue(0, 0) = data.generalizedStresses(0) +
-                data.generalizedStresses(3);
-            iValue(1, 1) = data.generalizedStresses(1) +
-                data.generalizedStresses(4);
-            iValue(2, 2) = 0.0;
-            iValue(0, 1) = iValue(1, 0) = data.generalizedStresses[2] + data.generalizedStresses[5];
-            iValue(0, 2) = iValue(2, 0) = 0.0;
-            iValue(1, 2) = iValue(2, 1) = 0.0;
-        }
-        else if (ijob == 6) // SHELL_STRESS_MIDDLE_SURFACE
-        {
-            iValue(0, 0) = data.generalizedStresses(0);
-            iValue(1, 1) = data.generalizedStresses(1);
-            iValue(2, 2) = 0.0;
-            iValue(0, 1) = iValue(1, 0) = data.generalizedStresses[2];
-            iValue(0, 2) = iValue(2, 0) = 0.0;
-            iValue(1, 2) = iValue(2, 1) = 0.0;
-        }
-        else if (ijob == 7) // SHELL_STRESS_BOTTOM_SURFACE
-        {
-            iValue(0, 0) = data.generalizedStresses(0) -
-                data.generalizedStresses(3);
-            iValue(1, 1) = data.generalizedStresses(1) -
-                data.generalizedStresses(4);
-            iValue(2, 2) = 0.0;
-            iValue(0, 1) = iValue(1, 0) = data.generalizedStresses[2] - data.generalizedStresses[5];
-            iValue(0, 2) = iValue(2, 0) = 0.0;
-            iValue(1, 2) = iValue(2, 1) = 0.0;
-        }
-        else if (ijob == 8) // SHELL_ORTHOTROPIC_STRESS_BOTTOM_SURFACE
-        {
-            iValue(0, 0) =
-                data.rlaminateStresses[data.rlaminateStresses.size() - 1][0];
-            iValue(1, 1) =
-                data.rlaminateStresses[data.rlaminateStresses.size() - 1][1];
-            iValue(2, 2) = 0.0;
-            iValue(0, 1) = iValue(1, 0) =
-                data.rlaminateStresses[data.rlaminateStresses.size() - 1][2];
-            iValue(0, 2) = iValue(2, 0) = 0.0;
-            iValue(1, 2) = iValue(2, 1) = 0.0;
-        }
-        else if (ijob == 9) // SHELL_ORTHOTROPIC_STRESS_TOP_SURFACE
-        {
-            iValue(0, 0) = data.rlaminateStresses[0][0];
-            iValue(1, 1) = data.rlaminateStresses[0][1];
-            iValue(2, 2) = 0.0;
-            iValue(0, 1) = iValue(1, 0) = data.rlaminateStresses[0][2];
-            iValue(0, 2) = iValue(2, 0) = 0.0;
-            iValue(1, 2) = iValue(2, 1) = 0.0;
-        }
-        else if (ijob == 99) // SHELL_ORTHOTROPIC_4PLY_THROUGH_THICKNESS
-        {
-            // Testing variable to get lamina stress/strain values
-            // on the 8 surfaces of a 4 ply laminate
-
-            int surface = 0; // start from top ply top surface
-            // Output global results sequentially
-            for (SizeType row = 0; row < 3; row++)
-            {
-                for (SizeType col = 0; col < 3; col++)
-                {
-                    if (surface > 7)
-                    {
-                        iValue(row, col) = 0.0;
-                    }
-                    else
-                    {
-                        iValue(row, col) = data.rlaminateStresses[surface][2];
-                    }
-                    surface++;
-                }
-            }
-
-            bool tsai_wu_thru_output = true;
-            if (tsai_wu_thru_output)
-            {
-                // Must use non-global stresses for this!!!
-                std::vector<Matrix> Laminae_Strengths =
-                    std::vector<Matrix>(section->NumberOfPlies());
-                for (unsigned int ply = 0; ply < section->NumberOfPlies(); ply++)
-                {
-                    Laminae_Strengths[ply].resize(3, 3, 0.0);
-                    Laminae_Strengths[ply].clear();
-                }
-                const PropertiesType & props = GetProperties();
-                section->GetLaminaeStrengths(Laminae_Strengths, props);
-                Vector ply_orientation(section->NumberOfPlies());
-                section->GetLaminaeOrientation(ply_orientation);
-
-                // Rotate lamina stress from section CS
-                // to lamina angle to lamina material principal directions
-                for (unsigned int ply = 0; ply < section->NumberOfPlies(); ply++)
-                {
-                    double total_rotation = -ply_orientation[ply]; // already rotated to section CS
-                    section->GetRotationMatrixForGeneralizedStresses(total_rotation, R);
-                    //top surface of current ply
-                    data.rlaminateStresses[2 * ply] = prod(R, data.rlaminateStresses[2 * ply]);
-                    //bottom surface of current ply
-                    data.rlaminateStresses[2 * ply + 1] = prod(R, data.rlaminateStresses[2 * ply + 1]);
-                }
-
-                // Calculate Tsai-Wu criterion for each ply
-                Vector tsai_output = Vector(9, 0.0);
-                tsai_output.clear();
-                double temp_tsai_wu = 0.0;
-                for (unsigned int ply = 0; ply < section->NumberOfPlies(); ply++)
-                {
-                    Vector lamina_stress_top = Vector(data.rlaminateStresses[2 * ply]);
-                    Vector lamina_stress_bottom = Vector(data.rlaminateStresses[2 * ply + 1]);
-                    // for testing, we want both top and bottom results, so trick the function
-
-                    // top surface
-                    data.rlaminateStresses[2 * ply + 1] = Vector(lamina_stress_top);
-                    temp_tsai_wu = CalculateTsaiWuPlaneStress(data, Laminae_Strengths[ply], ply);
-                    tsai_output[2 * ply] = temp_tsai_wu;
-
-                    // bottom surface
-                    data.rlaminateStresses[2 * ply] = Vector(lamina_stress_bottom);
-                    data.rlaminateStresses[2 * ply + 1] = Vector(lamina_stress_bottom);
-                    temp_tsai_wu = CalculateTsaiWuPlaneStress(data, Laminae_Strengths[ply], ply);
-                    tsai_output[2 * ply+1] = temp_tsai_wu;
-                }
-
-                //dump into results
-
-                int surface = 0; // start from top ply top surface
-                                    // Output global results sequentially
-                for (SizeType row = 0; row < 3; row++)
-                {
-                    for (SizeType col = 0; col < 3; col++)
-                    {
-                        if (surface > 7)
-                        {
-                            iValue(row, col) = 0.0;
-                        }
-                        else
-                        {
-                            iValue(row, col) = tsai_output[surface];
-                        }
-                        surface++;
-                    }
-                }
-            }
-
-        }
-
-        // if requested, rotate the results in the global coordinate system
-        if (bGlobal)
-        {
-            const Matrix& RG = referenceCoordinateSystem.Orientation();
-            noalias(aux33) = prod(trans(RG), iValue);
-            noalias(iValue) = prod(aux33, RG);
-        }
-    } // Gauss Loop
-
-    return true;
-}
-
-// =========================================================================
-//
-// CalculationData
-//
-// =========================================================================
-
-ShellThinElement3D4N::CalculationData::CalculationData
-(const ShellQ4_LocalCoordinateSystem& localcoordsys,
-    const ShellQ4_LocalCoordinateSystem& refcoordsys,
-    const ProcessInfo& rCurrentProcessInfo)
-    : LCS(localcoordsys)
-    , LCS0(refcoordsys)
-    , CurrentProcessInfo(rCurrentProcessInfo)
-{
-}
-
-ShellCrossSection::SectionBehaviorType ShellThinElement3D4N::GetSectionBehavior()
-{
-    return ShellCrossSection::Thin;
-}
-
-// =========================================================================
-//
-// Class ShellThinElement3D4N - Serialization
-//
-// =========================================================================
-
-void ShellThinElement3D4N::save(Serializer& rSerializer) const
-{
-    KRATOS_SERIALIZE_SAVE_BASE_CLASS(rSerializer, BaseShellElement);
-    rSerializer.save("CTr", mpCoordinateTransformation);
-}
-
-void ShellThinElement3D4N::load(Serializer& rSerializer)
-{
-    KRATOS_SERIALIZE_SAVE_BASE_CLASS(rSerializer, BaseShellElement);
-    rSerializer.load("CTr", mpCoordinateTransformation);
-}
->>>>>>> 1714b801
-}
+// KRATOS  ___|  |                   |                   |
+//       \___ \  __|  __| |   |  __| __| |   |  __| _` | |
+//             | |   |    |   | (    |   |   | |   (   | |
+//       _____/ \__|_|   \__,_|\___|\__|\__,_|_|  \__,_|_| MECHANICS
+//
+//  License:         BSD License
+//                     license: structural_mechanics_application/license.txt
+//
+//  Main authors:    Peter Wilson
+//       Contact:    A.Winterstein@tum.de
+//
+
+#include "shell_thin_element_3D4N.hpp"
+#include "custom_utilities/shellq4_corotational_coordinate_transformation.hpp"
+
+#include "custom_utilities/shell_utilities.h"
+
+#include <string>
+#include <iomanip>
+
+/*
+Element overview:---------------------------------------------------------------
+This element represents a 4-node Shell element.
+The membrane part is Felippa's assumed Natural DEviatoric Strain (ANDES)
+formulation, while the bending part is the Discrete Kirchhoff Quadrilateral.
+This element is formulated for small strains,
+but can be used in Geometrically nonlinear problems
+involving large displacements and rotations
+using a Corotational Coordinate Transformation.
+Material nonlinearity is handled by means of the cross section object.
+
+Shell formulation references:---------------------------------------------------
+ANDES formulation:
+Bjorn Haugen. "Buckling and Stability Problems for Thin Shell Structures
+Using High Performance Finite Elements". Dissertation. Colorado: University
+of Colorado, 1994.
+
+ANDES filter matrix H modification as per:
+Carlos A Felippa. "Supernatural QUAD4: a template formulation".    In: Computer
+methods in applied mechanics and engineering 195.41 (2006), pp. 5316-5342.
+
+DKQ original formulation:
+Jean-Louis Batoz and Mabrouk Ben Tahar. "Evaluation of a new quadrilateral
+thin plate bending element". In: International Journal for Numerical Methods
+in Engineering 18.11 (1982), pp. 1655-1677.
+
+Clearly presented DKQ formulation:
+Fabian Rojas Barrales. "Development of a nonlinear quadrilateral layered
+membrane element with drilling degrees of freedom and a nonlinear
+quadrilateral thin flat layered shell element for the modeling of reinforced
+concrete walls". Dissertation. Los Angeles, California: University of
+Southern California, 2012.
+*/
+
+namespace Kratos
+{
+// =========================================================================
+//
+// Class JacobianOperator
+//
+// =========================================================================
+
+ShellThinElement3D4N::JacobianOperator::JacobianOperator()
+    : mJac(2, 2, 0.0)
+    , mInv(2, 2, 0.0)
+    , mXYDeriv(4, 2, 0.0)
+    , mDet(0.0)
+{
+}
+
+void ShellThinElement3D4N::JacobianOperator::Calculate
+(const ShellQ4_LocalCoordinateSystem & CS, const Matrix & dN)
+{
+    mJac(0, 0) = dN(0, 0) * CS.X1() + dN(1, 0) * CS.X2() +
+        dN(2, 0) * CS.X3() + dN(3, 0) * CS.X4();
+    mJac(0, 1) = dN(0, 0) * CS.Y1() + dN(1, 0) * CS.Y2() +
+        dN(2, 0) * CS.Y3() + dN(3, 0) * CS.Y4();
+    mJac(1, 0) = dN(0, 1) * CS.X1() + dN(1, 1) * CS.X2() +
+        dN(2, 1) * CS.X3() + dN(3, 1) * CS.X4();
+    mJac(1, 1) = dN(0, 1) * CS.Y1() + dN(1, 1) * CS.Y2() +
+        dN(2, 1) * CS.Y3() + dN(3, 1) * CS.Y4();
+
+    mDet = mJac(0, 0) * mJac(1, 1) - mJac(1, 0) * mJac(0, 1);
+    double mult = 1.0 / mDet;
+
+    mInv(0, 0) = mJac(1, 1) * mult;
+    mInv(0, 1) = -mJac(0, 1) * mult;
+    mInv(1, 0) = -mJac(1, 0) * mult;
+    mInv(1, 1) = mJac(0, 0) * mult;
+
+    noalias(mXYDeriv) = prod(dN, trans(mInv));
+}
+
+// =========================================================================
+//
+// Class ShellThinElement3D4N
+//
+// =========================================================================
+
+ShellThinElement3D4N::ShellThinElement3D4N(IndexType NewId,
+    GeometryType::Pointer pGeometry,
+    bool NLGeom)
+    : BaseShellElement(NewId, pGeometry)
+    , mpCoordinateTransformation(NLGeom ?
+        new ShellQ4_CorotationalCoordinateTransformation(pGeometry) :
+        new ShellQ4_CoordinateTransformation(pGeometry))
+{
+}
+
+ShellThinElement3D4N::ShellThinElement3D4N(IndexType NewId,
+    GeometryType::Pointer pGeometry,
+    PropertiesType::Pointer pProperties,
+    bool NLGeom)
+    : BaseShellElement(NewId, pGeometry, pProperties)
+    , mpCoordinateTransformation(NLGeom ?
+        new ShellQ4_CorotationalCoordinateTransformation(pGeometry) :
+        new ShellQ4_CoordinateTransformation(pGeometry))
+{
+}
+
+ShellThinElement3D4N::ShellThinElement3D4N(IndexType NewId,
+    GeometryType::Pointer pGeometry,
+    PropertiesType::Pointer pProperties,
+    CoordinateTransformationBasePointerType pCoordinateTransformation)
+    : BaseShellElement(NewId, pGeometry, pProperties)
+    , mpCoordinateTransformation(pCoordinateTransformation)
+{
+}
+
+ShellThinElement3D4N::~ShellThinElement3D4N()
+{
+}
+
+//Basic methods
+
+Element::Pointer ShellThinElement3D4N::Create(IndexType NewId,
+    NodesArrayType const& ThisNodes,
+    PropertiesType::Pointer pProperties) const
+{
+    GeometryType::Pointer newGeom(GetGeometry().Create(ThisNodes));
+    return Kratos::make_shared< ShellThinElement3D4N >(NewId, newGeom,
+        pProperties, mpCoordinateTransformation->Create(newGeom));
+}
+
+Element::Pointer ShellThinElement3D4N::Create(IndexType NewId,
+    GeometryType::Pointer pGeom,
+    PropertiesType::Pointer pProperties) const
+{
+    return Kratos::make_shared< ShellThinElement3D4N >(NewId, pGeom,
+        pProperties, mpCoordinateTransformation->Create(pGeom));
+}
+
+void ShellThinElement3D4N::Initialize()
+{
+    KRATOS_TRY
+
+    const GeometryType & geom = GetGeometry();
+    const PropertiesType & props = GetProperties();
+
+    if (geom.PointsNumber() != 4)
+        KRATOS_THROW_ERROR(std::logic_error,
+            "ShellThinElement3D4N Element - Wrong number of nodes",
+            geom.PointsNumber());
+
+    const SizeType num_gps = GetNumberOfGPs();
+
+    if (mSections.size() != num_gps)
+    {
+        const Matrix & shapeFunctionsValues =
+            geom.ShapeFunctionsValues(GetIntegrationMethod());
+
+        ShellCrossSection::Pointer theSection;
+
+        if (props.Has(SHELL_CROSS_SECTION))
+        {
+            theSection = props[SHELL_CROSS_SECTION];
+        }
+        else if (ShellCrossSection::CheckIsOrthotropic(props))
+        {
+            // make new instance of shell cross section
+            theSection =
+                ShellCrossSection::Pointer(new ShellCrossSection());
+
+            // Parse material properties for each layer
+            theSection->ParseOrthotropicPropertyMatrix(this->pGetProperties());
+        }
+        else
+        {
+            theSection =
+                ShellCrossSection::Pointer(new ShellCrossSection());
+            theSection->BeginStack();
+            theSection->AddPly(props[THICKNESS], 0.0, 5,
+                this->pGetProperties());
+            theSection->EndStack();
+        }
+
+        mSections.clear();
+        for (SizeType i = 0; i < num_gps; ++i)
+        {
+            ShellCrossSection::Pointer sectionClone = theSection->Clone();
+            sectionClone->SetSectionBehavior(GetSectionBehavior());
+            sectionClone->InitializeCrossSection(props, geom,
+                row(shapeFunctionsValues, i));
+            mSections.push_back(sectionClone);
+        }
+    }
+
+    mpCoordinateTransformation->Initialize();
+
+    this->SetupOrientationAngles();
+
+    KRATOS_CATCH("")
+}
+
+void ShellThinElement3D4N::InitializeNonLinearIteration
+(ProcessInfo& rCurrentProcessInfo)
+{
+    mpCoordinateTransformation->InitializeNonLinearIteration(rCurrentProcessInfo);
+
+    BaseInitializeNonLinearIteration(rCurrentProcessInfo);
+}
+
+void ShellThinElement3D4N::FinalizeNonLinearIteration
+(ProcessInfo& rCurrentProcessInfo)
+{
+    mpCoordinateTransformation->FinalizeNonLinearIteration(rCurrentProcessInfo);
+
+    BaseFinalizeNonLinearIteration(rCurrentProcessInfo);
+}
+
+void ShellThinElement3D4N::InitializeSolutionStep
+(ProcessInfo& rCurrentProcessInfo)
+{
+    BaseInitializeSolutionStep(rCurrentProcessInfo);
+
+    mpCoordinateTransformation->InitializeSolutionStep(rCurrentProcessInfo);
+}
+
+void ShellThinElement3D4N::FinalizeSolutionStep
+(ProcessInfo& rCurrentProcessInfo)
+{
+    BaseFinalizeSolutionStep(rCurrentProcessInfo);
+
+    mpCoordinateTransformation->FinalizeSolutionStep(rCurrentProcessInfo);
+}
+
+void ShellThinElement3D4N::CalculateMassMatrix(MatrixType& rMassMatrix,
+    ProcessInfo& rCurrentProcessInfo)
+{
+    if ((rMassMatrix.size1() != 24) || (rMassMatrix.size2() != 24))
+        rMassMatrix.resize(24, 24, false);
+    noalias(rMassMatrix) = ZeroMatrix(24, 24);
+
+    // Compute the local coordinate system.
+    ShellQ4_LocalCoordinateSystem referenceCoordinateSystem(
+        mpCoordinateTransformation->CreateReferenceCoordinateSystem());
+
+    // Average mass per unit area over the whole element
+    double av_mass_per_unit_area = 0.0;
+
+    // Flag for consistent or lumped mass matrix
+    bool bconsistent_matrix = false;
+
+    // Consistent mass matrix
+    if (bconsistent_matrix)
+    {
+        // Get shape function values and setup jacobian
+        const GeometryType & geom = GetGeometry();
+        const Matrix & shapeFunctions = geom.ShapeFunctionsValues();
+        JacobianOperator jacOp;
+
+        // Get integration points
+        const GeometryType::IntegrationPointsArrayType& integration_points =
+            GetGeometry().IntegrationPoints(mIntegrationMethod);
+
+        // Setup matrix of shape functions
+        Matrix N = Matrix(6, 24, 0.0);
+
+        // Other variables
+        double dA = 0.0;
+        double thickness = 0.0;
+        double drilling_factor = 1.0;    // sqrt of the actual factor applied,
+                                        // 1.0 is no reduction.
+
+        // Gauss loop
+        for (SizeType gauss_point = 0; gauss_point < 4; gauss_point++)
+        {
+            // Calculate average mass per unit area and thickness at the
+            // current GP
+            av_mass_per_unit_area =
+                mSections[gauss_point]->CalculateMassPerUnitArea();
+            thickness = mSections[gauss_point]->GetThickness();
+
+            // Calc jacobian and weighted dA at current GP
+            jacOp.Calculate(referenceCoordinateSystem,
+                geom.ShapeFunctionLocalGradient(gauss_point));
+            dA = integration_points[gauss_point].Weight() *
+                jacOp.Determinant();
+
+            // Assemble shape function matrix over nodes
+            for (SizeType node = 0; node < 4; node++)
+            {
+                // translational entries - dofs 1, 2, 3
+                for (SizeType dof = 0; dof < 3; dof++)
+                {
+                    N(dof, 6 * node + dof) =
+                        shapeFunctions(gauss_point, node);
+                }
+
+                // rotational inertia entries - dofs 4, 5
+                for (SizeType dof = 0; dof < 2; dof++)
+                {
+                    N(dof + 3, 6 * node + dof + 3) =
+                        thickness / std::sqrt(12.0) *
+                        shapeFunctions(gauss_point, node);
+                }
+
+                // drilling rotational entry - artifical factor included
+                N(5, 6 * node + 5) = thickness / std::sqrt(12.0) *
+                    shapeFunctions(gauss_point, node) /
+                    drilling_factor;
+            }
+
+            // Add contribution to total mass matrix
+            rMassMatrix += prod(trans(N), N)*dA*av_mass_per_unit_area;
+        }
+
+    }// Consistent mass matrix
+    else
+    {
+        // Lumped mass matrix
+
+        // Calculate average mass per unit area over the whole element
+        for (SizeType i = 0; i < 4; i++)
+            av_mass_per_unit_area += mSections[i]->CalculateMassPerUnitArea();
+        av_mass_per_unit_area /= 4.0;
+
+        // lumped area
+        double lump_area = referenceCoordinateSystem.Area() / 4.0;
+
+        // Gauss Loop
+        for (SizeType i = 0; i < 4; i++)
+        {
+            SizeType index = i * 6;
+
+            double nodal_mass = av_mass_per_unit_area * lump_area;
+
+            // translational mass
+            rMassMatrix(index, index) = nodal_mass;
+            rMassMatrix(index + 1, index + 1) = nodal_mass;
+            rMassMatrix(index + 2, index + 2) = nodal_mass;
+
+            // rotational mass - neglected for the moment...
+        }
+    }// Lumped mass matrix
+}
+
+void ShellThinElement3D4N::AddBodyForces(CalculationData& data,
+    VectorType& rRightHandSideVector)
+{
+    const GeometryType& geom = GetGeometry();
+
+    // Get shape functions
+    const Matrix & N = geom.ShapeFunctionsValues();
+
+    // auxiliary
+    array_1d<double, 3> bf;
+
+    // gauss loop to integrate the external force vector
+    for (unsigned int igauss = 0; igauss < 4; igauss++)
+    {
+        // get mass per unit area
+        double mass_per_unit_area =
+            mSections[igauss]->CalculateMassPerUnitArea();
+
+        // interpolate nodal volume accelerations to this gauss point
+        // and obtain the body force vector
+        bf.clear();
+        for (unsigned int inode = 0; inode < 4; inode++)
+        {
+            if (geom[inode].SolutionStepsDataHas(VOLUME_ACCELERATION))
+                //temporary, will be checked once at the beginning only
+                bf += N(igauss, inode) *
+                geom[inode].FastGetSolutionStepValue(VOLUME_ACCELERATION);
+        }
+        bf *= (mass_per_unit_area * data.dA[igauss]);
+
+        // add it to the RHS vector
+        for (unsigned int inode = 0; inode < 4; inode++)
+        {
+            unsigned int index = inode * 6;
+            double iN = N(igauss, inode);
+            rRightHandSideVector[index + 0] += iN * bf[0];
+            rRightHandSideVector[index + 1] += iN * bf[1];
+            rRightHandSideVector[index + 2] += iN * bf[2];
+        }
+    }
+}
+
+// =========================================================================
+//
+// Class ShellThinElement3D4N - Results on Gauss Points
+//
+// =========================================================================
+
+void ShellThinElement3D4N::GetValueOnIntegrationPoints
+(const Variable<double>& rVariable,
+    std::vector<double>& rValues,
+    const ProcessInfo& rCurrentProcessInfo)
+{
+    KRATOS_TRY;
+
+    int caseId = -1;
+    if (rVariable == TSAI_WU_RESERVE_FACTOR)
+    {
+        caseId = 10;
+    }
+    else if (rVariable == VON_MISES_STRESS ||
+        rVariable == VON_MISES_STRESS_TOP_SURFACE ||
+        rVariable == VON_MISES_STRESS_MIDDLE_SURFACE ||
+        rVariable == VON_MISES_STRESS_BOTTOM_SURFACE)
+    {
+        caseId = 20;
+    }
+    else if (rVariable == SHELL_ELEMENT_MEMBRANE_ENERGY ||
+        SHELL_ELEMENT_MEMBRANE_ENERGY_FRACTION ||
+        SHELL_ELEMENT_BENDING_ENERGY ||
+        SHELL_ELEMENT_BENDING_ENERGY_FRACTION ||
+        SHELL_ELEMENT_SHEAR_ENERGY ||
+        SHELL_ELEMENT_SHEAR_ENERGY_FRACTION)
+    {
+        caseId = 30;
+    }
+
+
+
+    if (caseId > 19)
+    {
+        // resize output
+        SizeType size = 4;
+        if (rValues.size() != size)
+            rValues.resize(size);
+
+        // Compute the local coordinate system.
+        ShellQ4_LocalCoordinateSystem localCoordinateSystem(
+            mpCoordinateTransformation->CreateLocalCoordinateSystem());
+        ShellQ4_LocalCoordinateSystem referenceCoordinateSystem(
+            mpCoordinateTransformation->CreateReferenceCoordinateSystem());
+
+        // Initialize common calculation variables
+        CalculationData data(localCoordinateSystem,
+            referenceCoordinateSystem, rCurrentProcessInfo);
+        data.CalculateLHS = false;
+        data.CalculateRHS = true;
+        InitializeCalculationData(data);
+
+        // Get the current displacements in global coordinate system and
+        // transform to reference local system
+        MatrixType Rdisp(24, 24);
+        referenceCoordinateSystem.ComputeTotalRotationMatrix(Rdisp);
+        if (referenceCoordinateSystem.IsWarped()) {
+            MatrixType W(24, 24);
+            referenceCoordinateSystem.ComputeTotalWarpageMatrix(W);
+            Rdisp = prod(W, Rdisp);
+        }
+        data.localDisplacements = prod(Rdisp, data.globalDisplacements);
+
+
+        // loop over gauss points
+        for (unsigned int gauss_point = 0; gauss_point < size; ++gauss_point)
+        {
+            // Compute all strain-displacement matrices
+            data.gpIndex = gauss_point;
+            CalculateBMatrix(data);
+
+            // Calculate strain vectors in local coordinate system
+            noalias(data.generalizedStrains) =
+                prod(data.B, data.localDisplacements);
+
+            // Calculate the response of the Cross Section
+            ShellCrossSection::Pointer & section = mSections[gauss_point];
+            CalculateSectionResponse(data);
+
+            double resultDouble = 0.0;
+
+            if (caseId == 30)
+            {
+                // Energy calcs - these haven't been verified or tested yet.
+                CalculateShellElementEnergy(data, rVariable, resultDouble);
+            }
+            else if (caseId == 20)
+            {
+                //Von mises calcs
+
+                // recover stresses
+                CalculateStressesFromForceResultants(data.generalizedStresses,
+                    section->GetThickness());
+
+                // account for orientation
+                if (section->GetOrientationAngle() != 0.0)
+                {
+                    Matrix R(6, 6);
+                    section->GetRotationMatrixForGeneralizedStresses
+                    (-(section->GetOrientationAngle()), R);
+                    data.generalizedStresses = prod(R, data.generalizedStresses);
+                }
+
+                CalculateVonMisesStress(data, rVariable, resultDouble);
+            }
+            else
+            {
+                KRATOS_ERROR <<
+                    "Error: ELEMENT ShellThinElement3D4N, METHOD GetValueOnIntegrationPoints(double)"
+                    << std::endl;
+            }
+
+            // store the result calculated
+            rValues[gauss_point] = resultDouble;
+        }
+    }
+    else if (rVariable == TSAI_WU_RESERVE_FACTOR)
+    {
+        // resize output
+        SizeType size = 4;
+        if (rValues.size() != size)
+            rValues.resize(size);
+
+        //CalculationData data = SetupStressOrStrainCalculation(rCurrentProcessInfo);
+        // Compute the local coordinate system.
+        ShellQ4_LocalCoordinateSystem localCoordinateSystem(
+            mpCoordinateTransformation->CreateLocalCoordinateSystem());
+        ShellQ4_LocalCoordinateSystem referenceCoordinateSystem(
+            mpCoordinateTransformation->CreateReferenceCoordinateSystem());
+
+        // Initialize common calculation variables
+        CalculationData data(localCoordinateSystem,
+            referenceCoordinateSystem, rCurrentProcessInfo);
+        data.CalculateLHS = true;
+        data.CalculateRHS = true;
+        InitializeCalculationData(data);
+
+        // Get the current displacements in global coordinate system and
+        // transform to reference local system
+        MatrixType Rdisp(24, 24);
+        referenceCoordinateSystem.ComputeTotalRotationMatrix(Rdisp);
+        if (referenceCoordinateSystem.IsWarped()) {
+            MatrixType W(24, 24);
+            referenceCoordinateSystem.ComputeTotalWarpageMatrix(W);
+            Rdisp = prod(W, Rdisp);
+        }
+        data.localDisplacements = prod(Rdisp, data.globalDisplacements);
+
+
+        // Get all laminae strengths
+        const PropertiesType & props = GetProperties();
+        ShellCrossSection::Pointer & section = mSections[0];
+        std::vector<Matrix> Laminae_Strengths =
+                            std::vector<Matrix>(section->NumberOfPlies());
+        for (unsigned int ply = 0; ply < section->NumberOfPlies(); ply++)
+        {
+            Laminae_Strengths[ply].resize(3, 3, 0.0);
+            Laminae_Strengths[ply].clear();
+        }
+        section->GetLaminaeStrengths(Laminae_Strengths,props);
+
+        // Define variables
+        Matrix R(6, 6);
+        double total_rotation = 0.0;
+
+        // Gauss Loop
+        for (unsigned int gauss_point = 0; gauss_point < size; gauss_point++)
+        {
+            // Compute all strain-displacement matrices
+            data.gpIndex = gauss_point;
+            CalculateBMatrix(data);
+
+            // Calculate strain vectors in local coordinate system
+            noalias(data.generalizedStrains) = prod(data.B, data.localDisplacements);
+
+            // Retrieve ply orientations
+            section = mSections[gauss_point];
+            Vector ply_orientation(section->NumberOfPlies());
+            section->GetLaminaeOrientation(ply_orientation);
+
+            //Calculate lamina stresses
+            CalculateLaminaStrains(data);
+            CalculateLaminaStresses(data);
+
+            // Rotate lamina stress from element CS to section CS, and then
+            // to lamina angle to lamina material principal directions
+            for (unsigned int ply = 0; ply < section->NumberOfPlies(); ply++)
+            {
+                total_rotation = -ply_orientation[ply] - (section->GetOrientationAngle());
+                section->GetRotationMatrixForGeneralizedStresses(total_rotation, R);
+                //top surface of current ply
+                data.rlaminateStresses[2*ply] = prod(R, data.rlaminateStresses[2*ply]);
+                //bottom surface of current ply
+                data.rlaminateStresses[2 * ply +1] = prod(R, data.rlaminateStresses[2 * ply +1]);
+            }
+
+            // Calculate Tsai-Wu criterion for each ply, take min of all plies
+            double min_tsai_wu = 0.0;
+            double temp_tsai_wu = 0.0;
+            for (unsigned int ply = 0; ply < section->NumberOfPlies(); ply++)
+            {
+                temp_tsai_wu = CalculateTsaiWuPlaneStress(data, Laminae_Strengths[ply],ply);
+                if (ply == 0)
+                {
+                    min_tsai_wu = temp_tsai_wu;
+                }
+                else if (temp_tsai_wu < min_tsai_wu)
+                {
+                    min_tsai_wu = temp_tsai_wu;
+                }
+            }
+
+            // Output min Tsai-Wu result
+            rValues[gauss_point] = min_tsai_wu;
+
+        }// Gauss loop
+    }
+    else
+    {
+        SizeType size = GetGeometry().size();
+        if (rValues.size() != size)
+            rValues.resize(size);
+
+        std::vector<double> temp(size);
+
+        for (SizeType i = 0; i < size; i++)
+            mSections[i]->GetValue(rVariable, temp[i]);
+
+        const Matrix & shapeFunctions = GetGeometry().ShapeFunctionsValues();
+        Vector N(size);
+
+        for (SizeType i = 0; i < size; i++)
+        {
+            noalias(N) = row(shapeFunctions, i);
+            double& ival = rValues[i];
+            ival = 0.0;
+            for (SizeType j = 0; j < size; j++)
+            {
+                ival += N(j) * temp[j];
+            }
+        }
+    }
+
+    KRATOS_CATCH("");
+}
+
+void ShellThinElement3D4N::GetValueOnIntegrationPoints
+(const Variable<Vector>& rVariable,
+    std::vector<Vector>& rValues,
+    const ProcessInfo& rCurrentProcessInfo)
+{
+    if (rVariable == LOCAL_AXIS_1)
+    {
+        // LOCAL_AXIS_1 output DOES NOT include the effect of section
+        // orientation, which rotates the entrire element section in-plane
+        // and is used in element stiffness calculation.
+
+        if (rValues.size() != 4)
+            rValues.resize(4);
+
+        for (int i = 0; i < 4; ++i) rValues[i] = ZeroVector(3);
+        // Initialize common calculation variables
+        // Compute the local coordinate system.
+        ShellQ4_LocalCoordinateSystem localCoordinateSystem(
+            mpCoordinateTransformation->CreateReferenceCoordinateSystem());
+
+        for (SizeType GP = 0; GP < 4; GP++)
+        {
+            rValues[GP] = localCoordinateSystem.Vx();
+        }
+    }
+    else if (rVariable == LOCAL_MATERIAL_ORIENTATION_VECTOR_1)
+    {
+        // LOCAL_MATERIAL_ORIENTATION_VECTOR_1 output DOES include the effect of
+        // section orientation, which rotates the entrire element section
+        // in-plane and is used in element stiffness calculation.
+
+        // Resize output
+        if (rValues.size() != 4) rValues.resize(4);
+
+        for (int i = 0; i < 4; ++i) rValues[i] = ZeroVector(3);
+
+        // Initialize common calculation variables
+        // Compute the local coordinate system.
+        ShellQ4_LocalCoordinateSystem localCoordinateSystem(
+            mpCoordinateTransformation->CreateReferenceCoordinateSystem());
+
+        // Get local axis 1 in flattened LCS space
+        Vector3 localAxis1 = localCoordinateSystem.P2() - localCoordinateSystem.P1();
+
+        // Perform rotation of local axis 1 to fiber1 in flattened LCS space
+        Matrix localToFiberRotation = Matrix(3, 3, 0.0);
+        double fiberSectionRotation = mSections[0]->GetOrientationAngle();
+        double c = std::cos(fiberSectionRotation);
+        double s = std::sin(fiberSectionRotation);
+
+        localToFiberRotation(0, 0) = c;
+        localToFiberRotation(0, 1) = -s;
+        localToFiberRotation(1, 0) = s;
+        localToFiberRotation(1, 1) = c;
+        localToFiberRotation(2, 2) = 1.0;
+
+        Vector3 temp = prod(localToFiberRotation, localAxis1);
+
+        // Basic rotation without warpage correction
+        Matrix localToGlobalSmall = localCoordinateSystem.Orientation();
+
+        Vector3 fiberAxis1 = prod(trans(localToGlobalSmall), temp);
+        fiberAxis1 /= std::sqrt(inner_prod(fiberAxis1, fiberAxis1));
+
+        //write results
+        for (SizeType dir = 0; dir < 1; dir++)
+            rValues[dir] = fiberAxis1;
+    }
+}
+
+void ShellThinElement3D4N::GetValueOnIntegrationPoints
+(const Variable<Matrix>& rVariable,
+    std::vector<Matrix>& rValues,
+    const ProcessInfo& rCurrentProcessInfo)
+{
+    if (TryGetValueOnIntegrationPoints_GeneralizedStrainsOrStresses
+    (rVariable, rValues, rCurrentProcessInfo)) return;
+}
+
+void ShellThinElement3D4N::GetValueOnIntegrationPoints
+(const Variable<array_1d<double, 3> >& rVariable,
+    std::vector<array_1d<double, 3> >& rValues,
+    const ProcessInfo& rCurrentProcessInfo)
+{
+    if (TryGetValueOnIntegrationPoints_MaterialOrientation(rVariable,
+        rValues, rCurrentProcessInfo)) return;
+}
+
+void ShellThinElement3D4N::GetValueOnIntegrationPoints
+(const Variable<array_1d<double, 6> >& rVariable,
+    std::vector<array_1d<double, 6> >& rValues,
+    const ProcessInfo& rCurrentProcessInfo)
+{
+}
+
+void ShellThinElement3D4N::CalculateOnIntegrationPoints(const Variable<double>& rVariable, std::vector<double>& rValues, const ProcessInfo & rCurrentProcessInfo)
+{
+    GetValueOnIntegrationPoints(rVariable, rValues, rCurrentProcessInfo);
+}
+
+void ShellThinElement3D4N::CalculateOnIntegrationPoints(const Variable<Vector>& rVariable,
+    std::vector<Vector>& rValues,
+    const ProcessInfo& rCurrentProcessInfo)
+{
+    GetValueOnIntegrationPoints(rVariable, rValues, rCurrentProcessInfo);
+}
+
+void ShellThinElement3D4N::CalculateOnIntegrationPoints(const Variable<Matrix>& rVariable,
+    std::vector<Matrix>& rValues,
+    const ProcessInfo& rCurrentProcessInfo)
+{
+    GetValueOnIntegrationPoints(rVariable, rValues, rCurrentProcessInfo);
+}
+
+void ShellThinElement3D4N::CalculateOnIntegrationPoints(const Variable<array_1d<double, 3> >& rVariable,
+    std::vector<array_1d<double, 3> >& rValues,
+    const ProcessInfo& rCurrentProcessInfo)
+{
+    GetValueOnIntegrationPoints(rVariable, rValues, rCurrentProcessInfo);
+}
+
+void ShellThinElement3D4N::CalculateOnIntegrationPoints(const Variable<array_1d<double, 6> >& rVariable,
+    std::vector<array_1d<double, 6> >& rValues,
+    const ProcessInfo& rCurrentProcessInfo)
+{
+    GetValueOnIntegrationPoints(rVariable, rValues, rCurrentProcessInfo);
+}
+
+void ShellThinElement3D4N::Calculate(const Variable<Matrix>& rVariable, Matrix & Output, const ProcessInfo & rCurrentProcessInfo)
+{
+    if (rVariable == LOCAL_ELEMENT_ORIENTATION)
+    {
+        Output.resize(3, 3, false);
+
+        // Compute the local coordinate system.
+        ShellQ4_LocalCoordinateSystem localCoordinateSystem(
+            mpCoordinateTransformation->CreateReferenceCoordinateSystem());
+        Output = localCoordinateSystem.Orientation();
+    }
+}
+
+// =========================================================================
+//
+// Class ShellThinElement3D4N - Private methods
+//
+// =========================================================================
+
+void ShellThinElement3D4N::CalculateStressesFromForceResultants
+(VectorType& rstresses, const double& rthickness)
+{
+    // Refer http://www.colorado.edu/engineering/CAS/courses.d/AFEM.d/AFEM.Ch20.d/AFEM.Ch20.pdf
+
+    // membrane forces -> in-plane stresses (av. across whole thickness)
+    rstresses[0] /= rthickness;
+    rstresses[1] /= rthickness;
+    rstresses[2] /= rthickness;
+
+    // bending moments -> peak in-plane stresses (@ top and bottom surface)
+    rstresses[3] *= 6.0 / (rthickness*rthickness);
+    rstresses[4] *= 6.0 / (rthickness*rthickness);
+    rstresses[5] *= 6.0 / (rthickness*rthickness);
+}
+
+void ShellThinElement3D4N::CalculateLaminaStrains(CalculationData& data)
+{
+    ShellCrossSection::Pointer& section = mSections[data.gpIndex];
+
+    // Get laminate properties
+    double thickness = section->GetThickness();
+    double z_current = thickness / -2.0; // start from the top of the 1st layer
+
+    // Establish current strains at the midplane
+    // (element coordinate system)
+    double e_x = data.generalizedStrains[0];
+    double e_y = data.generalizedStrains[1];
+    double e_xy = data.generalizedStrains[2];    //this is still engineering
+                                                //strain (2xtensorial shear)
+    double kap_x = data.generalizedStrains[3];
+    double kap_y = data.generalizedStrains[4];
+    double kap_xy = data.generalizedStrains[5];    //this is still engineering
+
+    // Get ply thicknesses
+    Vector ply_thicknesses = Vector(section->NumberOfPlies(), 0.0);
+    section->GetPlyThicknesses(ply_thicknesses);
+
+    // Resize output vector. 2 Surfaces for each ply
+    data.rlaminateStrains.resize(2 * section->NumberOfPlies());
+    for (unsigned int i = 0; i < 2 * section->NumberOfPlies(); i++)
+    {
+        data.rlaminateStrains[i].resize(6, false);
+        data.rlaminateStrains[i].clear();
+    }
+
+    // Loop over all plies - start from bottom ply, bottom surface
+    for (unsigned int plyNumber = 0;
+        plyNumber < section->NumberOfPlies(); ++plyNumber)
+    {
+        // Calculate strains at top surface, arranged in columns.
+        // (element coordinate system)
+        data.rlaminateStrains[2 * plyNumber][0] = e_x + z_current*kap_x;
+        data.rlaminateStrains[2 * plyNumber][1] = e_y + z_current*kap_y;
+        data.rlaminateStrains[2 * plyNumber][2] = e_xy + z_current*kap_xy;
+
+        // Move to bottom surface of current layer
+        z_current += ply_thicknesses[plyNumber];
+
+        // Calculate strains at bottom surface, arranged in columns
+        // (element coordinate system)
+        data.rlaminateStrains[2 * plyNumber + 1][0] = e_x + z_current*kap_x;
+        data.rlaminateStrains[2 * plyNumber + 1][1] = e_y + z_current*kap_y;
+        data.rlaminateStrains[2 * plyNumber + 1][2] = e_xy + z_current*kap_xy;
+    }
+}
+
+void ShellThinElement3D4N::CalculateLaminaStresses(CalculationData& data)
+{
+    ShellCrossSection::Pointer& section = mSections[data.gpIndex];
+
+    // Setup flag to compute ply constitutive matrices
+    // (units [Pa] and rotated to element orientation)
+    section->SetupGetPlyConstitutiveMatrices();
+    CalculateSectionResponse(data);
+
+    // Resize output vector. 2 Surfaces for each ply
+    data.rlaminateStresses.resize(2 * section->NumberOfPlies());
+    for (unsigned int i = 0; i < 2 * section->NumberOfPlies(); i++)
+    {
+        data.rlaminateStresses[i].resize(6, false);
+        data.rlaminateStresses[i].clear();
+    }
+
+    // Loop over all plies - start from top ply, top surface
+    for (unsigned int plyNumber = 0;
+        plyNumber < section->NumberOfPlies(); ++plyNumber)
+    {
+        // determine stresses at currrent ply, top surface
+        // (element coordinate system)
+        data.rlaminateStresses[2 * plyNumber] = prod(
+            section->GetPlyConstitutiveMatrix(plyNumber),
+            data.rlaminateStrains[2 * plyNumber]);
+
+        // determine stresses at currrent ply, bottom surface
+        // (element coordinate system)
+        data.rlaminateStresses[2 * plyNumber + 1] = prod(
+            section->GetPlyConstitutiveMatrix(plyNumber),
+            data.rlaminateStrains[2 * plyNumber + 1]);
+    }
+}
+
+double ShellThinElement3D4N::CalculateTsaiWuPlaneStress(const CalculationData & data, const Matrix& rLamina_Strengths, const unsigned int& rPly)
+{
+    // Incoming lamina strengths are organized as follows:
+    // Refer to 'shell_cross_section.cpp' for details.
+    //
+    //    |    T1,        C1,        T2    |
+    //    |    C2,        S12,    S13    |
+    //    |   S23        0        0    |
+
+    // Convert raw lamina strengths into tsai strengths F_i and F_ij.
+    // Refer Reddy (2003) Section 10.9.4 (re-ordered for kratos DOFs).
+    // All F_i3 components ignored - thin shell theory.
+    //
+
+    // Should be FALSE unless testing against other programs that ignore it.
+    bool disable_in_plane_interaction = false;
+
+    // First, F_i
+    Vector F_i = Vector(3, 0.0);
+    F_i[0] = 1.0 / rLamina_Strengths(0, 0) - 1.0 / rLamina_Strengths(0, 1);
+    F_i[1] = 1.0 / rLamina_Strengths(0, 2) - 1.0 / rLamina_Strengths(1, 0);
+    F_i[2] = 0.0;
+
+    // Second, F_ij
+    Matrix F_ij = Matrix(3, 3, 0.0);
+    F_ij.clear();
+    F_ij(0, 0) = 1.0 / rLamina_Strengths(0, 0) / rLamina_Strengths(0, 1);    // 11
+    F_ij(1,1) = 1.0 / rLamina_Strengths(0, 2) / rLamina_Strengths(1, 0);    // 22
+    F_ij(2, 2) = 1.0 / rLamina_Strengths(1, 1) / rLamina_Strengths(1, 1);    // 12
+    F_ij(0, 1) = F_ij(1, 0) = -0.5 / std::sqrt(rLamina_Strengths(0, 0)*rLamina_Strengths(0, 1)*rLamina_Strengths(0, 2)*rLamina_Strengths(1, 0));
+
+    if (disable_in_plane_interaction)
+    {
+        F_ij(0, 1) = F_ij(1, 0) = 0.0;
+    }
+
+
+    // Evaluate Tsai-Wu @ top surface of current layer
+    double var_a = 0.0;
+    double var_b = 0.0;
+    for (SizeType i = 0; i < 3; i++)
+    {
+        var_b += F_i[i] * data.rlaminateStresses[2 * rPly][i];
+        for (SizeType j = 0; j < 3; j++)
+            var_a += F_ij(i, j)*data.rlaminateStresses[2 * rPly][i] * data.rlaminateStresses[2 * rPly][j];
+    }
+    double tsai_reserve_factor_top = (-1.0*var_b + std::sqrt(var_b*var_b + 4.0 * var_a)) / 2.0 / var_a;
+
+    // Evaluate Tsai-Wu @ bottom surface of current layer
+    var_a = 0.0;
+    var_b = 0.0;
+    for (SizeType i = 0; i < 3; i++)
+    {
+        var_b += F_i[i] * data.rlaminateStresses[2 * rPly + 1][i];
+        for (SizeType j = 0; j < 3; j++)
+            var_a += F_ij(i, j)*data.rlaminateStresses[2 * rPly + 1][i] * data.rlaminateStresses[2 * rPly + 1][j];
+    }
+    double tsai_reserve_factor_bottom = (-1.0*var_b + std::sqrt(var_b*var_b + 4.0 * var_a)) / 2.0 / var_a;
+
+    // Return min of both surfaces as the result for the whole ply
+    return std::min(tsai_reserve_factor_bottom, tsai_reserve_factor_top);
+}
+
+void ShellThinElement3D4N::CalculateVonMisesStress(const CalculationData & data, const Variable<double>& rVariable, double & rVon_Mises_Result)
+{
+    // calc von mises stresses at top mid and bottom surfaces for
+    // thin shell
+    double von_mises_top, von_mises_mid, von_mises_bottom;
+    double sxx, syy, sxy;
+
+    // top surface: membrane and +bending contributions
+    //                (no transverse shear)
+    sxx = data.generalizedStresses[0] + data.generalizedStresses[3];
+    syy = data.generalizedStresses[1] + data.generalizedStresses[4];
+    sxy = data.generalizedStresses[2] + data.generalizedStresses[5];
+    von_mises_top = sxx*sxx - sxx*syy + syy*syy + 3.0*sxy*sxy;
+
+    // mid surface: membrane only contributions
+    //                (no bending or transverse shear)
+    sxx = data.generalizedStresses[0];
+    syy = data.generalizedStresses[1];
+    sxy = data.generalizedStresses[2];
+    von_mises_mid = sxx*sxx - sxx*syy + syy*syy +
+        3.0*(sxy*sxy);
+
+    // bottom surface:    membrane and bending contributions
+    //                    (no transverse shear)
+    sxx = data.generalizedStresses[0] - data.generalizedStresses[3];
+    syy = data.generalizedStresses[1] - data.generalizedStresses[4];
+    sxy = data.generalizedStresses[2] - data.generalizedStresses[5];
+    von_mises_bottom = sxx*sxx - sxx*syy + syy*syy + 3.0*sxy*sxy;
+
+    // Output requested quantity
+    if (rVariable == VON_MISES_STRESS_TOP_SURFACE)
+    {
+        rVon_Mises_Result = std::sqrt(von_mises_top);
+    }
+    else if (rVariable == VON_MISES_STRESS_MIDDLE_SURFACE)
+    {
+        rVon_Mises_Result = std::sqrt(von_mises_mid);
+    }
+    else if (rVariable == VON_MISES_STRESS_BOTTOM_SURFACE)
+    {
+        rVon_Mises_Result = std::sqrt(von_mises_bottom);
+    }
+    else if (rVariable == VON_MISES_STRESS)
+    {
+        // take the greatest value and output
+        rVon_Mises_Result =
+        std::sqrt(std::max(von_mises_top,
+                std::max(von_mises_mid, von_mises_bottom)));
+    }
+}
+
+void ShellThinElement3D4N::CalculateShellElementEnergy(const CalculationData & data, const Variable<double>& rVariable, double & rEnergy_Result)
+{
+    // Energy calcs - these haven't been verified or tested yet.
+
+    // At each Gauss Point the energy of that Gauss Point's weighted area
+    // dA*w_i is output. This means that the total energy of the element is
+    // the sum of the Gauss Point energies. Accordingly, the total energy of
+    // the system is the sum of Gauss Point energies over all elements.
+
+    bool is_fraction_calc = false;
+    double totalEnergy = 1.0;
+
+    if (rVariable == SHELL_ELEMENT_MEMBRANE_ENERGY_FRACTION ||
+        rVariable == SHELL_ELEMENT_BENDING_ENERGY_FRACTION ||
+        rVariable == SHELL_ELEMENT_SHEAR_ENERGY_FRACTION)
+    {
+        // need to calculate total energy over current dA first
+        totalEnergy = inner_prod(data.generalizedStresses, data.generalizedStrains)*data.dA[data.gpIndex];
+        is_fraction_calc = true;
+    }
+
+    if (rVariable == SHELL_ELEMENT_MEMBRANE_ENERGY || rVariable == SHELL_ELEMENT_MEMBRANE_ENERGY_FRACTION)
+    {
+        for (SizeType i = 0; i < 3; i++)
+            rEnergy_Result += data.generalizedStresses[i] * data.generalizedStrains[i]* data.dA[data.gpIndex];
+
+        if (is_fraction_calc)
+            rEnergy_Result /= totalEnergy;
+    }
+    else if (rVariable == SHELL_ELEMENT_BENDING_ENERGY || rVariable == SHELL_ELEMENT_BENDING_ENERGY_FRACTION)
+    {
+        for (SizeType i = 3; i < 6; i++)
+            rEnergy_Result += data.generalizedStresses[i] * data.generalizedStrains[i]* data.dA[data.gpIndex];
+
+        if (is_fraction_calc)
+            rEnergy_Result /= totalEnergy;
+    }
+    else if (rVariable == SHELL_ELEMENT_SHEAR_ENERGY || rVariable == SHELL_ELEMENT_SHEAR_ENERGY_FRACTION)
+    {
+        rEnergy_Result = 0.0;
+    }
+}
+
+void ShellThinElement3D4N::CheckGeneralizedStressOrStrainOutput(const Variable<Matrix>& rVariable, int & ijob, bool & bGlobal)
+{
+    if (rVariable == SHELL_STRAIN)
+    {
+        ijob = 1;
+    }
+    else if (rVariable == SHELL_STRAIN_GLOBAL)
+    {
+        ijob = 1;
+        bGlobal = true;
+    }
+    else if (rVariable == SHELL_CURVATURE)
+    {
+        ijob = 2;
+    }
+    else if (rVariable == SHELL_CURVATURE_GLOBAL)
+    {
+        ijob = 2;
+        bGlobal = true;
+    }
+    else if (rVariable == SHELL_FORCE)
+    {
+        ijob = 3;
+    }
+    else if (rVariable == SHELL_FORCE_GLOBAL)
+    {
+        ijob = 3;
+        bGlobal = true;
+    }
+    else if (rVariable == SHELL_MOMENT)
+    {
+        ijob = 4;
+    }
+    else if (rVariable == SHELL_MOMENT_GLOBAL)
+    {
+        ijob = 4;
+        bGlobal = true;
+    }
+    else if (rVariable == SHELL_STRESS_TOP_SURFACE)
+    {
+        ijob = 5;
+    }
+    else if (rVariable == SHELL_STRESS_TOP_SURFACE_GLOBAL)
+    {
+        ijob = 5;
+        bGlobal = true;
+    }
+    else if (rVariable == SHELL_STRESS_MIDDLE_SURFACE)
+    {
+        ijob = 6;
+    }
+    else if (rVariable == SHELL_STRESS_MIDDLE_SURFACE_GLOBAL)
+    {
+        ijob = 6;
+        bGlobal = true;
+    }
+    else if (rVariable == SHELL_STRESS_BOTTOM_SURFACE)
+    {
+        ijob = 7;
+    }
+    else if (rVariable == SHELL_STRESS_BOTTOM_SURFACE_GLOBAL)
+    {
+        ijob = 7;
+        bGlobal = true;
+    }
+    else if (rVariable == SHELL_ORTHOTROPIC_STRESS_BOTTOM_SURFACE)
+    {
+        ijob = 8;
+    }
+    else if (rVariable == SHELL_ORTHOTROPIC_STRESS_BOTTOM_SURFACE_GLOBAL)
+    {
+        ijob = 8;
+        bGlobal = true;
+    }
+    else if (rVariable == SHELL_ORTHOTROPIC_STRESS_TOP_SURFACE)
+    {
+        ijob = 9;
+    }
+    else if (rVariable == SHELL_ORTHOTROPIC_STRESS_TOP_SURFACE_GLOBAL)
+    {
+        ijob = 9;
+        bGlobal = true;
+    }
+    else if (rVariable == SHELL_ORTHOTROPIC_4PLY_THROUGH_THICKNESS)
+    {
+        // TESTING VARIABLE
+        ijob = 99;
+    }
+}
+
+void ShellThinElement3D4N::DecimalCorrection(Vector& a)
+{
+    double norm = norm_2(a);
+    double tolerance = std::max(norm * 1.0E-12, 1.0E-12);
+    for (SizeType i = 0; i < a.size(); i++)
+        if (std::abs(a(i)) < tolerance)
+            a(i) = 0.0;
+}
+
+void ShellThinElement3D4N::SetupOrientationAngles()
+{
+    if (this->Has(MATERIAL_ORIENTATION_ANGLE))
+    {
+        for (CrossSectionContainerType::iterator it = mSections.begin(); it != mSections.end(); ++it)
+        (*it)->SetOrientationAngle(this->GetValue(MATERIAL_ORIENTATION_ANGLE));
+    }
+    else
+    {
+        ShellQ4_LocalCoordinateSystem lcs(mpCoordinateTransformation->
+            CreateReferenceCoordinateSystem());
+
+        Vector3Type normal;
+        noalias(normal) = lcs.Vz();
+
+        Vector3Type dZ;
+        dZ(0) = 0.0;
+        dZ(1) = 0.0;
+        dZ(2) = 1.0;
+
+        Vector3Type dirX;
+        MathUtils<double>::CrossProduct(dirX, dZ, normal);
+
+        // try to normalize the x vector. if it is near zero it means that we
+        // need to choose a default one.
+        double dirX_norm = dirX(0)*dirX(0) + dirX(1)*dirX(1) + dirX(2)*dirX(2);
+        if (dirX_norm < 1.0E-12)
+        {
+            dirX(0) = 1.0;
+            dirX(1) = 0.0;
+            dirX(2) = 0.0;
+        }
+        else if (dirX_norm != 1.0)
+        {
+            dirX_norm = std::sqrt(dirX_norm);
+            dirX /= dirX_norm;
+        }
+
+        Vector3Type elem_dirX = lcs.Vx();
+
+        // now calculate the angle between the element x direction and the
+        // material x direction.
+        Vector3Type& a = elem_dirX;
+        Vector3Type& b = dirX;
+        double a_dot_b = a(0)*b(0) + a(1)*b(1) + a(2)*b(2);
+        if (a_dot_b < -1.0) a_dot_b = -1.0;
+        if (a_dot_b > 1.0) a_dot_b = 1.0;
+        double angle = std::acos(a_dot_b);
+
+        // if they are not counter-clock-wise,
+        // let's change the sign of the angle
+        if (angle != 0.0)
+        {
+            const MatrixType& R = lcs.Orientation();
+            if (dirX(0)*R(1, 0) + dirX(1)*R(1, 1) + dirX(2)*R(1, 2) < 0.0)
+                angle = -angle;
+        }
+
+        for (CrossSectionContainerType::iterator it = mSections.begin(); it != mSections.end(); ++it)
+            (*it)->SetOrientationAngle(angle);
+    }
+}
+
+void ShellThinElement3D4N::InitializeCalculationData(CalculationData& data)
+{
+    KRATOS_TRY
+    //-------------------------------------
+    // Computation of all stuff that remain
+    // constant throughout the calculations
+
+    //-------------------------------------
+    // geometry data
+    const double x12 = data.LCS0.X1() - data.LCS0.X2();
+    const double x13 = data.LCS0.X1() - data.LCS0.X3();
+    const double x23 = data.LCS0.X2() - data.LCS0.X3();
+    const double x24 = data.LCS0.X2() - data.LCS0.X4();
+    const double x34 = data.LCS0.X3() - data.LCS0.X4();
+    const double x41 = data.LCS0.X4() - data.LCS0.X1();
+
+    const double x21 = -x12;
+    const double x31 = -x13;
+    const double x32 = -x23;
+    const double x42 = -x24;
+    const double x43 = -x34;
+    const double x14 = -x41;
+
+    const double y12 = data.LCS0.Y1() - data.LCS0.Y2();
+    const double y13 = data.LCS0.Y1() - data.LCS0.Y3();
+    const double y23 = data.LCS0.Y2() - data.LCS0.Y3();
+    const double y24 = data.LCS0.Y2() - data.LCS0.Y4();
+    const double y34 = data.LCS0.Y3() - data.LCS0.Y4();
+    const double y41 = data.LCS0.Y4() - data.LCS0.Y1();
+
+    const double y21 = -y12;
+    const double y31 = -y13;
+    const double y32 = -y23;
+    const double y42 = -y24;
+    const double y43 = -y34;
+    const double y14 = -y41;
+
+    const double A = data.LCS0.Area();
+
+    for (int i = 0; i < 4; i++)
+    {
+        data.r_cartesian[i] = Vector(3, 0.0);
+    }
+    data.r_cartesian[0] = data.LCS0.P1();
+    data.r_cartesian[1] = data.LCS0.P2();
+    data.r_cartesian[2] = data.LCS0.P3();
+    data.r_cartesian[3] = data.LCS0.P4();
+
+    //Precalculate dA to be multiplied with material matrix
+    const GeometryType & geom = GetGeometry();
+    const GeometryType::IntegrationPointsArrayType& integration_points =
+        geom.IntegrationPoints(mIntegrationMethod);
+    data.dA.clear();
+    for (int gp = 0; gp < 4; gp++)
+    {
+        //getting informations for integration
+        double IntegrationWeight = integration_points[gp].Weight();
+
+        // Compute Jacobian, Inverse of Jacobian, Determinant of Jacobian
+        // and Shape functions derivatives in the local coordinate system
+        data.jacOp.Calculate(data.LCS0,
+            geom.ShapeFunctionLocalGradient(gp));
+
+        // compute the 'area' of the current integration point
+        data.dA[gp] = IntegrationWeight * data.jacOp.Determinant();
+    }
+
+    if (data.basicQuad == false)
+    {
+        // ---------------------------------------------------------------------
+        //
+        //                     ANDES MEMBRANE FORMULATION
+        //
+        // ---------------------------------------------------------------------
+
+
+        // Unit vectors s_xi and s_eta (eqn 5.2.25)
+        // eqns 5.2.29 -> 5.2.31
+        data.s_xi.clear();
+        data.s_eta.clear();
+
+        //set values of SFs to xi = 1 and eta = 0
+        ShellUtilities::ShapeFunc(1, 0, data.N);
+        for (int i = 0; i < 4; i++)
+        {
+            data.s_xi(0) += data.r_cartesian[i][0] * data.N(i);
+            data.s_xi(1) += data.r_cartesian[i][1] * data.N(i);
+        }
+        double s_xi_mag = std::sqrt(inner_prod(data.s_xi, data.s_xi));
+        data.s_xi = data.s_xi / s_xi_mag;
+
+        //set values of SFs to xi = 0 and eta = 1
+        data.N.clear();
+        ShellUtilities::ShapeFunc(0, 1, data.N);
+        for (int i = 0; i < 4; i++)
+        {
+            data.s_eta(0) += data.r_cartesian[i][0] * data.N(i);
+            data.s_eta(1) += data.r_cartesian[i][1] * data.N(i);
+        }
+        double s_eta_mag = std::sqrt(inner_prod(data.s_eta, data.s_eta));
+        data.s_eta = data.s_eta / s_eta_mag;
+
+        // calculate L - Lumping matrix (ref eqn 5.2.4)
+        // for the construction of the basic
+        // stiffness. Transpose from the presented version
+        // to allow combination of B matrices later
+
+        //Template constants
+        double L_mult = 0.5 / A;
+        const double alpha_6 = data.alpha / 6.0;
+        const double alpha_3 = data.alpha / 3.0;
+        data.L_mem.clear();
+
+        //j = 1, i=4, k=2
+        //ki = 24, ij = 41
+        data.L_mem(0, 0) = L_mult * y24;
+        data.L_mem(1, 0) = 0.00;
+        data.L_mem(2, 0) = L_mult * x42;
+        data.L_mem(0, 1) = 0.00;
+        data.L_mem(1, 1) = L_mult * x42;
+        data.L_mem(2, 1) = L_mult * y24;
+        data.L_mem(0, 2) = L_mult * alpha_6*(y41*y41 - y21*y21);
+        data.L_mem(1, 2) = L_mult *  alpha_6*(x41*x41 - x21*x21);
+        data.L_mem(2, 2) = L_mult * alpha_3*(x21*y21 - x41*y41);
+
+        //j = 2, i=1, k=3
+        //ki = 31, ij = 12
+        data.L_mem(0, 3) = L_mult * y31;
+        data.L_mem(1, 3) = 0.00;
+        data.L_mem(2, 3) = L_mult * x13;
+        data.L_mem(0, 4) = 0.00;
+        data.L_mem(1, 4) = L_mult * x13;
+        data.L_mem(2, 4) = L_mult * y31;
+        data.L_mem(0, 5) = L_mult * alpha_6*(y12*y12 - y32*y32);
+        data.L_mem(1, 5) = L_mult * alpha_6*(x12*x12 - x32*x32);
+        data.L_mem(2, 5) = L_mult * alpha_3*(x32*y32 - x12*y12);
+
+        //j = 3, i=2, k=4
+        //ki = 42, ij = 23
+        data.L_mem(0, 6) = L_mult * y42;
+        data.L_mem(1, 6) = 0.00;
+        data.L_mem(2, 6) = L_mult * x24;
+        data.L_mem(0, 7) = 0.00;
+        data.L_mem(1, 7) = L_mult * x24;
+        data.L_mem(2, 7) = L_mult * y42;
+        data.L_mem(0, 8) = L_mult * alpha_6*(y23*y23 - y43*y43);
+        data.L_mem(1, 8) = L_mult * alpha_6*(x23*x23 - x43*x43);
+        data.L_mem(2, 8) = L_mult * alpha_3*(x43*y43 - x23*y23);
+
+        //j = 4, i=3, k=1
+        //ki = 13, ij = 34
+        data.L_mem(0, 9) = L_mult * y13;
+        data.L_mem(1, 9) = 0.00;
+        data.L_mem(2, 9) = L_mult * x31;
+        data.L_mem(0, 10) = 0.00;
+        data.L_mem(1, 10) = L_mult * x31;
+        data.L_mem(2, 10) = L_mult * y13;
+        data.L_mem(0, 11) = L_mult * alpha_6*(y34*y34 - y14*y14);
+        data.L_mem(1, 11) = L_mult * alpha_6*(x34*x34 - x14*x14);
+        data.L_mem(2, 11) = L_mult * alpha_3*(x14*y14 - x34*y34);
+
+        //--------------------------------------
+        // calculate H - matrix
+        // for the construction of the
+        // higher order stiffness
+
+        //H_mem_mod transformation matrix 'H' (ref eqn 5.2.26)
+
+        //eqn 5.2.12
+        double detJ = 0.0;
+        for (int i = 0; i < 4; i++)
+        {
+            int j = i + 1;
+            if (j == 4) { j = 0; }
+            detJ += (data.r_cartesian[i][0] * data.r_cartesian[j][1] -
+                data.r_cartesian[j][0] * data.r_cartesian[i][1]);
+        }
+        detJ /= 8.0;
+        const double f = 16.0 * detJ;
+
+        //filter matrix for higher order rotation strain field
+        //eqn 5.2.14
+        Matrix H_theta = Matrix(5, 12, 0.0);
+        H_theta(4, 0) = x42 / f;
+        H_theta(4, 1) = x13 / f;
+        H_theta(4, 2) = x24 / f;
+        H_theta(4, 3) = x31 / f;
+        H_theta(4, 4) = y42 / f;
+        H_theta(4, 5) = y13 / f;
+        H_theta(4, 6) = y24 / f;
+        H_theta(4, 7) = y31 / f;
+
+        H_theta(4, 8) = 0.25;
+        H_theta(4, 9) = 0.25;
+        H_theta(4, 10) = 0.25;
+        H_theta(4, 11) = 0.25;
+
+        for (int row = 0; row < 4; row++)
+        {
+            for (int col = 0; col < 4; col++)
+            {
+                if (row == col) { H_theta(row, col + 8) = 0.75; }
+                else { H_theta(row, col + 8) = -0.25; }
+            }
+        }
+
+        //xi and eta unit vectors
+        Vector s_xi = Vector(data.r_cartesian[1] + data.r_cartesian[2]);
+        s_xi /= std::sqrt(inner_prod(s_xi, s_xi));
+
+        Vector s_eta = Vector(data.r_cartesian[2] + data.r_cartesian[3]);
+        s_eta /= std::sqrt(inner_prod(s_eta, s_eta));
+
+        //eqn 5.2.21 - modified as per Felippa supernatural quad paper
+        //eqns 63, 65
+        array_1d<double, 4> v_h;
+        double A_0 = data.LCS0.Area();        //element area
+        double A_1 = 0.5*(x34*y12 - x12*y34);
+        double A_2 = 0.5*(x23*y14 - x14*y23);
+        v_h[0] = (A_0 + A_1 + A_2) / 2.0 / A_0;
+        v_h[1] = (-1.0*A_0 + A_1 - A_2) / 2.0 / A_0;
+        v_h[2] = (A_0 - A_1 - A_2) / 2.0 / A_0;
+        v_h[3] = (-1.0*A_0 - A_1 + A_2) / 2.0 / A_0;
+
+        //filter matrix for higher order translations strain field
+        Matrix H_tv = Matrix(2, 12, 0.0);
+        for (int i = 0; i < 4; i++)
+        {
+            // x-components
+            H_tv(0, i) = v_h[i] * s_xi[0];
+            H_tv(1, i) = v_h[i] * s_eta[0];
+
+            //y components
+            H_tv(0, 4 + i) = v_h[i] * s_xi[1];
+            H_tv(1, 4 + i) = v_h[i] * s_eta[1];
+        }
+
+        //eqn 5.2.26
+        Matrix H = Matrix(7, 12, 0.0);
+        for (int col = 0; col < 12; col++)
+        {
+            for (int row = 0; row < 5; row++)
+            {
+                H(row, col) = H_theta(row, col);
+            }
+            for (int row = 0; row < 2; row++)
+            {
+                H(row + 5, col) = H_tv(row, col);
+            }
+        }
+
+        //Q matrices
+        array_1d<double, 4> d_xi_i;
+        array_1d<double, 4> d_eta_i;
+        array_1d<double, 4> chi_xi_i;
+        array_1d<double, 4> chi_eta_i;
+
+        Vector r_xi = Vector(data.r_cartesian[1] + data.r_cartesian[2] -
+            data.r_cartesian[0] - data.r_cartesian[3]);
+        r_xi /= 2.0;
+        Vector r_eta = Vector(data.r_cartesian[2] + data.r_cartesian[3] -
+            data.r_cartesian[0] - data.r_cartesian[1]);
+        r_eta /= 2.0;
+        double l_xi = std::sqrt(inner_prod(r_xi, r_xi));
+        double l_eta = std::sqrt(inner_prod(r_eta, r_eta));
+
+        for (int i = 0; i < 4; i++)
+        {
+            //eqn 5.2.29
+            const Vector vec1 = MathUtils<double>::CrossProduct(data.r_cartesian[i], s_xi);
+            d_xi_i[i] = std::sqrt(inner_prod(vec1, vec1));
+            chi_xi_i[i] = d_xi_i[i] / l_xi;
+
+            const Vector vec2 = MathUtils<double>::CrossProduct(data.r_cartesian[i], s_eta);
+            d_eta_i[i] = std::sqrt(inner_prod(vec2, vec2));
+            chi_eta_i[i] = d_eta_i[i] / l_eta;
+        }
+
+        Vector r_24 = Vector(data.r_cartesian[1] - data.r_cartesian[3]);
+        Vector r_13 = Vector(data.r_cartesian[0] - data.r_cartesian[2]);
+        double l_24 = std::sqrt(inner_prod(r_24, r_24));
+        double l_13 = std::sqrt(inner_prod(r_13, r_13));
+
+        Vector e_24 = Vector(r_24 / l_24);
+        const Vector vec1 = Vector(MathUtils<double>::CrossProduct(r_13, e_24));
+
+        const double d_24 = std::sqrt(inner_prod(vec1, vec1));
+        const double d_13 = d_24;
+        const double chi_24 = d_24 / 2.0 / l_24;
+        const double chi_13 = d_13 / 2.0 / l_13;
+
+        const double chi_xi_t = l_eta / l_xi;
+        const double chi_eta_t = l_xi / l_eta;
+
+        double chi_xi_hat = 0.0;
+        double chi_eta_hat = 0.0;
+        for (int i = 0; i < 4; i++)
+        {
+            chi_xi_hat += chi_xi_i[i];
+            chi_eta_hat += chi_eta_i[i];
+        }
+        chi_xi_hat /= 4.0;
+        chi_eta_hat /= 4.0;
+
+        // Template constants defined in eqn 5.2.41
+        const double rho1 = 0.1;
+        const double rho2 = -0.1;
+        const double rho3 = -0.1;
+        const double rho4 = 0.1;
+        const double rho5 = 0.0;
+        const double rho6 = 0.5;
+        const double rho7 = 0.0;
+        const double rho8 = -0.5;
+        const double beta1 = 0.6;
+        //double beta2 = 0.0; - entries disabled to save effort
+
+        //s_13 and s_24 unit vectors
+        Vector s_13 = Vector(data.r_cartesian[2] - data.r_cartesian[0]);
+        s_13 /= std::sqrt(inner_prod(s_13, s_13));
+        Vector s_24 = Vector(data.r_cartesian[3] - data.r_cartesian[1]);
+        s_24 /= std::sqrt(inner_prod(s_24, s_24));
+
+        Matrix Q1 = Matrix(3, 7, 0.0);
+        Matrix Q2 = Matrix(3, 7, 0.0);
+        Matrix Q3 = Matrix(3, 7, 0.0);
+        Matrix Q4 = Matrix(3, 7, 0.0);
+
+        Q1(0, 0) = rho1*chi_xi_i[0];
+        Q1(0, 1) = rho2*chi_xi_i[0];
+        Q1(0, 2) = rho3*chi_xi_i[0];
+        Q1(0, 3) = rho4*chi_xi_i[0];
+
+        Q1(0, 4) = data.alpha*chi_xi_t;
+        Q1(0, 5) = -1.0 * beta1 * chi_xi_i[0] / chi_xi_hat / l_xi;
+
+        Q1(1, 0) = -1.0* rho1*chi_eta_i[0];
+        Q1(1, 1) = -1.0* rho4*chi_eta_i[0];
+        Q1(1, 2) = -1.0* rho3*chi_eta_i[0];
+        Q1(1, 3) = -1.0* rho2*chi_eta_i[0];
+
+        Q1(1, 4) = -1.0 * data.alpha*chi_eta_t;
+        Q1(1, 6) = -1.0 * beta1 * chi_eta_i[0] / chi_eta_hat / l_eta;
+
+        Q1(2, 0) = rho5*chi_24;
+        Q1(2, 1) = rho6*chi_24;
+        Q1(2, 2) = rho7*chi_24;
+        Q1(2, 3) = rho8*chi_24;
+
+        //Q1(2, 5) = beta2 * c_24_xi / l_24;    - beta2 = 0!!!
+        //Q1(2, 6) = -1.0 * beta2 * c_24_eta / l_24;    - beta2 = 0!!!
+
+        Q2(0, 0) = -1.0*rho2*chi_xi_i[1];
+        Q2(0, 1) = -1.0*rho1*chi_xi_i[1];
+        Q2(0, 2) = -1.0*rho4*chi_xi_i[1];
+        Q2(0, 3) = -1.0*rho3*chi_xi_i[1];
+
+        Q2(0, 4) = -1.0*data.alpha*chi_xi_t;
+        Q2(0, 5) = -1.0 * beta1 * chi_xi_i[1] / chi_xi_hat / l_xi;
+
+        Q2(1, 0) = rho4*chi_eta_i[1];
+        Q2(1, 1) = rho1*chi_eta_i[1];
+        Q2(1, 2) = rho2*chi_eta_i[1];
+        Q2(1, 3) = rho3*chi_eta_i[1];
+
+        Q2(1, 4) = data.alpha*chi_eta_t;
+        Q2(1, 6) = beta1 * chi_eta_i[1] / chi_eta_hat / l_eta;
+
+        Q2(2, 0) = rho8*chi_13;
+        Q2(2, 1) = rho5*chi_13;
+        Q2(2, 2) = rho6*chi_13;
+        Q2(2, 3) = rho7*chi_13;
+
+        //Q2(2, 5) = -1.0* beta2 * c_13_xi / l_13;     beta2 = 0!!!
+        //Q2(2, 6) = beta2 * c_13_eta / l_13;    beta2=0!!!
+
+
+        Q3(0, 0) = rho3*chi_xi_i[2];
+        Q3(0, 1) = rho4*chi_xi_i[2];
+        Q3(0, 2) = rho1*chi_xi_i[2];
+        Q3(0, 3) = rho2*chi_xi_i[2];
+
+        Q3(0, 4) = data.alpha*chi_xi_t;
+        Q3(0, 5) = beta1 * chi_xi_i[2] / chi_xi_hat / l_xi;
+
+        Q3(1, 0) = -1.0* rho3*chi_eta_i[2];
+        Q3(1, 1) = -1.0* rho2*chi_eta_i[2];
+        Q3(1, 2) = -1.0* rho1*chi_eta_i[2];
+        Q3(1, 3) = -1.0* rho4*chi_eta_i[2];
+
+        Q3(1, 4) = -1.0 * data.alpha*chi_eta_t;
+        Q3(1, 6) = beta1 * chi_eta_i[2] / chi_eta_hat / l_eta;
+
+        Q3(2, 0) = rho7*chi_13;
+        Q3(2, 1) = rho8*chi_13;
+        Q3(2, 2) = rho5*chi_13;
+        Q3(2, 3) = rho6*chi_13;
+
+        //Q3(2, 5) = -1.0*beta2 * c_13_xi / l_13;    beta2 = 0!!!
+        //Q3(2, 6) = beta2 * c_13_eta / l_13;    beta2 = 0!!!
+
+
+        Q4(0, 0) = -1.0*rho4*chi_xi_i[3];
+        Q4(0, 1) = -1.0*rho3*chi_xi_i[3];
+        Q4(0, 2) = -1.0*rho2*chi_xi_i[3];
+        Q4(0, 3) = -1.0*rho1*chi_xi_i[3];
+
+        Q4(0, 4) = -1.0*data.alpha*chi_xi_t;
+        Q4(0, 5) = beta1 * chi_xi_i[3] / chi_xi_hat / l_xi;
+
+        Q4(1, 0) = rho2*chi_eta_i[3];
+        Q4(1, 1) = rho3*chi_eta_i[3];
+        Q4(1, 2) = rho4*chi_eta_i[3];
+        Q4(1, 3) = rho1*chi_eta_i[3];
+
+        Q4(1, 4) = data.alpha*chi_eta_t;
+        Q4(1, 6) = -1.0* beta1 * chi_eta_i[3] / chi_eta_hat / l_eta;
+
+        Q4(2, 0) = rho6*chi_13;
+        Q4(2, 1) = rho7*chi_13;
+        Q4(2, 2) = rho8*chi_13;
+        Q4(2, 3) = rho5*chi_13;
+
+        //Q4(2, 5) = beta2 * c_13_xi / l_13;    beta2 = 0
+        //Q4(2, 6) = -1.0*beta2 * c_13_eta / l_13;    beta2 = 0
+
+        Matrix T_13_inv = Matrix(3, 3, 0.0);
+        T_13_inv(0, 0) = s_xi[0] * s_xi[0];
+        T_13_inv(0, 1) = s_xi[1] * s_xi[1];
+        T_13_inv(0, 2) = s_xi[0] * s_xi[1];
+        T_13_inv(1, 0) = s_eta[0] * s_eta[0];
+        T_13_inv(1, 1) = s_eta[1] * s_eta[1];
+        T_13_inv(1, 2) = s_eta[0] * s_eta[1];
+        T_13_inv(2, 0) = s_24[0] * s_24[0];
+        T_13_inv(2, 1) = s_24[1] * s_24[1];
+        T_13_inv(2, 2) = s_24[0] * s_24[1];
+
+        Matrix T_24_inv = Matrix(3, 3, 0.0);
+        T_24_inv(0, 0) = s_xi[0] * s_xi[0];
+        T_24_inv(0, 1) = s_xi[1] * s_xi[1];
+        T_24_inv(0, 2) = s_xi[0] * s_xi[1];
+        T_24_inv(1, 0) = s_eta[0] * s_eta[0];
+        T_24_inv(1, 1) = s_eta[1] * s_eta[1];
+        T_24_inv(1, 2) = s_eta[0] * s_eta[1];
+        T_24_inv(2, 0) = s_13[0] * s_13[0];
+        T_24_inv(2, 1) = s_13[1] * s_13[1];
+        T_24_inv(2, 2) = s_13[0] * s_13[1];
+
+        Matrix T_13 = Matrix(3, 3, 0.0);
+        Matrix T_24 = Matrix(3, 3, 0.0);
+        double t13invdet = MathUtils<double>::Det(T_13_inv);
+        MathUtils<double>::InvertMatrix(T_13_inv, T_13, t13invdet);
+        double t24invdet = MathUtils<double>::Det(T_24_inv);
+        MathUtils<double>::InvertMatrix(T_24_inv, T_24, t24invdet);
+
+        data.B_h_1 = prod(T_13, Q1);
+        data.B_h_2 = prod(T_24, Q2);
+        data.B_h_3 = prod(T_13, Q3);
+        data.B_h_4 = prod(T_24, Q4);
+
+        //transform DOFs from Haugen to Kratos
+        data.Z.clear();
+        for (int i = 0; i < 3; i++)
+        {
+            data.Z(4 * i, i) = 1.0;
+            data.Z(4 * i + 1, i + 3) = 1.0;
+            data.Z(4 * i + 2, i + 6) = 1.0;
+            data.Z(4 * i + 3, i + 9) = 1.0;
+        }
+
+        data.H_mem_mod.clear();
+        data.H_mem_mod = prod(H, data.Z);
+
+        //calculate Bh bar
+        data.B_h_bar.clear();
+        const Matrix & shapeFunctionsValues =
+            geom.ShapeFunctionsValues(GetIntegrationMethod());
+        for (int i = 0; i < 4; i++)
+        {
+            data.B_h_bar += shapeFunctionsValues(i, 0) * data.B_h_1;
+            data.B_h_bar += shapeFunctionsValues(i, 1) * data.B_h_2;
+            data.B_h_bar += shapeFunctionsValues(i, 2) * data.B_h_3;
+            data.B_h_bar += shapeFunctionsValues(i, 3) * data.B_h_4;
+        }
+    }
+
+    // ---------------------------------------------------------------------
+    //
+    //                       DKQ BENDING FORMULATION
+    //
+    // ---------------------------------------------------------------------
+
+    //Calculate edge normal vectors for eqn 5.3.15
+    //ref eqn 5.1.9 for calc of normal vector from edge vec
+    Vector s_12 = Vector(data.LCS0.P1() - data.LCS0.P2());
+    const double l_12 = std::sqrt(inner_prod(s_12, s_12));
+
+    Vector s_23 = Vector(data.LCS0.P2() - data.LCS0.P3());
+    const double l_23 = std::sqrt(inner_prod(s_23, s_23));
+
+    Vector s_34 = Vector(data.LCS0.P3() - data.LCS0.P4());
+    const double l_34 = std::sqrt(inner_prod(s_34, s_34));
+
+    Vector s_41 = Vector(data.LCS0.P4() - data.LCS0.P1());
+    const double l_41 = std::sqrt(inner_prod(s_41, s_41));
+
+    Vector s_13 = Vector(data.LCS0.P1() - data.LCS0.P3());
+
+    Vector s_24 = Vector(data.LCS0.P2() - data.LCS0.P4());
+
+    //--------------------------------------
+    // calculate DKQ bending stiffness
+
+    data.DKQ_a.clear();
+    data.DKQ_b.clear();
+    data.DKQ_c.clear();
+    data.DKQ_d.clear();
+    data.DKQ_e.clear();
+
+    //assemble a_k - eqn 3.86a : a[0] = a_5
+    data.DKQ_a[0] = -1.0 * x12 / l_12 / l_12;
+    data.DKQ_a[1] = -1.0 * x23 / l_23 / l_23;
+    data.DKQ_a[2] = -1.0 * x34 / l_34 / l_34;
+    data.DKQ_a[3] = -1.0 * x41 / l_41 / l_41;
+
+    //assemble b_k - eqn 3.86b : b[0] = b_5
+    data.DKQ_b[0] = 3.0 / 4.0 * x12 * y12 / l_12 / l_12;
+    data.DKQ_b[1] = 3.0 / 4.0 * x23 * y23 / l_23 / l_23;
+    data.DKQ_b[2] = 3.0 / 4.0 * x34 * y34 / l_34 / l_34;
+    data.DKQ_b[3] = 3.0 / 4.0 * x41 * y41 / l_41 / l_41;
+
+    //assemble c_k - eqn 3.86c : c[0] = c_5
+    data.DKQ_c[0] = (x12 * x12 / 4.0 - y12 * y12 / 2.0) / l_12 / l_12;
+    data.DKQ_c[1] = (x23 * x23 / 4.0 - y23 * y23 / 2.0) / l_23 / l_23;
+    data.DKQ_c[2] = (x34 * x34 / 4.0 - y34 * y34 / 2.0) / l_34 / l_34;
+    data.DKQ_c[3] = (x41 * x41 / 4.0 - y41 * y41 / 2.0) / l_41 / l_41;
+
+    //assemble d_k - eqn 3.86d : d[0] = d_5
+    data.DKQ_d[0] = -1.0 * y12 / l_12 / l_12;
+    data.DKQ_d[1] = -1.0 * y23 / l_23 / l_23;
+    data.DKQ_d[2] = -1.0 * y34 / l_34 / l_34;
+    data.DKQ_d[3] = -1.0 * y41 / l_41 / l_41;
+
+    //assemble e_k - eqn 3.86e : e[0] = e_5
+    data.DKQ_e[0] = (-1.0 * x12 * x12 / 2.0 + y12 * y12 / 4.0) / l_12 /
+        l_12;
+    data.DKQ_e[1] = (-1.0 * x23 * x23 / 2.0 + y23 * y23 / 4.0) / l_23 /
+        l_23;
+    data.DKQ_e[2] = (-1.0 * x34 * x34 / 2.0 + y34 * y34 / 4.0) / l_34 /
+        l_34;
+    data.DKQ_e[3] = (-1.0 * x41 * x41 / 2.0 + y41 * y41 / 4.0) / l_41 /
+        l_41;
+
+    //prepare DKT assembly indices - for eqn 3.92 a->f
+    data.DKQ_indices.clear();
+    // 1st col = r, 2nd col = s
+    data.DKQ_indices(0, 0) = 5;    //actual node number, not index!
+    data.DKQ_indices(0, 1) = 8;
+    data.DKQ_indices(1, 0) = 6;
+    data.DKQ_indices(1, 1) = 5;
+    data.DKQ_indices(2, 0) = 7;
+    data.DKQ_indices(2, 1) = 6;
+    data.DKQ_indices(3, 0) = 8;
+    data.DKQ_indices(3, 1) = 7;
+
+    //custom jacobian as per eqn 14
+    const GeometryType::IntegrationPointsArrayType & integrationPoints =
+        geom.IntegrationPoints(GetIntegrationMethod());
+
+    for (int i = 0; i < 4; i++)
+    {
+        //set to current parametric integration location
+        const array_1d<double,3>& r_coordinates = integrationPoints[i].Coordinates();
+        double xi = r_coordinates[0];
+        double eta = r_coordinates[1];
+
+        Matrix DKQ_temp = Matrix(2, 2, 0.0);
+        DKQ_temp(0, 0) = x21 + x34 + eta*(x12 + x34);
+        DKQ_temp(0, 1) = y21 + y34 + eta*(y12 + y34);
+        DKQ_temp(1, 0) = x32 + x41 + xi*(x12 + x34);
+        DKQ_temp(1, 1) = y32 + y41 + xi*(y12 + y34);
+        DKQ_temp = DKQ_temp / 4;
+        double det = MathUtils<double>::Det(DKQ_temp);
+        Matrix DKQ_temp_inv = Matrix(2, 2, 0.0);
+        DKQ_temp_inv(0, 0) = DKQ_temp(1, 1);
+        DKQ_temp_inv(1, 1) = DKQ_temp(0, 0);
+        DKQ_temp_inv(0, 1) = -1.0 * DKQ_temp(0, 1);
+        DKQ_temp_inv(1, 0) = -1.0 *DKQ_temp(1, 0);
+        DKQ_temp_inv = DKQ_temp_inv / det;
+        data.DKQ_invJac[i] = Matrix(DKQ_temp_inv);
+    }
+
+    //--------------------------------------
+    // calculate the displacement vector
+    // in global and local coordinate systems
+
+    GetValuesVector(data.globalDisplacements);
+    data.localDisplacements =
+        mpCoordinateTransformation->CalculateLocalDisplacements(
+            data.LCS, data.globalDisplacements);
+
+    //--------------------------------------
+    // Clear all auxiliary
+    // matrices to be used later on
+    // during the element integration.
+
+    data.B.clear();
+    data.D.clear();
+    data.BTD.clear();
+    data.generalizedStrains.clear();
+    data.generalizedStresses.clear();
+
+
+    //--------------------------------------
+    // Initialize the section parameters
+
+    data.SectionParameters.SetElementGeometry(GetGeometry());
+    data.SectionParameters.SetMaterialProperties(GetProperties());
+    data.SectionParameters.SetProcessInfo(data.CurrentProcessInfo);
+
+    data.SectionParameters.SetGeneralizedStrainVector
+    (data.generalizedStrains);
+    data.SectionParameters.SetGeneralizedStressVector
+    (data.generalizedStresses);
+    data.SectionParameters.SetConstitutiveMatrix(data.D);
+
+    Flags& options = data.SectionParameters.GetOptions();
+    options.Set(ConstitutiveLaw::COMPUTE_STRESS, data.CalculateRHS);
+    options.Set(ConstitutiveLaw::COMPUTE_CONSTITUTIVE_TENSOR,
+        data.CalculateLHS);
+
+    KRATOS_CATCH("")
+}
+
+void ShellThinElement3D4N::CalculateBMatrix(CalculationData& data)
+{
+    //---------------------------------------------
+    // geom data
+    const GeometryType & geom = GetGeometry();
+
+    //---------------------------------------------
+    // set to zero the total B matrix
+    data.B.clear();
+    Matrix B_mem = Matrix(3, 12, 0.0);
+
+    // --------------------------------------------
+    //     ANDES MEMBRANE FORMULATION
+    //---------------------------------------------
+
+    if (data.basicQuad == true)
+    {
+        // This section replaces the ANDES membrane B mat
+        // with a basic unenhanced pure displacement-based
+        // B-matrix. Only for comparison purposes!
+        //
+        // ref: ToP-1516-tutorial1.pdf
+
+        std::cout << "Using basic membrane formulation!" << std::endl;
+
+        const GeometryType::IntegrationPointsArrayType & integrationPoints =
+            geom.IntegrationPoints(GetIntegrationMethod());
+
+        //set to current parametric integration location
+        const array_1d<double,3>& r_coordinates = integrationPoints[data.gpIndex].Coordinates();
+        double xi = r_coordinates[0];
+        double eta = r_coordinates[1];
+
+        Matrix dN(4, 2, 0.0);
+
+        // dN/dxi and dN/deta
+        ShellUtilities::ShapeFunc_NaturalDerivatives(xi, eta, dN);
+        Matrix temp = Matrix(prod(data.DKQ_invJac[data.gpIndex], trans(dN)));
+
+        // dN/dx and dN/dy
+        dN = trans(temp);
+        for (int node = 0; node < 4; node++)
+        {
+            B_mem(0, 3 * node) = dN(node, 0);        //dx
+            B_mem(1, 3 * node + 1) = dN(node, 1);    //dy
+            B_mem(2, 3 * node) = B_mem(1, 3 * node + 1);
+            B_mem(2, 3 * node + 1) = B_mem(0, 3 * node);
+        }
+    }
+    else
+    {
+        //---------------------------------------------
+        // membrane basic part L
+        // already computed.it is constant over the
+        // element
+
+        //---------------------------------------------
+        // membrane higher order part B_h
+        // already calculated in calculate B_h_mats func
+        Matrix B_h = Matrix(3, 7, 0.0);
+        const Matrix & shapeFunctionsValues =
+            geom.ShapeFunctionsValues(GetIntegrationMethod());
+        B_h += shapeFunctionsValues(data.gpIndex, 0) * data.B_h_1;
+        B_h += shapeFunctionsValues(data.gpIndex, 1) * data.B_h_2;
+        B_h += shapeFunctionsValues(data.gpIndex, 2) * data.B_h_3;
+        B_h += shapeFunctionsValues(data.gpIndex, 3) * data.B_h_4;
+        B_h -= data.B_h_bar;
+
+        //---------------------------------------------
+        // combine membrane entries by transforming
+        // B_h
+
+        Matrix B_hH_mem = Matrix(prod(B_h, data.H_mem_mod));
+        B_mem += data.L_mem + B_hH_mem;
+    }
+
+    // --------------------------------------------
+    //     DKQ BENDING FORMULATION
+    //---------------------------------------------
+    Matrix B_bend_total = Matrix(3, 12, 0.0);
+
+    Vector dpsiX_dxi = Vector(12, 0.0);
+    Vector dpsiX_deta = Vector(12, 0.0);
+    Vector dpsiY_dxi = Vector(12, 0.0);
+    Vector dpsiY_deta = Vector(12, 0.0);
+    const GeometryType::IntegrationPointsArrayType & integrationPoints =
+        geom.IntegrationPoints(GetIntegrationMethod());
+
+    //set to current parametric integration location
+    const array_1d<double,3>& r_coordinates = integrationPoints[data.gpIndex].Coordinates();
+    double xi = r_coordinates[0];
+    double eta = r_coordinates[1];
+
+    double ar, br, cr, dr, er;
+    double as, bs, cs, ds, es;
+    int r, s;
+    for (int node = 0; node < 4; node++)
+    {
+        r = data.DKQ_indices(node, 0);    //actual node number r retrieved
+        s = data.DKQ_indices(node, 1);    //actual node number s retrieved
+
+        ar = data.DKQ_a[r - 5];    //converted to index, where node 5 = index 0
+        br = data.DKQ_b[r - 5];
+        cr = data.DKQ_c[r - 5];
+        dr = data.DKQ_d[r - 5];
+        er = data.DKQ_e[r - 5];
+
+        as = data.DKQ_a[s - 5];
+        bs = data.DKQ_b[s - 5];
+        cs = data.DKQ_c[s - 5];
+        ds = data.DKQ_d[s - 5];
+        es = data.DKQ_e[s - 5];
+
+        //eqn 3.92 a->f
+        // d( ) / dxi
+        // Compute vector of dPsi_x/dxi
+        dpsiX_dxi[3 * node] = 1.5 *
+            (ar*ShellUtilities::dN_seren_dxi(r, xi, eta) -
+                as*ShellUtilities::dN_seren_dxi(s, xi, eta));
+
+        dpsiX_dxi[3 * node + 1] = br*ShellUtilities::dN_seren_dxi(r, xi, eta) +
+            bs*ShellUtilities::dN_seren_dxi(s, xi, eta);
+
+        dpsiX_dxi[3 * node + 2] =
+            ShellUtilities::dN_seren_dxi(node + 1, xi, eta) -
+            cr*ShellUtilities::dN_seren_dxi(r, xi, eta) -
+            cs*ShellUtilities::dN_seren_dxi(s, xi, eta);
+
+        // Compute vector of dPsi_y/dxi
+        dpsiY_dxi[3 * node] = 1.5 *
+            (dr*ShellUtilities::dN_seren_dxi(r, xi, eta) -
+                ds*ShellUtilities::dN_seren_dxi(s, xi, eta));
+
+        dpsiY_dxi[3 * node + 1] = -1.0 *
+            ShellUtilities::dN_seren_dxi(node + 1, xi, eta) +
+            er*ShellUtilities::dN_seren_dxi(r, xi, eta) +
+            es*ShellUtilities::dN_seren_dxi(s, xi, eta);
+
+        dpsiY_dxi[3 * node + 2] = -1.0 * br*
+            ShellUtilities::dN_seren_dxi(r, xi, eta) -
+            bs*ShellUtilities::dN_seren_dxi(s, xi, eta);
+
+        // d( ) / deta
+        // Compute vector of dPsi_x/deta
+        dpsiX_deta[3 * node] = 1.5 *
+            (ar*ShellUtilities::dN_seren_deta(r, xi, eta) -
+                as*ShellUtilities::dN_seren_deta(s, xi, eta));
+
+        dpsiX_deta[3 * node + 1] = br*
+            ShellUtilities::dN_seren_deta(r, xi, eta) +
+            bs*ShellUtilities::dN_seren_deta(s, xi, eta);
+
+        dpsiX_deta[3 * node + 2] =
+            ShellUtilities::dN_seren_deta(node + 1, xi, eta) -
+            cr*ShellUtilities::dN_seren_deta(r, xi, eta) -
+            cs*ShellUtilities::dN_seren_deta(s, xi, eta);
+
+        // Compute vector of dPsi_y/deta
+        dpsiY_deta[3 * node] = 1.5 *
+            (dr*ShellUtilities::dN_seren_deta(r, xi, eta) -
+                ds*ShellUtilities::dN_seren_deta(s, xi, eta));
+
+        dpsiY_deta[3 * node + 1] = -1.0 *
+            ShellUtilities::dN_seren_deta(node + 1, xi, eta) +
+            er*ShellUtilities::dN_seren_deta(r, xi, eta) +
+            es*ShellUtilities::dN_seren_deta(s, xi, eta);
+
+        dpsiY_deta[3 * node + 2] = -1.0 * br*
+            ShellUtilities::dN_seren_deta(r, xi, eta) -
+            bs*ShellUtilities::dN_seren_deta(s, xi, eta);
+    }
+
+    double j11, j12, j21, j22;
+    j11 = data.DKQ_invJac[data.gpIndex](0, 0);
+    j12 = data.DKQ_invJac[data.gpIndex](0, 1);
+    j21 = data.DKQ_invJac[data.gpIndex](1, 0);
+    j22 = data.DKQ_invJac[data.gpIndex](1, 1);
+
+    //Assemble into B matrix
+    Matrix B_bend_DKQ = Matrix(3, 12, 0.0);
+    for (int col = 0; col < 12; col++)
+    {
+        B_bend_DKQ(0, col) += j11*dpsiX_dxi(col) + j12*dpsiX_deta(col);
+
+        B_bend_DKQ(1, col) += j21*dpsiY_dxi(col) + j22*dpsiY_deta(col);
+
+        B_bend_DKQ(2, col) += j11*dpsiY_dxi(col) + j12*dpsiY_deta(col) +
+            j21*dpsiX_dxi(col) + j22*dpsiX_deta(col);
+    }
+
+    B_bend_total.clear();
+    B_bend_total += B_bend_DKQ;
+
+    //---------------------------------------------
+    // assemble the membrane contribution
+    // and the bending contribution
+    // into the combined B matrix
+
+    for (int nodeid = 0; nodeid < 4; nodeid++)
+    {
+        int i = nodeid * 3;
+        int j = nodeid * 6;
+
+        // membrane map: [0,1,5] <- [0,1,2]
+
+        data.B(0, j) = B_mem(0, i);
+        data.B(0, j + 1) = B_mem(0, i + 1);
+        data.B(0, j + 5) = B_mem(0, i + 2);
+
+        data.B(1, j) = B_mem(1, i);
+        data.B(1, j + 1) = B_mem(1, i + 1);
+        data.B(1, j + 5) = B_mem(1, i + 2);
+
+        data.B(2, j) = B_mem(2, i);
+        data.B(2, j + 1) = B_mem(2, i + 1);
+        data.B(2, j + 5) = B_mem(2, i + 2);
+
+        // bending map: [2,3,4] <- [0,1,2]
+
+        data.B(3, j + 2) = B_bend_total(0, i);
+        data.B(3, j + 3) = B_bend_total(0, i + 1);
+        data.B(3, j + 4) = B_bend_total(0, i + 2);
+
+        data.B(4, j + 2) = B_bend_total(1, i);
+        data.B(4, j + 3) = B_bend_total(1, i + 1);
+        data.B(4, j + 4) = B_bend_total(1, i + 2);
+
+        data.B(5, j + 2) = B_bend_total(2, i);
+        data.B(5, j + 3) = B_bend_total(2, i + 1);
+        data.B(5, j + 4) = B_bend_total(2, i + 2);
+    }
+}
+
+void ShellThinElement3D4N::CalculateSectionResponse(CalculationData& data)
+{
+    const GeometryType & geom = GetGeometry();
+    const Matrix & shapeFunctions = geom.ShapeFunctionsValues();
+    Vector iN(shapeFunctions.size2());
+    noalias(iN) = row(shapeFunctions, data.gpIndex);
+
+    data.jacOp.Calculate(data.LCS0,
+        geom.ShapeFunctionLocalGradient(data.gpIndex));
+    data.SectionParameters.SetShapeFunctionsDerivatives
+    (data.jacOp.XYDerivatives());
+
+    ShellCrossSection::Pointer& section = mSections[data.gpIndex];
+    data.SectionParameters.SetShapeFunctionsValues(iN);
+    data.D.clear();
+    section->CalculateSectionResponse(data.SectionParameters,
+        ConstitutiveLaw::StressMeasure_PK2);
+}
+
+void ShellThinElement3D4N::CalculateGaussPointContribution
+(CalculationData& data, MatrixType& LHS, VectorType& RHS)
+{
+    // calculate the total strain displ. matrix
+    CalculateBMatrix(data);
+
+    // calculate section response
+    CalculateSectionResponse(data);
+
+    // multiply the section tangent matrices and stress resultants by 'dA'
+    data.D *= data.dA[data.gpIndex];
+
+    // Add all contributions to the Stiffness Matrix
+    data.BTD.clear();
+    noalias(data.BTD) = prod(trans(data.B), data.D);
+    noalias(LHS) += prod(data.BTD, data.B);
+}
+
+void ShellThinElement3D4N::CalculateAll(MatrixType& rLeftHandSideMatrix,
+    VectorType& rRightHandSideVector,
+    ProcessInfo& rCurrentProcessInfo,
+    const bool CalculateStiffnessMatrixFlag,
+    const bool CalculateResidualVectorFlag)
+{
+    // Resize the Left Hand Side if necessary,
+    // and initialize it to Zero
+
+    if ((rLeftHandSideMatrix.size1() != 24) ||
+        (rLeftHandSideMatrix.size2() != 24))
+        rLeftHandSideMatrix.resize(24, 24, false);
+    noalias(rLeftHandSideMatrix) = ZeroMatrix(24, 24);
+
+    // Resize the Right Hand Side if necessary,
+    // and initialize it to Zero
+
+    if (rRightHandSideVector.size() != 24)
+        rRightHandSideVector.resize(24, false);
+    noalias(rRightHandSideVector) = ZeroVector(24);
+
+    // Compute the local coordinate system.
+    ShellQ4_LocalCoordinateSystem localCoordinateSystem(
+        mpCoordinateTransformation->CreateLocalCoordinateSystem());
+
+    ShellQ4_LocalCoordinateSystem referenceCoordinateSystem(
+        mpCoordinateTransformation->CreateReferenceCoordinateSystem());
+
+    // Initialize common calculation variables
+    CalculationData data(localCoordinateSystem, referenceCoordinateSystem,
+        rCurrentProcessInfo);
+    data.CalculateLHS = CalculateStiffnessMatrixFlag;
+    data.CalculateRHS = CalculateResidualVectorFlag;
+    InitializeCalculationData(data);
+
+    // Gauss Loop.
+    for (SizeType i = 0; i < GetNumberOfGPs(); i++)
+    {
+        data.gpIndex = i;
+        CalculateGaussPointContribution(data, rLeftHandSideMatrix,
+            rRightHandSideVector);
+    }
+
+    // If basic membrane formulation is enabled - add drilling stiffness
+    if (data.basicQuad == true)
+    {
+        double max_stiff = 0.0;
+        for (int dof = 0; dof < 24; dof++)
+        {
+            if (rLeftHandSideMatrix(dof, dof) > max_stiff)
+            {
+                max_stiff = rLeftHandSideMatrix(dof, dof);
+            }
+        }
+        for (int node = 0; node < 4; node++)
+        {
+            rLeftHandSideMatrix(6 * node + 5, 6 * node + 5) =
+                max_stiff / 1000.0;
+        }
+    }
+
+    // Add all contributions to the residual vector
+    rRightHandSideVector -= prod(rLeftHandSideMatrix,
+        data.localDisplacements);
+
+    // Placeholders for extension into stability analysis
+    //bool extractKm = false;
+    //bool extractKg = false;
+
+    // Let the CoordinateTransformation finalize the calculation.
+    // This will handle the transformation of the local matrices/vectors to
+    // the global coordinate system.
+
+    mpCoordinateTransformation->FinalizeCalculations(data.LCS,
+        data.globalDisplacements,
+        data.localDisplacements,
+        rLeftHandSideMatrix,
+        rRightHandSideVector,
+        CalculateResidualVectorFlag,
+        CalculateStiffnessMatrixFlag);
+
+    // Add body forces contributions. This doesn't depend on the coordinate
+    // system
+    AddBodyForces(data, rRightHandSideVector);
+}
+
+bool ShellThinElement3D4N::TryGetValueOnIntegrationPoints_MaterialOrientation
+(const Variable<array_1d<double, 3> >& rVariable,
+    std::vector<array_1d<double, 3> >& rValues,
+    const ProcessInfo& rCurrentProcessInfo)
+{
+    // Check the required output
+
+    int ijob = 0;
+    if (rVariable == MATERIAL_ORIENTATION_DX)
+        ijob = 1;
+    else if (rVariable == MATERIAL_ORIENTATION_DY)
+        ijob = 2;
+    else if (rVariable == MATERIAL_ORIENTATION_DZ)
+        ijob = 3;
+
+    // quick return
+
+    if (ijob == 0) return false;
+
+    // resize output
+
+    SizeType size = 4;
+    if (rValues.size() != size)
+        rValues.resize(size);
+
+    // Compute the local coordinate system.
+
+    ShellQ4_LocalCoordinateSystem localCoordinateSystem(
+        mpCoordinateTransformation->CreateLocalCoordinateSystem());
+
+    Vector3Type eZ = localCoordinateSystem.Vz();
+
+    // Gauss Loop
+
+    if (ijob == 1)
+    {
+        Vector3Type eX = localCoordinateSystem.Vx();
+        for (int i = 0; i < 4; i++)
+        {
+            QuaternionType q = QuaternionType::FromAxisAngle(eZ(0), eZ(1),
+                eZ(2), mSections[i]->GetOrientationAngle());
+            q.RotateVector3(eX, rValues[i]);
+        }
+    }
+    else if (ijob == 2)
+    {
+        Vector3Type eY = localCoordinateSystem.Vy();
+        for (int i = 0; i < 4; i++)
+        {
+            QuaternionType q = QuaternionType::FromAxisAngle(eZ(0), eZ(1),
+                eZ(2), mSections[i]->GetOrientationAngle());
+            q.RotateVector3(eY, rValues[i]);
+        }
+    }
+    else if (ijob == 3)
+    {
+        for (int i = 0; i < 4; i++)
+        {
+            noalias(rValues[i]) = eZ;
+        }
+    }
+
+    return true;
+}
+
+bool ShellThinElement3D4N::
+    TryGetValueOnIntegrationPoints_GeneralizedStrainsOrStresses
+    (const Variable<Matrix>& rVariable,
+        std::vector<Matrix>& rValues,
+        const ProcessInfo& rCurrentProcessInfo)
+{
+    // Check the required output
+    int ijob = 0;
+    bool bGlobal = false;
+    CheckGeneralizedStressOrStrainOutput(rVariable, ijob, bGlobal);
+
+    // quick return
+    if (ijob == 0) return false;
+
+    // resize output
+    SizeType size = 4;
+    if (rValues.size() != size)
+        rValues.resize(size);
+
+    // Compute the local coordinate system.
+    ShellQ4_LocalCoordinateSystem localCoordinateSystem(
+        mpCoordinateTransformation->CreateLocalCoordinateSystem());
+    ShellQ4_LocalCoordinateSystem referenceCoordinateSystem(
+        mpCoordinateTransformation->CreateReferenceCoordinateSystem());
+
+    // Just to store the rotation matrix for visualization purposes
+    Matrix R(6, 6);
+    Matrix aux33(3, 3);
+
+    // Initialize common calculation variables
+    CalculationData data(localCoordinateSystem, referenceCoordinateSystem,
+                            rCurrentProcessInfo);
+    if (ijob > 2)
+    {
+        data.CalculateLHS = true; // calc constitutive mat for composites
+    }
+    else
+    {
+        data.CalculateLHS = false;
+    }
+    data.CalculateRHS = true;
+    InitializeCalculationData(data);
+
+    // Get the current displacements in global coordinate system and
+    // transform to reference local system
+    MatrixType Rdisp(24, 24);
+    referenceCoordinateSystem.ComputeTotalRotationMatrix(Rdisp);
+    if (referenceCoordinateSystem.IsWarped()) {
+        MatrixType W(24, 24);
+        referenceCoordinateSystem.ComputeTotalWarpageMatrix(W);
+        Rdisp = prod(W, Rdisp);
+    }
+    data.localDisplacements = prod(Rdisp, data.globalDisplacements);
+
+    // Gauss Loop
+    for (unsigned int i = 0; i < size; i++)
+    {
+        // Compute all strain-displacement matrices
+        data.gpIndex = i;
+        CalculateBMatrix(data);
+
+        // Calculate strain vectors in local coordinate system
+        noalias(data.generalizedStrains) = prod(data.B, data.localDisplacements);
+
+        // Calculate the response of the Cross Section
+        ShellCrossSection::Pointer & section = mSections[i];
+        if (ijob > 2)
+        {
+            if (ijob > 7)
+            {
+                //Calculate lamina stresses
+                CalculateLaminaStrains(data);
+                CalculateLaminaStresses(data);
+            }
+            else
+            {
+                // calculate force resultants
+                CalculateSectionResponse(data);
+
+                if (ijob > 4)
+                {
+                    // Compute stresses
+                    CalculateStressesFromForceResultants(data.generalizedStresses,
+                        section->GetThickness());
+                }
+            }
+            DecimalCorrection(data.generalizedStresses);
+        }
+
+        // save the results
+        DecimalCorrection(data.generalizedStrains);
+
+        // now the results are in the element coordinate system.
+        // if necessary, rotate the results in the section (local)
+        // coordinate system
+        if (section->GetOrientationAngle() != 0.0 && !bGlobal)
+        {
+            if (ijob > 7)
+            {
+                section->GetRotationMatrixForGeneralizedStresses(-(section->GetOrientationAngle()), R);
+                for (unsigned int i = 0; i < data.rlaminateStresses.size(); i++)
+                {
+                    data.rlaminateStresses[i] = prod(R, data.rlaminateStresses[i]);
+                }
+
+                section->GetRotationMatrixForGeneralizedStrains(-(section->GetOrientationAngle()), R);
+                for (unsigned int i = 0; i < data.rlaminateStrains.size(); i++)
+                {
+                    data.rlaminateStrains[i] = prod(R, data.rlaminateStrains[i]);
+                }
+            }
+            else if (ijob > 2)
+            {
+                section->GetRotationMatrixForGeneralizedStresses
+                (-(section->GetOrientationAngle()), R);
+                data.generalizedStresses = prod(R, data.generalizedStresses);
+            }
+            else
+            {
+                section->GetRotationMatrixForGeneralizedStrains
+                (-(section->GetOrientationAngle()), R);
+                data.generalizedStrains = prod(R, data.generalizedStrains);
+            }
+        }
+
+        Matrix & iValue = rValues[i];
+        if (iValue.size1() != 3 || iValue.size2() != 3)
+            iValue.resize(3, 3, false);
+
+        if (ijob == 1) // strains
+        {
+            iValue(0, 0) = data.generalizedStrains(0);
+            iValue(1, 1) = data.generalizedStrains(1);
+            iValue(2, 2) = 0.0;
+            iValue(0, 1) = iValue(1, 0) = 0.5 * data.generalizedStrains(2);
+            iValue(0, 2) = iValue(2, 0) = 0;
+            iValue(1, 2) = iValue(2, 1) = 0;
+        }
+        else if (ijob == 2) // curvatures
+        {
+            iValue(0, 0) = data.generalizedStrains(3);
+            iValue(1, 1) = data.generalizedStrains(4);
+            iValue(2, 2) = 0.0;
+            iValue(0, 1) = iValue(1, 0) = 0.5 * data.generalizedStrains(5);
+            iValue(0, 2) = iValue(2, 0) = 0.0;
+            iValue(1, 2) = iValue(2, 1) = 0.0;
+        }
+        else if (ijob == 3) // forces
+        {
+            iValue(0, 0) = data.generalizedStresses(0);
+            iValue(1, 1) = data.generalizedStresses(1);
+            iValue(2, 2) = 0.0;
+            iValue(0, 1) = iValue(1, 0) = data.generalizedStresses(2);
+            iValue(0, 2) = iValue(2, 0) = 0;
+            iValue(1, 2) = iValue(2, 1) = 0;
+        }
+        else if (ijob == 4) // moments
+        {
+            iValue(0, 0) = data.generalizedStresses(3);
+            iValue(1, 1) = data.generalizedStresses(4);
+            iValue(2, 2) = 0.0;
+            iValue(0, 1) = iValue(1, 0) = data.generalizedStresses(5);
+            iValue(0, 2) = iValue(2, 0) = 0.0;
+            iValue(1, 2) = iValue(2, 1) = 0.0;
+        }
+        else if (ijob == 5) // SHELL_STRESS_TOP_SURFACE
+        {
+            iValue(0, 0) = data.generalizedStresses(0) +
+                data.generalizedStresses(3);
+            iValue(1, 1) = data.generalizedStresses(1) +
+                data.generalizedStresses(4);
+            iValue(2, 2) = 0.0;
+            iValue(0, 1) = iValue(1, 0) = data.generalizedStresses[2] + data.generalizedStresses[5];
+            iValue(0, 2) = iValue(2, 0) = 0.0;
+            iValue(1, 2) = iValue(2, 1) = 0.0;
+        }
+        else if (ijob == 6) // SHELL_STRESS_MIDDLE_SURFACE
+        {
+            iValue(0, 0) = data.generalizedStresses(0);
+            iValue(1, 1) = data.generalizedStresses(1);
+            iValue(2, 2) = 0.0;
+            iValue(0, 1) = iValue(1, 0) = data.generalizedStresses[2];
+            iValue(0, 2) = iValue(2, 0) = 0.0;
+            iValue(1, 2) = iValue(2, 1) = 0.0;
+        }
+        else if (ijob == 7) // SHELL_STRESS_BOTTOM_SURFACE
+        {
+            iValue(0, 0) = data.generalizedStresses(0) -
+                data.generalizedStresses(3);
+            iValue(1, 1) = data.generalizedStresses(1) -
+                data.generalizedStresses(4);
+            iValue(2, 2) = 0.0;
+            iValue(0, 1) = iValue(1, 0) = data.generalizedStresses[2] - data.generalizedStresses[5];
+            iValue(0, 2) = iValue(2, 0) = 0.0;
+            iValue(1, 2) = iValue(2, 1) = 0.0;
+        }
+        else if (ijob == 8) // SHELL_ORTHOTROPIC_STRESS_BOTTOM_SURFACE
+        {
+            iValue(0, 0) =
+                data.rlaminateStresses[data.rlaminateStresses.size() - 1][0];
+            iValue(1, 1) =
+                data.rlaminateStresses[data.rlaminateStresses.size() - 1][1];
+            iValue(2, 2) = 0.0;
+            iValue(0, 1) = iValue(1, 0) =
+                data.rlaminateStresses[data.rlaminateStresses.size() - 1][2];
+            iValue(0, 2) = iValue(2, 0) = 0.0;
+            iValue(1, 2) = iValue(2, 1) = 0.0;
+        }
+        else if (ijob == 9) // SHELL_ORTHOTROPIC_STRESS_TOP_SURFACE
+        {
+            iValue(0, 0) = data.rlaminateStresses[0][0];
+            iValue(1, 1) = data.rlaminateStresses[0][1];
+            iValue(2, 2) = 0.0;
+            iValue(0, 1) = iValue(1, 0) = data.rlaminateStresses[0][2];
+            iValue(0, 2) = iValue(2, 0) = 0.0;
+            iValue(1, 2) = iValue(2, 1) = 0.0;
+        }
+        else if (ijob == 99) // SHELL_ORTHOTROPIC_4PLY_THROUGH_THICKNESS
+        {
+            // Testing variable to get lamina stress/strain values
+            // on the 8 surfaces of a 4 ply laminate
+
+            int surface = 0; // start from top ply top surface
+            // Output global results sequentially
+            for (SizeType row = 0; row < 3; row++)
+            {
+                for (SizeType col = 0; col < 3; col++)
+                {
+                    if (surface > 7)
+                    {
+                        iValue(row, col) = 0.0;
+                    }
+                    else
+                    {
+                        iValue(row, col) = data.rlaminateStresses[surface][2];
+                    }
+                    surface++;
+                }
+            }
+
+            bool tsai_wu_thru_output = true;
+            if (tsai_wu_thru_output)
+            {
+                // Must use non-global stresses for this!!!
+                std::vector<Matrix> Laminae_Strengths =
+                    std::vector<Matrix>(section->NumberOfPlies());
+                for (unsigned int ply = 0; ply < section->NumberOfPlies(); ply++)
+                {
+                    Laminae_Strengths[ply].resize(3, 3, 0.0);
+                    Laminae_Strengths[ply].clear();
+                }
+                const PropertiesType & props = GetProperties();
+                section->GetLaminaeStrengths(Laminae_Strengths, props);
+                Vector ply_orientation(section->NumberOfPlies());
+                section->GetLaminaeOrientation(ply_orientation);
+
+                // Rotate lamina stress from section CS
+                // to lamina angle to lamina material principal directions
+                for (unsigned int ply = 0; ply < section->NumberOfPlies(); ply++)
+                {
+                    double total_rotation = -ply_orientation[ply]; // already rotated to section CS
+                    section->GetRotationMatrixForGeneralizedStresses(total_rotation, R);
+                    //top surface of current ply
+                    data.rlaminateStresses[2 * ply] = prod(R, data.rlaminateStresses[2 * ply]);
+                    //bottom surface of current ply
+                    data.rlaminateStresses[2 * ply + 1] = prod(R, data.rlaminateStresses[2 * ply + 1]);
+                }
+
+                // Calculate Tsai-Wu criterion for each ply
+                Vector tsai_output = Vector(9, 0.0);
+                tsai_output.clear();
+                double temp_tsai_wu = 0.0;
+                for (unsigned int ply = 0; ply < section->NumberOfPlies(); ply++)
+                {
+                    Vector lamina_stress_top = Vector(data.rlaminateStresses[2 * ply]);
+                    Vector lamina_stress_bottom = Vector(data.rlaminateStresses[2 * ply + 1]);
+                    // for testing, we want both top and bottom results, so trick the function
+
+                    // top surface
+                    data.rlaminateStresses[2 * ply + 1] = Vector(lamina_stress_top);
+                    temp_tsai_wu = CalculateTsaiWuPlaneStress(data, Laminae_Strengths[ply], ply);
+                    tsai_output[2 * ply] = temp_tsai_wu;
+
+                    // bottom surface
+                    data.rlaminateStresses[2 * ply] = Vector(lamina_stress_bottom);
+                    data.rlaminateStresses[2 * ply + 1] = Vector(lamina_stress_bottom);
+                    temp_tsai_wu = CalculateTsaiWuPlaneStress(data, Laminae_Strengths[ply], ply);
+                    tsai_output[2 * ply+1] = temp_tsai_wu;
+                }
+
+                //dump into results
+
+                int surface = 0; // start from top ply top surface
+                                    // Output global results sequentially
+                for (SizeType row = 0; row < 3; row++)
+                {
+                    for (SizeType col = 0; col < 3; col++)
+                    {
+                        if (surface > 7)
+                        {
+                            iValue(row, col) = 0.0;
+                        }
+                        else
+                        {
+                            iValue(row, col) = tsai_output[surface];
+                        }
+                        surface++;
+                    }
+                }
+            }
+
+        }
+
+        // if requested, rotate the results in the global coordinate system
+        if (bGlobal)
+        {
+            const Matrix& RG = referenceCoordinateSystem.Orientation();
+            noalias(aux33) = prod(trans(RG), iValue);
+            noalias(iValue) = prod(aux33, RG);
+        }
+    } // Gauss Loop
+
+    return true;
+}
+
+// =========================================================================
+//
+// CalculationData
+//
+// =========================================================================
+
+ShellThinElement3D4N::CalculationData::CalculationData
+(const ShellQ4_LocalCoordinateSystem& localcoordsys,
+    const ShellQ4_LocalCoordinateSystem& refcoordsys,
+    const ProcessInfo& rCurrentProcessInfo)
+    : LCS(localcoordsys)
+    , LCS0(refcoordsys)
+    , CurrentProcessInfo(rCurrentProcessInfo)
+{
+}
+
+ShellCrossSection::SectionBehaviorType ShellThinElement3D4N::GetSectionBehavior()
+{
+    return ShellCrossSection::Thin;
+}
+
+// =========================================================================
+//
+// Class ShellThinElement3D4N - Serialization
+//
+// =========================================================================
+
+void ShellThinElement3D4N::save(Serializer& rSerializer) const
+{
+    KRATOS_SERIALIZE_SAVE_BASE_CLASS(rSerializer, BaseShellElement);
+    rSerializer.save("CTr", mpCoordinateTransformation);
+}
+
+void ShellThinElement3D4N::load(Serializer& rSerializer)
+{
+    KRATOS_SERIALIZE_SAVE_BASE_CLASS(rSerializer, BaseShellElement);
+    rSerializer.load("CTr", mpCoordinateTransformation);
+}
+}