// KRATOS  ___|  |                   |                   |
//       \___ \  __|  __| |   |  __| __| |   |  __| _` | |
//             | |   |    |   | (    |   |   | |   (   | |
//       _____/ \__|_|   \__,_|\___|\__|\__,_|_|  \__,_|_| MECHANICS
//
//  License:		 BSD License
//					 license: structural_mechanics_application/license.txt
//
//  Main authors:    Riccardo Rossi
//                   Vicente Mataix Ferrándiz
//

#if !defined(KRATOS_BASE_SOLID_ELEMENT_H_INCLUDED )
#define  KRATOS_BASE_SOLID_ELEMENT_H_INCLUDED

// System includes

// External includes
#include "boost/smart_ptr.hpp"

// Project includes
#include "includes/define.h"
#include "includes/serializer.h"
#include "includes/element.h"
#include "includes/ublas_interface.h"
#include "utilities/integration_utilities.h"
#include "structural_mechanics_application_variables.h"

namespace Kratos
{

///@name Kratos Globals
///@{

///@}
///@name Type Definitions
///@{

///@}
///@name  Enum's
///@{

///@}
///@name  Functions
///@{

///@}
///@name Kratos Classes
///@{
    
class KRATOS_API(STRUCTURAL_MECHANICS_APPLICATION)  BaseSolidElement
    : public Element
{
protected:
    /**
     * Internal variables used in the kinematic calculations
     */
    struct KinematicVariables
    {
        Vector  N;
        Matrix  B;
        double  detF;
        Matrix  F;
<<<<<<< HEAD
        double  detJ;
=======
>>>>>>> fd5a890c
        double  detJ0;
        Matrix  J0;
        Matrix  InvJ0;
        Matrix  DN_DX;
        
        /**
         * The default constructor
         * @param StrainSize: The size of the strain vector in Voigt notation
         * @param Dimension: The size of the strain vector in Voigt notation
         * @param NumberOfNodes: The size of the strain vector in Voigt notation
         */
        KinematicVariables( 
            const unsigned int& StrainSize, 
            const unsigned int& Dimension, 
            const unsigned int& NumberOfNodes 
            )
        {
            detF = 1.0;
            detJ0 = 1.0;
<<<<<<< HEAD
            detJ0 = 1.0;
=======
>>>>>>> fd5a890c
            N = ZeroVector(NumberOfNodes);
            B = ZeroMatrix(StrainSize, Dimension * NumberOfNodes);
            F = IdentityMatrix(Dimension);
            DN_DX = ZeroMatrix(NumberOfNodes, Dimension);
            J0 = ZeroMatrix(Dimension, Dimension);
            InvJ0 = ZeroMatrix(Dimension, Dimension);
        }
    };
    
    /**
     * Internal variables used in the kinematic calculations
     */
    struct ConstitutiveVariables
    {
<<<<<<< HEAD
        Vector  StrainVector;
        Vector  StressVector;
        Matrix  D;
=======
        Vector StrainVector;
        Vector StressVector;
        Matrix D;
>>>>>>> fd5a890c
        
        /**
         * The default constructor
         * @param StrainSize: The size of the strain vector in Voigt notation
         */
        ConstitutiveVariables(const unsigned int& StrainSize)
        {
            StrainVector = ZeroVector(StrainSize);
            StressVector = ZeroVector(StrainSize);
            D = ZeroMatrix(StrainSize, StrainSize);
        }
    };
public:

    ///@name Type Definitions
    ///@{
    
    // Counted pointer of BaseSolidElement
    KRATOS_CLASS_POINTER_DEFINITION( BaseSolidElement );

    ///@}
    ///@name Life Cycle
    ///@{

    // Constructor void
    BaseSolidElement()
    {};

    // Constructor using an array of nodes
    BaseSolidElement( IndexType NewId, GeometryType::Pointer pGeometry ):Element(NewId,pGeometry)
    {};

    // Constructor using an array of nodes with properties
    BaseSolidElement( IndexType NewId, GeometryType::Pointer pGeometry, PropertiesType::Pointer pProperties ):Element(NewId,pGeometry,pProperties)
    {};

    // Destructor
    ~BaseSolidElement() override
    {};

    ///@}
    ///@name Operators
    ///@{


    ///@}
    ///@name Operations
    ///@{

    /**
     * Called to initialize the element.
     * Must be called before any calculation is done
     */
    void Initialize() override;

    /**
      * This resets the constitutive law
      */
    void ResetConstitutiveLaw() override;

    /**
     * Called at the beginning of each solution step
     * @param rCurrentProcessInfo: the current process info instance
     */
    void InitializeSolutionStep(ProcessInfo& rCurrentProcessInfo) override;

    /**
     * This is called for non-linear analysis at the beginning of the iteration process
     * @param rCurrentProcessInfo: the current process info instance
     */
    void InitializeNonLinearIteration(ProcessInfo& rCurrentProcessInfo) override;

    /**
     * This is called for non-linear analysis at the beginning of the iteration process
     * @param rCurrentProcessInfo: the current process info instance
     */
    void FinalizeNonLinearIteration(ProcessInfo& rCurrentProcessInfo) override;
    
    /**
     * Called at the end of eahc solution step
     * @param rCurrentProcessInfo: the current process info instance
     */
    void FinalizeSolutionStep(ProcessInfo& rCurrentProcessInfo) override;
    
    /**
     * Sets on rResult the ID's of the element degrees of freedom
     * @param rResult: The vector containing the equation id
     * @param rCurrentProcessInfo: The current process info instance
     */
    void EquationIdVector(
        EquationIdVectorType& rResult,
        ProcessInfo& rCurrentProcessInfo 
        ) override;

    /**
     * Sets on rElementalDofList the degrees of freedom of the considered element geometry
     * @param rElementalDofList: The vector containing the dof of the element
     * @param rCurrentProcessInfo: The current process info instance
     */
    void GetDofList(
        DofsVectorType& rElementalDofList,
        ProcessInfo& rCurrentProcessInfo 
        ) override;

    /**
     * Sets on rValues the nodal displacements
     * @param rValues: The values of displacements
     * @param Step: The step to be computed
     */
    void GetValuesVector(
        Vector& rValues,
        int Step = 0 
        ) override;
    
    /**
     * Sets on rValues the nodal velocities
     * @param rValues: The values of velocities
     * @param Step: The step to be computed
     */
    void GetFirstDerivativesVector(
        Vector& rValues,
        int Step = 0 
        ) override;

    /**
     * Sets on rValues the nodal accelerations
     * @param rValues: The values of accelerations
     * @param Step: The step to be computed
     */
    void GetSecondDerivativesVector(
        Vector& rValues,
        int Step = 0 
        ) override;

    /**
     * This function provides a more general interface to the element. 
     * It is designed so that rLHSvariables and rRHSvariables are passed to the element thus telling what is the desired output
     * @param rLeftHandSideMatrices: container with the output left hand side matrices
     * @param rLHSVariables: paramter describing the expected LHSs
     * @param rRightHandSideVectors: container for the desired RHS output
     * @param rRHSVariables: parameter describing the expected RHSs
     */
    void CalculateLocalSystem(
        MatrixType& rLeftHandSideMatrix, 
        VectorType& rRightHandSideVector, 
        ProcessInfo& rCurrentProcessInfo
        ) override;

    /**
      * This is called during the assembling process in order to calculate the elemental right hand side vector only
      * @param rRightHandSideVector: the elemental right hand side vector
      * @param rCurrentProcessInfo: the current process info instance
      */
    void CalculateRightHandSide(
        VectorType& rRightHandSideVector, 
        ProcessInfo& rCurrentProcessInfo
        ) override;
        
    /**
      * This is called during the assembling process in order to calculate the elemental mass matrix
      * @param rMassMatrix: the elemental mass matrix
      * @param rCurrentProcessInfo: the current process info instance
      */
    void CalculateMassMatrix(
        MatrixType& rMassMatrix,
        ProcessInfo& rCurrentProcessInfo 
        ) override;

    /**
      * This is called during the assembling process in order
      * to calculate the elemental damping matrix
      * @param rDampingMatrix: the elemental damping matrix
      * @param rCurrentProcessInfo: the current process info instance
      */
    void CalculateDampingMatrix(
        MatrixType& rDampingMatrix,
        ProcessInfo& rCurrentProcessInfo 
        ) override;

    /**
     * Calculate a double Variable on the Element Constitutive Law
     * @param rVariable: The variable we want to get
     * @param rOutput: The values obtained int the integration points
     * @param rCurrentProcessInfo: the current process info instance
     */
    void CalculateOnIntegrationPoints(
        const Variable<double>& rVariable, 
        std::vector<double>& rOutput, 
        const ProcessInfo& rCurrentProcessInfo
        ) override;

    /**
     * Calculate a Vector Variable on the Element Constitutive Law
     * @param rVariable: The variable we want to get
     * @param rOutput: The values obtained int the integration points
     * @param rCurrentProcessInfo: the current process info instance
     */
    void CalculateOnIntegrationPoints(
        const Variable<Vector>& rVariable, 
        std::vector<Vector>& rOutput, 
        const ProcessInfo& rCurrentProcessInfo
        ) override;

    /**
     * Calculate a Matrix Variable on the Element Constitutive Law
     * @param rVariable: The variable we want to get
     * @param rOutput: The values obtained int the integration points
     * @param rCurrentProcessInfo: the current process info instance
     */
    void CalculateOnIntegrationPoints(
        const Variable<Matrix >& rVariable, 
        std::vector< Matrix >& rOutput, 
        const ProcessInfo& rCurrentProcessInfo
        ) override;

     /**
      * Set a double Value on the Element Constitutive Law
      * @param rVariable: The variable we want to set
      * @param rValues: The values to set in the integration points
      * @param rCurrentProcessInfo: the current process info instance
      */
    void SetValueOnIntegrationPoints(
        const Variable<double>& rVariable, 
        std::vector<double>& rValues, 
        const ProcessInfo& rCurrentProcessInfo
        ) override;
    
     /**
      * Set a Vector Value on the Element Constitutive Law
      * @param rVariable: The variable we want to set
      * @param rValues: The values to set in the integration points
      * @param rCurrentProcessInfo: the current process info instance
      */
    void SetValueOnIntegrationPoints(
        const Variable<Vector>& rVariable, 
        std::vector<Vector>& rValues, 
        const ProcessInfo& rCurrentProcessInfo
        ) override;

     /**
      * Set a Matrix Value on the Element Constitutive Law
      * @param rVariable: The variable we want to set
      * @param rValues: The values to set in the integration points
      * @param rCurrentProcessInfo: the current process info instance
      */
    void SetValueOnIntegrationPoints(
        const Variable<Matrix>& rVariable, 
        std::vector<Matrix>& rValues, 
        const ProcessInfo& rCurrentProcessInfo
        ) override;

    /**
     * Get on rVariable a double Value from the Element Constitutive Law
     * @param rVariable: The variable we want to get
     * @param rValues: The results in the integration points
     * @param rCurrentProcessInfo: the current process info instance
     */
    void GetValueOnIntegrationPoints(
        const Variable<double>& rVariable, 
        std::vector<double>& rValues, 
        const ProcessInfo& rCurrentProcessInfo
        ) override;

    /**
     * Get on rVariable a Vector Value from the Element Constitutive Law
     * @param rVariable: The variable we want to get
     * @param rValues: The results in the integration points
     * @param rCurrentProcessInfo: the current process info instance
     */
    void GetValueOnIntegrationPoints(
        const Variable<Vector>& rVariable, 
        std::vector<Vector>& rValues, 
        const ProcessInfo& rCurrentProcessInfo
        ) override;

    /**
     * Get on rVariable a Matrix Value from the Element Constitutive Law
     * @param rVariable: The variable we want to get
     * @param rValues: The results in the integration points
     * @param rCurrentProcessInfo: the current process info instance
     */
    void GetValueOnIntegrationPoints(
        const Variable<Matrix>& rVariable, 
        std::vector<Matrix>& rValues, 
        const ProcessInfo& rCurrentProcessInfo
        ) override;

    /**
     * This method is not defined yet...
     * @param rCurrentProcessInfo: the current process info instance
     */
    void Calculate(
        const Variable<double>& rVariable, 
        double& Output,
        const ProcessInfo& rCurrentProcessInfo
        ) override;
    
    /**
     * This function provides the place to perform checks on the completeness of the input.
     * It is designed to be called only once (or anyway, not often) typically at the beginning
     * of the calculations, so to verify that nothing is missing from the input
     * or that no common error is found.
     * @param rCurrentProcessInfo
     */
    int Check( const ProcessInfo& rCurrentProcessInfo ) override;

    ///@}
    ///@name Access
    ///@{


    ///@}
    ///@name Inquiry
    ///@{


    ///@}
    ///@name Input and output
    ///@{

    ///@}
    ///@name Friends
    ///@{
    
protected:
    
    ///@name Protected static Member Variables
    ///@{

    ///@}
    ///@name Protected member Variables
    ///@{
    
    std::vector<ConstitutiveLaw::Pointer> mConstitutiveLawVector; // The vector containing the constitutive laws

    ///@}
    ///@name Protected Operators
    ///@{
    
    ///@}
    ///@name Protected Operations
    ///@{
    
    /**
     * It initializes the material
     */
    virtual void InitializeMaterial();
    
    /**
     * Gives the StressMeasure used
     */
    virtual ConstitutiveLaw::StressMeasure GetStressMeasure() const;
    
    /**
     * This functions calculates both the RHS and the LHS
     * @param rLeftHandSideMatrix: The LHS
     * @param rRightHandSideVector: The RHS
     * @param rCurrentProcessInfo: The current process info instance
     * @param CalculateStiffnessMatrixFlag: The flag to set if compute the LHS
     * @param CalculateResidualVectorFlag: The flag to set if compute the RHS
     */
    virtual void CalculateAll(
        MatrixType& rLeftHandSideMatrix, 
        VectorType& rRightHandSideVector,
        ProcessInfo& rCurrentProcessInfo,
        const bool CalculateStiffnessMatrixFlag,
        const bool CalculateResidualVectorFlag
        );
    
    /**
     * This functions updates the kinematics variables
     * @param rThisKinematicVariables: The kinematic variables to be calculated 
     * @param PointNumber: The integration point considered
     * @param IntegrationPoints: The list of integration points
     */ 
    virtual void CalculateKinematicVariables(
        KinematicVariables& rThisKinematicVariables, 
        const unsigned int PointNumber,
        const GeometryType::IntegrationPointsArrayType& IntegrationPoints
        );
        
    /**
     * This functions updates the constitutive variables
     * @param rThisKinematicVariables: The kinematic variables to be calculated 
     * @param rThisConstitutiveVariables: The constitutive variables
     * @param rValues: The CL parameters
     * @param PointNumber: The integration point considered
     * @param IntegrationPoints: The list of integration points
<<<<<<< HEAD
=======
     * @param ThisStressMeasure: The stress measure considered
>>>>>>> fd5a890c
     * @param Displacements: The displacements vector
     */ 
    virtual void CalculateConstitutiveVariables(
        KinematicVariables& rThisKinematicVariables, 
        ConstitutiveVariables& rThisConstitutiveVariables, 
        ConstitutiveLaw::Parameters& rValues,
        const unsigned int PointNumber,
        const GeometryType::IntegrationPointsArrayType& IntegrationPoints,
<<<<<<< HEAD
=======
        const ConstitutiveLaw::StressMeasure ThisStressMeasure,
>>>>>>> fd5a890c
        const Vector Displacements
        );
    
    /**
<<<<<<< HEAD
     * This functions calculate the derivatives in the reference frame
     */ 
    double CalculateDerivativesOnReference(
=======
     * This methods gives us a matrix with the increment of displacement
     * @return DeltaDisplacement: The matrix containing the increment of displacements
     */
    Matrix CalculateDeltaDisplacement(Matrix& DeltaDisplacement);
    
    /**
     * This functions calculate the derivatives in the reference frame
     */ 
    virtual double CalculateDerivativesOnReferenceConfiguration(
>>>>>>> fd5a890c
        Matrix& J0, 
        Matrix& InvJ0, 
        Matrix& DN_DX, 
        const unsigned int PointNumber,
        IntegrationMethod ThisIntegrationMethod
        );
    
    /**
     * This functions calculate the derivatives in the current frame
     */ 
    double CalculateDerivativesOnCurrentConfiguration(
        Matrix& J, 
        Matrix& InvJ, 
        Matrix& DN_DX, 
        const unsigned int PointNumber,
        IntegrationMethod ThisIntegrationMethod
        );
    
    /**
     * This function computes the body force
     */ 
    Vector GetBodyForce();
    
    /**
     * Calculation of the Material Stiffness Matrix. Km = B^T * D *B
     */
    void CalculateAndAddKm(
        MatrixType& rLeftHandSideMatrix,
        const Matrix& B,
        const Matrix& D,
        const double IntegrationWeight
        );

    /**
     * Calculation of the Geometric Stiffness Matrix. Kg = dB * S
     */
    void CalculateAndAddKg(
        MatrixType& rLeftHandSideMatrix,
        const Matrix& DN_DX,
        const Vector& StressVector,
        const double IntegrationWeight
        );
    
    /**
     * Calculation of the RHS
     */
    void CalculateAndAddResidualVector(
        VectorType& rRightHandSideVector,
        const KinematicVariables& rThisKinematicVariables,
        const ProcessInfo& CurrentProcessInfo,
        const Vector& BodyForce,
        const Vector& StressVector,
        const double IntegrationWeight
        );
    
    /**
     * This function add the external force contribution
     */ 
    void CalculateAndAddExtForceContribution(
        const Vector& N,
        const ProcessInfo& CurrentProcessInfo,
        const Vector& BodyForce,
        VectorType& mResidualVector,
        const double IntegrationWeight
        );

    /**
     * This functions computes the integration weight to consider
     * @param ThisIntegrationMethod: The array containing the integration points
     * @param PointNumber: The id of the integration point considered
     * @param detJ: The determinant of the jacobian of the element
     */
    virtual double GetIntegrationWeight(
        const GeometryType::IntegrationPointsArrayType& ThisIntegrationMethod,
        const unsigned int PointNumber,
        const double detJ
        );
    
    ///@}
    ///@name Protected  Access
    ///@{

    ///@}
    ///@name Protected Inquiry
    ///@{

    ///@}
    ///@name Protected LifeCycle
    ///@{

private:
    ///@name Static Member Variables
    ///@{


    ///@}
    ///@name Member Variables
    ///@{

    ///@}
    ///@name Private Operators
    ///@{
    
    ///@}
    ///@name Private Operations
    ///@{

    ///@}
    ///@name Private  Access
    ///@{


    ///@}
    ///@name Private Inquiry
    ///@{

    ///@}
    ///@name Serialization
    ///@{

    friend class Serializer;

    void save( Serializer& rSerializer ) const override
    {
        KRATOS_SERIALIZE_SAVE_BASE_CLASS( rSerializer, Element );
    }

    void load( Serializer& rSerializer ) override
    {
        KRATOS_SERIALIZE_LOAD_BASE_CLASS( rSerializer, Element );
    }

}; // class BaseSolidElement.

///@}
///@name Type Definitions
///@{


///@}
///@name Input and output
///@{

} // namespace Kratos.

#endif // KRATOS_BASE_SOLID_ELEMENT_H_INCLUDED  defined <|MERGE_RESOLUTION|>--- conflicted
+++ resolved
@@ -61,10 +61,6 @@
         Matrix  B;
         double  detF;
         Matrix  F;
-<<<<<<< HEAD
-        double  detJ;
-=======
->>>>>>> fd5a890c
         double  detJ0;
         Matrix  J0;
         Matrix  InvJ0;
@@ -84,10 +80,6 @@
         {
             detF = 1.0;
             detJ0 = 1.0;
-<<<<<<< HEAD
-            detJ0 = 1.0;
-=======
->>>>>>> fd5a890c
             N = ZeroVector(NumberOfNodes);
             B = ZeroMatrix(StrainSize, Dimension * NumberOfNodes);
             F = IdentityMatrix(Dimension);
@@ -102,15 +94,9 @@
      */
     struct ConstitutiveVariables
     {
-<<<<<<< HEAD
-        Vector  StrainVector;
-        Vector  StressVector;
-        Matrix  D;
-=======
         Vector StrainVector;
         Vector StressVector;
         Matrix D;
->>>>>>> fd5a890c
         
         /**
          * The default constructor
@@ -499,10 +485,7 @@
      * @param rValues: The CL parameters
      * @param PointNumber: The integration point considered
      * @param IntegrationPoints: The list of integration points
-<<<<<<< HEAD
-=======
      * @param ThisStressMeasure: The stress measure considered
->>>>>>> fd5a890c
      * @param Displacements: The displacements vector
      */ 
     virtual void CalculateConstitutiveVariables(
@@ -511,19 +494,11 @@
         ConstitutiveLaw::Parameters& rValues,
         const unsigned int PointNumber,
         const GeometryType::IntegrationPointsArrayType& IntegrationPoints,
-<<<<<<< HEAD
-=======
         const ConstitutiveLaw::StressMeasure ThisStressMeasure,
->>>>>>> fd5a890c
         const Vector Displacements
         );
     
     /**
-<<<<<<< HEAD
-     * This functions calculate the derivatives in the reference frame
-     */ 
-    double CalculateDerivativesOnReference(
-=======
      * This methods gives us a matrix with the increment of displacement
      * @return DeltaDisplacement: The matrix containing the increment of displacements
      */
@@ -533,7 +508,6 @@
      * This functions calculate the derivatives in the reference frame
      */ 
     virtual double CalculateDerivativesOnReferenceConfiguration(
->>>>>>> fd5a890c
         Matrix& J0, 
         Matrix& InvJ0, 
         Matrix& DN_DX, 
