from __future__ import print_function, absolute_import, division
import KratosMultiphysics

import KratosMultiphysics.StructuralMechanicsApplication as StructuralMechanicsApplication
import KratosMultiphysics.KratosUnittest as KratosUnittest

import math

class TestConstitutiveLaw(KratosUnittest.TestCase):
    def setUp(self):
        pass

    @staticmethod
    def _create_geometry(model_part, dim):
        # Create new nodes
        node1 = model_part.CreateNewNode(1, 0.0, 0.0, 0.0)
        node2 = model_part.CreateNewNode(2, 1.0, 0.0, 0.0)
        node3 = model_part.CreateNewNode(3, 0.0, 1.0, 0.0)

        if (dim == 2):
            nnodes = 3

            # Allocate a geometry
            geom = KratosMultiphysics.Triangle2D3(node1,node2,node3)
        elif (dim == 3):
            nnodes = 4
            node4 = model_part.CreateNewNode(4, 0.0, 0.0, 1.0)

            # Allocate a geometry
            geom = KratosMultiphysics.Tetrahedra3D4(node1,node2,node3,node4)
        else:
            raise Exception("Error: bad dimension value: ", dim)
        return [geom, nnodes]

    def _set_cl_parameters(self, cl_options, F, detF, strain_vector, stress_vector, constitutive_matrix, N, DN_DX, model_part, properties, geom):
        # Setting the parameters - note that a constitutive law may not need them all!
        cl_params = KratosMultiphysics.ConstitutiveLawParameters()
        cl_params.SetOptions(cl_options)
        cl_params.SetDeformationGradientF(F)
        cl_params.SetDeterminantF(detF)
        cl_params.SetStrainVector(strain_vector)
        cl_params.SetStressVector(stress_vector)
        cl_params.SetConstitutiveMatrix(constitutive_matrix)
        cl_params.SetShapeFunctionsValues(N)
        cl_params.SetShapeFunctionsDerivatives(DN_DX)
        cl_params.SetProcessInfo(model_part.ProcessInfo)
        cl_params.SetMaterialProperties(properties)
        cl_params.SetElementGeometry(geom)

        ## Do all sort of checks
        cl_params.CheckAllParameters() # Can not use this until the geometry is correctly exported to python
        cl_params.CheckMechanicalVariables()
        cl_params.CheckShapeFunctions()
        return cl_params

    def _cl_check(self, cl, properties, geom, model_part, dim):
        cl.Check(properties, geom, model_part.ProcessInfo)

        if(cl.WorkingSpaceDimension() != dim):
            raise Exception("Mismatch between the WorkingSpaceDimension of the Constitutive Law and the dimension of the space in which the test is performed")

    def _set_cl_options(self, dict_options):
        cl_options = KratosMultiphysics.Flags()
        if ("USE_ELEMENT_PROVIDED_STRAIN" in dict_options):
            cl_options.Set(KratosMultiphysics.ConstitutiveLaw.USE_ELEMENT_PROVIDED_STRAIN, dict_options["USE_ELEMENT_PROVIDED_STRAIN"])
        if ("COMPUTE_STRESS" in dict_options):
            cl_options.Set(KratosMultiphysics.ConstitutiveLaw.COMPUTE_STRESS, dict_options["COMPUTE_STRESS"])
        if ("COMPUTE_CONSTITUTIVE_TENSOR" in dict_options):
            cl_options.Set(KratosMultiphysics.ConstitutiveLaw.COMPUTE_CONSTITUTIVE_TENSOR, dict_options["COMPUTE_CONSTITUTIVE_TENSOR"])
        if ("COMPUTE_STRAIN_ENERGY" in dict_options):
            cl_options.Set(KratosMultiphysics.ConstitutiveLaw.COMPUTE_STRAIN_ENERGY, dict_options["COMPUTE_STRAIN_ENERGY"])
        if ("ISOCHORIC_TENSOR_ONLY" in dict_options):
            cl_options.Set(KratosMultiphysics.ConstitutiveLaw.ISOCHORIC_TENSOR_ONLY, dict_options["ISOCHORIC_TENSOR_ONLY"])
        if ("VOLUMETRIC_TENSOR_ONLY" in dict_options):
            cl_options.Set(KratosMultiphysics.ConstitutiveLaw.VOLUMETRIC_TENSOR_ONLY, dict_options["VOLUMETRIC_TENSOR_ONLY"])
        if ("FINALIZE_MATERIAL_RESPONSE" in dict_options):
            cl_options.Set(KratosMultiphysics.ConstitutiveLaw.FINALIZE_MATERIAL_RESPONSE, dict_options["FINALIZE_MATERIAL_RESPONSE"])

        # From here below it should be an otput not an input
        if ("FINITE_STRAINS" in dict_options):
            cl_options.Set(KratosMultiphysics.ConstitutiveLaw.FINITE_STRAINS, dict_options["FINITE_STRAINS"])
        if ("INFINITESIMAL_STRAINS" in dict_options):
            cl_options.Set(KratosMultiphysics.ConstitutiveLaw.INFINITESIMAL_STRAINS, dict_options["INFINITESIMAL_STRAINS"])
        if ("PLANE_STRAIN_LAW" in dict_options):
            cl_options.Set(KratosMultiphysics.ConstitutiveLaw.PLANE_STRAIN_LAW, dict_options["PLANE_STRAIN_LAW"])
        if ("PLANE_STRESS_LAW" in dict_options):
            cl_options.Set(KratosMultiphysics.ConstitutiveLaw.PLANE_STRESS_LAW, dict_options["PLANE_STRESS_LAW"])
        if ("AXISYMMETRIC_LAW" in dict_options):
            cl_options.Set(KratosMultiphysics.ConstitutiveLaw.AXISYMMETRIC_LAW, dict_options["AXISYMMETRIC_LAW"])
        if ("U_P_LAW" in dict_options):
            cl_options.Set(KratosMultiphysics.ConstitutiveLaw.U_P_LAW, dict_options["U_P_LAW"])
        if ("ISOTROPIC" in dict_options):
            cl_options.Set(KratosMultiphysics.ConstitutiveLaw.ISOTROPIC, dict_options["ISOTROPIC"])
        if ("ANISOTROPIC" in dict_options):
            cl_options.Set(KratosMultiphysics.ConstitutiveLaw.ANISOTROPIC, dict_options["ANISOTROPIC"])
        return cl_options

    def _print_cl_output(self, cl, cl_params, properties, geom, N, model_part):
        print("The Material Response PK2")
        cl.CalculateMaterialResponsePK2(cl_params)
        print("Stress = ", cl_params.GetStressVector())
        print("Strain = ", cl_params.GetStrainVector())
        print("C      = ", cl_params.GetConstitutiveMatrix())

        cl.FinalizeMaterialResponsePK2(cl_params)
        cl.FinalizeSolutionStep(properties, geom, N, model_part.ProcessInfo)

        print("\nThe Material Response Kirchhoff")
        cl.CalculateMaterialResponseKirchhoff(cl_params)
        print("Stress = ", cl_params.GetStressVector())
        print("Strain = ", cl_params.GetStrainVector())
        print("C      = ", cl_params.GetConstitutiveMatrix())

        cl.FinalizeMaterialResponseKirchhoff(cl_params)
        cl.FinalizeSolutionStep(properties, geom, N, model_part.ProcessInfo)

        print("\nThe Material Response Cauchy")
        cl.CalculateMaterialResponseCauchy(cl_params)
        print("Stress = ", cl_params.GetStressVector())
        print("Strain = ", cl_params.GetStrainVector())
        print("C      = ", cl_params.GetConstitutiveMatrix())

        cl.FinalizeMaterialResponseCauchy(cl_params)
        cl.FinalizeSolutionStep(properties, geom, N, model_part.ProcessInfo)

    def _generic_constitutive_law_test(self, model_part, deformation_test):
        # Define geometry
        [geom, nnodes] = self._create_geometry(model_part, deformation_test.cl.dim)

        N = KratosMultiphysics.Vector(nnodes)
        DN_DX = KratosMultiphysics.Matrix(nnodes, deformation_test.cl.dim)

        # Material properties
        properties = deformation_test.cl.create_properties(model_part)

        # Construct a constitutive law
        cl = deformation_test.cl.create_constitutive_Law()
        self._cl_check(cl, properties, geom, model_part, deformation_test.cl.dim)

        # Set the parameters to be employed
        dict_options = {'USE_ELEMENT_PROVIDED_STRAIN': False,
                        'COMPUTE_STRESS': True,
                        'COMPUTE_CONSTITUTIVE_TENSOR': True,
                        'FINITE_STRAINS': True,
                        'ISOTROPIC': True,
                        }
        cl_options = self._set_cl_options(dict_options)

        # Define deformation gradient
        F = deformation_test.get_init_deformation_gradientF()
        detF = 1.0

        stress_vector = KratosMultiphysics.Vector(cl.GetStrainSize())
        strain_vector = KratosMultiphysics.Vector(cl.GetStrainSize())
        constitutive_matrix = KratosMultiphysics.Matrix(cl.GetStrainSize(),cl.GetStrainSize())

        # Setting the parameters - note that a constitutive law may not need them all!
        cl_params = self._set_cl_parameters(cl_options, F, detF, strain_vector, stress_vector, constitutive_matrix, N, DN_DX, model_part, properties, geom)
        cl.InitializeMaterial(properties, geom, N)

        # Check the results
        deformation_test.initialize_reference_stress(cl.GetStrainSize())

        for i in range(deformation_test.nr_timesteps):
            deformation_test.set_deformation(cl_params, i)

            # Chauchy
            cl.CalculateMaterialResponseCauchy(cl_params)
            cl.FinalizeMaterialResponseCauchy(cl_params)
            cl.FinalizeSolutionStep(properties, geom, N, model_part.ProcessInfo)
            reference_stress = deformation_test.get_reference_stress(i)

            stress = cl_params.GetStressVector()

            tolerance = 1.0e-4
            for j in range(cl.GetStrainSize()):
                if (abs(stress[j]) > tolerance):
                    self.assertAlmostEqual((reference_stress[j] - stress[j])/stress[j], 0.0, msg=("Error checking solution " + str(stress[j]) + " different from " + str(reference_stress[j]) + " with tolerance of " + str(tolerance)), delta=tolerance)

    def test_Uniaxial_KirchhoffSaintVenant_3D(self):
        current_model = KratosMultiphysics.Model()
        model_part = current_model.CreateModelPart("test")

        deformation_test = UniaxialKirchhoffSaintVenant3D(0.05)

        self._generic_constitutive_law_test(model_part, deformation_test)

    def test_Shear_KirchhoffSaintVenant_3D(self):
        current_model = KratosMultiphysics.Model()
        model_part = current_model.CreateModelPart("test")
        deformation_test = SimpleShearKirchhoffSaintVenant3D(0.02)

        self._generic_constitutive_law_test(model_part, deformation_test)

    def test_Shear_Plus_Strech_KirchhoffSaintVenant_3D(self):
        current_model = KratosMultiphysics.Model()
        model_part = current_model.CreateModelPart("test")
        deformation_test = ShearPlusStrechKirchhoffSaintVenant3D()

        self._generic_constitutive_law_test(model_part, deformation_test)

    def test_Uniaxial_HyperElastic_3D(self):
        current_model = KratosMultiphysics.Model()
        model_part = current_model.CreateModelPart("test")
        deformation_test = UniaxialHyperElastic3D(0.2)

        self._generic_constitutive_law_test(model_part, deformation_test)

    def test_Shear_HyperElastic_3D(self):
        current_model = KratosMultiphysics.Model()
        model_part = current_model.CreateModelPart("test")
        deformation_test = SimpleShearHyperElastic3D(0.2)

        self._generic_constitutive_law_test(model_part, deformation_test)

    def test_Shear_Plus_Strech_HyperElastic_3D(self):
        current_model = KratosMultiphysics.Model()
        model_part = current_model.CreateModelPart("test")
        deformation_test = ShearPlusStrechHyperElastic3D()

        self._generic_constitutive_law_test(model_part, deformation_test)

    def test_Uniaxial_Linear_Elastic_3D(self):
        current_model = KratosMultiphysics.Model()
        model_part = current_model.CreateModelPart("test")
        deformation_test = UniaxialLinearElastic3D(0.2)

        self._generic_constitutive_law_test(model_part, deformation_test)

    def test_Shear_Linear_Elastic_3D(self):
        current_model = KratosMultiphysics.Model()
        model_part = current_model.CreateModelPart("test")
        deformation_test = SimpleShearLinearElastic3D(0.2)

        self._generic_constitutive_law_test(model_part, deformation_test)

    def test_Shear_Plus_Strech_Linear_Elastic_3D(self):
        current_model = KratosMultiphysics.Model()
        model_part = current_model.CreateModelPart("test")
        deformation_test = ShearPlusStrechLinearElastic3D()

        self._generic_constitutive_law_test(model_part, deformation_test)

    def test_Uniaxial_Linear_Elastic_Plane_Stress_2D(self):
        current_model = KratosMultiphysics.Model()
        model_part = current_model.CreateModelPart("test")
        deformation_test = UniaxialLinearElasticPlaneStress2D(0.2)

        self._generic_constitutive_law_test(model_part, deformation_test)

    def test_Shear_Linear_Elastic_Plane_Stress_2D(self):
        current_model = KratosMultiphysics.Model()
        model_part = current_model.CreateModelPart("test")
        deformation_test = SimpleShearLinearElasticPlaneStress2D(0.2)

        self._generic_constitutive_law_test(model_part, deformation_test)

    def test_Uniaxial_Linear_Elastic_Plane_Stress_Uncoupled_Shear_2D(self):
        current_model = KratosMultiphysics.Model()
        model_part = current_model.CreateModelPart("test")
        deformation_test = UniaxialElasticPlaneStressUncoupledShear2D(0.2)

        self._generic_constitutive_law_test(model_part, deformation_test)

    def test_Shear_Linear_Elastic_Plane_Stress_Uncoupled_Shear_2D(self):
        current_model = KratosMultiphysics.Model()
        model_part = current_model.CreateModelPart("test")
        deformation_test = SimpleShearElasticPlaneStressUncoupledShear2D(0.2)

        self._generic_constitutive_law_test(model_part, deformation_test)

    def test_J2_Plasticity_3D(self):
        current_model = KratosMultiphysics.Model()
        model_part = current_model.CreateModelPart("test")
        deformation_test = DeformationSmallStrainJ2Plasticity3D()

        self._generic_constitutive_law_test(model_part, deformation_test)

    def test_J2_Plasticity_Plane_Strain_2D(self):
        current_model = KratosMultiphysics.Model()
        model_part = current_model.CreateModelPart("test")
        deformation_test = DeformationSmallStrainJ2PlasticityPlaneStrain2D()

        self._generic_constitutive_law_test(model_part, deformation_test)

    def test_Isotropic_Damage_3D(self):
        current_model = KratosMultiphysics.Model()
        model_part = current_model.CreateModelPart("test")
        deformation_test = DeformationSmallStrainIsotropicDamage3D()

        self._generic_constitutive_law_test(model_part, deformation_test)

    def test_Isotropic_Damage_Traction_Only_3D(self):
        current_model = KratosMultiphysics.Model()
        model_part = current_model.CreateModelPart("test")
        deformation_test = DeformationLinearIsotropicDamageTractionOnly3D()

        self._generic_constitutive_law_test(model_part, deformation_test)

    def test_Isotropic_Damage_Plane_Strain_2D(self):
        # Define a model
        current_model = KratosMultiphysics.Model()
        model_part = current_model.CreateModelPart("test")

        deformation_test = DeformationSmallStrainIsotropicDamagePlaneStrain2D()

        self._generic_constitutive_law_test(model_part, deformation_test)

    def test_Small_Strain_Isotropic_Plasticity_3D(self):
        # Define a model
        current_model = KratosMultiphysics.Model()
        model_part = current_model.CreateModelPart("test")

        deformation_test = DeformationSmallStrainIsotropicPlasticity3D()

        self._generic_constitutive_law_test(model_part, deformation_test)

class Deformation():
    def __init__(self):
        self.nr_timesteps = 100

    def get_init_deformation_gradientF(self):
        self.F = KratosMultiphysics.Matrix(self.cl.dim,self.cl.dim)
        for i in range(self.cl.dim):
            for j in range(self.cl.dim):
                if(i==j):
                    self.F[i,j] = 1.0
                else:
                    self.F[i,j] = 0.0
        return self.F

    def initialize_reference_stress(self, strain_size):
        self.reference_stress = KratosMultiphysics.Vector(strain_size)
        for i in range(strain_size):
            self.reference_stress[i] = 0.0

    def set_deformation(self, cl_params, i):
        F = self.get_deformation_gradientF(i)
        detF = self.get_determinantF(i)
        cl_params.SetDeformationGradientF(F)
        cl_params.SetDeterminantF(detF)

class UniaxialDeformation(Deformation):
    def __init__(self, deltaDef):
        Deformation.__init__(self)
        self.deltaDef = deltaDef

    def get_deformation_gradientF(self, i):
        self.F[0,0] = 1.0 + self.deltaDef * i
        return self.F

    def get_determinantF(self, i):
        return 1.0 + self.deltaDef * i

class UniaxialKirchhoffSaintVenant3D(UniaxialDeformation):
    def __init__(self, deltaDef):
        UniaxialDeformation.__init__(self, deltaDef)
        self.cl = KirchhoffSaintVenant3D()

    def get_reference_stress(self, i):
        lame_lambda = (self.cl.young_modulus * self.cl.poisson_ratio) / ((1.0 + self.cl.poisson_ratio) * (1.0 - 2.0 * self.cl.poisson_ratio))
        lame_mu = self.cl.young_modulus / (2.0 * (1.0 + self.cl.poisson_ratio))
        detF = self.get_determinantF(i)

        self.reference_stress[0] =( (lame_lambda * 0.5 + lame_mu) * (detF ** 2.0 - 1.0)*(detF ** 2.0) ) / detF
        self.reference_stress[1] = 0.5*lame_lambda*(detF ** 2.0 - 1.0) / detF
        self.reference_stress[2] = self.reference_stress[1]
        return self.reference_stress

class UniaxialHyperElastic3D(UniaxialDeformation):
    def __init__(self, deltaDef):
        UniaxialDeformation.__init__(self, deltaDef)
        self.cl = HyperElastic3D()

    def get_reference_stress(self, i):
        lame_lambda = (self.cl.young_modulus * self.cl.poisson_ratio) / ((1.0 + self.cl.poisson_ratio) * (1.0 - 2.0 * self.cl.poisson_ratio))
        lame_mu = self.cl.young_modulus / (2.0 * (1.0 + self.cl.poisson_ratio))
        detF = self.get_determinantF(i)

        self.reference_stress[0] = (lame_lambda * math.log(detF) + lame_mu * (detF ** 2.0 - 1.0)) / detF
        self.reference_stress[1] = (lame_lambda * math.log(detF)) / detF
        self.reference_stress[2] = self.reference_stress[1]
        return self.reference_stress

class UniaxialLinearElastic3D(UniaxialDeformation):
    def __init__(self, deltaDef):
        UniaxialDeformation.__init__(self, deltaDef)
        self.cl = LinearElastic3D()

    def get_reference_stress(self, i):
        c0 = self.cl.young_modulus / ((1.0 + self.cl.poisson_ratio) * (1.0 - 2.0 * self.cl.poisson_ratio))
        F00 = self.get_deformation_gradientF(i)[0,0]

        self.reference_stress[0] = c0 * (1.0 - self.cl.poisson_ratio) * (F00**2.0-1.0)/2.0
        self.reference_stress[1] = c0 * self.cl.poisson_ratio * (F00**2.0-1.0)/2.0
        self.reference_stress[2] = self.reference_stress[1]
        return self.reference_stress

class UniaxialLinearElasticPlaneStress2D(UniaxialDeformation):
    def __init__(self, deltaDef):
        UniaxialDeformation.__init__(self, deltaDef)
        self.cl = LinearElasticPlaneStress2D()

    def get_reference_stress(self, i):
        c0 = self.cl.young_modulus / (1.0 - self.cl.poisson_ratio**2)
        F00 = self.get_deformation_gradientF(i)[0,0]

        self.reference_stress[0] = c0 * (F00**2.0-1.0)/2.0
        self.reference_stress[1] = c0 * self.cl.poisson_ratio * (F00**2.0-1.0)/2.0
        return self.reference_stress

class UniaxialElasticPlaneStressUncoupledShear2D(UniaxialLinearElasticPlaneStress2D):
    def __init__(self, deltaDef):
        UniaxialLinearElasticPlaneStress2D.__init__(self, deltaDef)
        self.cl = ElasticPlaneStressUncoupledShear2D()

class SimpleShearDeformation(Deformation):
    def __init__(self, deltaDef):
        Deformation.__init__(self)
        self.deltaDef = deltaDef

    def get_deformation_gradientF(self, i):
        self.F[0,1] = self.deltaDef * i
        return self.F

    def get_determinantF(self, i):
        return 1.0

class SimpleShearKirchhoffSaintVenant3D(SimpleShearDeformation):
    def __init__(self, deltaDef):
        SimpleShearDeformation.__init__(self, deltaDef)
        self.cl = KirchhoffSaintVenant3D()

    def get_reference_stress(self, i):
        lame_lambda = (self.cl.young_modulus * self.cl.poisson_ratio) / ((1.0 + self.cl.poisson_ratio) * (1.0 - 2.0 * self.cl.poisson_ratio))
        lame_mu = self.cl.young_modulus / (2.0 * (1.0 + self.cl.poisson_ratio))
        F01 = self.get_deformation_gradientF(i)[0,1]

        self.reference_stress[0] = (0.5*lame_lambda + 2*lame_mu) * (F01)**2.0 + (0.5*lame_lambda + lame_mu) * (F01)**4.0
        self.reference_stress[1] = (0.5*lame_lambda + lame_mu) * (F01)**2.0
        self.reference_stress[2] = 0.5*lame_lambda  * (F01)**2.0
        self.reference_stress[3] = lame_mu * (F01) + (0.5*lame_lambda + lame_mu) * (F01)**3.0
        return self.reference_stress

class SimpleShearHyperElastic3D(SimpleShearDeformation):
    def __init__(self, deltaDef):
        SimpleShearDeformation.__init__(self, deltaDef)
        self.cl = HyperElastic3D()

    def get_reference_stress(self, i):
        lame_mu = self.cl.young_modulus / (2.0 * (1.0 + self.cl.poisson_ratio))

        self.reference_stress[0] = lame_mu * (self.deltaDef * i)**2.0
        self.reference_stress[3] = lame_mu * (self.deltaDef * i)
        return self.reference_stress

class SimpleShearLinearElastic3D(SimpleShearDeformation):
    def __init__(self, deltaDef):
        SimpleShearDeformation.__init__(self, deltaDef)
        self.cl = LinearElastic3D()

    def get_reference_stress(self, i):
        c0 = self.cl.young_modulus / ((1.0 + self.cl.poisson_ratio) * (1.0 - 2.0 * self.cl.poisson_ratio))
        F01 = self.get_deformation_gradientF(i)[0,1]

        self.reference_stress[0] = c0 * self.cl.poisson_ratio * (F01**2.0)/2.0
        self.reference_stress[1] = c0 * (1.0 - self.cl.poisson_ratio) * (F01**2.0)/2.0
        self.reference_stress[2] = self.reference_stress[0]
        self.reference_stress[3] = self.cl.young_modulus / ((1.0 + self.cl.poisson_ratio) * 2.0) * F01
        return self.reference_stress

class SimpleShearLinearElasticPlaneStress2D(SimpleShearDeformation):
    def __init__(self, deltaDef):
        SimpleShearDeformation.__init__(self, deltaDef)
        self.cl = LinearElasticPlaneStress2D()

    def get_reference_stress(self, i):
        c0 = self.cl.young_modulus / (1.0 - self.cl.poisson_ratio**2)
        F01 = self.get_deformation_gradientF(i)[0,1]

        self.reference_stress[0] = c0 * self.cl.poisson_ratio * (F01**2.0)/2.0
        self.reference_stress[1] = c0 * (F01**2.0)/2.0
        self.reference_stress[2] = self.cl.young_modulus / ((1.0 + self.cl.poisson_ratio) * 2.0) * F01
        return self.reference_stress

class SimpleShearElasticPlaneStressUncoupledShear2D(SimpleShearDeformation):
    def __init__(self, deltaDef):
        SimpleShearDeformation.__init__(self, deltaDef)
        self.cl = ElasticPlaneStressUncoupledShear2D()

    def get_reference_stress(self, i):
        c0 = self.cl.young_modulus / (1.0 - self.cl.poisson_ratio**2)
        F01 = self.get_deformation_gradientF(i)[0,1]
        absGamma12 = abs(F01)

        self.reference_stress[0] = c0 * self.cl.poisson_ratio * (F01**2.0)/2.0
        self.reference_stress[1] = c0 * (F01**2.0)/2.0
        self.reference_stress[2] = (self.cl.shear_modulus + self.cl.shear_modulus_gamma12 * absGamma12 + self.cl.shear_modulus_gamma12_2 * absGamma12**2 + self.cl.shear_modulus_gamma12_3 * absGamma12**3 + self.cl.shear_modulus_gamma12_4 * absGamma12**4)* F01
        return self.reference_stress

class ShearPlusStrechDeformation(Deformation):
    def __init__(self):
        Deformation.__init__(self)
        self.x1beta = 1.0
        self.x2beta = 1.0
        self.x3beta = math.pi/200

    def get_deformation_gradientF(self, i):
        self.F[0,0] =  math.cos(self.x3beta * i)
        self.F[0,1] = -math.sin(self.x3beta * i)
        self.F[1,0] =  math.sin(self.x3beta * i)
        self.F[1,1] =  math.cos(self.x3beta * i)
        self.F[0,2] =  - self.x1beta * math.sin(self.x3beta * i) - self.x2beta * math.cos(self.x3beta * i)
        self.F[1,2] =    self.x1beta * math.cos(self.x3beta * i) - self.x2beta * math.sin(self.x3beta * i)
        return self.F

    def get_determinantF(self, i):
        return 1.0

class ShearPlusStrechKirchhoffSaintVenant3D(ShearPlusStrechDeformation):
    def __init__(self):
        ShearPlusStrechDeformation.__init__(self)
        self.cl = KirchhoffSaintVenant3D()

    def get_reference_stress(self, i):
        lame_lambda = (self.cl.young_modulus * self.cl.poisson_ratio) / ((1.0 + self.cl.poisson_ratio) * (1.0 - 2.0 * self.cl.poisson_ratio))
        lame_mu = self.cl.young_modulus / (2.0 * (1.0 + self.cl.poisson_ratio))
        x1beta = self.x1beta
        x2beta = self.x2beta
        x3beta = self.x3beta

        self.reference_stress[0]= math.cos(x3beta * i)*(x2beta*lame_mu*(x2beta*math.cos(x3beta * i) + x1beta*math.sin(x3beta * i)) + (lame_lambda*math.cos(x3beta * i)*(x1beta**2 + x2beta**2))/2) + (x2beta*math.cos(x3beta * i) + x1beta*math.sin(x3beta * i))*((lame_lambda/2 + lame_mu)*(x1beta**2 + x2beta**2)*(x2beta*math.cos(x3beta * i) + x1beta*math.sin(x3beta * i)) + x2beta*lame_mu*math.cos(x3beta * i) + x1beta*lame_mu*math.sin(x3beta * i)) + math.sin(x3beta * i)*((lame_lambda*math.sin(x3beta * i)*(x1beta**2 + x2beta**2))/2 + x1beta*lame_mu*(x2beta*math.cos(x3beta * i) + x1beta*math.sin(x3beta * i)))
        self.reference_stress[1]= math.cos(x3beta * i)*(x1beta*lame_mu*(x1beta*math.cos(x3beta * i) - x2beta*math.sin(x3beta * i)) + (lame_lambda*math.cos(x3beta * i)*(x1beta**2 + x2beta**2))/2) + (x1beta*math.cos(x3beta * i) - x2beta*math.sin(x3beta * i))*((lame_lambda/2 + lame_mu)*(x1beta**2 + x2beta**2)*(x1beta*math.cos(x3beta * i) - x2beta*math.sin(x3beta * i)) + x1beta*lame_mu*math.cos(x3beta * i) - x2beta*lame_mu*math.sin(x3beta * i)) + math.sin(x3beta * i)*((lame_lambda*math.sin(x3beta * i)*(x1beta**2 + x2beta**2))/2 - x2beta*lame_mu*(x1beta*math.cos(x3beta * i) - x2beta*math.sin(x3beta * i)))
        self.reference_stress[2]=(lame_lambda/2 + lame_mu)*(x1beta**2 + x2beta**2)
        self.reference_stress[3]= math.sin(x3beta * i)*(x2beta*lame_mu*(x2beta*math.cos(x3beta * i) + x1beta*math.sin(x3beta * i)) + (lame_lambda*math.cos(x3beta * i)*(x1beta**2 + x2beta**2))/2) - math.cos(x3beta * i)*((lame_lambda*math.sin(x3beta * i)*(x1beta**2 + x2beta**2))/2 + x1beta*lame_mu*(x2beta*math.cos(x3beta * i) + x1beta*math.sin(x3beta * i))) - (x1beta*math.cos(x3beta * i) - x2beta*math.sin(x3beta * i))*((lame_lambda/2 + lame_mu)*(x1beta**2 + x2beta**2)*(x2beta*math.cos(x3beta * i) + x1beta*math.sin(x3beta * i)) + x2beta*lame_mu*math.cos(x3beta * i) + x1beta*lame_mu*math.sin(x3beta * i))
        self.reference_stress[4]=(lame_lambda/2 + lame_mu)*(x1beta**2 + x2beta**2)*(x1beta*math.cos(x3beta * i) - x2beta*math.sin(x3beta * i)) + x1beta*lame_mu*math.cos(x3beta * i) - x2beta*lame_mu*math.sin(x3beta * i)
        self.reference_stress[5]=- (lame_lambda/2 + lame_mu)*(x1beta**2 + x2beta**2)*(x2beta*math.cos(x3beta * i) + x1beta*math.sin(x3beta * i)) - x2beta*lame_mu*math.cos(x3beta * i) - x1beta*lame_mu*math.sin(x3beta * i)
        return self.reference_stress

class ShearPlusStrechHyperElastic3D(ShearPlusStrechDeformation):
    def __init__(self):
        ShearPlusStrechDeformation.__init__(self)
        self.cl = HyperElastic3D()

    def get_reference_stress(self, i):
        lame_mu = self.cl.young_modulus / (2.0 * (1.0 + self.cl.poisson_ratio))
        x1beta = self.x1beta
        x2beta = self.x2beta
        x3beta = self.x3beta

        self.reference_stress[0] = (x2beta * math.cos(i * x3beta) + x1beta * math.sin(i * x3beta))**2.0
        self.reference_stress[1] = (x1beta * math.cos(i * x3beta) - x2beta * math.sin(i * x3beta))**2.0
        self.reference_stress[3] = (x2beta * math.cos(i * x3beta) + x1beta * math.sin(i * x3beta)) * (- x1beta * math.cos(i * x3beta) + x2beta * math.sin(i * x3beta))
        self.reference_stress[4] = x1beta * math.cos(i * x3beta) - x2beta * math.sin(i * x3beta)
        self.reference_stress[5] = - x2beta * math.cos(i * x3beta) - x1beta * math.sin(i * x3beta)
        self.reference_stress *= lame_mu
        return self.reference_stress

class ShearPlusStrechLinearElastic3D(ShearPlusStrechDeformation):
    def __init__(self):
        ShearPlusStrechDeformation.__init__(self)
        self.cl = LinearElastic3D()

    def get_reference_stress(self, i):
        c0 = self.cl.young_modulus / ((1.0 + self.cl.poisson_ratio) * (1.0 - 2.0 * self.cl.poisson_ratio))
        c1 = self.cl.young_modulus / (2.0 * (1.0 + self.cl.poisson_ratio))
        x1beta = self.x1beta
        x2beta = self.x2beta

        self.reference_stress[0] = c0 * self.cl.poisson_ratio * (x1beta**2.0 + x2beta**2.0) / 2.0
        self.reference_stress[1] = self.reference_stress[0]
        self.reference_stress[2] = c0 * (1.0 - self.cl.poisson_ratio) * (x1beta**2.0 + x2beta**2.0) / 2.0
        self.reference_stress[4] = x2beta * c1
        self.reference_stress[5] = -c1 * x1beta
        return self.reference_stress

class DeformationSmallStrainJ2Plasticity(Deformation):
    def __init__(self):
        Deformation.__init__(self)
        self.nr_timesteps = 10

    def set_deformation(self, cl_params, i):
        self.strain = (i+1)/ self.nr_timesteps * self.initial_strain
        cl_params.SetStrainVector(self.strain)

class DeformationSmallStrainJ2Plasticity3D(DeformationSmallStrainJ2Plasticity):
    def __init__(self):
        DeformationSmallStrainJ2Plasticity.__init__(self)
        self.cl = SmallStrainJ2Plasticity3D()

    def initialize_reference_stress(self, strain_size):
        self.initial_strain = KratosMultiphysics.Vector(strain_size)
        self.initial_strain[0] = 0.001
        self.initial_strain[1] = 0.001
        self.initial_strain[2] = 0.0
        self.initial_strain[3] = 0.001
        self.initial_strain[4] = 0.0
        self.initial_strain[5] = 0.001

        r_stress = []
        for i in range(self.nr_timesteps):
            r_stress.append(KratosMultiphysics.Vector(strain_size))
        r_stress[0][0] = 4.03846; r_stress[0][1] = 4.03846; r_stress[0][2] = 2.42308; r_stress[0][3] = 0.80769; r_stress[0][4] = 0.0; r_stress[0][5] = 0.80769
        r_stress[1][0] = 8.07692; r_stress[1][1] = 8.07692; r_stress[1][2] = 4.84615; r_stress[1][3] = 1.61538; r_stress[1][4] = 0.0; r_stress[1][5] = 1.61538
        r_stress[2][0] = 11.6595; r_stress[2][1] = 11.6595; r_stress[2][2] = 8.18099; r_stress[2][3] = 1.73926; r_stress[2][4] = 0.0; r_stress[2][5] = 1.73926
        r_stress[3][0] = 15.1595; r_stress[3][1] = 15.1595; r_stress[3][2] = 11.681 ; r_stress[3][3] = 1.73926; r_stress[3][4] = 0.0; r_stress[3][5] = 1.73926
        r_stress[4][0] = 18.6595; r_stress[4][1] = 18.6595; r_stress[4][2] = 15.181 ; r_stress[4][3] = 1.73926; r_stress[4][4] = 0.0; r_stress[4][5] = 1.73926
        r_stress[5][0] = 22.1595; r_stress[5][1] = 22.1595; r_stress[5][2] = 18.681 ; r_stress[5][3] = 1.73927; r_stress[5][4] = 0.0; r_stress[5][5] = 1.73927
        r_stress[6][0] = 25.6595; r_stress[6][1] = 25.6595; r_stress[6][2] = 22.181 ; r_stress[6][3] = 1.73927; r_stress[6][4] = 0.0; r_stress[6][5] = 1.73927
        r_stress[7][0] = 29.1595; r_stress[7][1] = 29.1595; r_stress[7][2] = 25.681 ; r_stress[7][3] = 1.73928; r_stress[7][4] = 0.0; r_stress[7][5] = 1.73928
        r_stress[8][0] = 32.6595; r_stress[8][1] = 32.6595; r_stress[8][2] = 29.181 ; r_stress[8][3] = 1.73928; r_stress[8][4] = 0.0; r_stress[8][5] = 1.73928
        r_stress[9][0] = 36.1595; r_stress[9][1] = 36.1595; r_stress[9][2] = 32.681; r_stress[9][3] = 1.73929; r_stress[9][4] = 0.0; r_stress[9][5] = 1.73929
        self.reference_stress = r_stress

    def get_reference_stress(self, i):
        return self.reference_stress[i]

class DeformationSmallStrainJ2PlasticityPlaneStrain2D(DeformationSmallStrainJ2Plasticity):
    def __init__(self):
        DeformationSmallStrainJ2Plasticity.__init__(self)
        self.cl = SmallStrainJ2PlasticityPlaneStrain2D()

    def initialize_reference_stress(self, strain_size):
        self.initial_strain = KratosMultiphysics.Vector(strain_size)
        self.initial_strain[0] = 0.001
        self.initial_strain[1] = 0.001
        self.initial_strain[2] = 0.0
        self.initial_strain[3] = 0.001

        r_stress = []
        for i in range(self.nr_timesteps):
            r_stress.append(KratosMultiphysics.Vector(strain_size))
        r_stress[0][0] = 4.03846; r_stress[0][1] = 4.03846; r_stress[0][2] = 2.42308; r_stress[0][3] = 0.807692;
        r_stress[1][0] = 8.07692; r_stress[1][1] = 8.07692; r_stress[1][2] = 4.84615; r_stress[1][3] = 1.61538;
        r_stress[2][0] = 11.8859; r_stress[2][1] = 11.8859; r_stress[2][2] = 7.72826; r_stress[2][3] = 2.07881;
        r_stress[3][0] = 15.3859; r_stress[3][1] = 15.3859; r_stress[3][2] = 11.2283; r_stress[3][3] = 2.07881;
        r_stress[4][0] = 18.8859; r_stress[4][1] = 18.8859; r_stress[4][2] = 14.7282; r_stress[4][3] = 2.07882;
        r_stress[5][0] = 22.3859; r_stress[5][1] = 22.3859; r_stress[5][2] = 18.2282; r_stress[5][3] = 2.07882;
        r_stress[6][0] = 25.8859; r_stress[6][1] = 25.8859; r_stress[6][2] = 21.7282; r_stress[6][3] = 2.07882;
        r_stress[7][0] = 29.3859; r_stress[7][1] = 29.3859; r_stress[7][2] = 25.2282; r_stress[7][3] = 2.07883;
        r_stress[8][0] = 32.8859; r_stress[8][1] = 32.8859; r_stress[8][2] = 28.7282; r_stress[8][3] = 2.07883;
        r_stress[9][0] = 36.3859; r_stress[9][1] = 36.3859; r_stress[9][2] = 32.2282; r_stress[9][3] = 2.07884;
        self.reference_stress = r_stress

    def get_reference_stress(self, i):
        return self.reference_stress[i]

class DeformationSmallStrainIsotropicDamage(Deformation):
    def __init__(self):
        Deformation.__init__(self)
        self.nr_timesteps = 10

    def set_deformation(self, cl_params, i):
        self.strain = (i+1)/ self.nr_timesteps * self.initial_strain
        cl_params.SetStrainVector(self.strain)

class DeformationSmallStrainIsotropicDamage3D(DeformationSmallStrainIsotropicDamage):
    def __init__(self):
        DeformationSmallStrainIsotropicDamage.__init__(self)
        self.cl = SmallStrainIsotropicDamage3D()

    def initialize_reference_stress(self, strain_size):
        self.initial_strain = KratosMultiphysics.Vector(strain_size)
        self.initial_strain[0] = 0.001
        self.initial_strain[1] = 0.001
        self.initial_strain[2] = 0.0
        self.initial_strain[3] = 0.001
        self.initial_strain[4] = 0.0
        self.initial_strain[5] = 0.001

        r_stress = []
        for i in range(self.nr_timesteps):
            r_stress.append(KratosMultiphysics.Vector(strain_size))
        r_stress[0][0] = 0.57692; r_stress[0][1] = 0.57692; r_stress[0][2] = 0.34615; r_stress[0][3] = 0.11538; r_stress[0][4] = 0.0; r_stress[0][5] = 0.11538;
        r_stress[1][0] = 1.15384; r_stress[1][1] = 1.15384; r_stress[1][2] = 0.69231; r_stress[1][3] = 0.23077; r_stress[1][4] = 0.0; r_stress[1][5] = 0.23077;
        r_stress[2][0] = 1.73076; r_stress[2][1] = 1.73076; r_stress[2][2] = 1.03850; r_stress[2][3] = 0.34615; r_stress[2][4] = 0.0; r_stress[2][5] = 0.34615;
        r_stress[3][0] = 1.94550; r_stress[3][1] = 1.94550; r_stress[3][2] = 1.16730; r_stress[3][3] = 0.38910; r_stress[3][4] = 0.0; r_stress[3][5] = 0.38910;
        r_stress[4][0] = 2.11858; r_stress[4][1] = 2.11858; r_stress[4][2] = 1.27120; r_stress[4][3] = 0.42372; r_stress[4][4] = 0.0; r_stress[4][5] = 0.42372;
        r_stress[5][0] = 2.29166; r_stress[5][1] = 2.29166; r_stress[5][2] = 1.37500; r_stress[5][3] = 0.45833; r_stress[5][4] = 0.0; r_stress[5][5] = 0.45833;
        r_stress[6][0] = 2.46473; r_stress[6][1] = 2.46473; r_stress[6][2] = 1.47880; r_stress[6][3] = 0.49295; r_stress[6][4] = 0.0; r_stress[6][5] = 0.49295;
        r_stress[7][0] = 2.63781; r_stress[7][1] = 2.63781; r_stress[7][2] = 1.58270; r_stress[7][3] = 0.52756; r_stress[7][4] = 0.0; r_stress[7][5] = 0.52756;
        r_stress[8][0] = 2.68543; r_stress[8][1] = 2.68543; r_stress[8][2] = 1.61130; r_stress[8][3] = 0.53709; r_stress[8][4] = 0.0; r_stress[8][5] = 0.53709;
        r_stress[9][0] = 2.68543; r_stress[9][1] = 2.68543; r_stress[9][2] = 1.61130; r_stress[9][3] = 0.53709; r_stress[9][4] = 0.0; r_stress[9][5] = 0.53709;
        self.reference_stress = r_stress

    def get_reference_stress(self, i):
        return self.reference_stress[i]

<<<<<<< HEAD
class DeformationLinearIsotropicDamageTractionOnly3D(DeformationLinearIsotropicDamage):
    def __init__(self):
        DeformationLinearIsotropicDamage.__init__(self)
        self.cl = LinearIsotropicDamageTractionOnly3D()

    def initialize_reference_stress(self, strain_size):
        self.initial_strain = KratosMultiphysics.Vector(strain_size)
        self.initial_strain[0] = 0.001
        self.initial_strain[1] = 0.001
        self.initial_strain[2] = 0.0
        self.initial_strain[3] = 0.001
        self.initial_strain[4] = 0.0
        self.initial_strain[5] = 0.001

        r_stress = []
        for i in range(self.nr_timesteps):
            r_stress.append(KratosMultiphysics.Vector(strain_size))
        r_stress[0][0] = 0.57692; r_stress[0][1] = 0.57692; r_stress[0][2] = 0.34615; r_stress[0][3] = 0.11538; r_stress[0][4] = 0.0; r_stress[0][5] = 0.11538;
        r_stress[1][0] = 1.15384; r_stress[1][1] = 1.15384; r_stress[1][2] = 0.69231; r_stress[1][3] = 0.23077; r_stress[1][4] = 0.0; r_stress[1][5] = 0.23077;
        r_stress[2][0] = 1.73076; r_stress[2][1] = 1.73076; r_stress[2][2] = 1.03850; r_stress[2][3] = 0.34615; r_stress[2][4] = 0.0; r_stress[2][5] = 0.34615;
        r_stress[3][0] = 1.94550; r_stress[3][1] = 1.94550; r_stress[3][2] = 1.16730; r_stress[3][3] = 0.38910; r_stress[3][4] = 0.0; r_stress[3][5] = 0.38910;
        r_stress[4][0] = 2.11858; r_stress[4][1] = 2.11858; r_stress[4][2] = 1.27120; r_stress[4][3] = 0.42372; r_stress[4][4] = 0.0; r_stress[4][5] = 0.42372;
        r_stress[5][0] = 2.29166; r_stress[5][1] = 2.29166; r_stress[5][2] = 1.37500; r_stress[5][3] = 0.45833; r_stress[5][4] = 0.0; r_stress[5][5] = 0.45833;
        r_stress[6][0] = 2.46473; r_stress[6][1] = 2.46473; r_stress[6][2] = 1.47880; r_stress[6][3] = 0.49295; r_stress[6][4] = 0.0; r_stress[6][5] = 0.49295;
        r_stress[7][0] = 2.63781; r_stress[7][1] = 2.63781; r_stress[7][2] = 1.58270; r_stress[7][3] = 0.52756; r_stress[7][4] = 0.0; r_stress[7][5] = 0.52756;
        r_stress[8][0] = 2.68543; r_stress[8][1] = 2.68543; r_stress[8][2] = 1.61130; r_stress[8][3] = 0.53709; r_stress[8][4] = 0.0; r_stress[8][5] = 0.53709;
        r_stress[9][0] = 2.68543; r_stress[9][1] = 2.68543; r_stress[9][2] = 1.61130; r_stress[9][3] = 0.53709; r_stress[9][4] = 0.0; r_stress[9][5] = 0.53709;
        self.reference_stress = r_stress

    def get_reference_stress(self, i):
        return self.reference_stress[i]

class DeformationLinearIsotropicDamagePlaneStrain2D(DeformationLinearIsotropicDamage):
=======
class DeformationSmallStrainIsotropicDamagePlaneStrain2D(DeformationSmallStrainIsotropicDamage):
>>>>>>> 661e70b2
    def __init__(self):
        DeformationSmallStrainIsotropicDamage.__init__(self)
        self.cl = SmallStrainIsotropicDamagePlaneStrain2D()

    def initialize_reference_stress(self, strain_size):
        self.initial_strain = KratosMultiphysics.Vector(strain_size)
        self.initial_strain[0] = 0.001
        self.initial_strain[1] = 0.001
        self.initial_strain[2] = 0.001

        r_stress = []
        for i in range(self.nr_timesteps):
            r_stress.append(KratosMultiphysics.Vector(strain_size))
        r_stress[0][0] = 0.57692; r_stress[0][1] = 0.57692; r_stress[0][2] = 0.11538;
        r_stress[1][0] = 1.15384; r_stress[1][1] = 1.15384; r_stress[1][2] = 0.23077;
        r_stress[2][0] = 1.73076; r_stress[2][1] = 1.73076; r_stress[2][2] = 0.34615;
        r_stress[3][0] = 2.00123; r_stress[3][1] = 2.00123; r_stress[3][2] = 0.40025;
        r_stress[4][0] = 2.17431; r_stress[4][1] = 2.17431; r_stress[4][2] = 0.43486;
        r_stress[5][0] = 2.34738; r_stress[5][1] = 2.34738; r_stress[5][2] = 0.46948;
        r_stress[6][0] = 2.52046; r_stress[6][1] = 2.52046; r_stress[6][2] = 0.50409;
        r_stress[7][0] = 2.69354; r_stress[7][1] = 2.69354; r_stress[7][2] = 0.53871;
        r_stress[8][0] = 2.80484; r_stress[8][1] = 2.80484; r_stress[8][2] = 0.56097;
        r_stress[9][0] = 2.80484; r_stress[9][1] = 2.80484; r_stress[9][2] = 0.56097;
        self.reference_stress = r_stress

    def get_reference_stress(self, i):
        return self.reference_stress[i]

# todo -****************************
class DeformationSmallStrainIsotropicPlasticity3D(DeformationSmallStrainIsotropicDamage):
    def __init__(self):
        DeformationSmallStrainIsotropicDamage.__init__(self)
        self.cl = SmallStrainIsotropicDamage3D()

    def initialize_reference_stress(self, strain_size):
        self.initial_strain = KratosMultiphysics.Vector(strain_size)
        self.initial_strain[0] = 0.001
        self.initial_strain[1] = 0.001
        self.initial_strain[2] = 0.0
        self.initial_strain[3] = 0.001
        self.initial_strain[4] = 0.0
        self.initial_strain[5] = 0.001

        r_stress = []
        for i in range(self.nr_timesteps):
            r_stress.append(KratosMultiphysics.Vector(strain_size))
        r_stress[0][0] = 0.57692; r_stress[0][1] = 0.57692; r_stress[0][2] = 0.34615; r_stress[0][3] = 0.11538; r_stress[0][4] = 0.0; r_stress[0][5] = 0.11538;
        r_stress[1][0] = 1.15384; r_stress[1][1] = 1.15384; r_stress[1][2] = 0.69231; r_stress[1][3] = 0.23077; r_stress[1][4] = 0.0; r_stress[1][5] = 0.23077;
        r_stress[2][0] = 1.73076; r_stress[2][1] = 1.73076; r_stress[2][2] = 1.03850; r_stress[2][3] = 0.34615; r_stress[2][4] = 0.0; r_stress[2][5] = 0.34615;
        r_stress[3][0] = 1.94550; r_stress[3][1] = 1.94550; r_stress[3][2] = 1.16730; r_stress[3][3] = 0.38910; r_stress[3][4] = 0.0; r_stress[3][5] = 0.38910;
        r_stress[4][0] = 2.11858; r_stress[4][1] = 2.11858; r_stress[4][2] = 1.27120; r_stress[4][3] = 0.42372; r_stress[4][4] = 0.0; r_stress[4][5] = 0.42372;
        r_stress[5][0] = 2.29166; r_stress[5][1] = 2.29166; r_stress[5][2] = 1.37500; r_stress[5][3] = 0.45833; r_stress[5][4] = 0.0; r_stress[5][5] = 0.45833;
        r_stress[6][0] = 2.46473; r_stress[6][1] = 2.46473; r_stress[6][2] = 1.47880; r_stress[6][3] = 0.49295; r_stress[6][4] = 0.0; r_stress[6][5] = 0.49295;
        r_stress[7][0] = 2.63781; r_stress[7][1] = 2.63781; r_stress[7][2] = 1.58270; r_stress[7][3] = 0.52756; r_stress[7][4] = 0.0; r_stress[7][5] = 0.52756;
        r_stress[8][0] = 2.68543; r_stress[8][1] = 2.68543; r_stress[8][2] = 1.61130; r_stress[8][3] = 0.53709; r_stress[8][4] = 0.0; r_stress[8][5] = 0.53709;
        r_stress[9][0] = 2.68543; r_stress[9][1] = 2.68543; r_stress[9][2] = 1.61130; r_stress[9][3] = 0.53709; r_stress[9][4] = 0.0; r_stress[9][5] = 0.53709;
        self.reference_stress = r_stress

    def get_reference_stress(self, i):
        return self.reference_stress[i]
# todo -****************************


class LinearElastic():
    def __init__(self):
        self.young_modulus = 200e9
        self.poisson_ratio = 0.3

    def create_properties(self, model_part):
        prop_id = 0
        properties = model_part.Properties[prop_id]
        properties.SetValue(KratosMultiphysics.YOUNG_MODULUS, self.young_modulus)
        properties.SetValue(KratosMultiphysics.POISSON_RATIO, self.poisson_ratio)
        return properties

class KirchhoffSaintVenant3D(LinearElastic):
    def __init__(self):
        LinearElastic.__init__(self)
        self.dim = 3

    @staticmethod
    def create_constitutive_Law():
        return StructuralMechanicsApplication.KirchhoffSaintVenant3DLaw()

class HyperElastic3D(LinearElastic):
    def __init__(self):
        LinearElastic.__init__(self)
        self.dim = 3

    @staticmethod
    def create_constitutive_Law():
        return StructuralMechanicsApplication.HyperElastic3DLaw()

class LinearElastic3D(LinearElastic):
    def __init__(self):
        LinearElastic.__init__(self)
        self.dim = 3

    @staticmethod
    def create_constitutive_Law():
        return StructuralMechanicsApplication.LinearElastic3DLaw()

class LinearElasticPlaneStress2D(LinearElastic):
    def __init__(self):
        LinearElastic.__init__(self)
        self.dim = 2

    @staticmethod
    def create_constitutive_Law():
        return StructuralMechanicsApplication.LinearElasticPlaneStress2DLaw()

class ElasticPlaneStressUncoupledShear2D(LinearElasticPlaneStress2D):
    def __init__(self):
        LinearElasticPlaneStress2D.__init__(self)
        self.shear_modulus = 0.2e6 #shear_modulus = 75e9
        self.shear_modulus_gamma12 = -1.6e6
        self.shear_modulus_gamma12_2 = 6.4e6
        self.shear_modulus_gamma12_3 = -9.8e6
        self.shear_modulus_gamma12_4 = 6.7e6

    def create_properties(self, model_part):
        properties = LinearElastic.create_properties(self, model_part)
        properties.SetValue(KratosMultiphysics.SHEAR_MODULUS, self.shear_modulus)
        properties.SetValue(KratosMultiphysics.SHEAR_MODULUS_GAMMA12, self.shear_modulus_gamma12)
        properties.SetValue(KratosMultiphysics.SHEAR_MODULUS_GAMMA12_2, self.shear_modulus_gamma12_2)
        properties.SetValue(KratosMultiphysics.SHEAR_MODULUS_GAMMA12_3, self.shear_modulus_gamma12_3)
        properties.SetValue(KratosMultiphysics.SHEAR_MODULUS_GAMMA12_4, self.shear_modulus_gamma12_4)
        return properties

    @staticmethod
    def create_constitutive_Law():
        return StructuralMechanicsApplication.ElasticPlaneStressUncoupledShear2DLaw()

class SmallStrainJ2Plasticity(LinearElastic):
    def __init__(self):
        self.young_modulus = 21000
        self.poisson_ratio = 0.3
        self.yield_stress = 5.5
        self.isotropic_hardening_modulus = 0.12924
        self.exponential_saturation_yield_stress = 5.5
        self.hardening_exponent = 1.0

    def create_properties(self, model_part):
        properties = LinearElastic.create_properties(self, model_part)
        properties.SetValue(KratosMultiphysics.YIELD_STRESS, self.yield_stress)
        properties.SetValue(KratosMultiphysics.ISOTROPIC_HARDENING_MODULUS, self.isotropic_hardening_modulus)
        properties.SetValue(StructuralMechanicsApplication.EXPONENTIAL_SATURATION_YIELD_STRESS, self.exponential_saturation_yield_stress)
        properties.SetValue(KratosMultiphysics.HARDENING_EXPONENT, self.hardening_exponent)
        return properties

class SmallStrainJ2Plasticity3D(SmallStrainJ2Plasticity):
    def __init__(self):
        SmallStrainJ2Plasticity.__init__(self)
        self.dim = 3

    @staticmethod
    def create_constitutive_Law():
        return StructuralMechanicsApplication.SmallStrainJ2Plasticity3DLaw()

class SmallStrainJ2PlasticityPlaneStrain2D(SmallStrainJ2Plasticity):
    def __init__(self):
        SmallStrainJ2Plasticity.__init__(self)
        self.dim = 2

    @staticmethod
    def create_constitutive_Law():
        return StructuralMechanicsApplication.SmallStrainJ2PlasticityPlaneStrain2DLaw()

class SmallStrainIsotropicDamage(LinearElastic):
    def __init__(self):
        self.young_modulus = 3000
        self.poisson_ratio = 0.3
        self.yield_stress = 2.0
        self.infinity_yield_stress = 3.0
        self.isotropic_hardening_modulus = 0.3

    def create_properties(self, model_part):
        properties = LinearElastic.create_properties(self, model_part)
        properties.SetValue(KratosMultiphysics.YIELD_STRESS, self.yield_stress)
        properties.SetValue(StructuralMechanicsApplication.INFINITY_YIELD_STRESS, self.infinity_yield_stress)
        properties.SetValue(KratosMultiphysics.ISOTROPIC_HARDENING_MODULUS, self.isotropic_hardening_modulus)
        return properties

class SmallStrainIsotropicDamage3D(SmallStrainIsotropicDamage):
    def __init__(self):
        SmallStrainIsotropicDamage.__init__(self)
        self.dim = 3

    @staticmethod
    def create_constitutive_Law():
        return StructuralMechanicsApplication.SmallStrainIsotropicDamage3DLaw()

<<<<<<< HEAD
class LinearIsotropicDamageTractionOnly3D(LinearIsotropicDamage):
    def __init__(self):
        LinearIsotropicDamage.__init__(self)
        self.dim = 3

    @staticmethod
    def create_constitutive_Law():
        return StructuralMechanicsApplication.LinearIsotropicDamageTractionOnly3DLaw()

class LinearIsotropicDamagePlaneStrain2D(LinearIsotropicDamage):
=======
class SmallStrainIsotropicDamagePlaneStrain2D(SmallStrainIsotropicDamage):
>>>>>>> 661e70b2
    def __init__(self):
        SmallStrainIsotropicDamage.__init__(self)
        self.dim = 2

    @staticmethod
    def create_constitutive_Law():
        return StructuralMechanicsApplication.SmallStrainIsotropicDamagePlaneStrain2DLaw()

if __name__ == '__main__':
    KratosUnittest.main()<|MERGE_RESOLUTION|>--- conflicted
+++ resolved
@@ -686,7 +686,6 @@
     def get_reference_stress(self, i):
         return self.reference_stress[i]
 
-<<<<<<< HEAD
 class DeformationLinearIsotropicDamageTractionOnly3D(DeformationLinearIsotropicDamage):
     def __init__(self):
         DeformationLinearIsotropicDamage.__init__(self)
@@ -719,10 +718,7 @@
     def get_reference_stress(self, i):
         return self.reference_stress[i]
 
-class DeformationLinearIsotropicDamagePlaneStrain2D(DeformationLinearIsotropicDamage):
-=======
 class DeformationSmallStrainIsotropicDamagePlaneStrain2D(DeformationSmallStrainIsotropicDamage):
->>>>>>> 661e70b2
     def __init__(self):
         DeformationSmallStrainIsotropicDamage.__init__(self)
         self.cl = SmallStrainIsotropicDamagePlaneStrain2D()
@@ -915,7 +911,6 @@
     def create_constitutive_Law():
         return StructuralMechanicsApplication.SmallStrainIsotropicDamage3DLaw()
 
-<<<<<<< HEAD
 class LinearIsotropicDamageTractionOnly3D(LinearIsotropicDamage):
     def __init__(self):
         LinearIsotropicDamage.__init__(self)
@@ -925,10 +920,7 @@
     def create_constitutive_Law():
         return StructuralMechanicsApplication.LinearIsotropicDamageTractionOnly3DLaw()
 
-class LinearIsotropicDamagePlaneStrain2D(LinearIsotropicDamage):
-=======
 class SmallStrainIsotropicDamagePlaneStrain2D(SmallStrainIsotropicDamage):
->>>>>>> 661e70b2
     def __init__(self):
         SmallStrainIsotropicDamage.__init__(self)
         self.dim = 2
