from __future__ import print_function, absolute_import, division
import KratosMultiphysics

import KratosMultiphysics.StructuralMechanicsApplication as StructuralMechanicsApplication
import KratosMultiphysics.KratosUnittest as KratosUnittest


class TestLoadingConditionsPoint(KratosUnittest.TestCase):
    
    def tearDown(self):
        KratosMultiphysics.Model().Reset()
        
    def _execute_point_load_condition_test(self, current_model, Dimension):
        mp = current_model.CreateModelPart("solid_part")
        mp.SetBufferSize(2)

        mp.AddNodalSolutionStepVariable(KratosMultiphysics.DISPLACEMENT)
        mp.AddNodalSolutionStepVariable(KratosMultiphysics.REACTION)
        mp.AddNodalSolutionStepVariable(StructuralMechanicsApplication.POINT_LOAD)

        # create node
        node = mp.CreateNewNode(1,0.0,0.0,0.0)

        # ensure that the property 1 is created
        mp.GetProperties()[1]

        KratosMultiphysics.VariableUtils().AddDof(KratosMultiphysics.DISPLACEMENT_X, KratosMultiphysics.REACTION_X,mp)
        KratosMultiphysics.VariableUtils().AddDof(KratosMultiphysics.DISPLACEMENT_Y, KratosMultiphysics.REACTION_Y,mp)
        KratosMultiphysics.VariableUtils().AddDof(KratosMultiphysics.DISPLACEMENT_Z, KratosMultiphysics.REACTION_Z,mp)

        if Dimension == 2:
            cond = mp.CreateNewCondition("PointLoadCondition2D1N", 1, [1], mp.GetProperties()[1])
        elif Dimension == 3:
            cond = mp.CreateNewCondition("PointLoadCondition3D1N", 1, [1], mp.GetProperties()[1])
        else:
            raise RuntimeError("Wrong Dimension")

        lhs = KratosMultiphysics.Matrix(0,0)
        rhs = KratosMultiphysics.Vector(0)

        # first we apply a load to the condition
        load_on_cond = KratosMultiphysics.Vector(3)
        load_on_cond[0] = 1.8
        load_on_cond[1] = 2.6
        load_on_cond[2] = -11.47

        cond.SetValue(StructuralMechanicsApplication.POINT_LOAD, load_on_cond)

        cond.CalculateLocalSystem(lhs,rhs,mp.ProcessInfo)

        self.assertEqual(rhs[0], load_on_cond[0])
        self.assertEqual(rhs[1], load_on_cond[1])
        if Dimension == 3:
            self.assertEqual(rhs[2], load_on_cond[2])

        # now we apply a load to the node
        nodal_load = KratosMultiphysics.Vector(3)
        nodal_load[0] = -5.5
        nodal_load[1] = 1.2
        nodal_load[2] = 9.3

        node.SetSolutionStepValue(StructuralMechanicsApplication.POINT_LOAD, nodal_load)

        cond.CalculateLocalSystem(lhs,rhs,mp.ProcessInfo)

        self.assertEqual(rhs[0], load_on_cond[0] + nodal_load[0])
        self.assertEqual(rhs[1], load_on_cond[1] + nodal_load[1])
        if Dimension == 3:
            self.assertEqual(rhs[2], load_on_cond[2] + nodal_load[2])

    def _execute_point_moment_condition_test(self, current_model):
        mp = current_model.CreateModelPart("solid_part")
        mp.SetBufferSize(2)

        mp.AddNodalSolutionStepVariable(KratosMultiphysics.ROTATION)
        mp.AddNodalSolutionStepVariable(KratosMultiphysics.REACTION_MOMENT)
        mp.AddNodalSolutionStepVariable(StructuralMechanicsApplication.POINT_MOMENT)

        # create node
        node = mp.CreateNewNode(1,0.0,0.0,0.0)

        # ensure that the property 1 is created
        mp.GetProperties()[1]

        KratosMultiphysics.VariableUtils().AddDof(KratosMultiphysics.ROTATION_X, KratosMultiphysics.REACTION_MOMENT_X,mp)
        KratosMultiphysics.VariableUtils().AddDof(KratosMultiphysics.ROTATION_Y, KratosMultiphysics.REACTION_MOMENT_Y,mp)
        KratosMultiphysics.VariableUtils().AddDof(KratosMultiphysics.ROTATION_Z, KratosMultiphysics.REACTION_MOMENT_Z,mp)

        cond = mp.CreateNewCondition("PointMomentCondition3D1N", 1, [1], mp.GetProperties()[1])

        lhs = KratosMultiphysics.Matrix(0,0)
        rhs = KratosMultiphysics.Vector(0)

        # first we apply a load to the condition
        load_on_cond = KratosMultiphysics.Vector(3)
        load_on_cond[0] = 1.8
        load_on_cond[1] = 2.6
        load_on_cond[2] = -11.47

        cond.SetValue(StructuralMechanicsApplication.POINT_MOMENT, load_on_cond)

        cond.CalculateLocalSystem(lhs,rhs,mp.ProcessInfo)

        self.assertEqual(rhs[0], load_on_cond[0])
        self.assertEqual(rhs[1], load_on_cond[1])
        self.assertEqual(rhs[2], load_on_cond[2])

        # now we apply a load to the node
        nodal_load = KratosMultiphysics.Vector(3)
        nodal_load[0] = -5.5
        nodal_load[1] = 1.2
        nodal_load[2] = 9.3

        node.SetSolutionStepValue(StructuralMechanicsApplication.POINT_MOMENT, nodal_load)

        cond.CalculateLocalSystem(lhs,rhs,mp.ProcessInfo)

        self.assertEqual(rhs[0], load_on_cond[0] + nodal_load[0])
        self.assertEqual(rhs[1], load_on_cond[1] + nodal_load[1])
        self.assertEqual(rhs[2], load_on_cond[2] + nodal_load[2])


    def test_PointLoadCondition2D1N(self):
        current_model = KratosMultiphysics.Model()
        self._execute_point_load_condition_test(current_model, Dimension=2)

    def test_PointLoadCondition3D1N(self):
        current_model = KratosMultiphysics.Model()
        self._execute_point_load_condition_test(current_model, Dimension=3)

    def test_PointMomentCondition3D1N(self):
<<<<<<< HEAD
        current_model = KratosMultiphysics.Model()
        self._execute_point_moment_condition_test(current_model)
    
=======
        self._execute_point_moment_condition_test()

>>>>>>> 03c44faf

if __name__ == '__main__':
    KratosUnittest.main()<|MERGE_RESOLUTION|>--- conflicted
+++ resolved
@@ -129,14 +129,9 @@
         self._execute_point_load_condition_test(current_model, Dimension=3)
 
     def test_PointMomentCondition3D1N(self):
-<<<<<<< HEAD
         current_model = KratosMultiphysics.Model()
         self._execute_point_moment_condition_test(current_model)
     
-=======
-        self._execute_point_moment_condition_test()
-
->>>>>>> 03c44faf
 
 if __name__ == '__main__':
     KratosUnittest.main()