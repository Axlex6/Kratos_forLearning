--- conflicted
+++ resolved
@@ -24,9 +24,6 @@
 
 namespace Kratos
 {
-<<<<<<< HEAD
-typedef array_1d<double, 3> Vector3;
-=======
 ///@name Kratos Globals
 ///@{
 
@@ -45,7 +42,6 @@
 ///@}
 ///@name  Functions
 ///@{
->>>>>>> 4882c767
     // General pourpose
     KRATOS_DEFINE_APPLICATION_VARIABLE( STRUCTURAL_MECHANICS_APPLICATION, int, INTEGRATION_ORDER); // The integration order considered on the element
 
