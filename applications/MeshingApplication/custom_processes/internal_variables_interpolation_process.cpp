// KRATOS  __  __ _____ ____  _   _ ___ _   _  ____
//        |  \/  | ____/ ___|| | | |_ _| \ | |/ ___|
//        | |\/| |  _| \___ \| |_| || ||  \| | |  _
//        | |  | | |___ ___) |  _  || || |\  | |_| |
//        |_|  |_|_____|____/|_| |_|___|_| \_|\____| APPLICATION
//
//  License:		 BSD License
//                       license: MeshingApplication/license.txt
//
//  Main authors:    Vicente Mataix Ferrandiz
//

// System includes

// External includes

// Project includes
#include "utilities/variable_utils.h"
#include "custom_processes/internal_variables_interpolation_process.h"

namespace Kratos
{
InternalVariablesInterpolationProcess::InternalVariablesInterpolationProcess(
    ModelPart& rOriginMainModelPart,
    ModelPart& rDestinationMainModelPart,
    Parameters ThisParameters
    ):mrOriginMainModelPart(rOriginMainModelPart),
    mrDestinationMainModelPart(rDestinationMainModelPart),
    mDimension(rDestinationMainModelPart.GetProcessInfo()[DOMAIN_SIZE])
{
    ThisParameters.ValidateAndAssignDefaults(GetDefaultParameters());

    mAllocationSize = ThisParameters["allocation_size"].GetInt();
    mBucketSize = ThisParameters["bucket_size"].GetInt();
    mSearchFactor = ThisParameters["search_factor"].GetDouble();
    mThisInterpolationType = ConvertInter(ThisParameters["interpolation_type"].GetString());

    if (ThisParameters["internal_variable_interpolation_list"].IsArray() == true) {
        auto variable_array_list = ThisParameters["internal_variable_interpolation_list"];

        for (IndexType i_var = 0; i_var < variable_array_list.size(); ++i_var) {
            const std::string& r_variable_name = variable_array_list[i_var].GetString();
            mInternalVariableList.push_back(r_variable_name);
        }
    } else {
        KRATOS_WARNING("InternalVariablesInterpolationProcess") << "WARNING:: No variables to interpolate, look that internal_variable_interpolation_list is correctly defined in your parameters" << std::endl;
        mInternalVariableList.clear();
    }
}

/***********************************************************************************/
/***********************************************************************************/

void InternalVariablesInterpolationProcess::Execute()
{
    if (mThisInterpolationType == InterpolationTypes::CLOSEST_POINT_TRANSFER && ComputeTotalNumberOfVariables() > 0) {
        InterpolateGaussPointsClosestPointTransfer();
    } else if (mThisInterpolationType == InterpolationTypes::LEAST_SQUARE_TRANSFER && ComputeTotalNumberOfVariables() > 0) {
        InterpolateGaussPointsLeastSquareTransfer();
    } else if (mThisInterpolationType == InterpolationTypes::SHAPE_FUNCTION_TRANSFER && ComputeTotalNumberOfVariables() > 0) {
//         InterpolateGaussPointsShapeFunctionTransfer();
        KRATOS_WARNING("InternalVariablesInterpolationProcess") << "WARNING:: SHAPE FUNCTION TRANSFER THIS DOESN'T WORK, AND REQUIRES EXTRA STORE. PLEASE COOSE ANY OTHER ALTERNATIVE" << std::endl;
    } else
        KRATOS_WARNING("InternalVariablesInterpolationProcess") << "WARNING:: INTERPOLATION TYPE NOT AVALAIBLE OR EMPTY LIST" << std::endl;
}

/***********************************************************************************/
/***********************************************************************************/

PointVector InternalVariablesInterpolationProcess::CreateGaussPointList(ModelPart& ThisModelPart)
{
    PointVector this_point_vector;

    GeometryData::IntegrationMethod this_integration_method = GeometryData::GI_GAUSS_1;

    // Iterate in the elements
    ElementsArrayType& r_elements_array = ThisModelPart.Elements();
    const int num_elements = static_cast<int>(r_elements_array.size());

    const ProcessInfo& r_current_process_info = ThisModelPart.GetProcessInfo();
    const auto it_elem_begin = r_elements_array.begin();

    #pragma omp parallel
    {
        // Creating a buffer for parallel vector fill
        PointVector points_buffer;

        #pragma omp for firstprivate(this_integration_method)
        for(int i = 0; i < num_elements; ++i) {
            auto it_elem = it_elem_begin + i;

            const bool old_entity = it_elem->IsDefined(OLD_ENTITY) ? it_elem->Is(OLD_ENTITY) : false;
            if (!old_entity) { // We don't interpolate from preserved meshes
                // Getting the geometry
                GeometryType& r_this_geometry = it_elem->GetGeometry();

                // Getting the integration points
                this_integration_method = it_elem->GetIntegrationMethod();
                const GeometryType::IntegrationPointsArrayType& integration_points = r_this_geometry.IntegrationPoints(this_integration_method);
                const std::size_t integration_points_number = integration_points.size();

                // Computing the Jacobian
                Vector vector_det_j(integration_points_number);
                r_this_geometry.DeterminantOfJacobian(vector_det_j,this_integration_method);

                // Getting the CL
                std::vector<ConstitutiveLaw::Pointer> constitutive_law_vector(integration_points_number);
                it_elem->CalculateOnIntegrationPoints(CONSTITUTIVE_LAW,constitutive_law_vector,r_current_process_info);

                for (IndexType i_gauss_point = 0; i_gauss_point < integration_points_number; ++i_gauss_point ) {
                    const array_1d<double, 3>& local_coordinates = integration_points[i_gauss_point].Coordinates();

                    // We compute the corresponding weight
                    const double weight = vector_det_j[i_gauss_point] * integration_points[i_gauss_point].Weight();

                    // We compute the global coordinates
                    array_1d<double, 3> global_coordinates;
                    global_coordinates = r_this_geometry.GlobalCoordinates( global_coordinates, local_coordinates );

                    // We create the respective GP
                    ConstitutiveLaw::Pointer p_origin_cl = constitutive_law_vector[i_gauss_point];
                    PointTypePointer p_point = PointTypePointer(new PointType(global_coordinates, p_origin_cl, weight));

                    // We save the values not accesible from the CL (it consummes memory, so preferably use variable from the CL)
                    for (auto& variable_name : mInternalVariableList) {
                        if (KratosComponents<DoubleVarType>::Has(variable_name)) {
                            const DoubleVarType& r_variable = KratosComponents<DoubleVarType>::Get(variable_name);
                            if (!p_origin_cl->Has(r_variable)) {
                                SaveValuesOnGaussPoint(r_variable, p_point, it_elem, i_gauss_point, r_current_process_info);
                            }
                        } else if (KratosComponents<ArrayVarType>::Has(variable_name)) {
                            const ArrayVarType& r_variable = KratosComponents<ArrayVarType>::Get(variable_name);
                            if (!p_origin_cl->Has(r_variable)) {
                                SaveValuesOnGaussPoint(r_variable, p_point, it_elem, i_gauss_point, r_current_process_info);
                            }
                        } else if (KratosComponents<VectorVarType>::Has(variable_name)) {
                            const VectorVarType& r_variable = KratosComponents<VectorVarType>::Get(variable_name);
                            if (!p_origin_cl->Has(r_variable)) {
                                SaveValuesOnGaussPoint(r_variable, p_point, it_elem, i_gauss_point, r_current_process_info);
                            }
                        } else if (KratosComponents<MatrixVarType>::Has(variable_name)) {
                            const MatrixVarType& r_variable = KratosComponents<MatrixVarType>::Get(variable_name);
                            if (!p_origin_cl->Has(r_variable)) {
                                SaveValuesOnGaussPoint(r_variable, p_point, it_elem, i_gauss_point, r_current_process_info);
                            }
                        } else {
                            KRATOS_WARNING("InternalVariablesInterpolationProcess") << "WARNING:: " << variable_name << " is not registered as any type of compatible variable: DOUBLE or ARRAY_1D or VECTOR or Matrix" << std::endl;
                        }
                    }

                    // Finally we push over the the buffer vector
                    points_buffer.push_back(p_point);
                }
            }
        }

        // Combine buffers together
        #pragma omp critical
        {
            std::move(points_buffer.begin(),points_buffer.end(),back_inserter(this_point_vector));
        }
    }

    return this_point_vector;
}

/***********************************************************************************/
/***********************************************************************************/

void InternalVariablesInterpolationProcess::InterpolateGaussPointsClosestPointTransfer()
{
    // We Initialize the process info
    const ProcessInfo& r_current_process_info = mrDestinationMainModelPart.GetProcessInfo();

    // We update the list of points
    mPointListOrigin.clear();
    mPointListOrigin = CreateGaussPointList(mrOriginMainModelPart);

    //#pragma omp parallel firstprivate(mPointListOrigin)
    //{
        // We initialize the intergration method
        GeometryData::IntegrationMethod this_integration_method;

        // Create a tree
        // It will use a copy of mNodeList (a std::vector which contains pointers)
        // Copying the list is required because the tree will reorder it for efficiency
        KDTree tree_points(mPointListOrigin.begin(), mPointListOrigin.end(), mBucketSize);

        // Iterate over the destination elements
        ElementsArrayType& r_elements_array = mrDestinationMainModelPart.Elements();
        const auto it_elem_begin = r_elements_array.begin();
        const int num_elements = static_cast<int>(r_elements_array.size());

//         #pragma omp for
        for(int i = 0; i < num_elements; ++i) {
            auto it_elem = it_elem_begin + i;

            const bool old_entity = it_elem->IsDefined(OLD_ENTITY) ? it_elem->Is(OLD_ENTITY) : false;
            if (!old_entity) { // We don't interpolate from preserved meshes
                // Getting the geometry
                GeometryType& r_this_geometry = it_elem->GetGeometry();

                // Getting the integration points
                this_integration_method = it_elem->GetIntegrationMethod();
                const GeometryType::IntegrationPointsArrayType& integration_points = r_this_geometry.IntegrationPoints(this_integration_method);
                const std::size_t integration_points_number = integration_points.size();

                // Getting the CL
                std::vector<ConstitutiveLaw::Pointer> constitutive_law_vector(integration_points_number);
                it_elem->CalculateOnIntegrationPoints(CONSTITUTIVE_LAW,constitutive_law_vector,r_current_process_info);

                for (IndexType i_gauss_point = 0; i_gauss_point < integration_points_number; ++i_gauss_point ) {
                    // We compute the global coordinates
                    const array_1d<double, 3>& local_coordinates = integration_points[i_gauss_point].Coordinates();
                    array_1d<double, 3> global_coordinates;
                    global_coordinates = r_this_geometry.GlobalCoordinates( global_coordinates, local_coordinates );

                    PointTypePointer p_gp_origin = tree_points.SearchNearestPoint(global_coordinates);

                    ConstitutiveLaw::Pointer p_origin_cl = p_gp_origin->GetConstitutiveLaw();
                    ConstitutiveLaw::Pointer p_destination_cl = constitutive_law_vector[i_gauss_point];

                    // Get and set variable
                    for (auto& variable_name : mInternalVariableList) {
                        if (KratosComponents<DoubleVarType>::Has(variable_name)) {
                            const DoubleVarType& r_variable = KratosComponents<DoubleVarType>::Get(variable_name);
                            if (p_destination_cl->Has(r_variable)) {
                                GetAndSetDirectVariableOnConstitutiveLaw(r_variable, p_origin_cl, p_destination_cl, r_current_process_info);
                            } else {
                                GetAndSetDirectVariableOnElements(r_variable, p_gp_origin, it_elem, i_gauss_point, r_current_process_info);
                            }
                        } else if (KratosComponents<ArrayVarType>::Has(variable_name)) {
                            const ArrayVarType& r_variable = KratosComponents<ArrayVarType>::Get(variable_name);
                            if (p_destination_cl->Has(r_variable)) {
                                GetAndSetDirectVariableOnConstitutiveLaw(r_variable, p_origin_cl, p_destination_cl, r_current_process_info);
                            } else {
                                GetAndSetDirectVariableOnElements(r_variable, p_gp_origin, it_elem, i_gauss_point, r_current_process_info);
                            }
                        } else if (KratosComponents<VectorVarType>::Has(variable_name)) {
                            const VectorVarType& r_variable = KratosComponents<VectorVarType>::Get(variable_name);
                            if (p_destination_cl->Has(r_variable)) {
                                GetAndSetDirectVariableOnConstitutiveLaw(r_variable, p_origin_cl, p_destination_cl, r_current_process_info);
                            } else {
                                GetAndSetDirectVariableOnElements(r_variable, p_gp_origin, it_elem, i_gauss_point, r_current_process_info);
                            }
                        } else if (KratosComponents<MatrixVarType>::Has(variable_name)) {
                            const MatrixVarType& r_variable = KratosComponents<MatrixVarType>::Get(variable_name);
                            if (p_destination_cl->Has(r_variable)) {
                                GetAndSetDirectVariableOnConstitutiveLaw(r_variable, p_origin_cl, p_destination_cl, r_current_process_info);
                            } else {
                                GetAndSetDirectVariableOnElements(r_variable, p_gp_origin, it_elem, i_gauss_point, r_current_process_info);
                            }
                        } else {
                            KRATOS_WARNING("InternalVariablesInterpolationProcess") << "WARNING:: " << variable_name << " is not registered as any type of compatible variable: DOUBLE or ARRAY_1D or VECTOR or Matrix" << std::endl;
                        }
                    }
                }
            }
        }
    //}
}

/***********************************************************************************/
/***********************************************************************************/

void InternalVariablesInterpolationProcess::InterpolateGaussPointsLeastSquareTransfer()
{
    // We Initialize the process info
    const ProcessInfo& r_current_process_info = mrDestinationMainModelPart.GetProcessInfo();

    // We update the list of points
    mPointListOrigin.clear();
    mPointListOrigin = CreateGaussPointList(mrOriginMainModelPart);

    // Check the NODAL_H
    NodesArrayType& r_nodes_array = mrDestinationMainModelPart.Nodes();
    for (auto& i_node : r_nodes_array)
        KRATOS_ERROR_IF_NOT(i_node.Has(NODAL_H)) << "NODAL_H must be computed" << std::endl;

    //#pragma omp parallel firstprivate(mPointListOrigin)
    //{
        // We initialize the intergration method
        GeometryData::IntegrationMethod this_integration_method;

        // Initialize values
        PointVector points_found(mAllocationSize);
        std::vector<double> point_distances(mAllocationSize);
        std::size_t number_points_found = 0;

        // Create a tree
        // It will use a copy of mNodeList (a std::vector which contains pointers)
        // Copying the list is required because the tree will reorder it for efficiency
        KDTree tree_points(mPointListOrigin.begin(), mPointListOrigin.end(), mBucketSize);

        // Iterate over the destination elements
        ElementsArrayType& r_elements_array = mrDestinationMainModelPart.Elements();
        const auto it_elem_begin = r_elements_array.begin();
        const int num_elements = static_cast<int>(r_elements_array.size());

//         #pragma omp for firstprivate(this_integration_method)
        for(int i = 0; i < num_elements; ++i) {
            auto it_elem = it_elem_begin + i;

            const bool old_entity = it_elem->IsDefined(OLD_ENTITY) ? it_elem->Is(OLD_ENTITY) : false;
            if (!old_entity) { // We don't interpolate from preserved meshes
                // Getting the geometry
                GeometryType& r_this_geometry = it_elem->GetGeometry();

                // Getting the integration points
                this_integration_method = it_elem->GetIntegrationMethod();
                const GeometryType::IntegrationPointsArrayType& integration_points = r_this_geometry.IntegrationPoints(this_integration_method);
                const std::size_t integration_points_number = integration_points.size();

                // Getting the CL
                std::vector<ConstitutiveLaw::Pointer> constitutive_law_vector(integration_points_number);
                it_elem->CalculateOnIntegrationPoints(CONSTITUTIVE_LAW,constitutive_law_vector,r_current_process_info);

                // Computing the radius
                const double radius = mSearchFactor *  (mDimension == 2 ? std::sqrt(r_this_geometry.Area()) : std::cbrt(r_this_geometry.Volume()));

                // We get the NODAL_H vector
                Vector nodal_h_vector(r_this_geometry.size());
                for (std::size_t i_node = 0; i_node < r_this_geometry.size(); ++i_node)
                    nodal_h_vector[i_node] = r_this_geometry[i_node].GetValue(NODAL_H);

                for (std::size_t i_gauss_point = 0; i_gauss_point < integration_points_number; ++i_gauss_point ) {
                    // We compute the global coordinates
                    const array_1d<double, 3>& local_coordinates = integration_points[i_gauss_point].Coordinates();
                    array_1d<double, 3> global_coordinates;
                    global_coordinates = r_this_geometry.GlobalCoordinates( global_coordinates, local_coordinates );

                    // We compute the pondered characteristic length
                    Vector N( r_this_geometry.size() );
                    r_this_geometry.ShapeFunctionsValues( N, local_coordinates );
                    const double characteristic_length = inner_prod(N, nodal_h_vector);

                    number_points_found = tree_points.SearchInRadius(global_coordinates, radius, points_found.begin(), point_distances.begin(), mAllocationSize);

                    // The destination CL
                    ConstitutiveLaw::Pointer p_destination_cl = constitutive_law_vector[i_gauss_point];

                    if (number_points_found > 0) {
                        for (auto& variable_name : mInternalVariableList) {
                            if (KratosComponents<DoubleVarType>::Has(variable_name)) {
                                const DoubleVarType& r_variable = KratosComponents<DoubleVarType>::Get(variable_name);
                                if (p_destination_cl->Has(r_variable)) {
                                    GetAndSetWeightedVariableOnConstitutiveLaw(r_variable, number_points_found, points_found, point_distances, characteristic_length, p_destination_cl, r_current_process_info);
                                } else {
                                    GetAndSetWeightedVariableOnElements(r_variable, number_points_found, points_found, point_distances, characteristic_length, it_elem, i_gauss_point, r_current_process_info);
                                }
                            } else if (KratosComponents<ArrayVarType>::Has(variable_name)) {
                                const ArrayVarType& r_variable = KratosComponents<ArrayVarType>::Get(variable_name);
                                if (p_destination_cl->Has(r_variable)) {
                                    GetAndSetWeightedVariableOnConstitutiveLaw(r_variable, number_points_found, points_found, point_distances, characteristic_length, p_destination_cl, r_current_process_info);
                                } else {
                                    GetAndSetWeightedVariableOnElements(r_variable, number_points_found, points_found, point_distances, characteristic_length, it_elem, i_gauss_point, r_current_process_info);
                                }
                            } else if (KratosComponents<VectorVarType>::Has(variable_name)) {
                                const VectorVarType& r_variable = KratosComponents<VectorVarType>::Get(variable_name);
                                if (p_destination_cl->Has(r_variable)) {
                                    GetAndSetWeightedVariableOnConstitutiveLaw(r_variable, number_points_found, points_found, point_distances, characteristic_length, p_destination_cl, r_current_process_info);
                                } else {
                                    GetAndSetWeightedVariableOnElements(r_variable, number_points_found, points_found, point_distances, characteristic_length, it_elem, i_gauss_point, r_current_process_info);
                                }
                            } else if (KratosComponents<MatrixVarType>::Has(variable_name)) {
                                const MatrixVarType& r_variable = KratosComponents<MatrixVarType>::Get(variable_name);
                                if (p_destination_cl->Has(r_variable)) {
                                    GetAndSetWeightedVariableOnConstitutiveLaw(r_variable, number_points_found, points_found, point_distances, characteristic_length, p_destination_cl, r_current_process_info);
                                } else {
                                    GetAndSetWeightedVariableOnElements(r_variable, number_points_found, points_found, point_distances, characteristic_length, it_elem, i_gauss_point, r_current_process_info);
                                }
                            } else {
                                KRATOS_WARNING("InternalVariablesInterpolationProcess") << "WARNING:: " << variable_name << " is not registered as any type of compatible variable: DOUBLE or ARRAY_1D or VECTOR or Matrix" << std::endl;
                            }
                        }
                    } else {
                        KRATOS_WARNING("InternalVariablesInterpolationProcess") << "WARNING:: It wasn't impossible to find any Gauss Point from where interpolate the internal variables" << std::endl;
                    }
                }
            }
        }
    //}
}

/***********************************************************************************/
/***********************************************************************************/

void InternalVariablesInterpolationProcess::InterpolateGaussPointsShapeFunctionTransfer()
{
    // Initialize some values
    GeometryData::IntegrationMethod this_integration_method = GeometryData::GI_GAUSS_1;

    // Iterate in the nodes to initialize the values
    NodesArrayType& r_nodes_array = mrOriginMainModelPart.Nodes();

    /* Nodes */
    for (auto& r_variable_name : mInternalVariableList) {
        if (KratosComponents<DoubleVarType>::Has(r_variable_name)) {
            const DoubleVarType& r_variable = KratosComponents<DoubleVarType>::Get(r_variable_name);
            VariableUtils().SetNonHistoricalVariable(r_variable, r_variable.Zero(), r_nodes_array);
        } else if (KratosComponents<ArrayVarType>::Has(r_variable_name)) {
            const ArrayVarType& r_variable = KratosComponents<ArrayVarType>::Get(r_variable_name);
            VariableUtils().SetNonHistoricalVariable(r_variable, r_variable.Zero(), r_nodes_array);
        } else if (KratosComponents<VectorVarType>::Has(r_variable_name)) {
            const VectorVarType& r_variable = KratosComponents<VectorVarType>::Get(r_variable_name);
            VariableUtils().SetNonHistoricalVariable(r_variable, r_variable.Zero(), r_nodes_array);
        } else if (KratosComponents<MatrixVarType>::Has(r_variable_name)) {
            const MatrixVarType& r_variable = KratosComponents<MatrixVarType>::Get(r_variable_name);
            VariableUtils().SetNonHistoricalVariable(r_variable, r_variable.Zero(), r_nodes_array);
        } else {
            KRATOS_WARNING("InternalVariablesInterpolationProcess") << "WARNING:: " << r_variable_name << " is not registered as any type of compatible variable: DOUBLE or ARRAY_1D or VECTOR or Matrix" << std::endl;
        }
    }

    // Iterate in the elements to ponderate the values
    ElementsArrayType& r_elements_array = mrOriginMainModelPart.Elements();

    const ProcessInfo& r_origin_process_info = mrOriginMainModelPart.GetProcessInfo();

    /* Elements */
    block_for_each(r_elements_array, this_integration_method,
        [&r_origin_process_info, this](Element& rElement, GeometryData::IntegrationMethod& this_integration_method) {

        const bool old_entity = rElement.IsDefined(OLD_ENTITY) ? rElement.Is(OLD_ENTITY) : false;
        if (!old_entity) { // We don't interpolate from preserved meshes
            // Getting the geometry
            GeometryType& r_this_geometry = rElement.GetGeometry();

            // Getting the integration points
            this_integration_method = rElement.GetIntegrationMethod();
            const GeometryType::IntegrationPointsArrayType& integration_points = r_this_geometry.IntegrationPoints(this_integration_method);
            const std::size_t integration_points_number = integration_points.size();

            // Computing the Jacobian
            Vector vector_det_j(integration_points_number);
            r_this_geometry.DeterminantOfJacobian(vector_det_j,this_integration_method);

            // Getting the CL
            std::vector<ConstitutiveLaw::Pointer> constitutive_law_vector(integration_points_number);
<<<<<<< HEAD
            it_elem->CalculateOnIntegrationPoints(CONSTITUTIVE_LAW,constitutive_law_vector,r_origin_process_info);
=======
            rElement.CalculateOnIntegrationPoints(CONSTITUTIVE_LAW,constitutive_law_vector,r_origin_process_info);
>>>>>>> 77633dd7

            // We initialize the total weigth
            double total_weight = 0.0;

            for (IndexType i_gauss_point = 0; i_gauss_point < integration_points_number; ++i_gauss_point ) {
                const array_1d<double, 3>& local_coordinates = integration_points[i_gauss_point].Coordinates();

                // We compute the corresponding weight
                const double weight = vector_det_j[i_gauss_point] * integration_points[i_gauss_point].Weight();
                total_weight += weight;

                // We compute the pondered characteristic length
                Vector N( r_this_geometry.size() );
                r_this_geometry.ShapeFunctionsValues( N, local_coordinates );

                // We compute the global coordinates
                array_1d<double, 3> global_coordinates;
                global_coordinates = r_this_geometry.GlobalCoordinates( global_coordinates, local_coordinates );

                // The origin CL
                ConstitutiveLaw::Pointer p_origin_cl = constitutive_law_vector[i_gauss_point];

                // We interpolate and add the variable
                for (auto& variable_name : mInternalVariableList) {
                    if (KratosComponents<DoubleVarType>::Has(variable_name)) {
                        const DoubleVarType& r_variable = KratosComponents<DoubleVarType>::Get(variable_name);
                        if (p_origin_cl->Has(r_variable)) {
                            InterpolateAddVariableOnConstitutiveLaw(r_this_geometry, r_variable, N, p_origin_cl, weight);
                        } else {
                            InterpolateAddVariableOnElement(r_this_geometry, r_variable, N, rElement, i_gauss_point, weight, r_origin_process_info);
                        }
                    } else if (KratosComponents<ArrayVarType>::Has(variable_name)) {
                        const ArrayVarType& r_variable = KratosComponents<ArrayVarType>::Get(variable_name);
                        if (p_origin_cl->Has(r_variable)) {
                            InterpolateAddVariableOnConstitutiveLaw(r_this_geometry, r_variable, N, p_origin_cl, weight);
                        } else {
                            InterpolateAddVariableOnElement(r_this_geometry, r_variable, N, rElement, i_gauss_point, weight, r_origin_process_info);
                        }
                    } else if (KratosComponents<VectorVarType>::Has(variable_name)) {
                        const VectorVarType& r_variable = KratosComponents<VectorVarType>::Get(variable_name);
                        if (p_origin_cl->Has(r_variable)) {
                            InterpolateAddVariableOnConstitutiveLaw(r_this_geometry, r_variable, N, p_origin_cl, weight);
                        } else {
                            InterpolateAddVariableOnElement(r_this_geometry, r_variable, N, rElement, i_gauss_point, weight, r_origin_process_info);
                        }
                    } else if (KratosComponents<MatrixVarType>::Has(variable_name)) {
                        const MatrixVarType& r_variable = KratosComponents<MatrixVarType>::Get(variable_name);
                        if (p_origin_cl->Has(r_variable)) {
                            InterpolateAddVariableOnConstitutiveLaw(r_this_geometry, r_variable, N, p_origin_cl, weight);
                        } else {
                            InterpolateAddVariableOnElement(r_this_geometry, r_variable, N, rElement, i_gauss_point, weight, r_origin_process_info);
                        }
                    } else {
                        KRATOS_WARNING("InternalVariablesInterpolationProcess") << "WARNING:: " << variable_name << " is not registered as any type of compatible variable: DOUBLE or ARRAY_1D or VECTOR or Matrix" << std::endl;
                    }
                }
            }

            // We divide by the total weight
            for (auto& variable_name : mInternalVariableList) {
                if (KratosComponents<DoubleVarType>::Has(variable_name)) {
                    const DoubleVarType& r_variable = KratosComponents<DoubleVarType>::Get(variable_name);
                    PonderateVariable(r_this_geometry, r_variable, total_weight);
                } else if (KratosComponents<ArrayVarType>::Has(variable_name)) {
                    const ArrayVarType& r_variable = KratosComponents<ArrayVarType>::Get(variable_name);
                    PonderateVariable(r_this_geometry, r_variable, total_weight);
                } else if (KratosComponents<VectorVarType>::Has(variable_name)) {
                    const VectorVarType& r_variable = KratosComponents<VectorVarType>::Get(variable_name);
                    PonderateVariable(r_this_geometry, r_variable, total_weight);
                } else if (KratosComponents<MatrixVarType>::Has(variable_name)) {
                    const MatrixVarType& r_variable = KratosComponents<MatrixVarType>::Get(variable_name);
                    PonderateVariable(r_this_geometry, r_variable, total_weight);
                } else {
                    KRATOS_WARNING("InternalVariablesInterpolationProcess") << "WARNING:: " << variable_name << " is not registered as any type of compatible variable: DOUBLE or ARRAY_1D or VECTOR or Matrix" << std::endl;
                }
            }
        }
    });

    // We interpolate to the new nodes
    if (mDimension == 2) {
        InterpolateToNodes<2>();
    } else {
        InterpolateToNodes<3>();
    }

    // Finally we interpolate to the new GP
    ElementsArrayType& r_elements_array_destination = mrDestinationMainModelPart.Elements();

    // The destination process info
    const ProcessInfo& r_destination_process_info = mrOriginMainModelPart.GetProcessInfo();

    /* Elements */
    block_for_each(r_elements_array_destination, this_integration_method,
        [&r_destination_process_info, this](Element& rElement, GeometryData::IntegrationMethod& this_integration_method) {

        const bool old_entity = rElement.IsDefined(OLD_ENTITY) ? rElement.Is(OLD_ENTITY) : false;
        if (!old_entity) { // We don't interpolate from preserved meshes
            // Getting the geometry
            GeometryType& r_this_geometry = rElement.GetGeometry();

            // Getting the integration points
            this_integration_method = rElement.GetIntegrationMethod();
            const GeometryType::IntegrationPointsArrayType& integration_points = r_this_geometry.IntegrationPoints(this_integration_method);
            const std::size_t integration_points_number = integration_points.size();

            // Getting the CL
            std::vector<ConstitutiveLaw::Pointer> constitutive_law_vector(integration_points_number);
<<<<<<< HEAD
            it_elem->CalculateOnIntegrationPoints(CONSTITUTIVE_LAW, constitutive_law_vector,r_destination_process_info);
=======
            rElement.CalculateOnIntegrationPoints(CONSTITUTIVE_LAW, constitutive_law_vector,r_destination_process_info);
>>>>>>> 77633dd7

            for (IndexType i_gauss_point = 0; i_gauss_point < integration_points_number; ++i_gauss_point ) {
                const array_1d<double, 3>& local_coordinates = integration_points[i_gauss_point].Coordinates();

                // We compute the pondered characteristic length
                Vector N( r_this_geometry.size() );
                r_this_geometry.ShapeFunctionsValues( N, local_coordinates );

                // We compute the global coordinates
                array_1d<double, 3> global_coordinates;
                global_coordinates = r_this_geometry.GlobalCoordinates( global_coordinates, local_coordinates );

                Vector values(r_this_geometry.size() );

                // The destination CL
                ConstitutiveLaw::Pointer p_destination_cl = constitutive_law_vector[i_gauss_point];

                for (auto& variable_name : mInternalVariableList) {
                    if (KratosComponents<DoubleVarType>::Has(variable_name)) {
                        const DoubleVarType& r_variable = KratosComponents<DoubleVarType>::Get(variable_name);
                        if (p_destination_cl->Has(r_variable)) {
                            SetInterpolatedValueOnConstitutiveLaw(r_this_geometry, r_variable, N, p_destination_cl, r_destination_process_info);
                        } else {
                            SetInterpolatedValueOnElement(r_this_geometry, r_variable, N, rElement, i_gauss_point, r_destination_process_info);
                        }
                    } else if (KratosComponents<ArrayVarType>::Has(variable_name)) {
                        const ArrayVarType& r_variable = KratosComponents<ArrayVarType>::Get(variable_name);
                        if (p_destination_cl->Has(r_variable)) {
                            SetInterpolatedValueOnConstitutiveLaw(r_this_geometry, r_variable, N, p_destination_cl, r_destination_process_info);
                        } else {
                            SetInterpolatedValueOnElement(r_this_geometry, r_variable, N, rElement, i_gauss_point, r_destination_process_info);
                        }
                    } else if (KratosComponents<VectorVarType>::Has(variable_name)) {
                        const VectorVarType& r_variable = KratosComponents<VectorVarType>::Get(variable_name);
                        if (p_destination_cl->Has(r_variable)) {
                            SetInterpolatedValueOnConstitutiveLaw(r_this_geometry, r_variable, N, p_destination_cl, r_destination_process_info);
                        } else {
                            SetInterpolatedValueOnElement(r_this_geometry, r_variable, N, rElement, i_gauss_point, r_destination_process_info);
                        }
                    } else if (KratosComponents<MatrixVarType>::Has(variable_name)) {
                        const MatrixVarType& r_variable = KratosComponents<MatrixVarType>::Get(variable_name);
                        if (p_destination_cl->Has(r_variable)) {
                            SetInterpolatedValueOnConstitutiveLaw(r_this_geometry, r_variable, N, p_destination_cl, r_destination_process_info);
                        } else {
                            SetInterpolatedValueOnElement(r_this_geometry, r_variable, N, rElement, i_gauss_point, r_destination_process_info);
                        }
                    } else {
                        KRATOS_WARNING("InternalVariablesInterpolationProcess") << "WARNING:: " << variable_name << " is not registered as any type of compatible variable: DOUBLE or ARRAY_1D or VECTOR or Matrix" << std::endl;
                    }
                }
            }
        }
    });
}

/***********************************************************************************/
/***********************************************************************************/

std::size_t InternalVariablesInterpolationProcess::ComputeTotalNumberOfVariables()
{
    return mInternalVariableList.size();
}

/***********************************************************************************/
/***********************************************************************************/

InternalVariablesInterpolationProcess::InterpolationTypes InternalVariablesInterpolationProcess::ConvertInter(const std::string& Str)
{
    if(Str == "CPT" || Str == "CLOSEST_POINT_TRANSFER")
        return InterpolationTypes::CLOSEST_POINT_TRANSFER;
    else if(Str == "LST" || Str == "LEAST_SQUARE_TRANSFER")
        return InterpolationTypes::LEAST_SQUARE_TRANSFER;
    else if(Str == "SFT" || Str == "SHAPE_FUNCTION_TRANSFER")
        return InterpolationTypes::SHAPE_FUNCTION_TRANSFER;
    else
        return InterpolationTypes::LEAST_SQUARE_TRANSFER;
}

/***********************************************************************************/
/***********************************************************************************/

const Parameters InternalVariablesInterpolationProcess::GetDefaultParameters() const
{
    const Parameters default_parameters = Parameters(R"(
    {
        "allocation_size"                      : 1000,
        "bucket_size"                          : 4,
        "search_factor"                        : 2,
        "interpolation_type"                   : "LST",
        "internal_variable_interpolation_list" :[]
    })" );

    return default_parameters;
}

/***********************************************************************************/
/***********************************************************************************/

template<>
void InternalVariablesInterpolationProcess::InterpolateAddVariableOnConstitutiveLaw<double>(
    GeometryType& rThisGeometry,
    const Variable<double>& rThisVar,
    const Vector& N,
    ConstitutiveLaw::Pointer& pConstitutiveLaw,
    const double Weight
    )
{
    double origin_value;
    origin_value = pConstitutiveLaw->GetValue(rThisVar, origin_value);

    // We sum all the contributions
    for (std::size_t i_node = 0; i_node < rThisGeometry.size(); ++i_node) {
        AtomicAdd(rThisGeometry[i_node].GetValue(rThisVar), N[i_node] * origin_value * Weight);
    }
}

/***********************************************************************************/
/***********************************************************************************/

template<>
void InternalVariablesInterpolationProcess::InterpolateAddVariableOnConstitutiveLaw<array_1d<double, 3>>(
    GeometryType& rThisGeometry,
    const Variable<array_1d<double, 3>>& rThisVar,
    const Vector& N,
    ConstitutiveLaw::Pointer& pConstitutiveLaw,
    const double Weight
    )
{
    array_1d<double, 3> origin_value;
    origin_value = pConstitutiveLaw->GetValue(rThisVar, origin_value);

    // We sum all the contributions
    for (std::size_t i_node = 0; i_node < rThisGeometry.size(); ++i_node) {
        AtomicAddVector(rThisGeometry[i_node].GetValue(rThisVar), N[i_node] * origin_value * Weight);
    }
}

/***********************************************************************************/
/***********************************************************************************/

template<>
void InternalVariablesInterpolationProcess::InterpolateAddVariableOnConstitutiveLaw<Vector>(
    GeometryType& rThisGeometry,
    const Variable<Vector>& rThisVar,
    const Vector& N,
    ConstitutiveLaw::Pointer& pConstitutiveLaw,
    const double Weight
    )
{
    Vector origin_value;
    origin_value = pConstitutiveLaw->GetValue(rThisVar, origin_value);

    // We sum all the contributions
    for (std::size_t i_node = 0; i_node < rThisGeometry.size(); ++i_node) {
        AtomicAddVector(rThisGeometry[i_node].GetValue(rThisVar), N[i_node] * origin_value * Weight);
    }
}

/***********************************************************************************/
/***********************************************************************************/

template<>
void InternalVariablesInterpolationProcess::InterpolateAddVariableOnConstitutiveLaw<Matrix>(
    GeometryType& rThisGeometry,
    const Variable<Matrix>& rThisVar,
    const Vector& N,
    ConstitutiveLaw::Pointer& pConstitutiveLaw,
    const double Weight
    )
{
    Matrix origin_value;
    origin_value = pConstitutiveLaw->GetValue(rThisVar, origin_value);

    // We sum all the contributions
    for (std::size_t i_node = 0; i_node < rThisGeometry.size(); ++i_node) {
        AtomicAddMatrix(rThisGeometry[i_node].GetValue(rThisVar), N[i_node] * origin_value * Weight);
    }
}

/***********************************************************************************/
/***********************************************************************************/

template<>
void InternalVariablesInterpolationProcess::InterpolateAddVariableOnElement(
    GeometryType& rThisGeometry,
    const Variable<double>& rThisVar,
    const Vector& N,
    Element& rElement,
    const IndexType GaussPointId,
    const double Weight,
    const ProcessInfo& rCurrentProcessInfo
    )
{
    std::vector<double> origin_values;
    rElement.CalculateOnIntegrationPoints(rThisVar, origin_values, rCurrentProcessInfo);

    // We sum all the contributions
    for (std::size_t i_node = 0; i_node < rThisGeometry.size(); ++i_node) {
        AtomicAdd(rThisGeometry[i_node].GetValue(rThisVar), N[i_node] * origin_values[GaussPointId] * Weight);
    }
}

/***********************************************************************************/
/***********************************************************************************/

template<>
void InternalVariablesInterpolationProcess::InterpolateAddVariableOnElement(
    GeometryType& rThisGeometry,
    const Variable<array_1d<double, 3>>& rThisVar,
    const Vector& N,
    Element& rElement,
    const IndexType GaussPointId,
    const double Weight,
    const ProcessInfo& rCurrentProcessInfo
    )
{
    std::vector<array_1d<double, 3>> origin_values;
    rElement.CalculateOnIntegrationPoints(rThisVar, origin_values, rCurrentProcessInfo);

    // We sum all the contributions
    for (std::size_t i_node = 0; i_node < rThisGeometry.size(); ++i_node) {
        AtomicAddVector(rThisGeometry[i_node].GetValue(rThisVar), N[i_node] * origin_values[GaussPointId] * Weight);
    }
}

/***********************************************************************************/
/***********************************************************************************/

template<>
void InternalVariablesInterpolationProcess::InterpolateAddVariableOnElement(
    GeometryType& rThisGeometry,
    const Variable<Vector>& rThisVar,
    const Vector& N,
    Element& rElement,
    const IndexType GaussPointId,
    const double Weight,
    const ProcessInfo& rCurrentProcessInfo
    )
{
    std::vector<Vector> origin_values;
    rElement.CalculateOnIntegrationPoints(rThisVar, origin_values, rCurrentProcessInfo);

    // We sum all the contributions
    for (std::size_t i_node = 0; i_node < rThisGeometry.size(); ++i_node) {
        AtomicAddVector(rThisGeometry[i_node].GetValue(rThisVar), N[i_node] * origin_values[GaussPointId] * Weight);
    }
}

/***********************************************************************************/
/***********************************************************************************/

template<>
void InternalVariablesInterpolationProcess::InterpolateAddVariableOnElement(
    GeometryType& rThisGeometry,
    const Variable<Matrix>& rThisVar,
    const Vector& N,
    Element& rElement,
    const IndexType GaussPointId,
    const double Weight,
    const ProcessInfo& rCurrentProcessInfo
    )
{
    std::vector<Matrix> origin_values;
    rElement.CalculateOnIntegrationPoints(rThisVar, origin_values, rCurrentProcessInfo);

    // We sum all the contributions
    for (std::size_t i_node = 0; i_node < rThisGeometry.size(); ++i_node) {
        AtomicAddMatrix(rThisGeometry[i_node].GetValue(rThisVar), N[i_node] * origin_values[GaussPointId] * Weight);
    }
}

/***********************************************************************************/
/***********************************************************************************/

template<>
void InternalVariablesInterpolationProcess::PonderateVariable(
    GeometryType& rThisGeometry,
    const Variable<double>& rThisVar,
    const double TotalWeight
    )
{
    for (std::size_t i_node = 0; i_node < rThisGeometry.size(); ++i_node) {
        AtomicDiv(rThisGeometry[i_node].GetValue(rThisVar), TotalWeight);
    }
}

/***********************************************************************************/
/***********************************************************************************/

template<>
void InternalVariablesInterpolationProcess::PonderateVariable(
    GeometryType& rThisGeometry,
    const Variable<array_1d<double, 3>>& rThisVar,
    const double TotalWeight
    )
{
    array_1d<double, 3> aux;
    for (std::size_t i = 0; i < 3; ++i) {
        aux[i] = TotalWeight;
    }
    for (std::size_t i_node = 0; i_node < rThisGeometry.size(); ++i_node) {
        AtomicDivVector(rThisGeometry[i_node].GetValue(rThisVar), aux);
    }
}


/***********************************************************************************/
/***********************************************************************************/

template<>
void InternalVariablesInterpolationProcess::PonderateVariable(
    GeometryType& rThisGeometry,
    const Variable<Vector>& rThisVar,
    const double TotalWeight
    )
{
    Vector aux(rThisGeometry[0].GetValue(rThisVar).size());
    for (std::size_t i = 0; i < aux.size(); ++i) {
        aux[i] = TotalWeight;
    }
    for (std::size_t i_node = 0; i_node < rThisGeometry.size(); ++i_node) {
        AtomicDivVector(rThisGeometry[i_node].GetValue(rThisVar), aux);
    }
}


/***********************************************************************************/
/***********************************************************************************/

template<>
void InternalVariablesInterpolationProcess::PonderateVariable(
    GeometryType& rThisGeometry,
    const Variable<Matrix>& rThisVar,
    const double TotalWeight
    )
{
    const std::size_t size_1 = rThisGeometry[0].GetValue(rThisVar).size1();
    const std::size_t size_2 = rThisGeometry[0].GetValue(rThisVar).size2();
    Matrix aux(size_1, size_2);
    for (std::size_t i = 0; i < size_1; ++i) {
        for (std::size_t j = 0; j < size_2; ++j) {
            aux(i, j) = TotalWeight;
        }
    }
    for (std::size_t i_node = 0; i_node < rThisGeometry.size(); ++i_node) {
        AtomicDivMatrix(rThisGeometry[i_node].GetValue(rThisVar), aux);
    }
}

}  // namespace Kratos.<|MERGE_RESOLUTION|>--- conflicted
+++ resolved
@@ -437,11 +437,7 @@
 
             // Getting the CL
             std::vector<ConstitutiveLaw::Pointer> constitutive_law_vector(integration_points_number);
-<<<<<<< HEAD
-            it_elem->CalculateOnIntegrationPoints(CONSTITUTIVE_LAW,constitutive_law_vector,r_origin_process_info);
-=======
             rElement.CalculateOnIntegrationPoints(CONSTITUTIVE_LAW,constitutive_law_vector,r_origin_process_info);
->>>>>>> 77633dd7
 
             // We initialize the total weigth
             double total_weight = 0.0;
@@ -550,11 +546,7 @@
 
             // Getting the CL
             std::vector<ConstitutiveLaw::Pointer> constitutive_law_vector(integration_points_number);
-<<<<<<< HEAD
-            it_elem->CalculateOnIntegrationPoints(CONSTITUTIVE_LAW, constitutive_law_vector,r_destination_process_info);
-=======
             rElement.CalculateOnIntegrationPoints(CONSTITUTIVE_LAW, constitutive_law_vector,r_destination_process_info);
->>>>>>> 77633dd7
 
             for (IndexType i_gauss_point = 0; i_gauss_point < integration_points_number; ++i_gauss_point ) {
                 const array_1d<double, 3>& local_coordinates = integration_points[i_gauss_point].Coordinates();
