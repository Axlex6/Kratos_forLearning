--- conflicted
+++ resolved
@@ -401,7 +401,6 @@
         KRATOS_INFO_IF("MmgProcess", ((num_tri + num_quad) < r_conditions_array.size()) && mEchoLevel > 0) <<
         "Number of Conditions: " << r_conditions_array.size() << " Number of Triangles: " << num_tri << " Number of Quadrilaterals: " << num_quad << std::endl;
     } else { // Surfaces
-<<<<<<< HEAD
         num_array_conditions[0] = conditions_array.size();
         num_array_elements[0]   = elements_array.size();
 //         /* Elements */
@@ -443,10 +442,6 @@
 //
 //         KRATOS_INFO_IF("MmgProcess", ((num_line + num_tri_cond) < conditions_array.size()) && mEchoLevel > 0) <<
 //         "Number of Conditions: " << conditions_array.size() << " Number of Lines: " << num_line << " Number of Triangles: " << num_tri_cond << std::endl;
-=======
-        num_array_conditions[0] = r_conditions_array.size();
-        num_array_elements[0]   = r_elements_array.size();
->>>>>>> 781c6fc9
     }
 
     SetMeshSize(r_nodes_array.size(), num_array_elements, num_array_conditions);
