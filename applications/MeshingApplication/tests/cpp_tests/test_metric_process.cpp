--- conflicted
+++ resolved
@@ -52,30 +52,6 @@
 
         void GiDIODebugMetricSPR(ModelPart& ThisModelPart)
         {
-<<<<<<< HEAD
-            Model this_model;
-            ModelPart& this_model_part = this_model.CreateModelPart("Main", 2);
-            
-            this_model_part.AddNodalSolutionStepVariable(NODAL_H);
-            this_model_part.AddNodalSolutionStepVariable(DISTANCE);
-            this_model_part.AddNodalSolutionStepVariable(DISTANCE_GRADIENT);
-            this_model_part.AddNodalSolutionStepVariable(NODAL_AREA);
-            
-            Properties::Pointer p_elem_prop = this_model_part.pGetProperties(0);
-            
-            auto& process_info = this_model_part.GetProcessInfo();
-            process_info[STEP] = 1;
-            process_info[NL_ITERATION_NUMBER] = 1;
-            
-            // First we create the nodes 
-            NodeType::Pointer p_node_1 = this_model_part.CreateNewNode(1, 0.0 , 0.0 , 0.0);
-            NodeType::Pointer p_node_2 = this_model_part.CreateNewNode(2, 1.0 , 0.0 , 0.0);
-            NodeType::Pointer p_node_3 = this_model_part.CreateNewNode(3, 1.0 , 1.0 , 0.0);
-            NodeType::Pointer p_node_4 = this_model_part.CreateNewNode(4, 0.0 , 1.0 , 0.0);
-            NodeType::Pointer p_node_5 = this_model_part.CreateNewNode(5, 2.0 , 0.0 , 0.0);
-            NodeType::Pointer p_node_6 = this_model_part.CreateNewNode(6, 2.0 , 1.0 , 0.0);
-            
-=======
             GidIO<> gid_io("TEST_METRIC_SPR", GiD_PostBinary, SingleFile, WriteUndeformed,  WriteElementsOnly);
             const int nl_iter = ThisModelPart.GetProcessInfo()[NL_ITERATION_NUMBER];
             const double label = static_cast<double>(nl_iter);
@@ -104,7 +80,6 @@
             NodeType::Pointer p_node_5 = ThisModelPart.CreateNewNode(5, 2.0 , 0.0 , 0.0);
             NodeType::Pointer p_node_6 = ThisModelPart.CreateNewNode(6, 2.0 , 1.0 , 0.0);
 
->>>>>>> 03c44faf
             // Now we create the "conditions"
             std::vector<NodeType::Pointer> element_nodes_0 (3);
             element_nodes_0[0] = p_node_1;
@@ -138,37 +113,6 @@
 
         void Create3DGeometry(ModelPart& ThisModelPart, const std::string& ElementName)
         {
-<<<<<<< HEAD
-            Model this_model;
-            ModelPart& this_model_part = this_model.CreateModelPart("Main", 2);
-            
-            this_model_part.AddNodalSolutionStepVariable(NODAL_H);
-            this_model_part.AddNodalSolutionStepVariable(DISTANCE);
-            this_model_part.AddNodalSolutionStepVariable(DISTANCE_GRADIENT);
-            this_model_part.AddNodalSolutionStepVariable(NODAL_AREA);
-            
-            Properties::Pointer p_elem_prop = this_model_part.pGetProperties(0);
-            
-            auto& process_info = this_model_part.GetProcessInfo();
-            process_info[STEP] = 1;
-            process_info[NL_ITERATION_NUMBER] = 1;
-            
-            // First we create the nodes 
-            NodeType::Pointer p_node_1 = this_model_part.CreateNewNode(1 , 0.0 , 1.0 , 1.0);
-            NodeType::Pointer p_node_2 = this_model_part.CreateNewNode(2 , 0.0 , 1.0 , 0.0);
-            NodeType::Pointer p_node_3 = this_model_part.CreateNewNode(3 , 0.0 , 0.0 , 1.0);
-            NodeType::Pointer p_node_4 = this_model_part.CreateNewNode(4 , 1.0 , 1.0 , 1.0);
-            NodeType::Pointer p_node_5 = this_model_part.CreateNewNode(5 , 0.0 , 0.0 , 0.0);
-            NodeType::Pointer p_node_6 = this_model_part.CreateNewNode(6 , 1.0 , 1.0 , 0.0);
-            
-            NodeType::Pointer p_node_7 = this_model_part.CreateNewNode(7 , 1.0 , 0.0 , 1.0);
-            NodeType::Pointer p_node_8 = this_model_part.CreateNewNode(8 , 1.0 , 0.0 , 0.0);
-            NodeType::Pointer p_node_9 = this_model_part.CreateNewNode(9 , 2.0 , 1.0 , 1.0);
-            NodeType::Pointer p_node_10 = this_model_part.CreateNewNode(10 , 2.0 , 1.0 , 0.0);
-            NodeType::Pointer p_node_11 = this_model_part.CreateNewNode(11 , 2.0 , 0.0 , 1.0);
-            NodeType::Pointer p_node_12 = this_model_part.CreateNewNode(12 , 2.0 , 0.0 , 0.0);
-            
-=======
             Properties::Pointer p_elem_prop = ThisModelPart.pGetProperties(0);
 
             // First we create the nodes
@@ -186,7 +130,6 @@
             NodeType::Pointer p_node_11 = ThisModelPart.CreateNewNode(11 , 2.0 , 0.0 , 1.0);
             NodeType::Pointer p_node_12 = ThisModelPart.CreateNewNode(12 , 2.0 , 0.0 , 0.0);
 
->>>>>>> 03c44faf
             // Now we create the "conditions"
             std::vector<NodeType::Pointer> element_nodes_0 (4);
             element_nodes_0[0] = p_node_12;
@@ -400,15 +343,9 @@
 
         KRATOS_TEST_CASE_IN_SUITE(HessianMetricProcess1, KratosMeshingApplicationFastSuite)
         {
-<<<<<<< HEAD
             Model this_model;
             ModelPart& this_model_part = this_model.CreateModelPart("Main", 2);
             
-=======
-            ModelPart this_model_part("Main");
-            this_model_part.SetBufferSize(2);
-
->>>>>>> 03c44faf
             this_model_part.AddNodalSolutionStepVariable(NODAL_H);
             this_model_part.AddNodalSolutionStepVariable(DISTANCE);
             this_model_part.AddNodalSolutionStepVariable(DISTANCE_GRADIENT);
@@ -453,15 +390,9 @@
 
         KRATOS_TEST_CASE_IN_SUITE(HessianMetricProcess2, KratosMeshingApplicationFastSuite)
         {
-<<<<<<< HEAD
             Model this_model;
             ModelPart& this_model_part = this_model.CreateModelPart("Main", 2);
             
-=======
-            ModelPart this_model_part("Main");
-            this_model_part.SetBufferSize(2);
-
->>>>>>> 03c44faf
             this_model_part.AddNodalSolutionStepVariable(NODAL_H);
             this_model_part.AddNodalSolutionStepVariable(DISTANCE);
             this_model_part.AddNodalSolutionStepVariable(DISTANCE_GRADIENT);
