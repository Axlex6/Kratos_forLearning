// Project includes
#include "verlet_velocity_scheme.h"

namespace Kratos {
<<<<<<< HEAD

    void VerletVelocityScheme::SetIntegrationSchemeInProperties(Properties::Pointer pProp) const {
        std::cout << "Assigning VerletVelocityScheme to properties " << pProp->Id() << std::endl;
        pProp->SetValue(DEM_INTEGRATION_SCHEME_POINTER, this->CloneShared());
    }
=======
    
    void VerletVelocityScheme::SetIntegrationSchemeInProperties(Properties::Pointer pProp, bool verbose) const {
            if(verbose) std::cout << "\nAssigning VerletVelocityScheme to properties " << pProp->Id() << std::endl;
            pProp->SetValue(DEM_INTEGRATION_SCHEME_POINTER, this->CloneShared());
        }
>>>>>>> 55a3a168

    /*void VerletVelocityScheme::AddSpheresVariables(ModelPart & r_model_part, bool TRotationOption){
         DEMIntegrationScheme::AddSpheresVariables(r_model_part, TRotationOption);}
    
    void VerletVelocityScheme::AddClustersVariables(ModelPart & r_model_part, bool TRotationOption){
         DEMIntegrationScheme::AddClustersVariables(r_model_part, TRotationOption);}*/

    void VerletVelocityScheme::UpdateTranslationalVariables(
            int StepFlag,
            Node < 3 > & i,
            array_1d<double, 3 >& coor,
            array_1d<double, 3 >& displ,
            array_1d<double, 3 >& delta_displ,
            array_1d<double, 3 >& vel,
            const array_1d<double, 3 >& initial_coor,
            const array_1d<double, 3 >& force,
            const double force_reduction_factor,
            const double mass,
            const double delta_t,
            const bool Fix_vel[3]) {

        double mass_inv = 1.0 / mass;
        if(StepFlag == 1) //PREDICT
        {
            for (int k = 0; k < 3; k++) {
                if (Fix_vel[k] == false) {
                    delta_displ[k] = vel[k] * delta_t + 0.5 * force[k] * mass_inv * delta_t * delta_t ;
                    displ[k] += delta_displ[k];
                    coor[k] = initial_coor[k] + displ[k];
                    vel[k] += 0.5 * force_reduction_factor * force[k] * mass_inv * delta_t ;
                } else {
                    delta_displ[k] = delta_t * vel[k];
                    displ[k] += delta_displ[k];
                    coor[k] = initial_coor[k] + displ[k];
                }
            }  
        }

           else if(StepFlag == 2) //CORRECT
           {
             for (int k = 0; k < 3; k++) {
                 if (Fix_vel[k] == false) {
                     vel[k] += 0.5 * force_reduction_factor * force[k] * mass_inv * delta_t ;
                 }   
             }
         }
    }
        
    void VerletVelocityScheme::UpdateRotationalVariables(
            int StepFlag,
            const Node < 3 > & i,
            array_1d<double, 3 >& rotated_angle,
            array_1d<double, 3 >& delta_rotation,
            array_1d<double, 3 >& angular_velocity,
            array_1d<double, 3 >& angular_acceleration,
            const double delta_t,
            const bool Fix_Ang_vel[3]) {

        if (StepFlag == 1) //PREDICT
        {
            for (int k = 0; k < 3; k++) {
                if (Fix_Ang_vel[k] == false) {
                    delta_rotation[k] = angular_velocity[k] * delta_t + 0.5 * delta_t * delta_t * angular_acceleration[k];
                    rotated_angle[k] += delta_rotation[k];
                    angular_velocity[k] += 0.5 * angular_acceleration[k] * delta_t;
                } else {
                    delta_rotation[k] = angular_velocity[k] * delta_t;
                    rotated_angle[k] += delta_rotation[k];
                }
            }
        }

        else if(StepFlag == 2) //CORRECT
        {
            for (int k = 0; k < 3; k++) {
                if (Fix_Ang_vel[k] == false) {
                    angular_velocity[k] += 0.5 * angular_acceleration[k] * delta_t;
                }
            }
        }//CORRECT
    }

    void VerletVelocityScheme::UpdateRotationalVariablesOfCluster(
                const Node < 3 > & i,
                const array_1d<double, 3 >& moments_of_inertia,
                array_1d<double, 3 >& rotated_angle,
                array_1d<double, 3 >& delta_rotation,
                Quaternion<double  >& Orientation,
                const array_1d<double, 3 >& angular_momentum,
                array_1d<double, 3 >& angular_velocity,
                const double dt,
                const bool Fix_Ang_vel[3]) {

        for (int k = 0; k < 3; k++) {
                delta_rotation[k] = angular_velocity[k] * dt;
                rotated_angle[k] += delta_rotation[k];
        }
        
        array_1d<double, 3 > angular_velocity_aux;
        
        double LocalTensorInv[3][3];
        GeometryFunctions::ConstructInvLocalTensor(moments_of_inertia, LocalTensorInv);
        GeometryFunctions::UpdateOrientation(Orientation, delta_rotation);
        UpdateAngularVelocity(Orientation, LocalTensorInv, angular_momentum, angular_velocity_aux);
        for (int j = 0; j < 3; j++) {
            if (Fix_Ang_vel[j] == false){
                angular_velocity[j] = angular_velocity_aux[j];
            }
        }
    }
    
    void VerletVelocityScheme::UpdateRotationalVariables(
                const Node < 3 > & i,
                array_1d<double, 3 >& rotated_angle,
                array_1d<double, 3 >& delta_rotation,
                const array_1d<double, 3 >& angular_velocity,
                const double delta_t,
                const bool Fix_Ang_vel[3]) {

        for (int k = 0; k < 3; k++) {
            delta_rotation[k] = angular_velocity[k] * delta_t;
            rotated_angle[k] += delta_rotation[k];
        }
    }
    
    void VerletVelocityScheme::QuaternionCalculateMidAngularVelocities(
                const Quaternion<double>& Orientation,
                const double LocalTensorInv[3][3],
                const array_1d<double, 3>& angular_momentum,
                const double dt,
                const array_1d<double, 3>& InitialAngularVel,
                array_1d<double, 3>& FinalAngularVel) {
        
        array_1d<double, 3 > aux = InitialAngularVel;
        DEM_MULTIPLY_BY_SCALAR_3(aux, dt);
        array_1d<double, 3 > TempDeltaRotation = aux;

        Quaternion<double> TempOrientation;
        double GlobalTensorInv[3][3];
            
        GeometryFunctions::UpdateOrientation(Orientation, TempOrientation, TempDeltaRotation);
        GeometryFunctions::QuaternionTensorLocal2Global(TempOrientation, LocalTensorInv, GlobalTensorInv);
        GeometryFunctions::ProductMatrix3X3Vector3X1(GlobalTensorInv, angular_momentum, FinalAngularVel);
    }
    
    void VerletVelocityScheme::UpdateAngularVelocity(
                const Quaternion<double>& Orientation,
                const double LocalTensorInv[3][3],
                const array_1d<double, 3>& angular_momentum,
                array_1d<double, 3>& angular_velocity) {
        
        double GlobalTensorInv[3][3];
        
        GeometryFunctions::QuaternionTensorLocal2Global(Orientation, LocalTensorInv, GlobalTensorInv);
        GeometryFunctions::ProductMatrix3X3Vector3X1(GlobalTensorInv, angular_momentum, angular_velocity);
    }

    void VerletVelocityScheme::CalculateLocalAngularAcceleration(
                                const Node < 3 > & i,
                                const double moment_of_inertia,
                                const array_1d<double, 3 >& torque,
                                const double moment_reduction_factor,
                                array_1d<double, 3 >& angular_acceleration){
        
        double moment_of_inertia_inv = 1.0 / moment_of_inertia;
        for (int j = 0; j < 3; j++) {
            angular_acceleration[j] = moment_reduction_factor * torque[j] * moment_of_inertia_inv;
        }
    }

    void VerletVelocityScheme::CalculateLocalAngularAccelerationByEulerEquations(
                                const Node < 3 > & i,
                                const array_1d<double, 3 >& local_angular_velocity,
                                const array_1d<double, 3 >& moments_of_inertia,
                                const array_1d<double, 3 >& local_torque,
                                const double moment_reduction_factor,
                                array_1d<double, 3 >& local_angular_acceleration){

        for (int j = 0; j < 3; j++) {
            //Euler equations in Explicit (Forward Euler) scheme:
            local_angular_acceleration[j] = (local_torque[j] - (local_angular_velocity[(j + 1) % 3] * moments_of_inertia[(j + 2) % 3] * local_angular_velocity[(j + 2) % 3] - local_angular_velocity[(j + 2) % 3] * moments_of_inertia[(j + 1) % 3] * local_angular_velocity[(j + 1) % 3])) / moments_of_inertia[j];
            local_angular_acceleration[j] = local_angular_acceleration[j] * moment_reduction_factor;
        }
    }
    
    void VerletVelocityScheme::CalculateAngularVelocityRK(
                                    const Quaternion<double  >& Orientation,
                                    const array_1d<double, 3 >& moments_of_inertia,
                                    const array_1d<double, 3 >& angular_momentum,
                                    array_1d<double, 3 >& angular_velocity,
                                    const double dt,
                                    const bool Fix_Ang_vel[3]) {
            
            double LocalTensorInv[3][3];
            
            GeometryFunctions::ConstructInvLocalTensor(moments_of_inertia, LocalTensorInv);
            
            array_1d<double, 3 > angular_velocity1 = angular_velocity;
            array_1d<double, 3 > angular_velocity2, angular_velocity3, angular_velocity4;

            QuaternionCalculateMidAngularVelocities(Orientation, LocalTensorInv, angular_momentum, 0.5*dt, angular_velocity1, angular_velocity2);
            QuaternionCalculateMidAngularVelocities(Orientation, LocalTensorInv, angular_momentum, 0.5*dt, angular_velocity2, angular_velocity3);
            QuaternionCalculateMidAngularVelocities(Orientation, LocalTensorInv, angular_momentum,     dt, angular_velocity3, angular_velocity4);

            for (int j = 0; j < 3; j++) {
                if (Fix_Ang_vel[j] == false){
                    angular_velocity[j] = 0.16666666666666667 * (angular_velocity1[j] + 2*angular_velocity2[j] + 2*angular_velocity3[j] + angular_velocity4[j]);
                }
            }
    }
} //namespace Kratos<|MERGE_RESOLUTION|>--- conflicted
+++ resolved
@@ -2,19 +2,11 @@
 #include "verlet_velocity_scheme.h"
 
 namespace Kratos {
-<<<<<<< HEAD
-
-    void VerletVelocityScheme::SetIntegrationSchemeInProperties(Properties::Pointer pProp) const {
-        std::cout << "Assigning VerletVelocityScheme to properties " << pProp->Id() << std::endl;
-        pProp->SetValue(DEM_INTEGRATION_SCHEME_POINTER, this->CloneShared());
-    }
-=======
     
     void VerletVelocityScheme::SetIntegrationSchemeInProperties(Properties::Pointer pProp, bool verbose) const {
             if(verbose) std::cout << "\nAssigning VerletVelocityScheme to properties " << pProp->Id() << std::endl;
             pProp->SetValue(DEM_INTEGRATION_SCHEME_POINTER, this->CloneShared());
         }
->>>>>>> 55a3a168
 
     /*void VerletVelocityScheme::AddSpheresVariables(ModelPart & r_model_part, bool TRotationOption){
          DEMIntegrationScheme::AddSpheresVariables(r_model_part, TRotationOption);}
