--- conflicted
+++ resolved
@@ -22,25 +22,6 @@
 
 class Solution(object):
 
-<<<<<<< HEAD
-    def __init__(self, DEM_parameters=DEM_parameters):
-        print("entering _init_ main_script")
-        if "OMPI_COMM_WORLD_SIZE" in os.environ or "I_MPI_INFO_NUMA_NODE_NUM" in os.environ:
-            def model_part_reader(modelpart, nodeid=0, elemid=0, condid=0):
-                return ReorderConsecutiveFromGivenIdsModelPartIO(modelpart, nodeid, elemid, condid)
-        else:
-            def model_part_reader(modelpart, nodeid=0, elemid=0, condid=0):
-                #return ModelPartIO(modelpart)                
-                return ReorderConsecutiveFromGivenIdsModelPartIO(modelpart, nodeid, elemid, condid)
-        self.model_part_reader = model_part_reader
-        self.solver_strategy = self.SetSolverStrategy()
-        self.creator_destructor = self.SetParticleCreatorDestructor()
-        self.dem_fem_search = self.SetDemFemSearch()
-        self.procedures = self.SetProcedures()       
-        self.SetAnalyticParticleWatcher()
-        self.procedures.CheckInputParameters(DEM_parameters)
-        self.PreUtilities = PreUtilities()
-=======
     def LoadParametersFile(self):
         parameters_file = open("ProjectParametersDEM.json",'r')
         self.DEM_parameters = Parameters(parameters_file.read())
@@ -55,9 +36,9 @@
         self.creator_destructor = self.SetParticleCreatorDestructor()
         self.dem_fem_search = self.SetDemFemSearch()
         self.procedures = self.SetProcedures()
-        #self.SetAnalyticParticleWatcher()
-
->>>>>>> 71a51846
+        self.SetAnalyticParticleWatcher()
+        self.PreUtilities = PreUtilities()
+
 
         # Creating necessary directories:
         self.main_path = os.getcwd()
@@ -248,16 +229,8 @@
         self.materialTest.PrintChart()
         self.materialTest.PrepareDataForGraph()
 
-<<<<<<< HEAD
-        self.post_utils = DEM_procedures.PostUtils(DEM_parameters, self.spheres_model_part)
-       
-        #self.SetFinalTime()
-        #self.Setdt()
-        self.report.total_steps_expected = int(self.final_time / self.dt)       
-=======
         self.post_utils = DEM_procedures.PostUtils(self.DEM_parameters, self.spheres_model_part)
         self.report.total_steps_expected = int(self.final_time / self.dt)
->>>>>>> 71a51846
         self.KRATOSprint(self.report.BeginReport(timer))
 
     def GetMpFilename(self):               
@@ -399,19 +372,13 @@
         pass
 
     def AfterSolveOperations(self):
-<<<<<<< HEAD
-        if (hasattr(DEM_parameters, "PostNormalImpactVelocity")):
-            if (DEM_parameters.PostNormalImpactVelocity):
-=======
-        if "AnalyticParticle" in self.DEM_parameters.keys(): #TODO: Change the name of AnalyticParticle to something more understandable
-            if self.DEM_parameters["AnalyticParticle"].GetBool():
->>>>>>> 71a51846
+        if "PostNormalImpactVelocity" in self.DEM_parameters.keys():
+            if self.DEM_parameters["PostNormalImpactVelocity"].GetBool():
                 self.particle_watcher.MakeMeasurements(self.analytic_model_part)
                 time_to_print = self.time - self.time_old_print
                 if (self.DEM_parameters["OutputTimeStep"].GetDouble() - time_to_print < 1e-2 * self.dt):
                     self.particle_watcher.SetNodalMaxImpactVelocities(self.analytic_model_part)
                     self.particle_watcher.SetNodalMaxFaceImpactVelocities(self.analytic_model_part)
-                    #self.particle_watcher.MakeMeasurements(self.all_model_parts.Get('AnalyticParticlesPart'))
 
     def FinalizeTimeStep(self, time):
         pass
