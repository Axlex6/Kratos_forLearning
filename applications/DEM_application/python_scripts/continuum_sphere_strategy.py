from __future__ import print_function, absolute_import, division #makes KratosMultiphysics backward compatible with python 2.6 and 2.7
from KratosMultiphysics import *
from KratosMultiphysics.DEMApplication import *

import sphere_strategy as SolverStrategy
BaseExplicitStrategy = SolverStrategy.ExplicitStrategy

import math

class ExplicitStrategy(BaseExplicitStrategy):

    def __init__(self, all_model_parts, creator_destructor, dem_fem_search, DEM_parameters, procedures):

        BaseExplicitStrategy.__init__(self, all_model_parts, creator_destructor, dem_fem_search, DEM_parameters, procedures)

        self.print_skin_sphere = 0 #TODO: check if this variable is important. There's a similar one in DEM_procedures called PostSkinSphere
        if "PostSkinSphere" in DEM_parameters.keys():
            self.print_skin_sphere = DEM_parameters["PostSkinSphere"].GetBool()

        if (self.delta_option > 0):
            self.case_option = 2     #MSIMSI. only 2 cases, with delta or without but continuum always.

<<<<<<< HEAD
        if not "LoadingVelocity" in DEM_parameters.keys():
            self.fixed_vel = 0
        else:
            self.fixed_vel = DEM_parameters["LoadingVelocity"].GetDouble()

=======
>>>>>>> 43c060fe
        if "DontSearchUntilFailure" in DEM_parameters.keys(): #TODO: important Todo. When Json gets divided in encapsulated parts, all these checks should be done in one functions, comparing with defaults!
            if DEM_parameters["DontSearchUntilFailure"].GetBool():
                print ("Search is not active until a bond is broken.")
                self.search_control = 0
                if (len(self.fem_model_part.Nodes) > 0 or DEM_parameters["TestType"].GetString() == "BTS"):   #MSI. This activates the search since there are fem contact elements. however only the particle - fem search should be active.
                    print ("WARNING: Search should be activated since there might contact with FEM.")

        if not "TestType" in DEM_parameters.keys():
            self.test_type = "None"
        else:
            self.test_type = DEM_parameters["TestType"].GetString()

        self.amplified_continuum_search_radius_extension = DEM_parameters["AmplifiedSearchRadiusExtension"].GetDouble()

        if 'MaxAmplificationRatioOfSearchRadius' in DEM_parameters.keys():
            self.max_amplification_ratio_of_search_radius = DEM_parameters["MaxAmplificationRatioOfSearchRadius"].GetDouble()
        else:
            self.max_amplification_ratio_of_search_radius = 0.0

        if not "PostPoissonRatio" in DEM_parameters.keys():
            self.poisson_ratio_option = 0
        else:
            self.poisson_ratio_option = DEM_parameters["PostPoissonRatio"].GetBool()

        if not "PoissonEffectOption" in DEM_parameters.keys():
            self.poisson_effect_option = False
        else:
            self.poisson_effect_option = DEM_parameters["PoissonEffectOption"].GetBool()

        if not "ShearStrainParallelToBondOption" in DEM_parameters.keys():
            self.shear_strain_parallel_to_bond_option = False
        else:
            self.shear_strain_parallel_to_bond_option = DEM_parameters["ShearStrainParallelToBondOption"].GetBool()

        if (self.poisson_effect_option or self.shear_strain_parallel_to_bond_option):
            self.compute_stress_tensor_option = 1


    def CreateCPlusPlusStrategy(self):

        self.SetVariablesAndOptions()

        # ADDITIONAL VARIABLES AND OPTIONS
        self.spheres_model_part.ProcessInfo.SetValue(AMPLIFIED_CONTINUUM_SEARCH_RADIUS_EXTENSION, self.amplified_continuum_search_radius_extension)
        self.spheres_model_part.ProcessInfo.SetValue(MAX_AMPLIFICATION_RATIO_OF_THE_SEARCH_RADIUS, self.max_amplification_ratio_of_search_radius)
        if self.contact_mesh_option:
            self.spheres_model_part.ProcessInfo.SetValue(CONTACT_MESH_OPTION, 1)
        else:
            self.spheres_model_part.ProcessInfo.SetValue(CONTACT_MESH_OPTION, 0)

        if ((self.test_type == "Triaxial") or (self.test_type == "Hydrostatic")):
            self.spheres_model_part.ProcessInfo.SetValue(TRIAXIAL_TEST_OPTION, 1)
        else:
            self.spheres_model_part.ProcessInfo.SetValue(TRIAXIAL_TEST_OPTION, 0)

<<<<<<< HEAD
        self.spheres_model_part.ProcessInfo.SetValue(FIXED_VEL_TOP, self.fixed_vel)
        self.spheres_model_part.ProcessInfo.SetValue(FIXED_VEL_BOT, self.fixed_vel)

=======
>>>>>>> 43c060fe
        self.SetOneOrZeroInProcessInfoAccordingToBoolValue(self.spheres_model_part, POISSON_EFFECT_OPTION, self.poisson_effect_option)
        self.SetOneOrZeroInProcessInfoAccordingToBoolValue(self.spheres_model_part, SHEAR_STRAIN_PARALLEL_TO_BOND_OPTION, self.shear_strain_parallel_to_bond_option)

        for properties in self.spheres_model_part.Properties:
            ContinuumConstitutiveLawString = properties[DEM_CONTINUUM_CONSTITUTIVE_LAW_NAME]
            ContinuumConstitutiveLaw = globals().get(ContinuumConstitutiveLawString)()
            if ContinuumConstitutiveLaw.CheckRequirementsOfStressTensor():
                self.spheres_model_part.ProcessInfo.SetValue(COMPUTE_STRESS_TENSOR_OPTION, 1)
                break

        if (self.DEM_parameters["TranslationalIntegrationScheme"].GetString() == 'Velocity_Verlet'):
            self.cplusplus_strategy = ContinuumVelocityVerletSolverStrategy(self.settings, self.max_delta_time, self.n_step_search, self.safety_factor,
                                                                            self.delta_option, self.creator_destructor, self.dem_fem_search, self.search_strategy)
        else:
            self.cplusplus_strategy = ContinuumExplicitSolverStrategy(self.settings, self.max_delta_time, self.n_step_search, self.safety_factor,
                                                  self.delta_option, self.creator_destructor, self.dem_fem_search, self.search_strategy)

    def Initialize(self):
        self.cplusplus_strategy.Initialize()  # Calls the cplusplus_strategy Initialize function (initializes all elements and performs other necessary tasks before starting the time loop) (C++)

    def SetContinuumType(self):
        self.continuum_type = True

    def Initial_Critical_Time(self):        # Calls deprecated function
        (self.cplusplus_strategy).InitialTimeStepCalculation()

    def PrepareContactElementsForPrinting(self):
        (self.cplusplus_strategy).PrepareContactElementsForPrinting()

    def AddAdditionalVariables(self, spheres_model_part, DEM_parameters):
        spheres_model_part.AddNodalSolutionStepVariable(COHESIVE_GROUP)  # Continuum group
        spheres_model_part.AddNodalSolutionStepVariable(SKIN_SPHERE)

    def ModifyProperties(self, properties, param = 0):
        BaseExplicitStrategy.ModifyProperties(self, properties, param)

        if not param:
            ContinuumConstitutiveLawString = properties[DEM_CONTINUUM_CONSTITUTIVE_LAW_NAME]
            ContinuumConstitutiveLaw = globals().get(ContinuumConstitutiveLawString)()
            ContinuumConstitutiveLaw.SetConstitutiveLawInProperties(properties, True)
<|MERGE_RESOLUTION|>--- conflicted
+++ resolved
@@ -20,14 +20,6 @@
         if (self.delta_option > 0):
             self.case_option = 2     #MSIMSI. only 2 cases, with delta or without but continuum always.
 
-<<<<<<< HEAD
-        if not "LoadingVelocity" in DEM_parameters.keys():
-            self.fixed_vel = 0
-        else:
-            self.fixed_vel = DEM_parameters["LoadingVelocity"].GetDouble()
-
-=======
->>>>>>> 43c060fe
         if "DontSearchUntilFailure" in DEM_parameters.keys(): #TODO: important Todo. When Json gets divided in encapsulated parts, all these checks should be done in one functions, comparing with defaults!
             if DEM_parameters["DontSearchUntilFailure"].GetBool():
                 print ("Search is not active until a bond is broken.")
@@ -83,12 +75,6 @@
         else:
             self.spheres_model_part.ProcessInfo.SetValue(TRIAXIAL_TEST_OPTION, 0)
 
-<<<<<<< HEAD
-        self.spheres_model_part.ProcessInfo.SetValue(FIXED_VEL_TOP, self.fixed_vel)
-        self.spheres_model_part.ProcessInfo.SetValue(FIXED_VEL_BOT, self.fixed_vel)
-
-=======
->>>>>>> 43c060fe
         self.SetOneOrZeroInProcessInfoAccordingToBoolValue(self.spheres_model_part, POISSON_EFFECT_OPTION, self.poisson_effect_option)
         self.SetOneOrZeroInProcessInfoAccordingToBoolValue(self.spheres_model_part, SHEAR_STRAIN_PARALLEL_TO_BOND_OPTION, self.shear_strain_parallel_to_bond_option)
 
@@ -128,4 +114,4 @@
         if not param:
             ContinuumConstitutiveLawString = properties[DEM_CONTINUUM_CONSTITUTIVE_LAW_NAME]
             ContinuumConstitutiveLaw = globals().get(ContinuumConstitutiveLawString)()
-            ContinuumConstitutiveLaw.SetConstitutiveLawInProperties(properties, True)
+            ContinuumConstitutiveLaw.SetConstitutiveLawInProperties(properties, True)