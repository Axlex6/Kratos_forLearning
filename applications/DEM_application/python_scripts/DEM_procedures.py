from __future__ import print_function, absolute_import, division #makes KratosMultiphysics backward compatible with python 2.6 and 2.7

from KratosMultiphysics import *
from KratosMultiphysics.DEMApplication import *

import math
import DEM_material_test_script
import os
import shutil
import sys
from glob import glob

def Flush(a):
    a.flush()

def KratosPrint(*args):
    print(*args)
    Flush(sys.stdout)

def Var_Translator(variable):

    if (variable == "OFF" or variable == "0" or variable == 0):
        variable = 0
    else:
        variable = 1

    return variable

def GetBoolParameterIfItExists(set_of_parameters, parameter_key):
    if parameter_key in set_of_parameters.keys():
        return set_of_parameters[parameter_key].GetBool()
    else:
        return False


class MdpaCreator(object):

    def __init__(self, path, DEM_parameters):

        self.DEM_parameters = DEM_parameters
        self.current_path = path


        # Creating necessary directories

        self.post_mdpas = os.path.join(str(self.current_path), str(self.DEM_parameters["problem_name"].GetString()) + '_post_mdpas')
        os.chdir(self.current_path)
        if not os.path.isdir(self.post_mdpas):
            os.makedirs(str(self.post_mdpas))

    def WriteMdpa(self, model_part):
        os.chdir(self.post_mdpas)
        time = model_part.ProcessInfo.GetValue(TIME)
        mdpa = open(str(self.DEM_parameters["problem_name"].GetString()) + '_post_' + str(time) + '.mdpa', 'w'+'\n')
        mdpa.write('Begin ModelPartData'+'\n')
        mdpa.write('//  VARIABLE_NAME value')
        mdpa.write('End ModelPartData'+'\n'+'\n'+'\n'+'\n')
        mdpa.write('Begin Nodes'+'\n')

        for node in model_part.Nodes:
            mdpa.write(str(node.Id) + ' ' + str(node.X) + ' ' + str(node.Y) + ' ' + str(node.Z)+'\n')
        mdpa.write('End Nodes'+'\n'+'\n')

        mdpa.write('Begin Elements SphericParticle3D'+'\n')
        for element in model_part.Elements:
            mdpa.write(str(element.Id) + ' ' +'1'+' ' + str(element.GetNode(0).Id )+'\n')
        mdpa.write('End Elements'+'\n'+'\n')

        fixed = 0 #how to read fixed? it can be either a flag or a nodal variable property
        self.WriteVariableData(RADIUS, mdpa, model_part)
        #self.WriteVariableData(VELOCITY_X, mdpa, model_part)
        #self.WriteVariableData(VELOCITY_Y, mdpa, model_part)
        #self.WriteVariableData(VELOCITY_Z, mdpa, model_part)


    def WriteVariableData(self, variable_name, mdpa, model_part):

        mdpa.write('Begin NodalData '+str(variable_name)+'\n')
        for node in model_part.Nodes:
            mdpa.write(str(node.Id) + ' ' + str(0) + ' ' + str(node.GetSolutionStepValue(variable_name))+'\n')
        mdpa.write('End NodalData'+'\n'+'\n')


class SetOfModelParts(object):
    def __init__(self, model_parts_list):
        self.MaxNodeId = 0
        self.MaxElemId = 0
        self.MaxCondId = 0
        
        names = [l.Name for l in model_parts_list]
        self.model_parts = dict()
        self.mp_list = []
        for mp in model_parts_list:
            self.model_parts[mp.Name] = mp
            self.mp_list.append(mp)
            
        self.spheres_model_part    = self.Get("SpheresPart")
        self.rigid_face_model_part = self.Get("RigidFacePart")
        self.cluster_model_part    = self.Get("ClusterPart")
        self.DEM_inlet_model_part  = self.Get("DEMInletPart")
        self.mapping_model_part    = self.Get("MappingPart")
        self.contact_model_part    = self.Get("ContactPart")        

    def ComputeMaxIds(self):

        for mp in self.mp_list:
            self.GetMaxIds(mp)

    def GetMaxIds(self, model_part):
        
        for node in model_part.Nodes:
            self.MaxNodeId = max(self.MaxNodeId, node.Id)
            
        for elem in model_part.Elements:
            self.MaxElemId = max(self.MaxElemId, elem.Id)
        
        for cond in model_part.Conditions:
            self.MaxCondId = max(self.MaxCondId, cond.Id)  

    def Get(self, name):
        return self.model_parts[name]

    def Add(self, model_part, name = None):
        if name != None:
            self.model_parts[name] = model_part
        else:
            self.model_parts[model_part.Name] = model_part
            
        self.mp_list.append(model_part)
        
class GranulometryUtils(object):

    def __init__(self, domain_volume, model_part):

        if (domain_volume <= 0.0):
            raise ValueError("Error: The input domain volume must be strictly positive!")

        self.spheres_model_part = model_part
        self.UpdateData(domain_volume)

    def UpdateData(self, domain_volume):

        self.physics_calculator = SphericElementGlobalPhysicsCalculator(self.spheres_model_part)
        self.number_of_spheres  = self.spheres_model_part.NumberOfElements(0)
        self.solid_volume       = self.physics_calculator.CalculateTotalVolume(self.spheres_model_part)
        self.d_50               = self.physics_calculator.CalculateD50(self.spheres_model_part)

        if (self.number_of_spheres == 0):
            self.spheres_per_area = 0.0
        else:
            self.spheres_per_area = domain_volume / self.number_of_spheres

        self.voids_volume    = domain_volume - self.solid_volume
        self.global_porosity = self.voids_volume / domain_volume

    def PrintCurrentData(self):

        print("number_of_spheres: ", self.number_of_spheres)
        print("solid volume: ", self.solid_volume)
        print("voids volume: ", self.voids_volume)
        print("global porosity: ", self.global_porosity)
        print("D50: ", self.d_50)
        print("spheres per area unit: ", self.spheres_per_area)


class PostUtils(object):

    def __init__(self, DEM_parameters, spheres_model_part):

        self.DEM_parameters = DEM_parameters
        self.spheres_model_part = spheres_model_part
        self.post_utilities = PostUtilities()

        self.vel_trap_graph_counter = 0
        self.vel_trap_graph_frequency = int(self.DEM_parameters["VelTrapGraphExportFreq"].GetDouble()/spheres_model_part.ProcessInfo.GetValue(DELTA_TIME)) #TODO: change the name of VelTrapGraphExportFreq to VelTrapGraphExportTimeInterval
        if self.vel_trap_graph_frequency < 1:
            self.vel_trap_graph_frequency = 1 #that means it is not possible to print results with a higher frequency than the computations delta time

        self.previous_vector_of_inner_nodes = []
        self.previous_time = 0.0
        
    def Flush(self,a):
        a.flush()

    def ComputeMeanVelocitiesinTrap(self, file_name, time_dem):

        if self.DEM_parameters["VelocityTrapOption"].GetBool():
            compute_flow = False

            self.vel_trap_graph_counter += 1

            if (self.vel_trap_graph_counter == self.vel_trap_graph_frequency):
                self.vel_trap_graph_counter = 0
                average_velocity = Array3()
                low_point = Array3()

                low_point[0] = self.DEM_parameters["VelocityTrapMinX"].GetDouble()
                low_point[1] = self.DEM_parameters["VelocityTrapMinY"].GetDouble()
                low_point[2] = self.DEM_parameters["VelocityTrapMinZ"].GetDouble()
                high_point = Array3()
                high_point[0] = self.DEM_parameters["VelocityTrapMaxX"].GetDouble()
                high_point[1] = self.DEM_parameters["VelocityTrapMaxY"].GetDouble()
                high_point[2] = self.DEM_parameters["VelocityTrapMaxZ"].GetDouble()

                average_velocity = self.post_utilities.VelocityTrap(self.spheres_model_part, low_point, high_point)

                if compute_flow == True:
                    vector_of_inner_nodes = []
                    for node in self.spheres_model_part.Nodes:
                        if (node.X > low_point[0]) & (node.Y > low_point[1]) & (node.Z > low_point[2]) & (node.X < high_point[0]) & (node.Y < high_point[1]) & (node.Z < high_point[2]) :
                            vector_of_inner_nodes.append(node)

                    crossing_spheres = 0
                    crossing_volume = 0.0

                    for node in vector_of_inner_nodes:
                        id_found = False
                        for previous_node in self.previous_vector_of_inner_nodes:
                            if node.Id == previous_node.Id:
                                id_found = True
                                break
                        if id_found == False: #This only happens if None of the previous nodes were capable of setting id_found = True.
                            crossing_spheres = crossing_spheres + 1
                            radius = node.GetSolutionStepValue(RADIUS)
                            crossing_volume = crossing_volume + 4.0/3.0 * math.pi * radius*radius*radius

                    time_between_measures = self.spheres_model_part.ProcessInfo.GetValue(TIME) - self.previous_time
                    number_of_spheres_flow = float(crossing_spheres) / time_between_measures
                    net_volume_flow = crossing_volume / time_between_measures

                    self.previous_time = self.spheres_model_part.ProcessInfo.GetValue(TIME)
                    self.previous_vector_of_inner_nodes = vector_of_inner_nodes


                f = open(file_name, 'a')
                tmp = str(time_dem) + "   " + str(average_velocity[0]) + "   " + str(average_velocity[1]) + "   " + str(average_velocity[2])
                if compute_flow == True:
                    tmp = tmp + "   " + str(net_volume_flow)  + "   " + str(number_of_spheres_flow)
                tmp = tmp + "\n"

                f.write(tmp)
                self.Flush(f)

    def PrintEulerAngles(self, spheres_model_part, cluster_model_part):
        PostUtilities().ComputeEulerAngles(spheres_model_part, cluster_model_part)


class DEMEnergyCalculator(object):
    
    def __init__(self, DEM_parameters, spheres_model_part, cluster_model_part, energy_plot):
        
        self.calculate_option = False
        
        if "EnergyCalculationOption" in DEM_parameters.keys():
            if DEM_parameters["EnergyCalculationOption"].GetBool(): 
                self.calculate_option = True
                self.DEM_parameters = DEM_parameters
                self.SpheresModelPart = spheres_model_part
                self.ClusterModelPart = cluster_model_part                
                self.energy_plot = open(energy_plot, 'w')
                self.SpheresEnergyUtil = SphericElementGlobalPhysicsCalculator(spheres_model_part)
                self.ClusterEnergyUtil = SphericElementGlobalPhysicsCalculator(cluster_model_part)
                self.PotentialEnergyReferencePoint          = Array3()
                self.PotentialEnergyReferencePoint[0]       = self.DEM_parameters["PotentialEnergyReferencePointX"].GetDouble()
                self.PotentialEnergyReferencePoint[1]       = self.DEM_parameters["PotentialEnergyReferencePointY"].GetDouble()
                self.PotentialEnergyReferencePoint[2]       = self.DEM_parameters["PotentialEnergyReferencePointZ"].GetDouble()
                self.translational_kinematic_energy         = 0.0
                self.rotational_kinematic_energy            = 0.0
                self.kinematic_energy                       = 0.0
                self.gravitational_energy                   = 0.0
                self.elastic_energy                         = 0.0
                self.inelastic_frictonal_energy             = 0.0
                self.inelastic_viscodamping_energy          = 0.0
                self.external_energy                        = 0.0
                self.total_energy                           = 0.0
                self.graph_frequency                        = int(self.DEM_parameters["GraphExportFreq"].GetDouble()/spheres_model_part.ProcessInfo.GetValue(DELTA_TIME))  #TODO: change the name GraphExportFreq to GraphExportTimeInterval
                self.energy_graph_counter                   = 0
                self.energy_plot.write(str("Time").rjust(9)+"   "+str("Trans kinematic energy").rjust(22)+"   "+str("Rot kinematic energy").rjust(20)+"   "+str("Kinematic energy").rjust(16)+"   "+str("Gravitational energy").rjust(20)+"   "+str("Elastic energy").rjust(14)+"   "+str("Frictonal energy").rjust(16)+"   "+str("Viscodamping energy").rjust(19)+"   "+str("Total energy").rjust(12)+"\n")

    def CalculateEnergyAndPlot(self, time):
        if self.calculate_option:
            if not "TestType" in self.DEM_parameters.keys():
                if (self.energy_graph_counter == self.graph_frequency):
                    self.energy_graph_counter = 0

                    self.CalculateEnergy()
                    self.PlotEnergyGraph(time)

                self.energy_graph_counter += 1

    def CalculateEnergy(self):

        self.translational_kinematic_energy = self.SpheresEnergyUtil.CalculateTranslationalKinematicEnergy(self.SpheresModelPart) + self.ClusterEnergyUtil.CalculateTranslationalKinematicEnergy(self.ClusterModelPart)
        self.rotational_kinematic_energy    = self.SpheresEnergyUtil.CalculateRotationalKinematicEnergy(self.SpheresModelPart) + self.ClusterEnergyUtil.CalculateRotationalKinematicEnergy(self.ClusterModelPart)
        self.kinematic_energy               = self.translational_kinematic_energy + self.rotational_kinematic_energy
        self.gravitational_energy           = self.SpheresEnergyUtil.CalculateGravitationalPotentialEnergy(self.SpheresModelPart,self.PotentialEnergyReferencePoint) + self.ClusterEnergyUtil.CalculateGravitationalPotentialEnergy(self.ClusterModelPart,self.PotentialEnergyReferencePoint)
        self.elastic_energy                 = self.SpheresEnergyUtil.CalculateElasticEnergy(self.SpheresModelPart) + self.ClusterEnergyUtil.CalculateElasticEnergy(self.ClusterModelPart)
        self.inelastic_frictional_energy    = self.SpheresEnergyUtil.CalculateInelasticFrictionalEnergy(self.SpheresModelPart) + self.ClusterEnergyUtil.CalculateInelasticFrictionalEnergy(self.ClusterModelPart)
        self.inelastic_viscodamping_energy  = self.SpheresEnergyUtil.CalculateInelasticViscodampingEnergy(self.SpheresModelPart) + self.ClusterEnergyUtil.CalculateInelasticViscodampingEnergy(self.ClusterModelPart)
        self.total_energy                   = self.kinematic_energy + self.gravitational_energy + self.elastic_energy + self.inelastic_frictional_energy + self.inelastic_viscodamping_energy
        
    def PlotEnergyGraph(self,time):

        plot_kinematic               = self.kinematic_energy
        plot_translational_kinematic = self.translational_kinematic_energy
        plot_rotational_kinematic    = self.rotational_kinematic_energy
        plot_gravitational           = self.gravitational_energy
        plot_elastic                 = self.elastic_energy
        plot_inelastic_frictional    = self.inelastic_frictional_energy
        plot_inelastic_viscodamping  = self.inelastic_viscodamping_energy
        plot_total                   = self.total_energy
        self.energy_plot.write( str("%.8g"%time).rjust(9)+"   "+str("%.6g"%plot_translational_kinematic).rjust(22)+"   "+str("%.6g"%plot_rotational_kinematic).rjust(20)+"   "+str("%.6g"%plot_kinematic).rjust(16)+"   "+str("%.6g"%plot_gravitational).rjust(20)+"   "+str("%.6g"%plot_elastic).rjust(14)+"   "+str("%.6g"%plot_inelastic_frictional).rjust(16)+"   "+str("%.6g"%plot_inelastic_viscodamping).rjust(19)+"   "+str("%.6g"%plot_total).rjust(12)+'\n' )
        self.energy_plot.flush()
        
    def FinalizeEnergyPlot(self):
        if self.calculate_option:
            self.energy_plot.close


class Procedures(object):

    def __init__(self, DEM_parameters):

        # GLOBAL VARIABLES OF THE SCRIPT
        # Defining list of skin particles (For a test tube of height 30 cm and diameter 15 cm)

        # Initialization of member variables
        self.DEM_parameters = DEM_parameters

        # SIMULATION FLAGS
        self.rotation_OPTION               = self.DEM_parameters["RotationOption"].GetBool()
        self.bounding_box_OPTION           = self.DEM_parameters["BoundingBoxOption"].GetBool()
        self.automatic_bounding_box_OPTION = self.DEM_parameters["AutomaticBoundingBoxOption"].GetBool()
        
        self.contact_mesh_OPTION           = False
        if "ContactMeshOption" in self.DEM_parameters.keys():
            self.contact_mesh_OPTION = self.DEM_parameters["ContactMeshOption"].GetBool()

        # SIMULATION SETTINGS
        self.b_box_minX = self.DEM_parameters["BoundingBoxMinX"].GetDouble()
        self.b_box_minY = self.DEM_parameters["BoundingBoxMinY"].GetDouble()
        self.b_box_minZ = self.DEM_parameters["BoundingBoxMinZ"].GetDouble()
        self.b_box_maxX = self.DEM_parameters["BoundingBoxMaxX"].GetDouble()
        self.b_box_maxY = self.DEM_parameters["BoundingBoxMaxY"].GetDouble()
        self.b_box_maxZ = self.DEM_parameters["BoundingBoxMaxZ"].GetDouble()
        self.bounding_box_enlargement_factor = self.DEM_parameters["BoundingBoxEnlargementFactor"].GetDouble()

        # MODEL
        self.domain_size = self.DEM_parameters["Dimension"].GetInt()
        self.aux = AuxiliaryUtilities()
        
    def SetScheme(self):
        if (self.DEM_parameters["IntegrationScheme"].GetString() == 'Forward_Euler'):
            scheme = ForwardEulerScheme()
        elif (self.DEM_parameters["IntegrationScheme"].GetString() == 'Symplectic_Euler'):
            scheme = SymplecticEulerScheme()
        elif (self.DEM_parameters["IntegrationScheme"].GetString() == 'Taylor_Scheme'):
            scheme = TaylorScheme()
        elif (self.DEM_parameters["IntegrationScheme"].GetString() == 'Newmark_Beta_Method'):
            scheme = NewmarkBetaScheme(0.5, 0.25)
        elif (self.DEM_parameters["IntegrationScheme"].GetString() == 'Verlet_Velocity'):
            scheme = VerletVelocityScheme()
        else:
            self.KRATOSprint('Error: selected scheme not defined. Please select a different scheme')
            sys.exit("\nExecution was aborted.\n")
        return scheme
        
    def AddAllVariablesInAllModelParts(self, solver, scheme, all_model_parts, DEM_parameters):
        
        spheres_model_part = all_model_parts.Get('SpheresPart')
        cluster_model_part = all_model_parts.Get('ClusterPart')
        DEM_inlet_model_part = all_model_parts.Get('DEMInletPart')
        rigid_face_model_part = all_model_parts.Get('RigidFacePart')
        
        self.solver=solver
        self.scheme=scheme
        self.AddCommonVariables(spheres_model_part, DEM_parameters)
        self.AddSpheresVariables(spheres_model_part, DEM_parameters)
        self.AddMpiVariables(spheres_model_part)      
        self.solver.AddAdditionalVariables(spheres_model_part, DEM_parameters)
        self.AddCommonVariables(cluster_model_part, DEM_parameters)
        self.AddClusterVariables(cluster_model_part, DEM_parameters)
        self.AddMpiVariables(cluster_model_part)
        self.AddCommonVariables(DEM_inlet_model_part, DEM_parameters)
        self.AddSpheresVariables(DEM_inlet_model_part, DEM_parameters)
        self.solver.AddAdditionalVariables(DEM_inlet_model_part, DEM_parameters)
        self.AddCommonVariables(rigid_face_model_part, DEM_parameters)
        self.AddRigidFaceVariables(rigid_face_model_part, DEM_parameters)
        self.AddMpiVariables(rigid_face_model_part)

    def AddCommonVariables(self, model_part, DEM_parameters):
        model_part.AddNodalSolutionStepVariable(VELOCITY)
        model_part.AddNodalSolutionStepVariable(DISPLACEMENT)
        model_part.AddNodalSolutionStepVariable(DELTA_DISPLACEMENT)
        model_part.AddNodalSolutionStepVariable(TOTAL_FORCES)

    def AddSpheresVariables(self, model_part, DEM_parameters):

        # KINEMATIC
        model_part.AddNodalSolutionStepVariable(DELTA_ROTATION) #TODO: only if self.DEM_parameters-RotationOption! Check that no one accesses them in c++ without checking the rotation option
        model_part.AddNodalSolutionStepVariable(PARTICLE_ROTATION_ANGLE)  #TODO: only if self.DEM_parameters-RotationOption! Check that no one accesses them in c++ without checking the rotation option
        model_part.AddNodalSolutionStepVariable(ANGULAR_VELOCITY)  #TODO: only if self.DEM_parameters-RotationOption! Check that no one accesses them in c++ without checking the rotation option
        model_part.AddNodalSolutionStepVariable(NORMAL_IMPACT_VELOCITY)
        model_part.AddNodalSolutionStepVariable(TANGENTIAL_IMPACT_VELOCITY)
        model_part.AddNodalSolutionStepVariable(FACE_NORMAL_IMPACT_VELOCITY)
        model_part.AddNodalSolutionStepVariable(FACE_TANGENTIAL_IMPACT_VELOCITY)
        model_part.AddNodalSolutionStepVariable(LINEAR_IMPULSE)
        

        # FORCES
        model_part.AddNodalSolutionStepVariable(ELASTIC_FORCES)
        model_part.AddNodalSolutionStepVariable(LOCAL_CONTACT_FORCE)
        model_part.AddNodalSolutionStepVariable(CONTACT_FORCES)
        model_part.AddNodalSolutionStepVariable(RIGID_ELEMENT_FORCE)
        model_part.AddNodalSolutionStepVariable(DAMP_FORCES)
        model_part.AddNodalSolutionStepVariable(PARTICLE_MOMENT) #TODO: only if self.DEM_parameters-RotationOption! Check that no one accesses them in c++ without checking the rotation option
        model_part.AddNodalSolutionStepVariable(EXTERNAL_APPLIED_FORCE)
        model_part.AddNodalSolutionStepVariable(EXTERNAL_APPLIED_MOMENT)

        # BASIC PARTICLE PROPERTIES
        model_part.AddNodalSolutionStepVariable(RADIUS)
        model_part.AddNodalSolutionStepVariable(NODAL_MASS)
        model_part.AddNodalSolutionStepVariable(REPRESENTATIVE_VOLUME)
        model_part.AddNodalSolutionStepVariable(NEIGHBOUR_SIZE)
        model_part.AddNodalSolutionStepVariable(NEIGHBOUR_RATIO)

        # ROTATION RELATED PROPERTIES
        if self.DEM_parameters["RotationOption"].GetBool():
            model_part.AddNodalSolutionStepVariable(PARTICLE_MOMENT_OF_INERTIA) #TODO: only if self.DEM_parameters-RotationOption! Check that no one accesses them in c++ without checking the rotation option
            model_part.AddNodalSolutionStepVariable(PARTICLE_ROTATION_DAMP_RATIO) #TODO: only if self.DEM_parameters-RotationOption! Check that no one accesses them in c++ without checking the rotation option
            if self.DEM_parameters["RollingFrictionOption"].GetBool():
                model_part.AddNodalSolutionStepVariable(ROLLING_FRICTION)
                model_part.AddNodalSolutionStepVariable(ROLLING_RESISTANCE_MOMENT)

        # OTHER PROPERTIES
        model_part.AddNodalSolutionStepVariable(PARTICLE_MATERIAL)   # Colour defined in GiD
        
        if "PostSkinSphere" in self.DEM_parameters.keys():
            if self.DEM_parameters["PostSkinSphere"].GetBool():
                model_part.AddNodalSolutionStepVariable(SKIN_SPHERE)
        
        # LOCAL AXIS
        if DEM_parameters["PostEulerAngles"].GetBool():
            model_part.AddNodalSolutionStepVariable(EULER_ANGLES)


        if "PostStressStrainOption" in self.DEM_parameters.keys():
            if self.DEM_parameters["PostStressStrainOption"].GetBool():
                model_part.AddNodalSolutionStepVariable(DEM_STRESS_TENSOR)
                
        if (self.solver.compute_stress_tensor_option):
            model_part.AddNodalSolutionStepVariable(FORCE_REACTION)
            model_part.AddNodalSolutionStepVariable(MOMENT_REACTION)

        if (self.solver.poisson_ratio_option):
            model_part.AddNodalSolutionStepVariable(POISSON_VALUE)

        # Nano Particle
        if self.DEM_parameters["ElementType"].GetString() == "SwimmingNanoParticle":
            model_part.AddNodalSolutionStepVariable(CATION_CONCENTRATION)
            model_part.AddNodalSolutionStepVariable(DRAG_COEFFICIENT)
            
        # ONLY VISUALIZATION
        if self.DEM_parameters["PostExportId"].GetBool(): #TODO: add suffix Option
            model_part.AddNodalSolutionStepVariable(EXPORT_ID)

        #model_part.AddNodalSolutionStepVariable(SPRAYED_MATERIAL)

    def AddRigidFaceVariables(self, model_part, DEM_parameters):

        model_part.AddNodalSolutionStepVariable(ELASTIC_FORCES)
        model_part.AddNodalSolutionStepVariable(CONTACT_FORCES)
        model_part.AddNodalSolutionStepVariable(DEM_PRESSURE)
        model_part.AddNodalSolutionStepVariable(TANGENTIAL_ELASTIC_FORCES)
        model_part.AddNodalSolutionStepVariable(SHEAR_STRESS)
        model_part.AddNodalSolutionStepVariable(DEM_NODAL_AREA)
        model_part.AddNodalSolutionStepVariable(NON_DIMENSIONAL_VOLUME_WEAR)
        model_part.AddNodalSolutionStepVariable(IMPACT_WEAR)

    def AddElasticFaceVariables(self, model_part, DEM_parameters): #Only used in CSM coupling
        self.AddRigidFaceVariables(model_part,self.DEM_parameters)
        model_part.AddNodalSolutionStepVariable(TOTAL_FORCES)

    def AddClusterVariables(self, model_part, DEM_parameters):
        # KINEMATIC
        model_part.AddNodalSolutionStepVariable(DELTA_DISPLACEMENT)
        model_part.AddNodalSolutionStepVariable(PARTICLE_ROTATION_ANGLE)
        model_part.AddNodalSolutionStepVariable(DELTA_ROTATION)
        model_part.AddNodalSolutionStepVariable(ANGULAR_VELOCITY)
        model_part.AddNodalSolutionStepVariable(LOCAL_ANGULAR_VELOCITY)
        model_part.AddNodalSolutionStepVariable(LOCAL_AUX_ANGULAR_VELOCITY)
        model_part.AddNodalSolutionStepVariable(ORIENTATION_REAL) # JIG: SHOULD BE REMOVED IN THE FUTURE
        model_part.AddNodalSolutionStepVariable(ORIENTATION_IMAG) # JIG: SHOULD BE REMOVED IN THE FUTURE
        model_part.AddNodalSolutionStepVariable(ORIENTATION)
        model_part.AddNodalSolutionStepVariable(AUX_ORIENTATION)
        model_part.AddNodalSolutionStepVariable(ANGULAR_MOMENTUM)

        # FORCES
        model_part.AddNodalSolutionStepVariable(TOTAL_FORCES)
        model_part.AddNodalSolutionStepVariable(RIGID_ELEMENT_FORCE)
        model_part.AddNodalSolutionStepVariable(PARTICLE_MOMENT)
        model_part.AddNodalSolutionStepVariable(EXTERNAL_APPLIED_FORCE)
        model_part.AddNodalSolutionStepVariable(EXTERNAL_APPLIED_MOMENT)
        
        # PHYSICAL PROPERTIES
        model_part.AddNodalSolutionStepVariable(PRINCIPAL_MOMENTS_OF_INERTIA)
        model_part.AddNodalSolutionStepVariable(CLUSTER_VOLUME)
        model_part.AddNodalSolutionStepVariable(NODAL_MASS)
        model_part.AddNodalSolutionStepVariable(CHARACTERISTIC_LENGTH)
        model_part.AddNodalSolutionStepVariable(PARTICLE_DENSITY)

        # OTHER PROPERTIES
        model_part.AddNodalSolutionStepVariable(PARTICLE_MATERIAL)   # Colour defined in GiD
        
        # LOCAL AXIS
        if DEM_parameters["PostEulerAngles"].GetBool():
            model_part.AddNodalSolutionStepVariable(EULER_ANGLES)


    def AddMpiVariables(self, model_part):
        pass

    def SetInitialNodalValues(self, spheres_model_part, cluster_model_part, DEM_inlet_model_part, rigid_face_model_part):
        pass
        # no fa falta inicialitzar els valors nodals

        for mesh_number in range(0, spheres_model_part.NumberOfSubModelParts()):
            mesh_nodes = self.aux.GetIthSubModelPartNodes(spheres_model_part,mesh_number)

            for node in mesh_nodes:
                node.SetSolutionStepValue(NORMAL_IMPACT_VELOCITY, 0.0)
                node.SetSolutionStepValue(TANGENTIAL_IMPACT_VELOCITY, 0.0)
                node.SetSolutionStepValue(FACE_NORMAL_IMPACT_VELOCITY, 0.0)
                node.SetSolutionStepValue(FACE_TANGENTIAL_IMPACT_VELOCITY, 0.0)
                node.SetSolutionStepValue(LINEAR_IMPULSE, 0.0)
                
    
    def SetUpBufferSizeInAllModelParts(self, spheres_model_part, spheres_b_size, cluster_model_part, clusters_b_size, DEM_inlet_model_part, inlet_b_size, rigid_face_model_part, rigid_b_size):
        spheres_model_part.SetBufferSize(spheres_b_size)
        cluster_model_part.SetBufferSize(clusters_b_size)
        DEM_inlet_model_part.SetBufferSize(inlet_b_size)
        rigid_face_model_part.SetBufferSize(rigid_b_size)

    def FindMaxNodeIdAccrossModelParts(self, creator_destructor, all_model_parts):
        
        max_candidates = []
        max_candidates.append(creator_destructor.FindMaxNodeIdInModelPart(all_model_parts.Get("SpheresPart")))
        max_candidates.append(creator_destructor.FindMaxElementIdInModelPart(all_model_parts.Get("SpheresPart")))
        max_candidates.append(creator_destructor.FindMaxNodeIdInModelPart(all_model_parts.Get("RigidFacePart")))
        max_candidates.append(creator_destructor.FindMaxNodeIdInModelPart(all_model_parts.Get("ClusterPart")))
        
        return max(max_candidates)

    def ModelData(self, spheres_model_part, solver):
        
        contact_model_part = solver.contact_model_part
        # Previous Calculations.
        Model_Data = open('Model_Data.txt', 'w')

        # mean radius, and standard deviation:
        i = 0.0
        sum_radi = 0.0
        partial_sum_squared = 0.0
        total_sum_squared = 0.0
        volume = 0.0
        area = 0.0
        mean = 0.0
        var  = 0.0
        rel_std_dev = 0.0

        for node in spheres_model_part.Nodes:

            sum_radi += node.GetSolutionStepValue(RADIUS)
            partial_sum_squared = node.GetSolutionStepValue(RADIUS) ** 2.0
            total_sum_squared += partial_sum_squared
            volume += 4 * 3.141592 / 3 * node.GetSolutionStepValue(RADIUS) ** 3.0
            area += 3.141592 * partial_sum_squared
            i += 1.0

        if (i>0.0):
            mean = sum_radi / i
            var = total_sum_squared / i - mean ** 2.0
        std_dev = 0.0

        if (abs(var) > 1e-9):
            std_dev = var ** 0.5

        if (i>0.0):
            rel_std_dev = std_dev / mean

        Model_Data.write("Radius Mean: " + str(mean) + '\n')
        Model_Data.write("Std Deviation: " + str(std_dev) + '\n')
        Model_Data.write("Relative Std Deviation: " + str(rel_std_dev) + '\n')
        Model_Data.write("Total Particle Volume 3D: " + str(volume) + '\n')
        Model_Data.write("Total Particle Area 2D: " + str(area) + '\n')
        Model_Data.write('\n')

        Total_Particles = len(spheres_model_part.Nodes)

        Total_Contacts = 0

        if solver.continuum_type:
            Coordination_Number = 0.0

            if (self.contact_mesh_OPTION):
                for bar in contact_model_part.Elements:
                    Total_Contacts += 1
                if (Total_Particles):
                    Coordination_Number = 2.0 * Total_Contacts / Total_Particles

            Model_Data.write("Total Number of Particles: " + str(Total_Particles) + '\n')
            Model_Data.write("Total Number of Bonds: " + str(Total_Contacts) + '\n')
            Model_Data.write("Bonded Coordination Number NC: " + str(Coordination_Number) + '\n')
            Model_Data.write('\n')
            #Model_Data.write("Volume Elements: " + str(total_volume) + '\n')            
            self.KRATOSprint ("Coordination Number: " + str(Coordination_Number) + "\n")
            
        Model_Data.close()

    def MeasureBOT(self, solver):

        tol = 2.0
        y_mean = 0.0
        counter = 0.0

        for node in self.BOT:
            r = node.GetSolutionStepValue(RADIUS)
            y = node.Y
            y_mean += (y - r) * r
            counter += r

        return (y_mean, counter)

    def MeasureTOP(self, solver):

        tol = 2.0
        y_mean = 0.0
        counter = 0.0

        for node in self.TOP:
            r = node.GetSolutionStepValue(RADIUS)
            y = node.Y

            y_mean += (y + r) * r
            counter += r

        return (y_mean, counter)

    def MonitorPhysicalProperties(self, model_part, physics_calculator, properties_list):

        # This function returns a list of arrays (also lists)
        # Each array contains the values of the physical properties at the current time
        time = model_part.ProcessInfo.GetValue(TIME)
        present_prop = []

        if (len(properties_list) == 0):  # The first array in the list only contains the entries names
            names = []
            names.append("time")
            names.append("mass")
            names.append("gravitational_energy")
            names.append("kinematic_energy")
            #names.append("elastic_energy")
            names.append("momentum")
            names.append("angular_momentum")
            names.append("total_energy")

            properties_list.append(names)

        # Calculating current values
        mass = physics_calculator.CalculateTotalMass(model_part)
        center = physics_calculator.CalculateCenterOfMass(model_part)
        initial_center = physics_calculator.GetInitialCenterOfMass()
        gravity_energy = physics_calculator.CalculateGravitationalPotentialEnergy(model_part, initial_center)
        kinematic_energy = physics_calculator.CalculateKinematicEnergy(model_part)
        #elastic_energy = physics_calculator.CalculateElasticEnergy(model_part)
        momentum = physics_calculator.CalculateTotalMomentum(model_part)
        angular_momentum = physics_calculator.CalulateTotalAngularMomentum(model_part)
        total_energy = gravity_energy + kinematic_energy #+ elastic_energy

        # Filling in the entries values corresponding to the entries names above
        present_prop.append(time)
        present_prop.append(mass)
        present_prop.append(gravity_energy)
        present_prop.append(kinematic_energy)
        #present_prop.append(elastic_energy)
        present_prop.append(momentum)
        present_prop.append(angular_momentum)
        present_prop.append(total_energy)

        properties_list.append(present_prop)

        return properties_list

    # def PlotPhysicalProperties(self, properties_list, path):

    # This function creates one graph for each physical property.
    # properties_list[0][0] = 'time'
    # properties_list[0][j] = 'property_j'
    # properties_list[i][j] = value of property_j at time properties_list[i][0]

        # n_measures     = len(properties_list)
        # entries        = properties_list[0]
        # n_entries      = len(entries)
        # time_vect      = []
        # os.chdir(path)

        # for j in range(1, n_measures):
            # time_vect.append(properties_list[j][0])

        # for i in range(1, n_entries):
            # prop_vect_i = []

            # for j in range(1, n_measures):
                # prop_i_j = properties_list[j][i]

                # if (hasattr(prop_i_j, '__getitem__')): # Checking if it is an iterable object (a vector). If yes, take the modulus
                    # mod_prop_i_j = 0.0

                    # for k in range(len(prop_i_j)):
                        # mod_prop_i_j += prop_i_j[k] * prop_i_j[k]

                    # prop_i_j = sqrt(mod_prop_i_j) # Euclidean norm

                # prop_vect_i.append(prop_i_j)

            # plt.figure(i)
            # plot = plt.plot(time_vect, prop_vect_i)
            # plt.xlabel(entries[0])
            # plt.ylabel(entries[i])
            # plt.title('Evolution of ' + entries[i] + ' in time')
            # plt.savefig(entries[i] + '.pdf')

    def SetCustomSkin(self, spheres_model_part):

        for element in spheres_model_part.Elements:

            x = element.GetNode(0).X
            y = element.GetNode(0).Y
            #z = element.GetNode(0).Z

            if(x>21.1):
                element.GetNode(0).SetSolutionStepValue(SKIN_SPHERE,1)
            if(x<1.25):
                element.GetNode(0).SetSolutionStepValue(SKIN_SPHERE,1)
            if(y>1.9):
                element.GetNode(0).SetSolutionStepValue(SKIN_SPHERE,1)
            if(y<0.1):
                element.GetNode(0).SetSolutionStepValue(SKIN_SPHERE,1)

    def CreateDirectories(self, main_path, problem_name, run_code = ''):

        root             = os.path.join(main_path, problem_name)
        post_path        = root + '_Post_Files' + run_code
        data_and_results = root + '_Results_and_Data'
        graphs_path      = root + '_Graphs'
        MPI_results      = root + '_MPI_results'       
        
        '''
        answer = input("\nWarning: If there already exists previous results, they are about to be deleted. Do you want to proceed (y/n)? ")
        if answer=='y':
            shutil.rmtree(os.path.join(main_path, problem_name + '_Post_Files'), ignore_errors = True)
            shutil.rmtree(os.path.join(main_path, problem_name + '_Graphs'    ), ignore_errors = True)
        else:
            sys.exit("\nExecution was aborted.\n")
        '''

        shutil.rmtree(os.path.join(main_path, problem_name + '_Post_Files' + run_code), ignore_errors = True)
        shutil.rmtree(os.path.join(main_path, problem_name + '_Graphs'    ), ignore_errors = True)

        for directory in [post_path, data_and_results, graphs_path, MPI_results]:
            if not os.path.isdir(directory):
                os.makedirs(str(directory))

        return [post_path, data_and_results, graphs_path, MPI_results]

    def FindMaxNodeIdInModelPart(self, model_part):

        maxid = 0

        for node in model_part.Nodes:
            if (node.Id > maxid):
                maxid = node.Id

        return maxid
    
    def SetBoundingBoxLimits(self, all_model_parts, creator_destructor):
        
        bounding_box_time_limits = []
        if self.DEM_parameters["BoundingBoxOption"].GetBool():
            self.SetBoundingBox(all_model_parts.Get("SpheresPart"), all_model_parts.Get("ClusterPart"), all_model_parts.Get("RigidFacePart"), creator_destructor)
            bounding_box_time_limits = [self.solver.bounding_box_start_time, self.solver.bounding_box_stop_time]
            return bounding_box_time_limits

    def SetBoundingBox(self, spheres_model_part, clusters_model_part, rigid_faces_model_part, creator_destructor):

        b_box_low = Array3()
        b_box_high = Array3()
        b_box_low[0] = self.b_box_minX
        b_box_low[1] = self.b_box_minY
        b_box_low[2] = self.b_box_minZ
        b_box_high[0] = self.b_box_maxX
        b_box_high[1] = self.b_box_maxY
        b_box_high[2] = self.b_box_maxZ
        creator_destructor.SetLowNode(b_box_low)
        creator_destructor.SetHighNode(b_box_high)
        creator_destructor.CalculateSurroundingBoundingBox(spheres_model_part, clusters_model_part, rigid_faces_model_part, self.bounding_box_enlargement_factor, self.automatic_bounding_box_OPTION)

    def DeleteFiles(self):
        files_to_delete_list = glob('*.time')
        for to_erase_file in files_to_delete_list:
            try:
                os.remove(to_erase_file)
            except OSError:
                pass            

    def PreProcessModel(self, DEM_parameters):
        pass
    
    def CheckVariableType(self, var, expected_type, msg):                  
        actual_type = type(var)
        if actual_type is int and expected_type is float:
            return
        if actual_type is not expected_type:
            self.KRATOSprint("**************************************************************************")
            self.KRATOSprint("ERROR: Input parameter of wrong type in file 'DEM_explicit_solver_var.py'." )
            a = str(expected_type)
            b = str(var)
            self.KRATOSprint("The type expected was "+ a + " but " + b +" was read.")                        
            self.KRATOSprint("**************************************************************************")                        
            sys.exit()        

    def Flush(self,a):
        a.flush()
    
    def KRATOSprint(self,message):
        print(message)
        self.Flush(sys.stdout)


# #~CHARLIE~# Aixo no ho entenc
class DEMFEMProcedures(object):

    def __init__(self, DEM_parameters, graphs_path, spheres_model_part, RigidFace_model_part):

        # GLOBAL VARIABLES OF THE SCRIPT
        self.DEM_parameters = DEM_parameters

        if not "TestType" in DEM_parameters.keys():
            self.TestType = "None"
        # self.TestType = self.DEM_parameters["TestType"].GetString()

        # Initialization of member variables
        # SIMULATION FLAGS
        self.rotation_OPTION     = self.DEM_parameters["RotationOption"].GetBool() #TODO: Why is this in DEM FEM Procs also?
        self.bounding_box_OPTION = self.DEM_parameters["BoundingBoxOption"].GetBool()
        
        self.contact_mesh_OPTION           = False #TODO: This is already in the Procedures object. why to repeat it?
        if "ContactMeshOption" in self.DEM_parameters.keys():
            self.contact_mesh_OPTION = self.DEM_parameters["ContactMeshOption"].GetBool()

        self.graphs_path = graphs_path
        self.spheres_model_part = spheres_model_part
        self.RigidFace_model_part = RigidFace_model_part
        #self.solver = solver
        self.aux = AuxiliaryUtilities()

        self.fem_mesh_nodes = []

        self.graph_counter = 0
        self.balls_graph_counter = 0

        self.graph_frequency        = int(self.DEM_parameters["GraphExportFreq"].GetDouble()/spheres_model_part.ProcessInfo.GetValue(DELTA_TIME))
        if self.graph_frequency < 1:
            self.graph_frequency = 1 #that means it is not possible to print results with a higher frequency than the computations delta time
        os.chdir(self.graphs_path)
        #self.graph_forces = open(self.DEM_parameters["problem_name"].GetString() +"_force_graph.grf", 'w')
        self.mesh_motion = DEMFEMUtilities()
        
        def Flush(self,a):
            a.flush()
                    
        def open_graph_files(self, RigidFace_model_part):
            #os.chdir(self.graphs_path)
            for mesh_number in range(0, self.RigidFace_model_part.NumberOfSubModelParts()):
                if (self.aux.GetIthSubModelPartData(self.RigidFace_model_part, mesh_number, FORCE_INTEGRATION_GROUP)):
                    identifier = self.aux.GetIthSubModelPartData(self.RigidFace_model_part, mesh_number, IDENTIFIER)
                    self.graph_forces[identifier] = open(str(self.DEM_parameters["problem_name"].GetString()) + "_" + str(identifier) + "_force_graph.grf", 'w')
                    self.graph_forces[identifier].write(str("#time").rjust(12)+" "+str("total_force[0]").rjust(13)+" "+str("total_force[1]").rjust(13)+" "+str("total_force[2]").rjust(13)+" "+str("total_moment[0]").rjust(13)+" "+str("total_moment[1]").rjust(13)+" "+str("total_moment[2]").rjust(13)+"\n")

        self.graph_forces = {}

        def open_balls_graph_files(self, spheres_model_part):
            #os.chdir(self.graphs_path)
            for mesh_number in range(0, self.spheres_model_part.NumberOfSubModelParts()):
                if (self.aux.GetIthSubModelPartData(self.spheres_model_part, mesh_number, FORCE_INTEGRATION_GROUP)):
                    identifier = self.aux.GetIthSubModelPartData(self.spheres_model_part, mesh_number, IDENTIFIER)
                    self.particle_graph_forces[identifier] = open(str(self.DEM_parameters["problem_name"].GetString()) + "_" + str(identifier) + "_particle_force_graph.grf", 'w')
                    self.particle_graph_forces[identifier].write(str("#time").rjust(12) + " " + str("total_force_x").rjust(13) + " " + str("total_force_y").rjust(13) +
                    " " + str("total_force_z").rjust(13) + "\n")

        def evaluate_computation_of_fem_results():

            self.spheres_model_part.ProcessInfo.SetValue(COMPUTE_FEM_RESULTS_OPTION, 0)
            elastic_forces            = self.DEM_parameters["PostElasticForces"].GetBool()
            tangential_elastic_forces = self.DEM_parameters["PostTangentialElasticForces"].GetBool()
            dem_pressure              = self.DEM_parameters["PostPressure"].GetBool()
            
            if not "PostContactForces" in self.DEM_parameters.keys():
                contact_forces = 0
            else:
                contact_forces = self.DEM_parameters["PostContactForces"].GetBool()
            
            if not "PostShearStress" in self.DEM_parameters.keys():
                shear_stress = 0
            else:
                shear_stress = self.DEM_parameters["PostShearStress"].GetBool()
            
            if not "PostNodalArea" in self.DEM_parameters.keys():
                dem_nodal_area = 0
            else:
                dem_nodal_area = self.DEM_parameters["PostNodalArea"].GetBool()
            
            integration_groups = False
            
            if self.RigidFace_model_part.NumberOfSubModelParts() > 0:
                for mesh_number in range(0, self.RigidFace_model_part.NumberOfSubModelParts()):
                    if (self.aux.GetIthSubModelPartData(self.RigidFace_model_part, mesh_number, FORCE_INTEGRATION_GROUP)):
                        integration_groups = True
                        break
            if (elastic_forces or contact_forces or dem_pressure or tangential_elastic_forces or shear_stress or dem_nodal_area or integration_groups):
                self.spheres_model_part.ProcessInfo.SetValue(COMPUTE_FEM_RESULTS_OPTION, 1)

        self.particle_graph_forces = {}                    

        if not "TestType" in DEM_parameters.keys():
            open_graph_files(self, RigidFace_model_part)
            open_balls_graph_files(self,spheres_model_part)

        # SIMULATION SETTINGS
        self.bounding_box_enlargement_factor = self.DEM_parameters["BoundingBoxEnlargementFactor"].GetDouble()

        # MODEL
        self.domain_size = self.DEM_parameters["Dimension"].GetInt()
        evaluate_computation_of_fem_results()
        
    def MoveAllMeshes(self, all_model_parts, time, dt):
        
        spheres_model_part = all_model_parts.Get("SpheresPart")
        DEM_inlet_model_part = all_model_parts.Get("DEMInletPart")
        rigid_face_model_part = all_model_parts.Get("RigidFacePart")
        
        self.mesh_motion.MoveAllMeshes(rigid_face_model_part, time, dt)
        self.mesh_motion.MoveAllMeshes(spheres_model_part, time, dt)
        self.mesh_motion.MoveAllMeshes(DEM_inlet_model_part, time, dt)
    
    def MoveAllMeshesUsingATable(self, model_part, time, dt):

        for mesh_number in range(0, model_part.NumberOfSubModelParts()):            

            if not self.aux.GetIthSubModelPartData(model_part, mesh_number, TABLE_NUMBER):
                continue

            print("Info:")
            print(self.aux.GetIthSubModelPartData(model_part, mesh_number, IDENTIFIER))
            print(self.aux.GetIthSubModelPartData(model_part, mesh_number, TABLE_NUMBER))

            for node in self.aux.GetIthSubModelPartNodes(model_part, mesh_number):

                old_coords = Vector(3)
                old_coords[0] = node.X
                old_coords[1] = node.Y
                old_coords[2] = node.Z

                velocity = Vector(3)
                velocity[0] = model_part.GetTable(self.aux.GetIthSubModelPartData(model_part, mesh_number, TABLE_NUMBER)).GetValue(time)
                velocity[1] = 0.0
                velocity[2] = 0.0
                node.SetSolutionStepValue(VELOCITY, velocity)

                node.X = old_coords[0] + velocity[0] * dt
                node.Y = old_coords[1] + velocity[1] * dt
                node.Z = old_coords[2] + velocity[2] * dt

                displacement = Vector(3)
                displacement[0] = node.X - node.X0
                displacement[1] = node.Y - node.Y0
                displacement[2] = node.Z - node.Z0
                node.SetSolutionStepValue(DISPLACEMENT, displacement)    

    def UpdateTimeInModelParts(self, all_model_parts, time,dt,step):  
        
        spheres_model_part = all_model_parts.Get("SpheresPart")
        cluster_model_part = all_model_parts.Get("ClusterPart")
        DEM_inlet_model_part = all_model_parts.Get("DEMInletPart")
        rigid_face_model_part = all_model_parts.Get("RigidFacePart")
        
        spheres_model_part.ProcessInfo[TIME]          = time
        spheres_model_part.ProcessInfo[DELTA_TIME]    = dt
        spheres_model_part.ProcessInfo[TIME_STEPS]    = step

        rigid_face_model_part.ProcessInfo[TIME]       = time
        rigid_face_model_part.ProcessInfo[DELTA_TIME] = dt
        rigid_face_model_part.ProcessInfo[TIME_STEPS] = step

        cluster_model_part.ProcessInfo[TIME]          = time
        cluster_model_part.ProcessInfo[DELTA_TIME]    = dt
        cluster_model_part.ProcessInfo[TIME_STEPS]    = step  
        
        DEM_inlet_model_part.ProcessInfo[TIME]          = time
        DEM_inlet_model_part.ProcessInfo[DELTA_TIME]    = dt
        DEM_inlet_model_part.ProcessInfo[TIME_STEPS]    = step

    def close_graph_files(self, RigidFace_model_part):
        
        for mesh_number in range(0, self.RigidFace_model_part.NumberOfSubModelParts()):
            if (self.aux.GetIthSubModelPartData(self.RigidFace_model_part, mesh_number, FORCE_INTEGRATION_GROUP)):
                identifier = self.aux.GetIthSubModelPartData(self.RigidFace_model_part, mesh_number, IDENTIFIER)
                self.graph_forces[identifier].close()

    def close_balls_graph_files(self, spheres_model_part):
        
        for mesh_number in range(0, self.spheres_model_part.NumberOfSubModelParts()):
            if (self.aux.GetIthSubModelPartData(self.spheres_model_part, mesh_number, FORCE_INTEGRATION_GROUP)):
                identifier = self.aux.GetIthSubModelPartData(self.spheres_model_part, mesh_number, IDENTIFIER)
                self.particle_graph_forces[identifier].close()

    def PrintPoisson(self, model_part, DEM_parameters, filename, time):
        
        if (DEM_parameters["Dimension"].GetInt() == 3):
            poisson, dummy, _ = PostUtilities().ComputePoisson(model_part)
        else:
            poisson, dummy, _ = PostUtilities().ComputePoisson2D(model_part)
            
        file_open = open(filename, 'a')
        data = str(time) + "  " + str(poisson) + "\n"
        file_open.write(data)
    
    def PrintGraph(self, time):

        if not "TestType" in self.DEM_parameters.keys():
            if (self.graph_counter == self.graph_frequency):
                self.graph_counter = 0

                for mesh_number in range(0, self.RigidFace_model_part.NumberOfSubModelParts()):
                    if (self.aux.GetIthSubModelPartData(self.RigidFace_model_part, mesh_number, FORCE_INTEGRATION_GROUP)):
                        mesh_nodes = self.aux.GetIthSubModelPartNodes(self.RigidFace_model_part,mesh_number)

                        total_force = Array3()
                        total_force[0] = 0.0
                        total_force[1] = 0.0
                        total_force[2] = 0.0
                            
                        total_moment = Array3()
                        total_moment[0] = 0.0
                        total_moment[1] = 0.0
                        total_moment[2] = 0.0

                        rotation_center = self.aux.GetIthSubModelPartData(self.RigidFace_model_part, mesh_number, ROTATION_CENTER)

                        PostUtilities().IntegrationOfForces(mesh_nodes, total_force, rotation_center, total_moment)

                        identifier = self.aux.GetIthSubModelPartData(self.RigidFace_model_part, mesh_number, IDENTIFIER)
                        
                        self.graph_forces[identifier].write(str("%.8g"%time).rjust(12) +
                        " " + str("%.6g"%total_force[0]).rjust(13) + " " + str("%.6g"%total_force[1]).rjust(13) +
                        " " + str("%.6g"%total_force[2]).rjust(13) + " " + str("%.6g"%total_moment[0]).rjust(13) +
                        " " + str("%.6g"%total_moment[1]).rjust(13) + " " + str("%.6g"%total_moment[2]).rjust(13) + "\n")
                        self.graph_forces[identifier].flush()

            self.graph_counter += 1

    def FinalizeGraphs(self,RigidFace_model_part):

        if not "TestType" in self.DEM_parameters.keys():
            self.close_graph_files(RigidFace_model_part)

    def PrintBallsGraph(self, time):

        if not "TestType" in self.DEM_parameters.keys():
            
            if (self.balls_graph_counter == self.graph_frequency):
                self.balls_graph_counter = 0

                for mesh_number in range(0, self.spheres_model_part.NumberOfSubModelParts()):

                    if (self.aux.GetIthSubModelPartData(self.spheres_model_part, mesh_number, FORCE_INTEGRATION_GROUP)):
                        mesh_nodes = self.aux.GetIthSubModelPartNodes(self.spheres_model_part,mesh_number)
                        
                        total_force = Array3()
                        total_force[0] = 0.0
                        total_force[1] = 0.0
                        total_force[2] = 0.0

                        PostUtilities().IntegrationOfElasticForces(mesh_nodes, total_force)

                        identifier = self.aux.GetIthSubModelPartData(self.spheres_model_part, mesh_number, IDENTIFIER)
                        self.particle_graph_forces[identifier].write(str("%.8g"%time).rjust(12) + " " + str("%.6g"%total_force[0]).rjust(13) + " " + 
                                                                     str("%.6g"%total_force[1]).rjust(13) + " " + str("%.6g"%total_force[2]).rjust(13) + "\n")
                        self.particle_graph_forces[identifier].flush()

            self.balls_graph_counter += 1

    def FinalizeBallsGraphs(self,spheres_model_part):

        if not "TestType" in self.DEM_parameters.keys():
            self.close_balls_graph_files(spheres_model_part)


    def ApplyNodalRotation(self,time):

            #if (time < 0.5e-2 ) :
            if (time < 3.8e-5):

                #while ( time < self.DEM_parameters["FinalTime"].GetDouble()):
                #print("TIME STEP BEGINS.  STEP:"+str(time)+"++++++++++++++++++++++++++++++++++++++++++++++++++++++++++++++")

                d0 = 1.694
                avance = 0.50100
                distance = (d0 - avance)
                w = 62.8
                distance = 2

                vx = -distance * w * math.sin(w * time)
                #vx = distance * rpm * math.cos(1.0)
                vy = distance * w * math.cos(w * time)
                #vz = - distance * rpm * math.sin(1.0)

                for mesh_number in range(0, self.spheres_model_part.NumberOfSubModelParts()):
                    if(self.aux.GetIthSubModelPartData(self.spheres_model_part, mesh_number, FORCE_INTEGRATION_GROUP)):
                        self.mesh_nodes = self.aux.GetIthSubModelPartNodes(self.spheres_model_part,mesh_number)

                        for node in self.mesh_nodes:

                            node.SetSolutionStepValue(VELOCITY_X, vx)
                            node.SetSolutionStepValue(VELOCITY_Y, vy)
                            node.Fix(VELOCITY_X)
                            node.Fix(VELOCITY_Y)
            else:

                 d0 = 1.694
                 avance = 0.50100
                 distance = (d0 - avance)
                 w = 62.8
                 distance = 2

                 vx = -distance * w * math.sin(w * time)
                 #vx = distance * rpm * math.cos(1.0)
                 vy = distance * w * math.cos(w * time)
                 #vz = - distance * rpm * math.sin(1.0)
                 radius = 1.0001

                 for mesh_number in range(0, self.spheres_model_part.NumberOfSubModelParts()):
                     if(self.aux.GetIthSubModelPartData(self.spheres_model_part, mesh_number, FORCE_INTEGRATION_GROUP)):
                        self.mesh_nodes = self.aux.GetIthSubModelPartNodes(self.spheres_model_part,mesh_number)

                        for node in self.mesh_nodes:

                            node.SetSolutionStepValue(RADIUS, radius)

                 for mesh_number in range(0, self.spheres_model_part.NumberOfSubModelParts()):
                     if(self.aux.GetIthSubModelPartData(self.spheres_model_part, mesh_number, FORCE_INTEGRATION_GROUP)):
                         self.mesh_nodes = self.aux.GetIthSubModelPartNodes(self.spheres_model_part,mesh_number)

                         for node in self.mesh_nodes:

                             node.SetSolutionStepValue(VELOCITY_X, vx)
                             node.SetSolutionStepValue(VELOCITY_Y, vy)
                             node.Fix(VELOCITY_X)
                             node.Fix(VELOCITY_Y)        

class Report(object):

    def __init__(self):
        pass

    def Prepare(self,timer,control_time):
        self.initial_pr_time      = timer.clock()
        self.initial_re_time      = timer.time()
        self.prev_time            = 0.0
        self.total_steps_expected = 0
        self.control_time         = control_time
        self.first_print          = True

    def BeginReport(self, timer):

        report = "Main loop starting..." + "\n" + "Total number of TIME STEPs expected in the calculation: " + str(self.total_steps_expected) + "\n"

        return report

    def StepiReport(self, timer, time, step):

        incremental_time = (timer.time() - self.initial_re_time) - self.prev_time

        report = ""

        if (incremental_time > self.control_time):

            percentage = 100 * (float(step) / self.total_steps_expected)
            elapsed_time = timer.time() - self.initial_re_time

            report = report + "Real time calculation: " + str(elapsed_time) + " seconds" + "\n"\
                            + "In minutes: " + str(elapsed_time / 60.0) + " minutes" + "\n"\
                            + "In hours: " + str(elapsed_time / 3600.0) + " hours" + "\n"\
                            + "Simulation time: " + str(time) + " seconds" + "\n"\
                            + "%s %.5f %s"%("Percentage Completed: ", percentage,"%") + "\n"\
                            + "Computed time steps: " + str(step) + " out of " + str(self.total_steps_expected) + "\n"
            
            self.prev_time  = (timer.time() - self.initial_re_time)

        if ((timer.time() - self.initial_re_time > 60) and self.first_print == True and step != 0):

            self.first_print = False
            estimated_sim_duration = 60.0 * (self.total_steps_expected / step) # seconds

            report = report + "The total estimated computation time is " + str(estimated_sim_duration) + " seconds" + "\n"\
                + "In minutes: " + str(estimated_sim_duration / 60.0)    + " minutes" + "\n"\
                + "In hours:   " + str(estimated_sim_duration / 3600.0)  + " hours" + "\n"\
                + "In days:    " + str(estimated_sim_duration / 86400.0) + " days" + "\n"

            if ((estimated_sim_duration / 86400.0) > 2.0):
                report = report +"WARNING: VERY LONG CALCULATION......!!!!!!" + "\n"

        return report

    def FinalReport(self, timer):
        elapsed_pr_time = timer.clock() - self.initial_pr_time
        elapsed_re_time = timer.time()  - self.initial_re_time

        report = "Calculation ends at instant: "              + str(timer.time()) + "\n"\
            + "Calculation ends at processing time instant: " + str(timer.clock()) + "\n"\
            + "Elapsed processing time: "                     + str(elapsed_pr_time) + "\n"\
            + "Elapsed real time: "                           + str(elapsed_re_time) +"\n"

        report = report + "ANALYSIS COMPLETED" + "\n"

        return report


class PreUtils(object):

    def __init__(self):
        pass


class MaterialTest(object):

    def __init__(self):
        pass

    def Initialize(self, DEM_parameters, procedures, solver, graphs_path, post_path, spheres_model_part, rigid_face_model_part):

        if not "TestType" in DEM_parameters.keys():
            self.TestType = "None"
        else:
            self.TestType = DEM_parameters["TestType"].GetString()

        if (self.TestType != "None"):
            self.script = DEM_material_test_script.MaterialTest(DEM_parameters, procedures, solver, graphs_path, post_path, spheres_model_part, rigid_face_model_part)
            self.script.Initialize()

                #self.PreUtils = DEM_material_test_script.PreUtils(spheres_model_part)
                #self.PreUtils.BreakBondUtility(spheres_model_part)

    def PrepareDataForGraph(self):
        if (self.TestType != "None"):
            self.script.PrepareDataForGraph()

    def MeasureForcesAndPressure(self):
        if (self.TestType != "None"):
            self.script.MeasureForcesAndPressure()

    def PrintGraph(self, time):
        if (self.TestType != "None"):
            self.script.PrintGraph(time)

    def FinalizeGraphs(self):
        if (self.TestType != "None"):
            self.script.FinalizeGraphs()

    def PrintChart(self):
        if (self.TestType != "None"):
            self.script.PrintChart()

    def GenerateGraphics(self):
        if (self.TestType != "None"):
            self.script.GenerateGraphics()


class MultifileList(object):

    def __init__(self, post_path, name, step, which_folder):
        os.chdir(post_path)
        self.index = 0
        self.step = step
        self.name = name
        self.which_folder = which_folder
        if which_folder == "inner":
            absolute_path_to_file = os.path.join(post_path, "_list_" + self.name + "_" + str(step) + ".post.lst")
        else:
            absolute_path_to_file = os.path.join(post_path, self.name + ".post.lst")
            
        self.file = open(absolute_path_to_file,"w")


class DEMIo(object):

    def __init__(self, DEM_parameters, post_path):

        self.post_path = post_path
        self.mixed_model_part                                     = ModelPart("Mixed_Part")
        self.mixed_spheres_and_clusters_model_part                = ModelPart("MixedSpheresAndClustersPart")
        self.mixed_spheres_not_in_cluster_and_clusters_model_part = ModelPart("MixedSpheresNotInClusterAndClustersPart")
        
        # Printing variables
        self.DEM_parameters = DEM_parameters
        self.global_variables                          = []
        self.spheres_and_clusters_variables            = []
        self.spheres_and_clusters_local_axis_variables = []
        self.spheres_not_in_cluster_and_clusters_variables = []
        self.spheres_not_in_cluster_and_clusters_local_axis_variables = []
        self.spheres_variables                         = []
        self.spheres_local_axis_variables              = []
        self.fem_boundary_variables                    = []
        self.clusters_variables                        = []
        self.contact_variables                         = []
        self.multifilelists                            = []

        # Reading Post options from DEM_parameters
<<<<<<< HEAD
        self.PostDisplacement             = getattr(self.DEM_parameters, "PostDisplacement", 0)
        self.PostVelocity                 = getattr(self.DEM_parameters, "PostVelocity", 0)
        self.PostTotalForces              = getattr(self.DEM_parameters, "PostTotalForces", 0)
        self.PostNonDimensionalVolumeWear = getattr(self.DEM_parameters, "PostNonDimensionalVolumeWear", 0)
        self.PostAppliedForces            = getattr(self.DEM_parameters, "PostAppliedForces", 0)
        self.PostDampForces               = getattr(self.DEM_parameters, "PostDampForces", 0)
        self.PostRadius                   = getattr(self.DEM_parameters, "PostRadius", 0)
        self.PostExportId                 = getattr(self.DEM_parameters, "PostExportId", 0)
        self.PostSkinSphere               = getattr(self.DEM_parameters, "PostSkinSphere", 0)
        self.PostAngularVelocity          = getattr(self.DEM_parameters, "PostAngularVelocity", 0)
        self.PostParticleMoment           = getattr(self.DEM_parameters, "PostParticleMoment", 0)
        self.PostEulerAngles              = getattr(self.DEM_parameters, "PostEulerAngles", 0)
        self.PostRollingResistanceMoment  = getattr(self.DEM_parameters, "PostRollingResistanceMoment", 0)
        self.PostLocalContactForce        = getattr(self.DEM_parameters, "PostLocalContactForce", 0)
        self.PostFailureCriterionState    = getattr(self.DEM_parameters, "PostFailureCriterionState", 0)
        self.PostContactFailureId         = getattr(self.DEM_parameters, "PostContactFailureId", 0)
        self.PostContactTau               = getattr(self.DEM_parameters, "PostContactTau", 0)
        self.PostContactSigma             = getattr(self.DEM_parameters, "PostContactSigma", 0)
        self.PostMeanContactArea          = getattr(self.DEM_parameters, "PostMeanContactArea", 0)
        self.PostElasticForces            = getattr(self.DEM_parameters, "PostElasticForces", 0)
        self.PostContactForces            = getattr(self.DEM_parameters, "PostContactForces", 0)
        self.PostRigidElementForces       = getattr(self.DEM_parameters, "PostRigidElementForces", 0)
        self.PostPressure                 = getattr(self.DEM_parameters, "PostPressure", 0)
        self.PostTangentialElasticForces  = getattr(self.DEM_parameters, "PostTangentialElasticForces", 0)
        self.PostShearStress              = getattr(self.DEM_parameters, "PostShearStress", 0)
        self.PostNodalArea                = getattr(self.DEM_parameters, "PostNodalArea", 0)
        self.VelTrapGraphExportFreq       = getattr(self.DEM_parameters, "VelTrapGraphExportFreq", 0)
        self.PostTemperature              = getattr(self.DEM_parameters, "PostTemperature", 0)
        self.PostHeatFlux                 = getattr(self.DEM_parameters, "PostHeatFlux", 0)
        self.PostNeighbourSize            = getattr(self.DEM_parameters, "PostNeighbourSize", 0)
        self.PostBrokenRatio              = getattr(self.DEM_parameters, "PostBrokenRatio", 0)
        self.PostNormalImpactVelocity     = getattr(self.DEM_parameters, "PostNormalImpactVelocity", 0)
        self.PostTangentialImpactVelocity = getattr(self.DEM_parameters, "PostTangentialImpactVelocity", 0)
        #self.PostFaceNormalImpactVelocity     = getattr(self.DEM_parameters, "PostFaceNormalImpactVelocity", 0)
        #self.PostFaceTangentialImpactVelocity = getattr(self.DEM_parameters, "PostFaceTangentialImpactVelocity", 0)
        self.PostLinearImpulse            = getattr(self.DEM_parameters, "PostLinearImpulse", 0)

        if not (hasattr(self.DEM_parameters, "PostBoundingBox")):
=======
        self.PostDisplacement             = self.DEM_parameters["PostDisplacement"].GetBool()
        self.PostVelocity                 = self.DEM_parameters["PostVelocity"].GetBool()
        self.PostTotalForces              = self.DEM_parameters["PostTotalForces"].GetBool()
        self.PostNonDimensionalVolumeWear = self.DEM_parameters["PostNonDimensionalVolumeWear"].GetBool()
        self.PostAppliedForces            = self.DEM_parameters["PostAppliedForces"].GetBool()
        self.PostDampForces               = self.DEM_parameters["PostDampForces"].GetBool()
        self.PostRadius                   = self.DEM_parameters["PostRadius"].GetBool()
        self.PostExportId                 = self.DEM_parameters["PostExportId"].GetBool()
        self.PostSkinSphere               = GetBoolParameterIfItExists(self.DEM_parameters, "PostSkinSphere")
        self.PostAngularVelocity          = self.DEM_parameters["PostAngularVelocity"].GetBool()
        self.PostParticleMoment           = self.DEM_parameters["PostParticleMoment"].GetBool()
        self.PostEulerAngles              = self.DEM_parameters["PostEulerAngles"].GetBool()
        self.PostRollingResistanceMoment  = self.DEM_parameters["PostRollingResistanceMoment"].GetBool()
        self.PostLocalContactForce        = GetBoolParameterIfItExists(self.DEM_parameters, "PostLocalContactForce")
        self.PostFailureCriterionState    = GetBoolParameterIfItExists(self.DEM_parameters, "PostFailureCriterionState")
        self.PostContactFailureId         = GetBoolParameterIfItExists(self.DEM_parameters, "PostContactFailureId")        
        self.PostContactTau               = GetBoolParameterIfItExists(self.DEM_parameters, "PostContactTau")
        self.PostContactSigma             = GetBoolParameterIfItExists(self.DEM_parameters, "PostContactSigma")
        self.PostMeanContactArea          = GetBoolParameterIfItExists(self.DEM_parameters, "PostMeanContactArea")        
        self.PostElasticForces            = self.DEM_parameters["PostElasticForces"].GetBool()
        self.PostContactForces            = self.DEM_parameters["PostContactForces"].GetBool()
        self.PostRigidElementForces       = self.DEM_parameters["PostRigidElementForces"].GetBool()
        self.PostPressure                 = self.DEM_parameters["PostPressure"].GetBool()
        self.PostTangentialElasticForces  = self.DEM_parameters["PostTangentialElasticForces"].GetBool()
        self.PostShearStress              = self.DEM_parameters["PostShearStress"].GetBool()
        self.PostNodalArea                = self.DEM_parameters["PostNodalArea"].GetBool()       
        self.PostTemperature              = GetBoolParameterIfItExists(self.DEM_parameters, "PostTemperature")
        self.PostHeatFlux                 = GetBoolParameterIfItExists(self.DEM_parameters, "PostHeatFlux")
        self.PostNeighbourSize            = GetBoolParameterIfItExists(self.DEM_parameters, "PostNeighbourSize")
        self.PostBrokenRatio              = GetBoolParameterIfItExists(self.DEM_parameters, "PostBrokenRatio")
        self.PostNormalImpactVelocity     = GetBoolParameterIfItExists(self.DEM_parameters, "PostNormalImpactVelocity")
        self.PostTangentialImpactVelocity = GetBoolParameterIfItExists(self.DEM_parameters, "PostTangentialImpactVelocity")
        self.VelTrapGraphExportFreq       = self.DEM_parameters["VelTrapGraphExportFreq"].GetDouble()
        #self.PostFaceNormalImpactVelocity     = getattr(self.DEM_parameters, "PostFaceNormalImpactVelocity", 0)
        #self.PostFaceTangentialImpactVelocity = getattr(self.DEM_parameters, "PostFaceTangentialImpactVelocity", 0)

        if not "PostBoundingBox" in self.DEM_parameters.keys():
>>>>>>> f78eb3f4
            self.PostBoundingBox = 0
        else:
            self.PostBoundingBox = self.DEM_parameters["PostBoundingBox"].GetBool()
            
        self.automatic_bounding_box_option = Var_Translator(self.DEM_parameters["AutomaticBoundingBoxOption"].GetBool())
        self.b_box_minX = self.DEM_parameters["BoundingBoxMinX"].GetDouble()
        self.b_box_minY = self.DEM_parameters["BoundingBoxMinY"].GetDouble()
        self.b_box_minZ = self.DEM_parameters["BoundingBoxMinZ"].GetDouble()
        self.b_box_maxX = self.DEM_parameters["BoundingBoxMaxX"].GetDouble()
        self.b_box_maxY = self.DEM_parameters["BoundingBoxMaxY"].GetDouble()
        self.b_box_maxZ = self.DEM_parameters["BoundingBoxMaxZ"].GetDouble()

        self.continuum_element_types = ["SphericContPartDEMElement3D", "CylinderContPartDEMElement2D", "IceContPartDEMElement3D"]
        
        one_level_up_path = os.path.join(self.post_path,"..")
        self.multifiles = (            
            MultifileList(one_level_up_path, self.DEM_parameters["problem_name"].GetString(), 1, "outer"),
            MultifileList(self.post_path, self.DEM_parameters["problem_name"].GetString(), 1, "inner"),
            MultifileList(self.post_path, self.DEM_parameters["problem_name"].GetString(), 2, "inner"),
            MultifileList(self.post_path, self.DEM_parameters["problem_name"].GetString(), 5, "inner"),
            MultifileList(self.post_path, self.DEM_parameters["problem_name"].GetString(),10, "inner"),
            MultifileList(self.post_path, self.DEM_parameters["problem_name"].GetString(),20, "inner"),
            MultifileList(self.post_path, self.DEM_parameters["problem_name"].GetString(),50, "inner"),
            )
            
        self.SetMultifileLists(self.multifiles)
        
        #Analytic
<<<<<<< HEAD
        if not (hasattr(self.DEM_parameters, "PostNormalImpactVelocity")):
            self.PostNormalImpactVelocity = 0
            self.PostTangentialImpactVelocity = 0
            self.PostFaceNormalImpactVelocity = 0
            self.PostFaceTangentialImpactVelocity = 0
        else:
            self.PostNormalImpactVelocity = Var_Translator(self.DEM_parameters.PostNormalImpactVelocity)
            self.PostTangentialImpactVelocity = Var_Translator(self.DEM_parameters.PostTangentialImpactVelocity)
            self.PostFaceNormalImpactVelocity = 1
            self.PostFaceTangentialImpactVelocity = 1
            
=======
        if not "PostNormalImpactVelocity" in self.DEM_parameters.keys():
            self.PostNormalImpactVelocity = 0
            self.PostTangentialImpactVelocity = 0
            self.PostFaceTangentialImpactVelocity = 0
            self.PostFaceNormalImpactVelocity = 0
        else:
            self.PostNormalImpactVelocity = self.DEM_parameters["PostNormalImpactVelocity"].GetBool()
            self.PostTangentialImpactVelocity = self.DEM_parameters["PostTangentialImpactVelocity"].GetBool()
            self.PostFaceTangentialImpactVelocity = 1
            self.PostFaceNormalImpactVelocity = 1

>>>>>>> f78eb3f4
        # Ice
        if "PostVirtualSeaSurfaceX1" in self.DEM_parameters.keys():
            self.SeaSurfaceX1 = self.DEM_parameters["PostVirtualSeaSurfaceX1"]
            self.SeaSurfaceY1 = self.DEM_parameters["PostVirtualSeaSurfaceY1"]
            self.SeaSurfaceX2 = self.DEM_parameters["PostVirtualSeaSurfaceX2"]
            self.SeaSurfaceY2 = self.DEM_parameters["PostVirtualSeaSurfaceY2"]
            self.SeaSurfaceX3 = self.DEM_parameters["PostVirtualSeaSurfaceX3"]
            self.SeaSurfaceY3 = self.DEM_parameters["PostVirtualSeaSurfaceY3"]
            self.SeaSurfaceX4 = self.DEM_parameters["PostVirtualSeaSurfaceX4"]
            self.SeaSurfaceY4 = self.DEM_parameters["PostVirtualSeaSurfaceY4"]

    def KRATOSprint(self,message):
        print(message)
        self.Flush(sys.stdout)
        
    def Flush(self,a):
        a.flush()
        
    def ShowPrintingResultsOnScreen(self, all_model_parts):
        self.KRATOSprint("*******************  PRINTING RESULTS FOR GID  ***************************")
        self.KRATOSprint("                        ("+ str(all_model_parts.Get("SpheresPart").NumberOfElements(0)) + " elements)")
        self.KRATOSprint("                        ("+ str(all_model_parts.Get("SpheresPart").NumberOfNodes(0)) + " nodes)")
        self.KRATOSprint("")
        
    def Initialize(self, DEM_parameters):
        self.AddGlobalVariables()
        self.AddSpheresVariables()
        self.AddSpheresAndClustersVariables()
        self.AddSpheresNotInClusterAndClustersVariables()
        self.AddFEMBoundaryVariables()
        self.AddClusterVariables()
        self.AddContactVariables()
        self.AddMpiVariables()
        self.Configure(DEM_parameters["problem_name"].GetString(), DEM_parameters["OutputFileType"].GetString(), DEM_parameters["Multifile"].GetString(), DEM_parameters["ContactMeshOption"].GetBool())
        self.SetOutputName(DEM_parameters["problem_name"].GetString())

    def PushPrintVar(self, variable, name, print_list):
        if (Var_Translator(variable)):
            print_list.append(name)

    def AddGlobalVariables(self):
        self.PushPrintVar(self.PostDisplacement,     DISPLACEMENT,                 self.global_variables)
        self.PushPrintVar(self.PostVelocity,         VELOCITY,                     self.global_variables)
        self.PushPrintVar(self.PostTotalForces,      TOTAL_FORCES,                 self.global_variables)


    def AddSpheresAndClustersVariables(self):  # variables common to spheres and clusters
        self.PushPrintVar(self.PostAppliedForces,       EXTERNAL_APPLIED_FORCE,  self.spheres_and_clusters_variables)
        self.PushPrintVar(self.PostAppliedForces,       EXTERNAL_APPLIED_MOMENT, self.spheres_and_clusters_variables)
        self.PushPrintVar(self.PostRigidElementForces,  RIGID_ELEMENT_FORCE,     self.spheres_and_clusters_variables)
        if self.DEM_parameters["PostAngularVelocity"].GetBool():
            self.PushPrintVar(self.PostAngularVelocity, ANGULAR_VELOCITY,        self.spheres_and_clusters_variables)
        if self.DEM_parameters["PostParticleMoment"].GetBool():       
            self.PushPrintVar(self.PostParticleMoment,  PARTICLE_MOMENT,         self.spheres_and_clusters_variables)
            
    def AddSpheresNotInClusterAndClustersVariables(self):  # variables common to spheres and clusters
        if self.DEM_parameters["PostEulerAngles"].GetBool():
            self.PushPrintVar(self.PostEulerAngles,     EULER_ANGLES,            self.spheres_not_in_cluster_and_clusters_local_axis_variables)

    def AddSpheresVariables(self):
        self.PushPrintVar(self.PostDampForces,       DAMP_FORCES,                  self.spheres_variables)
        self.PushPrintVar(self.PostRadius,           RADIUS,                       self.spheres_variables)
        self.PushPrintVar(self.PostExportId,         EXPORT_ID,                    self.spheres_variables)
        self.PushPrintVar(self.PostTemperature,      TEMPERATURE,                  self.spheres_variables)
        self.PushPrintVar(self.PostHeatFlux,         HEATFLUX,                     self.spheres_variables)
        self.PushPrintVar(self.PostNormalImpactVelocity,      NORMAL_IMPACT_VELOCITY,       self.spheres_variables)
        self.PushPrintVar(self.PostTangentialImpactVelocity,      TANGENTIAL_IMPACT_VELOCITY,   self.spheres_variables)
        self.PushPrintVar(self.PostFaceNormalImpactVelocity,      FACE_NORMAL_IMPACT_VELOCITY,       self.spheres_variables)
        self.PushPrintVar(self.PostFaceTangentialImpactVelocity,      FACE_TANGENTIAL_IMPACT_VELOCITY,   self.spheres_variables)
        #self.PushPrintVar(self.PostLinearImpulse,      LINEAR_IMPULSE,   self.spheres_variables)   
        #self.PushPrintVar(                        1, DELTA_DISPLACEMENT,           self.spheres_variables)  # Debugging
        #self.PushPrintVar(                        1, PARTICLE_ROTATION_ANGLE,      self.spheres_variables)  # Debugging
        
        if "PostRollingResistanceMoment" in self.DEM_parameters.keys():
            if self.DEM_parameters["RotationOption"].GetBool():
                if self.DEM_parameters["RollingFrictionOption"].GetBool():
                    self.PushPrintVar( self.PostRollingResistanceMoment, ROLLING_RESISTANCE_MOMENT, self.spheres_variables)

        if "PostSkinSphere" in self.DEM_parameters.keys():
            if self.DEM_parameters["PostSkinSphere"].GetBool():
                self.PushPrintVar(self.PostSkinSphere,       SKIN_SPHERE,              self.spheres_variables)

        if "PostNeighbourSize" in self.DEM_parameters.keys():
            if self.DEM_parameters["PostNeighbourSize"].GetBool():
                self.PushPrintVar(self.PostNeighbourSize,       NEIGHBOUR_SIZE,              self.spheres_variables)

        if "PostBrokenRatio" in self.DEM_parameters.keys():
            if self.DEM_parameters["PostBrokenRatio"].GetBool():
                self.PushPrintVar(self.PostBrokenRatio,       NEIGHBOUR_RATIO,              self.spheres_variables)

        # NANO (TODO: must be removed from here.)
        if self.DEM_parameters["ElementType"].GetString() == "SwimmingNanoParticle":
            self.PushPrintVar(self.PostHeatFlux, CATION_CONCENTRATION, self.spheres_variables)

        if "PostStressStrainOption" in self.DEM_parameters.keys():
            if self.DEM_parameters["PostStressStrainOption"].GetBool():
                self.PushPrintVar(1, REPRESENTATIVE_VOLUME, self.spheres_variables)
                self.PushPrintVar(1, DEM_STRESS_TENSOR,     self.spheres_variables)
                self.PushPrintVar(1, FORCE_REACTION,        self.spheres_variables)
                self.PushPrintVar(1, MOMENT_REACTION,       self.spheres_variables)

        if "PostPoissonRatio" in self.DEM_parameters.keys():
            if self.DEM_parameters["PostPoissonRatio"].GetBool():
                self.PushPrintVar(1, POISSON_VALUE, self.spheres_variables)

    def AddFEMBoundaryVariables(self):
        self.PushPrintVar(self.PostElasticForces,            ELASTIC_FORCES, self.fem_boundary_variables)
        self.PushPrintVar(self.PostContactForces,            CONTACT_FORCES, self.fem_boundary_variables)
        self.PushPrintVar(self.PostPressure,                 DEM_PRESSURE, self.fem_boundary_variables)
        self.PushPrintVar(self.PostTangentialElasticForces,  TANGENTIAL_ELASTIC_FORCES, self.fem_boundary_variables)
        self.PushPrintVar(self.PostShearStress,              SHEAR_STRESS, self.fem_boundary_variables)
        self.PushPrintVar(self.PostNodalArea,                DEM_NODAL_AREA, self.fem_boundary_variables)
        if (Var_Translator(self.PostNonDimensionalVolumeWear)):
            self.PushPrintVar(1,                             NON_DIMENSIONAL_VOLUME_WEAR, self.fem_boundary_variables)
            self.PushPrintVar(1,                             IMPACT_WEAR,                 self.fem_boundary_variables)

    def AddClusterVariables(self):
        self.PushPrintVar(self.PostRadius, CHARACTERISTIC_LENGTH, self.clusters_variables)
        if self.DEM_parameters["PostEulerAngles"].GetBool():
            self.PushPrintVar(self.PostEulerAngles, ORIENTATION_REAL, self.clusters_variables) # JIG: SHOULD BE REMOVED IN THE FUTURE
            self.PushPrintVar(self.PostEulerAngles, ORIENTATION_IMAG, self.clusters_variables) # JIG: SHOULD BE REMOVED IN THE FUTURE
            #self.PushPrintVar(self.PostEulerAngles, ORIENTATION, self.clusters_variables)

    def AddContactVariables(self):
        # Contact Elements Variables
        if (self.DEM_parameters["ElementType"].GetString() in self.continuum_element_types):
            if self.DEM_parameters["ContactMeshOption"].GetBool():
                self.PushPrintVar(self.PostLocalContactForce,     LOCAL_CONTACT_FORCE,     self.contact_variables)
                self.PushPrintVar(self.PostFailureCriterionState, FAILURE_CRITERION_STATE, self.contact_variables)
                self.PushPrintVar(self.PostContactFailureId,      CONTACT_FAILURE,         self.contact_variables)
                self.PushPrintVar(self.PostContactTau,            CONTACT_TAU,             self.contact_variables)
                self.PushPrintVar(self.PostContactSigma,          CONTACT_SIGMA,           self.contact_variables)
                self.PushPrintVar(self.PostMeanContactArea,       MEAN_CONTACT_AREA,       self.contact_variables)

    def AddMpiVariables(self):
        pass

    def Configure(self, problem_name, encoding, file_system, contact_mesh_option):
        self.problem_name = problem_name

        if (encoding == "Binary"):
            self.encoding = GiDPostMode.GiD_PostBinary
        else:
            self.encoding = GiDPostMode.GiD_PostAscii

        if (self.DEM_parameters["Multifile"].GetString() == "multiple_files"):
            self.filesystem = MultiFileFlag.MultipleFiles
        else:
            self.filesystem = MultiFileFlag.SingleFile

        self.deformed_mesh_flag  = WriteDeformedMeshFlag.WriteDeformed
        self.write_conditions    = WriteConditionsFlag.WriteConditions
        self.contact_mesh_option = contact_mesh_option

        self.gid_io = GidIO(self.problem_name,
                            self.encoding,
                            self.filesystem,
                            self.deformed_mesh_flag,
                            self.write_conditions)

        self.post_utility = PostUtilities()

    def SetOutputName(self,name):
        self.gid_io.ChangeOutputName(name)

    def SetMultifileLists(self,multifile_list):
        for mfilelist in multifile_list:
            self.multifilelists.append(mfilelist)

        for mfilelist in self.multifilelists:
            mfilelist.file.write("Multiple\n")
            mfilelist.index = 1

    def PrintMultifileLists(self, time, post_path):
        for mfilelist in self.multifilelists:

            if mfilelist.index == mfilelist.step:
                
                if (self.encoding == GiDPostMode.GiD_PostBinary):
                    text_to_print = self.GetMultiFileListName(mfilelist.name)+"_"+"%.12g"%time+".post.bin\n"
                    if mfilelist.which_folder == "outer":
                        path_of_file = os.path.dirname(mfilelist.file.name)                    
                        text_to_print = os.path.join(os.path.relpath(post_path, path_of_file), text_to_print)                        
                    mfilelist.file.write(text_to_print)                    
                else:
                    text_to_print1 = self.GetMultiFileListName(mfilelist.name)+"_"+"%.12g"%time+".post.msh\n"
                    text_to_print2 = self.GetMultiFileListName(mfilelist.name)+"_"+"%.12g"%time+".post.res\n"
                    if mfilelist.which_folder == "outer":
                        path_of_file = os.path.dirname(mfilelist.file.name)
                        text_to_print1 = os.path.join(os.path.relpath(post_path, path_of_file), text_to_print1)  
                        text_to_print2 = os.path.join(os.path.relpath(post_path, path_of_file), text_to_print2) 
                    mfilelist.file.write(text_to_print1)
                    mfilelist.file.write(text_to_print2)
                self.Flush(mfilelist.file)
                mfilelist.index = 0                                
                
            mfilelist.index += 1
            
            
    def GetMultiFileListName(self, name):
        return name

    def CloseMultifiles(self):
        for mfilelist in self.multifilelists:
            mfilelist.file.close()

    def InitializeMesh(self, all_model_parts): #MIQUEL MAPPING
        if (self.filesystem == MultiFileFlag.SingleFile):

            self.post_utility.AddModelPartToModelPart(self.mixed_model_part, spheres_model_part)

            if self.contact_mesh_option:
                self.post_utility.AddModelPartToModelPart(self.mixed_model_part, contact_model_part)

            self.post_utility.AddModelPartToModelPart(self.mixed_model_part, rigid_face_model_part)
            self.post_utility.AddModelPartToModelPart(self.mixed_model_part, cluster_model_part)
            self.post_utility.AddModelPartToModelPart(self.mixed_spheres_and_clusters_model_part, spheres_model_part)
            self.post_utility.AddModelPartToModelPart(self.mixed_spheres_and_clusters_model_part, cluster_model_part)
            
            self.post_utility.AddSpheresNotBelongingToClustersToMixModelPart(self.mixed_spheres_not_in_cluster_and_clusters_model_part, spheres_model_part)
            self.post_utility.AddModelPartToModelPart(self.mixed_spheres_not_in_cluster_and_clusters_model_part, cluster_model_part)

            self.gid_io.InitializeMesh(0.0)
            self.gid_io.WriteMesh(rigid_face_model_part.GetCommunicator().LocalMesh())
            self.gid_io.WriteClusterMesh(cluster_model_part.GetCommunicator().LocalMesh())
            if (self.DEM_parameters["ElementType"].GetString() == "CylinderContPartDEMElement2D"):
                self.gid_io.WriteCircleMesh(spheres_model_part.GetCommunicator().LocalMesh())
            else:
                self.gid_io.WriteSphereMesh(spheres_model_part.GetCommunicator().LocalMesh())

            if self.contact_mesh_option:
                self.gid_io.WriteMesh(contact_model_part.GetCommunicator().LocalMesh())

            self.gid_io.FinalizeMesh()
            self.gid_io.InitializeResults(0.0, self.mixed_model_part.GetCommunicator().LocalMesh())
            #self.gid_io.InitializeResults(0.0, mixed_spheres_and_clusters_model_part.GetCommunicator().LocalMesh())

    def InitializeResults(self, spheres_model_part, rigid_face_model_part, cluster_model_part, contact_model_part, mapping_model_part, creator_destructor, dem_fem_search, time, bounding_box_time_limits): #MIQUEL MAPPING

        if (self.filesystem == MultiFileFlag.MultipleFiles):
            self.mixed_model_part.Elements.clear()
            self.mixed_model_part.Nodes.clear()
            self.mixed_spheres_and_clusters_model_part.Elements.clear()
            self.mixed_spheres_and_clusters_model_part.Nodes.clear()
            self.mixed_spheres_not_in_cluster_and_clusters_model_part.Elements.clear()
            self.mixed_spheres_not_in_cluster_and_clusters_model_part.Nodes.clear()

            self.post_utility.AddModelPartToModelPart(self.mixed_model_part, spheres_model_part)
            if self.contact_mesh_option:
                self.post_utility.AddModelPartToModelPart(self.mixed_model_part, contact_model_part)
            self.post_utility.AddModelPartToModelPart(self.mixed_model_part, rigid_face_model_part)
            self.post_utility.AddModelPartToModelPart(self.mixed_model_part, cluster_model_part)
            self.post_utility.AddModelPartToModelPart(self.mixed_spheres_and_clusters_model_part, spheres_model_part)
            self.post_utility.AddModelPartToModelPart(self.mixed_spheres_and_clusters_model_part, cluster_model_part)
            
            self.post_utility.AddSpheresNotBelongingToClustersToMixModelPart(self.mixed_spheres_not_in_cluster_and_clusters_model_part, spheres_model_part)
            self.post_utility.AddModelPartToModelPart(self.mixed_spheres_not_in_cluster_and_clusters_model_part, cluster_model_part)

            self.gid_io.InitializeMesh(time)
            if (self.DEM_parameters["ElementType"].GetString() == "CylinderContPartDEMElement2D"):
                self.gid_io.WriteCircleMesh(spheres_model_part.GetCommunicator().LocalMesh())
            else:
                self.gid_io.WriteSphereMesh(spheres_model_part.GetCommunicator().LocalMesh())
            if self.contact_mesh_option:
                #We overwrite the Id of the properties 0 not to overlap with other entities that use layer 0 for PRINTING
                contact_model_part.GetProperties(0)[0].Id = 9184
                self.gid_io.WriteMesh(contact_model_part.GetCommunicator().LocalMesh())

            self.gid_io.WriteMesh(rigid_face_model_part.GetCommunicator().LocalMesh())
            self.gid_io.WriteClusterMesh(cluster_model_part.GetCommunicator().LocalMesh())
            
            #Compute and print the graphical bounding box if active in time
            if self.DEM_parameters["BoundingBoxOption"].GetBool() and (time >= bounding_box_time_limits[0] and time <= bounding_box_time_limits[1]):
                self.ComputeAndPrintBoundingBox(spheres_model_part, rigid_face_model_part, contact_model_part, creator_destructor)
                        
            # Ice. Printing a virtual sea surface
            if "PostVirtualSeaSurfaceX1" in self.DEM_parameters.keys():
                self.ComputeAndPrintSeaSurface(spheres_model_part, rigid_face_model_part)
                
            #self.ComputeAndPrintDEMFEMSearchBinBoundingBox(spheres_model_part, rigid_face_model_part, dem_fem_search)#MSIMSI

            self.gid_io.FinalizeMesh()                
            self.gid_io.InitializeResults(time, self.mixed_model_part.GetCommunicator().LocalMesh())                        
            #self.gid_io.InitializeResults(time, mixed_spheres_and_clusters_model_part.GetCommunicator().LocalMesh())

    def FinalizeMesh(self):
        if (self.filesystem == MultiFileFlag.SingleFile):
            self.gid_io.FinalizeResults()

    def FinalizeResults(self):
        if (self.filesystem == MultiFileFlag.MultipleFiles):
            self.gid_io.FinalizeResults()

    def PrintingGlobalVariables(self, export_model_part, time):
        for variable in self.global_variables:
            self.gid_io.WriteNodalResults(variable, export_model_part.Nodes, time, 0)

    def PrintingSpheresAndClustersVariables(self, export_model_part, time):
        for variable in self.spheres_and_clusters_variables:
            self.gid_io.WriteNodalResults(variable, export_model_part.Nodes, time, 0)
        for variable in self.spheres_and_clusters_local_axis_variables:
            self.gid_io.WriteLocalAxesOnNodes(variable, export_model_part.Nodes, time, 0)
            
    def PrintingSpheresNotInClusterAndClustersVariables(self, export_model_part, time):
        for variable in self.spheres_not_in_cluster_and_clusters_variables:
            self.gid_io.WriteNodalResults(variable, export_model_part.Nodes, time, 0)
        for variable in self.spheres_not_in_cluster_and_clusters_local_axis_variables:
            self.gid_io.WriteLocalAxesOnNodes(variable, export_model_part.Nodes, time, 0)

    def PrintingSpheresVariables(self, export_model_part, time):
        for variable in self.spheres_variables:
            self.gid_io.WriteNodalResults(variable, export_model_part.Nodes, time, 0)
        for variable in self.spheres_local_axis_variables:
            self.gid_io.WriteLocalAxesOnNodes(variable, export_model_part.Nodes, time, 0)

    def PrintingFEMBoundaryVariables(self, export_model_part, time):
        for variable in self.fem_boundary_variables:
            self.gid_io.WriteNodalResults(variable, export_model_part.Nodes, time, 0)

    def PrintingClusterVariables(self, export_model_part, time):
        for variable in self.clusters_variables:
            self.gid_io.WriteNodalResults(variable, export_model_part.Nodes, time, 0)

    def PrintingContactElementsVariables(self, export_model_part, time):
        if self.contact_mesh_option:
            for variable in self.contact_variables:
                self.gid_io.PrintOnGaussPoints(variable, export_model_part, time)

    def PrintResults(self, all_model_parts, creator_destructor, dem_fem_search, time, bounding_box_time_limits):
        
        spheres_model_part = all_model_parts.Get("SpheresPart")
        cluster_model_part = all_model_parts.Get("ClusterPart")
        DEM_inlet_model_part = all_model_parts.Get("DEMInletPart")
        rigid_face_model_part =all_model_parts.Get("RigidFacePart")
        contact_model_part = all_model_parts.Get("ContactPart")
        mapping_model_part = all_model_parts.Get("MappingPart")
        
        if (self.filesystem == MultiFileFlag.MultipleFiles):
            self.InitializeResults(spheres_model_part,
                                   rigid_face_model_part,
                                   cluster_model_part,
                                   contact_model_part,
                                   mapping_model_part,
                                   creator_destructor,
                                   dem_fem_search,
                                   time,
                                   bounding_box_time_limits)

        self.PrintingGlobalVariables(self.mixed_model_part, time)
        self.PrintingSpheresAndClustersVariables(self.mixed_spheres_and_clusters_model_part, time)
        self.PrintingSpheresNotInClusterAndClustersVariables(self.mixed_spheres_not_in_cluster_and_clusters_model_part, time)
        self.PrintingSpheresVariables(spheres_model_part, time)
        self.PrintingFEMBoundaryVariables(rigid_face_model_part, time)
        self.PrintingClusterVariables(cluster_model_part, time)
        self.PrintingContactElementsVariables(contact_model_part, time)
        
        self.mixed_model_part.Elements.clear() #to remove the shared pointers that remain and prevent objects from being removed
        self.mixed_model_part.Nodes.clear() #to remove the shared pointers that remain and prevent objects from being removed
        self.mixed_spheres_and_clusters_model_part.Elements.clear() #to remove the shared pointers that remain and prevent objects from being removed
        self.mixed_spheres_and_clusters_model_part.Nodes.clear() #to remove the shared pointers that remain and prevent objects from being removed
        self.mixed_spheres_not_in_cluster_and_clusters_model_part.Elements.clear() #to remove the shared pointers that remain and prevent objects from being removed
        self.mixed_spheres_not_in_cluster_and_clusters_model_part.Nodes.clear() #to remove the shared pointers that remain and prevent objects from being removed

        if (self.filesystem == MultiFileFlag.MultipleFiles):
            self.FinalizeResults()

    def ComputeAndPrintBoundingBox(self, spheres_model_part, rigid_face_model_part, contact_model_part, creator_destructor):

        bounding_box_model_part = ModelPart("BoundingBoxPart") # Creation of bounding box's model part

        max_node_Id        = ParticleCreatorDestructor().FindMaxNodeIdInModelPart(spheres_model_part)
        max_FEM_node_Id    = ParticleCreatorDestructor().FindMaxNodeIdInModelPart(rigid_face_model_part)
        max_element_Id     = ParticleCreatorDestructor().FindMaxElementIdInModelPart(spheres_model_part)
        max_FEM_element_Id = ParticleCreatorDestructor().FindMaxElementIdInModelPart(rigid_face_model_part)
        max_contact_element_Id = ParticleCreatorDestructor().FindMaxElementIdInModelPart(contact_model_part)

        if (max_FEM_node_Id > max_node_Id):
            max_node_Id = max_FEM_node_Id

        if (max_FEM_element_Id > max_element_Id):
            max_element_Id = max_FEM_element_Id
        
        if (max_contact_element_Id > max_element_Id):
            max_element_Id = max_contact_element_Id

        BBMaxX = creator_destructor.GetHighNode()[0]
        BBMaxY = creator_destructor.GetHighNode()[1]
        BBMaxZ = creator_destructor.GetHighNode()[2]
        BBMinX = creator_destructor.GetLowNode()[0]
        BBMinY = creator_destructor.GetLowNode()[1]
        BBMinZ = creator_destructor.GetLowNode()[2]

        # BB Nodes:
        node1 = bounding_box_model_part.CreateNewNode(max_node_Id + 1, BBMinX, BBMinY, BBMinZ)
        node2 = bounding_box_model_part.CreateNewNode(max_node_Id + 2, BBMaxX, BBMinY, BBMinZ)
        node3 = bounding_box_model_part.CreateNewNode(max_node_Id + 3, BBMaxX, BBMaxY, BBMinZ)
        node4 = bounding_box_model_part.CreateNewNode(max_node_Id + 4, BBMinX, BBMaxY, BBMinZ)
        node5 = bounding_box_model_part.CreateNewNode(max_node_Id + 5, BBMinX, BBMinY, BBMaxZ)
        node6 = bounding_box_model_part.CreateNewNode(max_node_Id + 6, BBMaxX, BBMinY, BBMaxZ)
        node7 = bounding_box_model_part.CreateNewNode(max_node_Id + 7, BBMaxX, BBMaxY, BBMaxZ)
        node8 = bounding_box_model_part.CreateNewNode(max_node_Id + 8, BBMinX, BBMaxY, BBMaxZ)

        props = Properties(10000) # Property 10000 corresponds to black colour
        
        # BB Elements:
        bounding_box_model_part.CreateNewCondition("RigidEdge3D", max_element_Id +  1, [node1.Id, node4.Id], props)
        bounding_box_model_part.CreateNewCondition("RigidEdge3D", max_element_Id +  2, [node4.Id, node8.Id], props)
        bounding_box_model_part.CreateNewCondition("RigidEdge3D", max_element_Id +  3, [node8.Id, node5.Id], props)
        bounding_box_model_part.CreateNewCondition("RigidEdge3D", max_element_Id +  4, [node5.Id, node1.Id], props)
        bounding_box_model_part.CreateNewCondition("RigidEdge3D", max_element_Id +  5, [node1.Id, node2.Id], props)
        bounding_box_model_part.CreateNewCondition("RigidEdge3D", max_element_Id +  6, [node3.Id, node4.Id], props)
        bounding_box_model_part.CreateNewCondition("RigidEdge3D", max_element_Id +  7, [node7.Id, node8.Id], props)
        bounding_box_model_part.CreateNewCondition("RigidEdge3D", max_element_Id +  8, [node5.Id, node6.Id], props)
        bounding_box_model_part.CreateNewCondition("RigidEdge3D", max_element_Id +  9, [node6.Id, node2.Id], props)
        bounding_box_model_part.CreateNewCondition("RigidEdge3D", max_element_Id + 10, [node2.Id, node3.Id], props)
        bounding_box_model_part.CreateNewCondition("RigidEdge3D", max_element_Id + 11, [node3.Id, node7.Id], props)
        bounding_box_model_part.CreateNewCondition("RigidEdge3D", max_element_Id + 12, [node7.Id, node6.Id], props)

        if (self.PostBoundingBox):
            self.gid_io.WriteMesh(bounding_box_model_part.GetCommunicator().LocalMesh())

    def ComputeAndPrintSeaSurface(self, spheres_model_part, rigid_face_model_part):

        sea_surface_model_part = ModelPart("SeaSurfacePart") # Creation of sea surface model part

        max_node_Id        = ParticleCreatorDestructor().FindMaxNodeIdInModelPart(spheres_model_part)
        max_FEM_node_Id    = ParticleCreatorDestructor().FindMaxNodeIdInModelPart(rigid_face_model_part)
        max_element_Id     = ParticleCreatorDestructor().FindMaxElementIdInModelPart(spheres_model_part)
        max_FEM_element_Id = ParticleCreatorDestructor().FindMaxElementIdInModelPart(rigid_face_model_part)

        if (max_FEM_node_Id > max_node_Id):
            max_node_Id = max_FEM_node_Id

        if (max_FEM_element_Id > max_element_Id):
            max_element_Id = max_FEM_element_Id

        node1 = sea_surface_model_part.CreateNewNode(max_node_Id +  9, self.SeaSurfaceX1, self.SeaSurfaceY1, 0.0) # Z = 0.0 as sea level. We will always assume this value
        node2 = sea_surface_model_part.CreateNewNode(max_node_Id + 10, self.SeaSurfaceX2, self.SeaSurfaceY2, 0.0)
        node3 = sea_surface_model_part.CreateNewNode(max_node_Id + 11, self.SeaSurfaceX3, self.SeaSurfaceY3, 0.0)
        node4 = sea_surface_model_part.CreateNewNode(max_node_Id + 12, self.SeaSurfaceX4, self.SeaSurfaceY4, 0.0)

        ''' Properties colours: 0 -> grey,        1 -> dark blue, 2 -> pink,       3 -> light blue,       4 -> dark red,    5 -> light green
                                6 -> light brown, 7 -> red-brown, 8 -> dark brown, 9 -> dark green/blue, 10 -> dark purple'''

        # Sea Surface Element, consisting in a quadrilateral. Property 3 corresponds to a light blue for water
        sea_surface_model_part.CreateNewCondition("RigidFace3D4N", max_element_Id + 1, [node1.Id, node2.Id, node3.Id, node4.Id], Properties(3))

        self.gid_io.WriteMesh(sea_surface_model_part.GetCommunicator().LocalMesh())

    def ComputeAndPrintDEMFEMSearchBinBoundingBox(self, spheres_model_part, rigid_face_model_part, dem_fem_search):

        bounding_box_model_part = ModelPart("BoundingBoxPart")

        max_node_Id        = ParticleCreatorDestructor().FindMaxNodeIdInModelPart(spheres_model_part)
        max_FEM_node_Id    = ParticleCreatorDestructor().FindMaxNodeIdInModelPart(rigid_face_model_part)
        max_element_Id     = ParticleCreatorDestructor().FindMaxElementIdInModelPart(spheres_model_part)
        max_FEM_element_Id = ParticleCreatorDestructor().FindMaxElementIdInModelPart(rigid_face_model_part)

        if (max_FEM_node_Id > max_node_Id):
            max_node_Id = max_FEM_node_Id

        if (max_FEM_element_Id > max_element_Id):
            max_element_Id = max_FEM_element_Id

        BBMaxX = dem_fem_search.GetBBHighPoint()[0]
        BBMaxY = dem_fem_search.GetBBHighPoint()[1]
        BBMaxZ = dem_fem_search.GetBBHighPoint()[2]
        BBMinX = dem_fem_search.GetBBLowPoint()[0]
        BBMinY = dem_fem_search.GetBBLowPoint()[1]
        BBMinZ = dem_fem_search.GetBBLowPoint()[2]

        DX = (BBMaxX-BBMinX)
        DY = (BBMaxY-BBMinY)
        DZ = (BBMaxZ-BBMinZ)

        #The cases with 0 thickness in one direction, a 10% of the shortest other two is given to the 0-thickness direction.
        if (DX == 0):
          height = min(DY,DZ)
          BBMinX = BBMinX - 0.05*height
          BBMaxX = BBMaxX + 0.05*height
        if (DY == 0):
          height = min(DX,DZ)
          BBMinY = BBMinY - 0.05*height
          BBMaxY = BBMaxY + 0.05*height
        if (DZ == 0):
          height = min(DX,DY)
          BBMinZ = BBMinZ - 0.05*height
          BBMaxZ = BBMaxZ + 0.05*height

        volume = DX*DY*DZ

        if (abs(volume) > 1e21) :
          BBMaxX = 0.0
          BBMaxY = 0.0
          BBMaxZ = 0.0
          BBMinX = 0.0
          BBMinY = 0.0
          BBMinZ = 0.0

        # BB Nodes:
        node1 = bounding_box_model_part.CreateNewNode(max_node_Id + 1, BBMinX, BBMinY, BBMinZ)
        node2 = bounding_box_model_part.CreateNewNode(max_node_Id + 2, BBMaxX, BBMinY, BBMinZ)
        node3 = bounding_box_model_part.CreateNewNode(max_node_Id + 3, BBMaxX, BBMaxY, BBMinZ)
        node4 = bounding_box_model_part.CreateNewNode(max_node_Id + 4, BBMinX, BBMaxY, BBMinZ)
        node5 = bounding_box_model_part.CreateNewNode(max_node_Id + 5, BBMinX, BBMinY, BBMaxZ)
        node6 = bounding_box_model_part.CreateNewNode(max_node_Id + 6, BBMaxX, BBMinY, BBMaxZ)
        node7 = bounding_box_model_part.CreateNewNode(max_node_Id + 7, BBMaxX, BBMaxY, BBMaxZ)
        node8 = bounding_box_model_part.CreateNewNode(max_node_Id + 8, BBMinX, BBMaxY, BBMaxZ)

        # BB Elements:
        props = Properties(10000)
        bounding_box_model_part.CreateNewCondition("RigidEdge3D", max_element_Id +  1, [node1.Id, node4.Id], props)
        bounding_box_model_part.CreateNewCondition("RigidEdge3D", max_element_Id +  2, [node4.Id, node8.Id], props)
        bounding_box_model_part.CreateNewCondition("RigidEdge3D", max_element_Id +  3, [node8.Id, node5.Id], props)
        bounding_box_model_part.CreateNewCondition("RigidEdge3D", max_element_Id +  4, [node5.Id, node1.Id], props)
        bounding_box_model_part.CreateNewCondition("RigidEdge3D", max_element_Id +  5, [node1.Id, node2.Id], props)
        bounding_box_model_part.CreateNewCondition("RigidEdge3D", max_element_Id +  6, [node3.Id, node4.Id], props)
        bounding_box_model_part.CreateNewCondition("RigidEdge3D", max_element_Id +  7, [node7.Id, node8.Id], props)
        bounding_box_model_part.CreateNewCondition("RigidEdge3D", max_element_Id +  8, [node5.Id, node6.Id], props)
        bounding_box_model_part.CreateNewCondition("RigidEdge3D", max_element_Id +  9, [node6.Id, node2.Id], props)
        bounding_box_model_part.CreateNewCondition("RigidEdge3D", max_element_Id + 10, [node2.Id, node3.Id], props)
        bounding_box_model_part.CreateNewCondition("RigidEdge3D", max_element_Id + 11, [node3.Id, node7.Id], props)
        bounding_box_model_part.CreateNewCondition("RigidEdge3D", max_element_Id + 12, [node7.Id, node6.Id], props)

        #self.gid_io.WriteMesh(bounding_box_model_part.GetCommunicator().LocalMesh()) #BOUNDING BOX IMPLEMENTATION


class ParallelUtils(object):

    def __init__(self):
        pass

    def Repart(self, spheres_model_part):
        pass

    def CalculateModelNewIds(self, spheres_model_part):
        pass

    def PerformInitialPartition(self, model_part):
        pass
    
    def SetCommunicator(self, spheres_model_part, model_part_io_spheres, spheres_mp_filename):
        MPICommSetup = 0
        return [model_part_io_spheres, spheres_model_part, MPICommSetup]

    def GetSearchStrategy(self, solver, model_part):
        return solver.search_strategy<|MERGE_RESOLUTION|>--- conflicted
+++ resolved
@@ -1326,46 +1326,6 @@
         self.multifilelists                            = []
 
         # Reading Post options from DEM_parameters
-<<<<<<< HEAD
-        self.PostDisplacement             = getattr(self.DEM_parameters, "PostDisplacement", 0)
-        self.PostVelocity                 = getattr(self.DEM_parameters, "PostVelocity", 0)
-        self.PostTotalForces              = getattr(self.DEM_parameters, "PostTotalForces", 0)
-        self.PostNonDimensionalVolumeWear = getattr(self.DEM_parameters, "PostNonDimensionalVolumeWear", 0)
-        self.PostAppliedForces            = getattr(self.DEM_parameters, "PostAppliedForces", 0)
-        self.PostDampForces               = getattr(self.DEM_parameters, "PostDampForces", 0)
-        self.PostRadius                   = getattr(self.DEM_parameters, "PostRadius", 0)
-        self.PostExportId                 = getattr(self.DEM_parameters, "PostExportId", 0)
-        self.PostSkinSphere               = getattr(self.DEM_parameters, "PostSkinSphere", 0)
-        self.PostAngularVelocity          = getattr(self.DEM_parameters, "PostAngularVelocity", 0)
-        self.PostParticleMoment           = getattr(self.DEM_parameters, "PostParticleMoment", 0)
-        self.PostEulerAngles              = getattr(self.DEM_parameters, "PostEulerAngles", 0)
-        self.PostRollingResistanceMoment  = getattr(self.DEM_parameters, "PostRollingResistanceMoment", 0)
-        self.PostLocalContactForce        = getattr(self.DEM_parameters, "PostLocalContactForce", 0)
-        self.PostFailureCriterionState    = getattr(self.DEM_parameters, "PostFailureCriterionState", 0)
-        self.PostContactFailureId         = getattr(self.DEM_parameters, "PostContactFailureId", 0)
-        self.PostContactTau               = getattr(self.DEM_parameters, "PostContactTau", 0)
-        self.PostContactSigma             = getattr(self.DEM_parameters, "PostContactSigma", 0)
-        self.PostMeanContactArea          = getattr(self.DEM_parameters, "PostMeanContactArea", 0)
-        self.PostElasticForces            = getattr(self.DEM_parameters, "PostElasticForces", 0)
-        self.PostContactForces            = getattr(self.DEM_parameters, "PostContactForces", 0)
-        self.PostRigidElementForces       = getattr(self.DEM_parameters, "PostRigidElementForces", 0)
-        self.PostPressure                 = getattr(self.DEM_parameters, "PostPressure", 0)
-        self.PostTangentialElasticForces  = getattr(self.DEM_parameters, "PostTangentialElasticForces", 0)
-        self.PostShearStress              = getattr(self.DEM_parameters, "PostShearStress", 0)
-        self.PostNodalArea                = getattr(self.DEM_parameters, "PostNodalArea", 0)
-        self.VelTrapGraphExportFreq       = getattr(self.DEM_parameters, "VelTrapGraphExportFreq", 0)
-        self.PostTemperature              = getattr(self.DEM_parameters, "PostTemperature", 0)
-        self.PostHeatFlux                 = getattr(self.DEM_parameters, "PostHeatFlux", 0)
-        self.PostNeighbourSize            = getattr(self.DEM_parameters, "PostNeighbourSize", 0)
-        self.PostBrokenRatio              = getattr(self.DEM_parameters, "PostBrokenRatio", 0)
-        self.PostNormalImpactVelocity     = getattr(self.DEM_parameters, "PostNormalImpactVelocity", 0)
-        self.PostTangentialImpactVelocity = getattr(self.DEM_parameters, "PostTangentialImpactVelocity", 0)
-        #self.PostFaceNormalImpactVelocity     = getattr(self.DEM_parameters, "PostFaceNormalImpactVelocity", 0)
-        #self.PostFaceTangentialImpactVelocity = getattr(self.DEM_parameters, "PostFaceTangentialImpactVelocity", 0)
-        self.PostLinearImpulse            = getattr(self.DEM_parameters, "PostLinearImpulse", 0)
-
-        if not (hasattr(self.DEM_parameters, "PostBoundingBox")):
-=======
         self.PostDisplacement             = self.DEM_parameters["PostDisplacement"].GetBool()
         self.PostVelocity                 = self.DEM_parameters["PostVelocity"].GetBool()
         self.PostTotalForces              = self.DEM_parameters["PostTotalForces"].GetBool()
@@ -1403,7 +1363,6 @@
         #self.PostFaceTangentialImpactVelocity = getattr(self.DEM_parameters, "PostFaceTangentialImpactVelocity", 0)
 
         if not "PostBoundingBox" in self.DEM_parameters.keys():
->>>>>>> f78eb3f4
             self.PostBoundingBox = 0
         else:
             self.PostBoundingBox = self.DEM_parameters["PostBoundingBox"].GetBool()
@@ -1432,19 +1391,6 @@
         self.SetMultifileLists(self.multifiles)
         
         #Analytic
-<<<<<<< HEAD
-        if not (hasattr(self.DEM_parameters, "PostNormalImpactVelocity")):
-            self.PostNormalImpactVelocity = 0
-            self.PostTangentialImpactVelocity = 0
-            self.PostFaceNormalImpactVelocity = 0
-            self.PostFaceTangentialImpactVelocity = 0
-        else:
-            self.PostNormalImpactVelocity = Var_Translator(self.DEM_parameters.PostNormalImpactVelocity)
-            self.PostTangentialImpactVelocity = Var_Translator(self.DEM_parameters.PostTangentialImpactVelocity)
-            self.PostFaceNormalImpactVelocity = 1
-            self.PostFaceTangentialImpactVelocity = 1
-            
-=======
         if not "PostNormalImpactVelocity" in self.DEM_parameters.keys():
             self.PostNormalImpactVelocity = 0
             self.PostTangentialImpactVelocity = 0
@@ -1456,7 +1402,6 @@
             self.PostFaceTangentialImpactVelocity = 1
             self.PostFaceNormalImpactVelocity = 1
 
->>>>>>> f78eb3f4
         # Ice
         if "PostVirtualSeaSurfaceX1" in self.DEM_parameters.keys():
             self.SeaSurfaceX1 = self.DEM_parameters["PostVirtualSeaSurfaceX1"]
