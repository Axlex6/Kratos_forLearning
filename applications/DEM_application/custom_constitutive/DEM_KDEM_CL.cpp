// System includes
#include <string>
#include <iostream>
#include <cmath>

// Project includes
#include "DEM_KDEM_CL.h"
#include "custom_elements/spheric_continuum_particle.h"

namespace Kratos {

    void DEM_KDEM::Initialize() {

        KRATOS_TRY
        KRATOS_CATCH("")  
    }

    DEMContinuumConstitutiveLaw::Pointer DEM_KDEM::Clone() const {
        DEMContinuumConstitutiveLaw::Pointer p_clone(new DEM_KDEM(*this));
        return p_clone;
    }

    void DEM_KDEM::SetConstitutiveLawInProperties(Properties::Pointer pProp, bool verbose) const {
        std::cout << "\nAssigning DEM_KDEM to Properties " << pProp->Id() << std::endl;
        pProp->SetValue(DEM_CONTINUUM_CONSTITUTIVE_LAW_POINTER, this->Clone());
    }

    void DEM_KDEM::CalculateContactArea(double radius, double other_radius, double& calculation_area) {

        KRATOS_TRY
        double radius_sum = radius + other_radius;
<<<<<<< HEAD
//         double equiv_radius = radius * other_radius / radius_sum;
        double equiv_radius = 0.5 * radius_sum;
        calculation_area = KRATOS_M_PI * equiv_radius * equiv_radius;
=======
        double equiv_radius = radius * other_radius / radius_sum;
        //double equiv_radius = 0.5 * radius_sum;
        calculation_area = Globals::Pi * equiv_radius * equiv_radius;
>>>>>>> 4623f350
        KRATOS_CATCH("")  
    }
    
    double DEM_KDEM::CalculateContactArea(double radius, double other_radius, Vector& v) {            
        double a = 0.0;
        CalculateContactArea(radius, other_radius, a);
        unsigned int old_size = v.size();
        v.resize(old_size + 1);
        v[old_size] = a;
        return a;
    }
    
    void DEM_KDEM::GetContactArea(const double radius, const double other_radius, const Vector& vector_of_initial_areas, const int neighbour_position, double& calculation_area) {
        if (vector_of_initial_areas.size()) calculation_area = vector_of_initial_areas[neighbour_position];
        else CalculateContactArea(radius, other_radius, calculation_area);
    }

    void DEM_KDEM::CalculateElasticConstants(double& kn_el, double& kt_el, double current_distance, double& equiv_young,
                                             double equiv_poisson, double calculation_area, SphericContinuumParticle* element1, SphericContinuumParticle* element2, double indentation) {
        
        KRATOS_TRY                
        
        // 46-47 sims
        /*if (fabs(indentation/current_distance) <= 0.0100)                                                  equiv_young = 40000000000;
        if ((fabs(indentation/current_distance) > 0.0100) && (fabs(indentation/current_distance) <= 0.0115)) equiv_young = 45000000000;
        if ((fabs(indentation/current_distance) > 0.0115) && (fabs(indentation/current_distance) <= 0.0130)) equiv_young = 50000000000;
        if ((fabs(indentation/current_distance) > 0.0130) && (fabs(indentation/current_distance) <= 0.0145)) equiv_young = 55000000000;
        if ((fabs(indentation/current_distance) > 0.0145) && (fabs(indentation/current_distance) <= 0.0160)) equiv_young = 60000000000;
        if ((fabs(indentation/current_distance) > 0.0160) && (fabs(indentation/current_distance) <= 0.0175)) equiv_young = 65000000000;
        if ((fabs(indentation/current_distance) > 0.0175) && (fabs(indentation/current_distance) <= 0.0200)) equiv_young = 70000000000;
        if ((fabs(indentation/current_distance) > 0.0200) && (fabs(indentation/current_distance) <= 0.0210)) equiv_young = 75000000000;
        if (fabs(indentation/current_distance)  > 0.0210)                                                    equiv_young = 80000000000;*/
        
        // 48
        /*if (fabs(indentation/current_distance) <= 0.0100)                                                  equiv_young = 30000000000;
        if ((fabs(indentation/current_distance) > 0.0100) && (fabs(indentation/current_distance) <= 0.0115)) equiv_young = 37500000000;
        if ((fabs(indentation/current_distance) > 0.0115) && (fabs(indentation/current_distance) <= 0.0130)) equiv_young = 45000000000;
        if ((fabs(indentation/current_distance) > 0.0130) && (fabs(indentation/current_distance) <= 0.0145)) equiv_young = 52500000000;
        if ((fabs(indentation/current_distance) > 0.0145) && (fabs(indentation/current_distance) <= 0.0160)) equiv_young = 60000000000;
        if ((fabs(indentation/current_distance) > 0.0160) && (fabs(indentation/current_distance) <= 0.0175)) equiv_young = 67500000000;
        if ((fabs(indentation/current_distance) > 0.0175) && (fabs(indentation/current_distance) <= 0.0200)) equiv_young = 75000000000;
        if ((fabs(indentation/current_distance) > 0.0200) && (fabs(indentation/current_distance) <= 0.0210)) equiv_young = 82500000000;
        if (fabs(indentation/current_distance)  > 0.0210)                                                    equiv_young = 82500000000;*/
                
        // 49-51
        if (fabs(indentation/current_distance) <= 0.0100)                                                    equiv_young = 30000000000;
        if ((fabs(indentation/current_distance) > 0.0100) && (fabs(indentation/current_distance) <= 0.0110)) equiv_young = 37500000000;
        if ((fabs(indentation/current_distance) > 0.0110) && (fabs(indentation/current_distance) <= 0.0120)) equiv_young = 45000000000;
        if ((fabs(indentation/current_distance) > 0.0120) && (fabs(indentation/current_distance) <= 0.0130)) equiv_young = 52500000000;
        if ((fabs(indentation/current_distance) > 0.0130) && (fabs(indentation/current_distance) <= 0.0140)) equiv_young = 60000000000;
        if ((fabs(indentation/current_distance) > 0.0140) && (fabs(indentation/current_distance) <= 0.0150)) equiv_young = 67500000000;
        if (fabs(indentation/current_distance) > 0.0150)                                                     equiv_young = 75000000000;
        
        kn_el = equiv_young * calculation_area / current_distance;
        const double equiv_shear = equiv_young / (2.0 * (1 + equiv_poisson)); // TODO: Is this correct? SLS
        
        kt_el = equiv_shear * calculation_area / current_distance;

        KRATOS_CATCH("")  
    }
                        
    void DEM_KDEM::CalculateViscoDampingCoeff(double& equiv_visco_damp_coeff_normal,
                                              double& equiv_visco_damp_coeff_tangential,
                                              SphericContinuumParticle* element1,
                                              SphericContinuumParticle* element2,
                                              const double kn_el,
                                              const double kt_el) {
        
        KRATOS_TRY
        
//         double aux_norm_to_tang = sqrt(kt_el / kn_el);
//         const double mRealMass = element1->GetMass();
//         const double other_real_mass = element2->GetMass();
//         const double mCoefficientOfRestitution = element1->GetCoefficientOfRestitution();
//         const double mOtherCoefficientOfRestitution = element2->GetCoefficientOfRestitution();
//         const double equiv_coefficientOfRestitution = 0.5 * (mCoefficientOfRestitution + mOtherCoefficientOfRestitution);
       
        const double my_mass    = element1->GetMass();
        const double other_mass = element2->GetMass();
                
        const double equiv_mass = 1.0 / (1.0/my_mass + 1.0/other_mass);        
        
        const double my_gamma    = element1->GetProperties()[DAMPING_GAMMA];
        const double other_gamma = element2->GetProperties()[DAMPING_GAMMA];
        const double equiv_gamma = 0.5 * (my_gamma + other_gamma);

        equiv_visco_damp_coeff_normal     = 2.0 * equiv_gamma * sqrt(equiv_mass * kn_el);
        equiv_visco_damp_coeff_tangential = 2.0 * equiv_gamma * sqrt(equiv_mass * kt_el);

//         equiv_visco_damp_coeff_normal = (1.0 - equiv_coefficientOfRestitution) * 2.0 * sqrt(kn_el / (mRealMass + other_real_mass)) * (sqrt(mRealMass * other_real_mass)); // := 2d0* sqrt ( kn_el*(m1*m2)/(m1+m2) )
//         equiv_visco_damp_coeff_tangential = equiv_visco_damp_coeff_normal * aux_norm_to_tang;
        
        KRATOS_CATCH("")  
    }

    double DEM_KDEM::LocalMaxSearchDistance(const int i,
                                            SphericContinuumParticle* element1,
                                            SphericContinuumParticle* element2) {

        Properties& element1_props = element1->GetProperties();
        Properties& element2_props = element2->GetProperties();
        double mTensionLimit;

        // calculation of equivalent young modulus
        double myYoung = element1->GetYoung();
        double other_young = element2->GetYoung();
        double equiv_young = 2.0 * myYoung * other_young / (myYoung + other_young);

        const double my_radius = element1->GetRadius();
        const double other_radius = element2->GetRadius();
        double calculation_area = 0;

        Vector& vector_of_contact_areas = element1->GetValue(NEIGHBOURS_CONTACT_AREAS);
        GetContactArea(my_radius, other_radius, vector_of_contact_areas, i, calculation_area);                 

        double radius_sum = my_radius + other_radius;
        double initial_delta = element1->GetInitialDelta(i);
        double initial_dist = radius_sum - initial_delta;

        // calculation of elastic constants
        double kn_el = equiv_young * calculation_area / initial_dist;

        if (&element1_props == &element2_props) {
            mTensionLimit = element1->GetFastProperties()->GetContactSigmaMin()*1e6;
        } else {
            mTensionLimit = 0.5*1e6*(element1->GetFastProperties()->GetContactSigmaMin() + element2->GetFastProperties()->GetContactSigmaMin());
        }

        const double Ntstr_el = mTensionLimit * calculation_area;
        double u1 = Ntstr_el / kn_el;
        if (u1 > 2*radius_sum) {u1 = 2*radius_sum;}   // avoid error in special cases with too high tensile
        return u1;
    }

    void DEM_KDEM::CalculateForces(const ProcessInfo& r_process_info,
                                double OldLocalElasticContactForce[3],
                                double LocalElasticContactForce[3],
                                double LocalElasticExtraContactForce[3],
                                double LocalCoordSystem[3][3],
                                double LocalDeltDisp[3],
                                const double kn_el,
                                const double kt_el,
                                double& contact_sigma,
                                double& contact_tau,
                                double& failure_criterion_state,
                                double equiv_young,
                                double equiv_shear,
                                double indentation,
                                double calculation_area,
                                double& acumulated_damage,
                                SphericContinuumParticle* element1,
                                SphericContinuumParticle* element2,
                                int i_neighbour_count,
                                int time_steps,
                                bool& sliding,
                                int search_control,
                                vector<int>& search_control_vector,
                                double &equiv_visco_damp_coeff_normal,
                                double &equiv_visco_damp_coeff_tangential,
                                double LocalRelVel[3],
                                double ViscoDampingLocalContactForce[3]) {
                
        KRATOS_TRY
        CalculateNormalForces(LocalElasticContactForce,
                kn_el,
                equiv_young,
                indentation,
                calculation_area,
                acumulated_damage,
                element1,
                element2,
                i_neighbour_count,
                time_steps);

        CalculateTangentialForces(OldLocalElasticContactForce,
                LocalElasticContactForce,
                LocalElasticExtraContactForce,
                LocalCoordSystem,
                LocalDeltDisp,
                kt_el,
                equiv_shear,
                contact_sigma,
                contact_tau,
                indentation,
                calculation_area,
                failure_criterion_state,
                element1,
                element2,
                i_neighbour_count,
                sliding,
                search_control,
                search_control_vector,
                r_process_info);

        CalculateViscoDampingCoeff(equiv_visco_damp_coeff_normal,
                                   equiv_visco_damp_coeff_tangential,
                                   element1,
                                   element2,
                                   kn_el,
                                   kt_el);

        CalculateViscoDamping(LocalRelVel,
                              ViscoDampingLocalContactForce,
                              indentation,
                              equiv_visco_damp_coeff_normal,
                              equiv_visco_damp_coeff_tangential,
                              sliding,
                              element1->mIniNeighbourFailureId[i_neighbour_count]);
        
        KRATOS_CATCH("")      
    }

    void DEM_KDEM::CalculateNormalForces(double LocalElasticContactForce[3],
            const double kn_el,
            double equiv_young,
            double indentation,
            double calculation_area,
            double& acumulated_damage,
            SphericContinuumParticle* element1,
            SphericContinuumParticle* element2,
            int i_neighbour_count,
            int time_steps) {

        KRATOS_TRY
        
        /*Clip
        if ((element1->GetGeometry()[0].Coordinates()[0] > -0.0061) && (element1->GetGeometry()[0].Coordinates()[0] < -0.0059) &&
            (element1->GetGeometry()[0].Coordinates()[1] > 0.3) && (element1->GetGeometry()[0].Coordinates()[1] < 0.305) &&
            (element2->GetGeometry()[0].Coordinates()[0] > 0.0059) && (element2->GetGeometry()[0].Coordinates()[0] < 0.0061) &&
            (element2->GetGeometry()[0].Coordinates()[1] > 0.3) && (element2->GetGeometry()[0].Coordinates()[1] < 0.305)) {
            KRATOS_WATCH("CLIP1")
            KRATOS_WATCH(element1->Id())
            KRATOS_WATCH(element2->Id())
        }
        /Clip 2
        if ((element1->GetGeometry()[0].Coordinates()[0] > 0.34) && (element1->GetGeometry()[0].Coordinates()[0] < 0.35) &&
            (element1->GetGeometry()[0].Coordinates()[1] > 0.3) && (element1->GetGeometry()[0].Coordinates()[1] < 0.305) &&
            (element2->GetGeometry()[0].Coordinates()[0] > 0.35) && (element2->GetGeometry()[0].Coordinates()[0] < 0.36) &&
            (element2->GetGeometry()[0].Coordinates()[1] > 0.3) && (element2->GetGeometry()[0].Coordinates()[1] < 0.305)) {
            KRATOS_WATCH("CLIP2")
            KRATOS_WATCH(element1->Id())
            KRATOS_WATCH(element2->Id())
        }
        /Clip 4
        if ((element1->GetGeometry()[0].Coordinates()[0] > 0.168) && (element1->GetGeometry()[0].Coordinates()[0] < 0.170) &&
            (element1->GetGeometry()[0].Coordinates()[1] > -0.005) && (element1->GetGeometry()[0].Coordinates()[1] < 0.005) &&
            (element2->GetGeometry()[0].Coordinates()[0] > 0.180) && (element2->GetGeometry()[0].Coordinates()[0] < 0.182) &&
            (element2->GetGeometry()[0].Coordinates()[1] > -0.005) && (element2->GetGeometry()[0].Coordinates()[1] < 0.005)) {
            KRATOS_WATCH("CLIP4")
            KRATOS_WATCH(element1->Id())
            KRATOS_WATCH(element2->Id())
        }*/
        
        bool clip = false;
        double limit_force = 0.0;
        
        if (indentation >= 0.0) { //COMPRESSION
            
            LocalElasticContactForce[2] = kn_el * indentation;
            
            double mTensionLimit = 0.5 * 1e6 * (element1->GetFastProperties()->GetContactSigmaMin() + element2->GetFastProperties()->GetContactSigmaMin()); //N/m2
                
            limit_force = mTensionLimit * calculation_area;
            
            if (fabs(LocalElasticContactForce[2]) > limit_force) LocalElasticContactForce[2] = mTensionLimit * calculation_area;
                
        }
        else { //tension   
            int& failure_type = element1->mIniNeighbourFailureId[i_neighbour_count];
            
            /*Clip1: CASO MAS ASIMETRICO
            if ((element1->Id() == 159) && (element2->Id()) == 186) {
                clip = true;
                //failure_type = 4;
                //LocalElasticContactForce[2] = 0.0;
                //return;
            }
            if ((element1->Id() == 186) && (element2->Id()) == 159) {
                clip = true;
                //failure_type = 4;
                //LocalElasticContactForce[2] = 0.0;
                //return;
            }
            //Clip2:
            if ((element1->Id() == 481) && (element2->Id()) == 492) {
                clip = true;
                //failure_type = 4;
                //LocalElasticContactForce[2] = 0.0;
                //return;
            }
            if ((element1->Id() == 492) && (element2->Id()) == 481) {
                clip = true;
                //failure_type = 4;
                //LocalElasticContactForce[2] = 0.0;
                //return;
            }
            //Clip4:
            if ((element1->Id() == 370) && (element2->Id()) == 385) {
                clip = true;
                //failure_type = 4;
                //LocalElasticContactForce[2] = 0.0;
                //return;
            }
            if ((element1->Id() == 385) && (element2->Id()) == 370) {
                clip = true;
                //failure_type = 4;
                //LocalElasticContactForce[2] = 0.0;
                //return;
            }*/
            
            //Clip1:
            if ((element1->Id() == 159) && (element2->Id()) == 186) {
                clip = true;
                //failure_type = 4;
                //LocalElasticContactForce[2] = 0.0;
                //return;
            }
            if ((element1->Id() == 186) && (element2->Id()) == 159) {
                clip = true;
                //failure_type = 4;
                //LocalElasticContactForce[2] = 0.0;
                //return;
            }
            //Clip2:
            if ((element1->Id() == 483) && (element2->Id()) == 494) {
                clip = true;
                //failure_type = 4;
                //LocalElasticContactForce[2] = 0.0;
                //return;
            }
            if ((element1->Id() == 494) && (element2->Id()) == 483) {
                clip = true;
                //failure_type = 4;
                //LocalElasticContactForce[2] = 0.0;
                //return;
            }
            //Clip4:
            if ((element1->Id() == 372) && (element2->Id()) == 387) {
                clip = true;
                //failure_type = 4;
                //LocalElasticContactForce[2] = 0.0;
                //return;
            }
            if ((element1->Id() == 387) && (element2->Id()) == 372) {
                clip = true;
                //failure_type = 4;
                //LocalElasticContactForce[2] = 0.0;
                //return;
            }
            
            if (failure_type == 0) {
                
                double mTensionLimit = 0.5 * 1e6 * (element1->GetFastProperties()->GetContactSigmaMin() + element2->GetFastProperties()->GetContactSigmaMin()); //N/m2
                
                limit_force = mTensionLimit * calculation_area;
                
                LocalElasticContactForce[2] = kn_el * indentation;
                
                if ((clip) && (fabs(LocalElasticContactForce[2]) > 40000)) {          
                    failure_type = 4; //tension failure
                    LocalElasticContactForce[2] = 0.0;
                    return;
                }
                
                if ((clip) && (fabs(LocalElasticContactForce[2]) <= 40000)) {          
                    return;
                }
                
                if ((!clip) && (fabs(LocalElasticContactForce[2]) > limit_force)) LocalElasticContactForce[2] = -mTensionLimit * calculation_area;                
            } 
            else {
                LocalElasticContactForce[2] = 0.0; 
            }
        }
        
        KRATOS_CATCH("")      
    }

    void DEM_KDEM::CalculateTangentialForces(double OldLocalElasticContactForce[3],
            double LocalElasticContactForce[3],
            double LocalElasticExtraContactForce[3],
            double LocalCoordSystem[3][3],
            double LocalDeltDisp[3],            
            const double kt_el,
            const double equiv_shear,
            double& contact_sigma,
            double& contact_tau,
            double indentation,
            double calculation_area,
            double& failure_criterion_state,
            SphericContinuumParticle* element1,
            SphericContinuumParticle* element2,
            int i_neighbour_count,
            bool& sliding,
            int search_control,
            vector<int>& search_control_vector,
            const ProcessInfo& r_process_info) {

        KRATOS_TRY

        int& failure_type = element1->mIniNeighbourFailureId[i_neighbour_count];                
        LocalElasticContactForce[0] = OldLocalElasticContactForce[0] - kt_el * LocalDeltDisp[0]; // 0: first tangential
        LocalElasticContactForce[1] = OldLocalElasticContactForce[1] - kt_el * LocalDeltDisp[1]; // 1: second tangential        
        
        double ShearForceNow = sqrt(LocalElasticContactForce[0] * LocalElasticContactForce[0]
                                  + LocalElasticContactForce[1] * LocalElasticContactForce[1]);        
        
        if (failure_type == 0) { // This means it has not broken 
            //Properties& element1_props = element1->GetProperties();
            //Properties& element2_props = element2->GetProperties();
            if (r_process_info[SHEAR_STRAIN_PARALLEL_TO_BOND_OPTION]) { //TODO: use this only for intact bonds (not broken))
                AddContributionOfShearStrainParallelToBond(OldLocalElasticContactForce, LocalElasticExtraContactForce, element1->mNeighbourElasticExtraContactForces[i_neighbour_count], LocalCoordSystem, kt_el, calculation_area,  element1, element2);
            }
            
            const double mTauZero = 0.5 * 1e6 * (element1->GetFastProperties()->GetContactTauZero() + element2->GetFastProperties()->GetContactTauZero());
            const double mInternalFriction = 0.5 * (element1->GetFastProperties()->GetContactInternalFricc() + element2->GetFastProperties()->GetContactInternalFricc());

            contact_tau = ShearForceNow / calculation_area;
            contact_sigma = LocalElasticContactForce[2] / calculation_area;

            double tau_strength = mTauZero;

            if (contact_sigma >= 0) {
                tau_strength = mTauZero + mInternalFriction * contact_sigma;
            }

            if (contact_tau > tau_strength) {                                
                failure_type = 2; // shear
            }
        }
        else {
            const double equiv_tg_of_fri_ang = 0.5 * (element1->GetTgOfFrictionAngle() + element2->GetTgOfFrictionAngle());  
            double Frictional_ShearForceMax = equiv_tg_of_fri_ang * LocalElasticContactForce[2];
                
            if (Frictional_ShearForceMax < 0.0) {
                Frictional_ShearForceMax = 0.0;
            }

            if ((ShearForceNow > Frictional_ShearForceMax) && (ShearForceNow != 0.0)) {
                LocalElasticContactForce[0] = (Frictional_ShearForceMax / ShearForceNow) * LocalElasticContactForce[0];
                LocalElasticContactForce[1] = (Frictional_ShearForceMax / ShearForceNow) * LocalElasticContactForce[1];
                sliding = true;
            }
        }

        KRATOS_CATCH("")      
    }
    
    void DEM_KDEM::CalculateViscoDamping(double LocalRelVel[3],
                                         double ViscoDampingLocalContactForce[3],
                                         double indentation,
                                         double equiv_visco_damp_coeff_normal,
                                         double equiv_visco_damp_coeff_tangential,
                                         bool& sliding,
                                         int failure_id) {

        KRATOS_TRY  
                
        if ((indentation > 0) || (failure_id == 0)) {
            ViscoDampingLocalContactForce[2] = -equiv_visco_damp_coeff_normal * LocalRelVel[2];
        }
        if (((indentation > 0) || (failure_id == 0)) && (sliding == false)) {    
            ViscoDampingLocalContactForce[0] = -equiv_visco_damp_coeff_tangential * LocalRelVel[0];
            ViscoDampingLocalContactForce[1] = -equiv_visco_damp_coeff_tangential * LocalRelVel[1];
        }
        
        KRATOS_CATCH("")
    }
    
    void DEM_KDEM::ComputeParticleRotationalMoments(SphericContinuumParticle* element,
                                                    SphericContinuumParticle* neighbor,
                                                    double equiv_young,
                                                    double distance,
                                                    double calculation_area,
                                                    double LocalCoordSystem[3][3],
                                                    double ElasticLocalRotationalMoment[3],
                                                    double ViscoLocalRotationalMoment[3],
                                                    double equiv_poisson,
                                                    double indentation) {

        KRATOS_TRY 
        //double LocalRotationalMoment[3]     = {0.0};
        double LocalDeltaRotatedAngle[3]    = {0.0};
        double LocalDeltaAngularVelocity[3] = {0.0};
        
        array_1d<double, 3> GlobalDeltaRotatedAngle;
        noalias(GlobalDeltaRotatedAngle) = element->GetGeometry()[0].FastGetSolutionStepValue(PARTICLE_ROTATION_ANGLE) - neighbor->GetGeometry()[0].FastGetSolutionStepValue(PARTICLE_ROTATION_ANGLE);
        array_1d<double, 3> GlobalDeltaAngularVelocity;
        noalias(GlobalDeltaAngularVelocity) = element->GetGeometry()[0].FastGetSolutionStepValue(ANGULAR_VELOCITY) - neighbor->GetGeometry()[0].FastGetSolutionStepValue(ANGULAR_VELOCITY);

        GeometryFunctions::VectorGlobal2Local(LocalCoordSystem, GlobalDeltaRotatedAngle, LocalDeltaRotatedAngle);
        GeometryFunctions::VectorGlobal2Local(LocalCoordSystem, GlobalDeltaAngularVelocity, LocalDeltaAngularVelocity);
        //GeometryFunctions::VectorGlobal2Local(LocalCoordSystem, mContactMoment, LocalRotationalMoment);
        
        const double equivalent_radius = sqrt(calculation_area / Globals::Pi);
        const double Inertia_I = 0.25 * Globals::Pi * equivalent_radius * equivalent_radius * equivalent_radius * equivalent_radius;
        const double Inertia_J = 2.0 * Inertia_I; // This is the polar inertia
//         const double debugging_rotational_factor = 1.0; //1.0; // Hardcoded only for testing purposes. Obviously, this parameter should be always 1.0

//         const double element_mass  = element->GetMass();
//         const double neighbor_mass = neighbor->GetMass();
//         const double equiv_mass    = element_mass * neighbor_mass / (element_mass + neighbor_mass);

//         Viscous parameter taken from J.S.Marshall, 'Discrete-element modeling of particle aerosol flows', section 4.3. Twisting resistance
        const double alpha = 0.0; // TODO: Hardcoded only for testing purposes. This value depends on the restitution coefficient and goes from 0.1 to 1.0
//         const double visc_param = 0.5 * equivalent_radius * equivalent_radius * alpha * sqrt(1.33333333333333333 * equiv_mass * equiv_young * equivalent_radius);
//         const double visc_param = 2.0 * alpha * sqrt(equiv_young * Inertia_I * element->GetGeometry()[0].FastGetSolutionStepValue(PARTICLE_MOMENT_OF_INERTIA)); // WENSRICH
        array_1d<double, 3> visc_param;
        visc_param[0] = alpha * equiv_young * Inertia_I / distance; // OLMEDO
        visc_param[1] = alpha * equiv_young * Inertia_I / distance; // OLMEDO
        visc_param[2] = alpha * equiv_young * Inertia_J / distance; // OLMEDO
        
        //equiv_young or G in torsor (LocalRotationalMoment[2]) ///////// TODO
        
        const double equiv_shear = equiv_young / (2.0 * (1 + equiv_poisson)); // TODO: Is this correct? SLS
        
        double aux = ((element->GetRadius() + neighbor->GetRadius()) / distance) * ((element->GetRadius() + neighbor->GetRadius()) / distance);
        
        array_1d<double, 3> LocalEffDeltaRotatedAngle;
        LocalEffDeltaRotatedAngle[0] = LocalDeltaRotatedAngle[0] * aux;
        LocalEffDeltaRotatedAngle[1] = LocalDeltaRotatedAngle[1] * aux;
        LocalEffDeltaRotatedAngle[2] = LocalDeltaRotatedAngle[2] * aux;
        
        array_1d<double, 3> LocalEffDeltaAngularVelocity;
        LocalEffDeltaAngularVelocity[0] = LocalDeltaAngularVelocity[0] * aux;
        LocalEffDeltaAngularVelocity[1] = LocalDeltaAngularVelocity[1] * aux;
        LocalEffDeltaAngularVelocity[2] = LocalDeltaAngularVelocity[2] * aux;
        
        ElasticLocalRotationalMoment[0] = -/*debugging_rotational_factor * */equiv_young * Inertia_I * LocalEffDeltaRotatedAngle[0] / distance;
        ///- debugging_rotational_factor * equiv_shear * (calculation_area / distance) * (OtherWeightedRadius * MyLocalDeltaDisplacement[0] - MyWeightedRadius * OtherLocalDeltaDisplacement[0]);
        ElasticLocalRotationalMoment[1] = -/*debugging_rotational_factor * */equiv_young * Inertia_I * LocalEffDeltaRotatedAngle[1] / distance;
        ///- debugging_rotational_factor * equiv_shear * (calculation_area / distance) * (OtherWeightedRadius * MyLocalDeltaDisplacement[1] - MyWeightedRadius * OtherLocalDeltaDisplacement[1]);
        ElasticLocalRotationalMoment[2] = -/*debugging_rotational_factor * */equiv_shear * Inertia_J * LocalEffDeltaRotatedAngle[2] / distance;
        
        ViscoLocalRotationalMoment[0] = -visc_param[0] * LocalEffDeltaAngularVelocity[0];
        ViscoLocalRotationalMoment[1] = -visc_param[1] * LocalEffDeltaAngularVelocity[1];
        ViscoLocalRotationalMoment[2] = -visc_param[2] * LocalEffDeltaAngularVelocity[2];
        
        // TODO: Judge if the rotation spring is broken or not
        /*
        double ForceN  = LocalElasticContactForce[2];
        double ForceS  = sqrt(LocalElasticContactForce[0] * LocalElasticContactForce[0] + LocalElasticContactForce[1] * LocalElasticContactForce[1]);
        double MomentS = sqrt(LocalRotaSpringMoment[0] * LocalRotaSpringMoment[0] + LocalRotaSpringMoment[1] * LocalRotaSpringMoment[1]);
        double MomentN = LocalRotaSpringMoment[2];
        // bending stress and axial stress add together, use edge of the bar will failure first
        double TensiMax = -ForceN / calculation_area + MomentS / Inertia_I * equiv_radius;
        double ShearMax =  ForceS / calculation_area + fabs(MomentN) / Inertia_J * equiv_radius;
        if (TensiMax > equiv_tension || ShearMax > equiv_cohesion) {
            mRotaSpringFailureType[i_neighbor_count] = 1;
            LocalRotaSpringMoment[0] = LocalRotaSpringMoment[1] = LocalRotaSpringMoment[2] = 0.0;
            //LocalRotaSpringMoment[1] = 0.0;
            //LocalRotaSpringMoment[2] = 0.0;
        }
        */
        //GeometryFunctions::VectorLocal2Global(LocalCoordSystem, LocalRotationalMoment, mContactMoment);
        KRATOS_CATCH("")
    }//ComputeParticleRotationalMoments
    
    void DEM_KDEM::AddPoissonContribution(const double equiv_poisson, double LocalCoordSystem[3][3], double& normal_force, 
                                          double calculation_area, Matrix* mSymmStressTensor, SphericContinuumParticle* element1,
                                          SphericContinuumParticle* element2, const ProcessInfo& r_process_info, const int i_neighbor_count, const double indentation) {
        
        if (!r_process_info[POISSON_EFFECT_OPTION]) return;
        if (element1->mIniNeighbourFailureId[i_neighbor_count] > 0  &&  indentation < 0.0) return;
        
        double force[3];
        Matrix average_stress_tensor = ZeroMatrix(3,3);
        
        for (int i = 0; i < 3; i++) {
            for (int j = 0; j < 3; j++) {
                average_stress_tensor(i,j) = 0.5 * ((*mSymmStressTensor)(i,j) + (*(element2->mSymmStressTensor))(i,j));
            }
        }

        for (int i = 0; i < 3; i++) {
            
            force[i] = (average_stress_tensor)(i,0) * LocalCoordSystem[0][0] +
                       (average_stress_tensor)(i,1) * LocalCoordSystem[0][1] +
                       (average_stress_tensor)(i,2) * LocalCoordSystem[0][2]; // StressTensor*unitaryNormal0
        }
        
        double sigma_x = force[0] * LocalCoordSystem[0][0] +
                         force[1] * LocalCoordSystem[0][1] +
                         force[2] * LocalCoordSystem[0][2]; // projection to normal to obtain value of the normal stress
        
        for (int i = 0; i < 3; i++) {
            
            force[i] = (average_stress_tensor)(i,0) * LocalCoordSystem[1][0] +
                       (average_stress_tensor)(i,1) * LocalCoordSystem[1][1] +
                       (average_stress_tensor)(i,2) * LocalCoordSystem[1][2]; // StressTensor*unitaryNormal1
        }
        
        double sigma_y = force[0] * LocalCoordSystem[1][0] +
                         force[1] * LocalCoordSystem[1][1] +
                         force[2] * LocalCoordSystem[1][2]; // projection to normal to obtain value of the normal stress

        double poisson_force = calculation_area * equiv_poisson * (sigma_x + sigma_y);

        normal_force -= poisson_force;
    
    } //AddPoissonContribution
    
    void DEM_KDEM::AddContributionOfShearStrainParallelToBond(double OldLocalElasticContactForce[3],
                                                              double LocalElasticExtraContactForce[3],
                                                              array_1d<double, 3>& OldElasticExtraContactForce,
                                                              double LocalCoordSystem[3][3],
                                                              const double kt_el,
                                                              const double calculation_area,
                                                              SphericContinuumParticle* element1, 
                                                              SphericContinuumParticle* element2) {
        
        if (element1->mSymmStressTensor == NULL) return; 
        //if(element1->IsSkin() || element2->IsSkin()) return;               
        
        double average_stress_tensor[3][3];
 
        for (int i = 0; i < 3; i++) {
            for (int j = 0; j < 3; j++) {
                average_stress_tensor[i][j] = 0.5 * ((*(element1->mSymmStressTensor))(i,j) + (*(element2->mSymmStressTensor))(i,j));
            }
        }
        
        double current_sigma_local[3][3];
        GeometryFunctions::TensorGlobal2Local(LocalCoordSystem, average_stress_tensor, current_sigma_local); 
        
        array_1d<double, 3> OldLocalElasticExtraContactForce;
        GeometryFunctions::VectorGlobal2Local(LocalCoordSystem, OldElasticExtraContactForce, OldLocalElasticExtraContactForce);
 
        double force_due_to_stress0 = calculation_area * current_sigma_local[0][2];
        double force_due_to_stress1 = calculation_area * current_sigma_local[1][2];
                                                
        LocalElasticExtraContactForce[0] = -OldLocalElasticContactForce[0] - force_due_to_stress0;                       
        LocalElasticExtraContactForce[1] = -OldLocalElasticContactForce[1] - force_due_to_stress1;
        
        if (fabs(LocalElasticExtraContactForce[0]) > fabs(force_due_to_stress0)) {
            LocalElasticExtraContactForce[0] = LocalElasticExtraContactForce[0] / fabs(LocalElasticExtraContactForce[0]) * fabs(force_due_to_stress0);
        }
        if (fabs(LocalElasticExtraContactForce[1]) > fabs(force_due_to_stress1)) {
            LocalElasticExtraContactForce[1] = LocalElasticExtraContactForce[1] / fabs(LocalElasticExtraContactForce[1]) * fabs(force_due_to_stress1);
        }
    }

} // namespace Kratos <|MERGE_RESOLUTION|>--- conflicted
+++ resolved
@@ -29,15 +29,9 @@
 
         KRATOS_TRY
         double radius_sum = radius + other_radius;
-<<<<<<< HEAD
 //         double equiv_radius = radius * other_radius / radius_sum;
         double equiv_radius = 0.5 * radius_sum;
         calculation_area = KRATOS_M_PI * equiv_radius * equiv_radius;
-=======
-        double equiv_radius = radius * other_radius / radius_sum;
-        //double equiv_radius = 0.5 * radius_sum;
-        calculation_area = Globals::Pi * equiv_radius * equiv_radius;
->>>>>>> 4623f350
         KRATOS_CATCH("")  
     }
     
