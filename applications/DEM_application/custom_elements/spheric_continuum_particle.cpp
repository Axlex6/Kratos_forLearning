--- conflicted
+++ resolved
@@ -428,7 +428,6 @@
     } //  ComputeBallToBallContactForce
 
     void SphericContinuumParticle::ComputeForceWithNeighbourFinalOperations(){}
-<<<<<<< HEAD
     
     void SphericContinuumParticle::ApplyGlobalDampingToContactForcesAndMoments(array_1d<double,3>& total_forces, array_1d<double,3>& total_moment) {
         
@@ -461,9 +460,6 @@
         KRATOS_CATCH("")
     }
     
-=======
-
->>>>>>> b00ea5bb
     void SphericContinuumParticle::ComputeBrokenBondsRatio() {
 
         int BrokenBondsCounter = 0.0;
