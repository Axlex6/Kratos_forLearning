//  KRATOS  _____________
//         /  _/ ____/   |
//         / // / __/ /| |
//       _/ // /_/ / ___ |
//      /___/\____/_/  |_| Application

// System includes

// External includes

// Project includes
#include "iga_application.h"
#include "iga_application_variables.h"

namespace Kratos {

KratosIgaApplication::KratosIgaApplication()
    : KratosApplication("IgaApplication")
    , mTrussElement(0, Element::GeometryType::Pointer(
        new Geometry<Node>(Element::GeometryType::PointsArrayType(1))))
    , mTrussEmbeddedEdgeElement(0, Element::GeometryType::Pointer(
        new Geometry<Node>(Element::GeometryType::PointsArrayType(1))))
    , mIgaMembraneElement(0, Element::GeometryType::Pointer(
        new Geometry<Node>(Element::GeometryType::PointsArrayType(1))))
    , mShell3pElement(0, Element::GeometryType::Pointer(
        new Geometry<Node>(Element::GeometryType::PointsArrayType(1))))
    , mShell5pHierarchicElement(0, Element::GeometryType::Pointer(
        new Geometry<Node>(Element::GeometryType::PointsArrayType(1))))
    , mShell5pElement(0, Element::GeometryType::Pointer(
        new Geometry<Node>(Element::GeometryType::PointsArrayType(1))))
    , mLaplacianIGAElement(0, Element::GeometryType::Pointer(
        new Geometry<Node>(Element::GeometryType::PointsArrayType(1))))
    , mOutputCondition(0, Condition::GeometryType::Pointer(
        new Geometry<Node>(Condition::GeometryType::PointsArrayType(1))))
    , mLoadCondition(0, Condition::GeometryType::Pointer(
        new Geometry<Node>(Condition::GeometryType::PointsArrayType(1))))
    , mLoadMomentDirector5pCondition(0, Condition::GeometryType::Pointer(
        new Geometry<Node>(Condition::GeometryType::PointsArrayType(1))))
    , mCouplingPenaltyCondition(0, Condition::GeometryType::Pointer(
        new Geometry<Node>(Condition::GeometryType::PointsArrayType(1))))
    , mCouplingLagrangeCondition(0, Condition::GeometryType::Pointer(
        new Geometry<Node>(Condition::GeometryType::PointsArrayType(1))))
    , mCouplingNitscheCondition(0, Condition::GeometryType::Pointer(
        new Geometry<Node>(Condition::GeometryType::PointsArrayType(1))))
    , mSupportPenaltyCondition(0, Condition::GeometryType::Pointer(
        new Geometry<Node>(Condition::GeometryType::PointsArrayType(1))))
    , mSupportLagrangeCondition(0, Condition::GeometryType::Pointer(
        new Geometry<Node>(Condition::GeometryType::PointsArrayType(1))))
    , mSupportNitscheCondition(0, Condition::GeometryType::Pointer(
        new Geometry<Node>(Condition::GeometryType::PointsArrayType(1))))
    , mSupportLaplacianCondition(0, Condition::GeometryType::Pointer(
        new Geometry<Node>(Condition::GeometryType::PointsArrayType(1))))
    , mSBMLaplacianCondition(0, Condition::GeometryType::Pointer(
        new Geometry<Node>(Condition::GeometryType::PointsArrayType(1))))
{
}

void KratosIgaApplication::Register() {

KRATOS_INFO("") << "    KRATOS  _____ _____\n"
                << "           |_   _/ ____|   /\\\n"
                << "             | || |  __   /  \\\n"
                << "             | || | |_ | / /\\ \\\n"
                << "            _| || |__| |/ ____ \\\n"
                << "           |_____\\_____/_/    \\_\\\n"
                << "Initializing KratosIgaApplication..." << std::endl;

    // ELEMENTS
    KRATOS_REGISTER_ELEMENT("TrussElement", mTrussElement)
    KRATOS_REGISTER_ELEMENT("TrussEmbeddedEdgeElement", mTrussEmbeddedEdgeElement)
    KRATOS_REGISTER_ELEMENT("IgaMembraneElement", mIgaMembraneElement)
    KRATOS_REGISTER_ELEMENT("Shell3pElement", mShell3pElement)
    KRATOS_REGISTER_ELEMENT("Shell5pHierarchicElement", mShell5pHierarchicElement)
    KRATOS_REGISTER_ELEMENT("Shell5pElement", mShell5pElement)
    KRATOS_REGISTER_ELEMENT("LaplacianIGAElement", mLaplacianIGAElement)

    // CONDITIONS
    KRATOS_REGISTER_CONDITION("OutputCondition", mOutputCondition)
    KRATOS_REGISTER_CONDITION("LoadCondition", mLoadCondition)
    KRATOS_REGISTER_CONDITION("LoadMomentDirector5pCondition", mLoadMomentDirector5pCondition)
    KRATOS_REGISTER_CONDITION("CouplingPenaltyCondition", mCouplingPenaltyCondition)
    KRATOS_REGISTER_CONDITION("CouplingLagrangeCondition", mCouplingLagrangeCondition)
    KRATOS_REGISTER_CONDITION("CouplingNitscheCondition", mCouplingNitscheCondition)
    KRATOS_REGISTER_CONDITION("SupportPenaltyCondition", mSupportPenaltyCondition)
    KRATOS_REGISTER_CONDITION("SupportLagrangeCondition", mSupportLagrangeCondition)
    KRATOS_REGISTER_CONDITION("SupportNitscheCondition", mSupportNitscheCondition)
    KRATOS_REGISTER_CONDITION("SupportLaplacianCondition", mSupportLaplacianCondition)
    KRATOS_REGISTER_CONDITION("SBMLaplacianCondition", mSBMLaplacianCondition)

    KRATOS_REGISTER_MODELER("IgaModeler", mIgaModeler);
    KRATOS_REGISTER_MODELER("RefinementModeler", mRefinementModeler);
    KRATOS_REGISTER_MODELER("NurbsGeometryModeler", mNurbsGeometryModeler);
<<<<<<< HEAD
    KRATOS_REGISTER_MODELER("NurbsGeometryModelerSbm", mNurbsGeometryModelerSbm);
=======
    KRATOS_REGISTER_MODELER("ImportNurbsSbmModeler", mImportNurbsSbmModeler);
>>>>>>> 8f3694ee

    // VARIABLES
    KRATOS_REGISTER_VARIABLE(CROSS_AREA)
      
    KRATOS_REGISTER_VARIABLE(TRUSS_PRESTRESS_CAUCHY)
    KRATOS_REGISTER_VARIABLE(TRUSS_PRESTRESS_PK2)
    KRATOS_REGISTER_VARIABLE(TRUSS_STRESS_CAUCHY)
    KRATOS_REGISTER_VARIABLE(TRUSS_STRESS_PK2)
    KRATOS_REGISTER_VARIABLE(TRUSS_FORCE)
    KRATOS_REGISTER_VARIABLE(TANGENT_MODULUS)
    KRATOS_REGISTER_VARIABLE(TRUSS_GREEN_LAGRANGE_STRAIN)

    // Structural Mechanics Application variables
    KRATOS_REGISTER_VARIABLE(NODAL_INERTIA)
    KRATOS_REGISTER_VARIABLE(PRESTRESS_CAUCHY)
    KRATOS_REGISTER_SYMMETRIC_2D_TENSOR_VARIABLE_WITH_COMPONENTS(PRESTRESS)
    KRATOS_REGISTER_VARIABLE(TANGENTS)

    KRATOS_REGISTER_VARIABLE(FORCE_PK2_1D)
    KRATOS_REGISTER_VARIABLE(FORCE_CAUCHY_1D)
    KRATOS_REGISTER_VARIABLE(PRINCIPAL_STRESS_1)
    KRATOS_REGISTER_VARIABLE(PRINCIPAL_STRESS_2)

    KRATOS_REGISTER_VARIABLE(LOCAL_ELEMENT_ORIENTATION)
    KRATOS_REGISTER_3D_VARIABLE_WITH_COMPONENTS(LOCAL_PRESTRESS_AXIS_1)
    KRATOS_REGISTER_3D_VARIABLE_WITH_COMPONENTS(LOCAL_PRESTRESS_AXIS_2)

    KRATOS_REGISTER_VARIABLE(RAYLEIGH_ALPHA)
    KRATOS_REGISTER_VARIABLE(RAYLEIGH_BETA)

    /// 5p Director Shell Variables
    KRATOS_REGISTER_VARIABLE(DIRECTOR_COMPUTED)
    KRATOS_REGISTER_VARIABLE(DIRECTOR)
    KRATOS_REGISTER_3D_VARIABLE_WITH_COMPONENTS(DIRECTORINC)
    KRATOS_REGISTER_3D_VARIABLE_WITH_COMPONENTS(MOMENTDIRECTORINC)
    KRATOS_REGISTER_VARIABLE(DIRECTORTANGENTSPACE)
    KRATOS_REGISTER_3D_VARIABLE_WITH_COMPONENTS(MOMENT_LINE_LOAD)

    KRATOS_REGISTER_3D_VARIABLE_WITH_COMPONENTS(POINT_LOAD)
    KRATOS_REGISTER_3D_VARIABLE_WITH_COMPONENTS(LINE_LOAD)
    KRATOS_REGISTER_3D_VARIABLE_WITH_COMPONENTS(SURFACE_LOAD)

    KRATOS_REGISTER_3D_VARIABLE_WITH_COMPONENTS(DEAD_LOAD)
    KRATOS_REGISTER_VARIABLE(PRESSURE_FOLLOWER_LOAD)

    KRATOS_REGISTER_SYMMETRIC_2D_TENSOR_VARIABLE_WITH_COMPONENTS(PK2_STRESS)
    KRATOS_REGISTER_SYMMETRIC_2D_TENSOR_VARIABLE_WITH_COMPONENTS(CAUCHY_STRESS)
    KRATOS_REGISTER_SYMMETRIC_2D_TENSOR_VARIABLE_WITH_COMPONENTS(CAUCHY_STRESS_TOP)
    KRATOS_REGISTER_SYMMETRIC_2D_TENSOR_VARIABLE_WITH_COMPONENTS(CAUCHY_STRESS_BOTTOM)
    KRATOS_REGISTER_SYMMETRIC_2D_TENSOR_VARIABLE_WITH_COMPONENTS(MEMBRANE_FORCE)
    KRATOS_REGISTER_SYMMETRIC_2D_TENSOR_VARIABLE_WITH_COMPONENTS(INTERNAL_MOMENT)

    KRATOS_REGISTER_VARIABLE(SHEAR_FORCE_1)
    KRATOS_REGISTER_VARIABLE(SHEAR_FORCE_2)

    KRATOS_REGISTER_VARIABLE(INTEGRATE_CONSERVATIVE)

    KRATOS_REGISTER_VARIABLE(PENALTY_FACTOR)
    KRATOS_REGISTER_3D_VARIABLE_WITH_COMPONENTS(VECTOR_LAGRANGE_MULTIPLIER_REACTION)

    KRATOS_REGISTER_VARIABLE(NITSCHE_STABILIZATION_FACTOR)
    KRATOS_REGISTER_VARIABLE(EIGENVALUE_NITSCHE_STABILIZATION_SIZE)
    KRATOS_REGISTER_VARIABLE(EIGENVALUE_NITSCHE_STABILIZATION_VECTOR)
    KRATOS_REGISTER_VARIABLE(BUILD_LEVEL)

    // SBM Variables 
    KRATOS_REGISTER_VARIABLE(INTEGRATION_POINTS)
    KRATOS_REGISTER_VARIABLE(INTEGRATION_WEIGHTS)
    KRATOS_REGISTER_VARIABLE(BOUNDARY_CONDITION_TYPE)
    KRATOS_REGISTER_VARIABLE(CONDITION_NAME)
    KRATOS_REGISTER_VARIABLE(KNOT_VECTOR_U)
    KRATOS_REGISTER_VARIABLE(KNOT_VECTOR_V)
    KRATOS_REGISTER_VARIABLE(KNOT_SPAN_SIZES)
    KRATOS_REGISTER_VARIABLE(PARAMETER_SPACE_CORNERS)
}

}  // namespace Kratos<|MERGE_RESOLUTION|>--- conflicted
+++ resolved
@@ -90,11 +90,8 @@
     KRATOS_REGISTER_MODELER("IgaModeler", mIgaModeler);
     KRATOS_REGISTER_MODELER("RefinementModeler", mRefinementModeler);
     KRATOS_REGISTER_MODELER("NurbsGeometryModeler", mNurbsGeometryModeler);
-<<<<<<< HEAD
     KRATOS_REGISTER_MODELER("NurbsGeometryModelerSbm", mNurbsGeometryModelerSbm);
-=======
     KRATOS_REGISTER_MODELER("ImportNurbsSbmModeler", mImportNurbsSbmModeler);
->>>>>>> 8f3694ee
 
     // VARIABLES
     KRATOS_REGISTER_VARIABLE(CROSS_AREA)
