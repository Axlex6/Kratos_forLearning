//  KRATOS  _____________
//         /  _/ ____/   |
//         / // / __/ /| |
//       _/ // /_/ / ___ |
//      /___/\____/_/  |_| Application

// System includes

// External includes

// Project includes
#include "iga_application.h"
#include "iga_application_variables.h"

namespace Kratos {

KratosIgaApplication::KratosIgaApplication()
    : KratosApplication("IgaApplication")
    , mTrussElement(0, Element::GeometryType::Pointer(
        new Geometry<Node>(Element::GeometryType::PointsArrayType(1))))
    , mTrussEmbeddedEdgeElement(0, Element::GeometryType::Pointer(
        new Geometry<Node>(Element::GeometryType::PointsArrayType(1))))
    , mIgaMembraneElement(0, Element::GeometryType::Pointer(
        new Geometry<Node>(Element::GeometryType::PointsArrayType(1))))
    , mShell3pElement(0, Element::GeometryType::Pointer(
        new Geometry<Node>(Element::GeometryType::PointsArrayType(1))))
    , mShell5pHierarchicElement(0, Element::GeometryType::Pointer(
        new Geometry<Node>(Element::GeometryType::PointsArrayType(1))))
    , mShell5pElement(0, Element::GeometryType::Pointer(
        new Geometry<Node>(Element::GeometryType::PointsArrayType(1))))
    , mLaplacianIGAElement(0, Element::GeometryType::Pointer(
        new Geometry<Node>(Element::GeometryType::PointsArrayType(1))))
<<<<<<< HEAD
    , mSolidElement(0, Element::GeometryType::Pointer(
=======
    , mStokesElement(0, Element::GeometryType::Pointer(
>>>>>>> 5ae6dbb9
        new Geometry<Node>(Element::GeometryType::PointsArrayType(1))))
    , mOutputCondition(0, Condition::GeometryType::Pointer(
        new Geometry<Node>(Condition::GeometryType::PointsArrayType(1))))
    , mLoadCondition(0, Condition::GeometryType::Pointer(
        new Geometry<Node>(Condition::GeometryType::PointsArrayType(1))))
    , mLoadMomentDirector5pCondition(0, Condition::GeometryType::Pointer(
        new Geometry<Node>(Condition::GeometryType::PointsArrayType(1))))
    , mCouplingPenaltyCondition(0, Condition::GeometryType::Pointer(
        new Geometry<Node>(Condition::GeometryType::PointsArrayType(1))))
    , mCouplingLagrangeCondition(0, Condition::GeometryType::Pointer(
        new Geometry<Node>(Condition::GeometryType::PointsArrayType(1))))
    , mCouplingNitscheCondition(0, Condition::GeometryType::Pointer(
        new Geometry<Node>(Condition::GeometryType::PointsArrayType(1))))
    , mSupportPenaltyCondition(0, Condition::GeometryType::Pointer(
        new Geometry<Node>(Condition::GeometryType::PointsArrayType(1))))
    , mSupportLagrangeCondition(0, Condition::GeometryType::Pointer(
        new Geometry<Node>(Condition::GeometryType::PointsArrayType(1))))
    , mSupportNitscheCondition(0, Condition::GeometryType::Pointer(
        new Geometry<Node>(Condition::GeometryType::PointsArrayType(1))))
    , mSupportLaplacianCondition(0, Condition::GeometryType::Pointer(
        new Geometry<Node>(Condition::GeometryType::PointsArrayType(1))))
    , mSbmLaplacianConditionDirichlet(0, Condition::GeometryType::Pointer(
        new Geometry<Node>(Condition::GeometryType::PointsArrayType(1))))
    , mSbmLaplacianConditionNeumann(0, Condition::GeometryType::Pointer(
        new Geometry<Node>(Condition::GeometryType::PointsArrayType(1))))
    , mSupportSolidCondition(0, Condition::GeometryType::Pointer(
        new Geometry<Node>(Condition::GeometryType::PointsArrayType(1))))
    , mLoadSolidCondition(0, Condition::GeometryType::Pointer(
        new Geometry<Node>(Condition::GeometryType::PointsArrayType(1))))
{
}

void KratosIgaApplication::Register() {

KRATOS_INFO("") << "    KRATOS  _____ _____\n"
                << "           |_   _/ ____|   /\\\n"
                << "             | || |  __   /  \\\n"
                << "             | || | |_ | / /\\ \\\n"
                << "            _| || |__| |/ ____ \\\n"
                << "           |_____\\_____/_/    \\_\\\n"
                << "Initializing KratosIgaApplication..." << std::endl;

    // ELEMENTS
    KRATOS_REGISTER_ELEMENT("TrussElement", mTrussElement)
    KRATOS_REGISTER_ELEMENT("TrussEmbeddedEdgeElement", mTrussEmbeddedEdgeElement)
    KRATOS_REGISTER_ELEMENT("IgaMembraneElement", mIgaMembraneElement)
    KRATOS_REGISTER_ELEMENT("Shell3pElement", mShell3pElement)
    KRATOS_REGISTER_ELEMENT("Shell5pHierarchicElement", mShell5pHierarchicElement)
    KRATOS_REGISTER_ELEMENT("Shell5pElement", mShell5pElement)
    KRATOS_REGISTER_ELEMENT("LaplacianIGAElement", mLaplacianIGAElement)
<<<<<<< HEAD
    KRATOS_REGISTER_ELEMENT("SolidElement", mSolidElement)
=======
    KRATOS_REGISTER_ELEMENT("StokesElement", mStokesElement)
>>>>>>> 5ae6dbb9

    // CONDITIONS
    KRATOS_REGISTER_CONDITION("OutputCondition", mOutputCondition)
    KRATOS_REGISTER_CONDITION("LoadCondition", mLoadCondition)
    KRATOS_REGISTER_CONDITION("LoadMomentDirector5pCondition", mLoadMomentDirector5pCondition)
    KRATOS_REGISTER_CONDITION("CouplingPenaltyCondition", mCouplingPenaltyCondition)
    KRATOS_REGISTER_CONDITION("CouplingLagrangeCondition", mCouplingLagrangeCondition)
    KRATOS_REGISTER_CONDITION("CouplingNitscheCondition", mCouplingNitscheCondition)
    KRATOS_REGISTER_CONDITION("SupportPenaltyCondition", mSupportPenaltyCondition)
    KRATOS_REGISTER_CONDITION("SupportLagrangeCondition", mSupportLagrangeCondition)
    KRATOS_REGISTER_CONDITION("SupportNitscheCondition", mSupportNitscheCondition)
    KRATOS_REGISTER_CONDITION("SupportLaplacianCondition", mSupportLaplacianCondition)
    KRATOS_REGISTER_CONDITION("SbmLaplacianConditionDirichlet", mSbmLaplacianConditionDirichlet)
    KRATOS_REGISTER_CONDITION("SbmLaplacianConditionNeumann", mSbmLaplacianConditionNeumann)
    KRATOS_REGISTER_CONDITION("SupportSolidCondition", mSupportSolidCondition)
    KRATOS_REGISTER_CONDITION("LoadSolidCondition", mLoadSolidCondition)
    KRATOS_REGISTER_CONDITION("SbmSolidCondition", mSbmSolidCondition)
    KRATOS_REGISTER_CONDITION("SbmLoadSolidCondition", mSbmLoadSolidCondition)


    KRATOS_REGISTER_MODELER("IgaModeler", mIgaModeler);
    KRATOS_REGISTER_MODELER("IgaModelerSbm", mIgaModelerSbm);
    KRATOS_REGISTER_MODELER("RefinementModeler", mRefinementModeler);
    KRATOS_REGISTER_MODELER("NurbsGeometryModeler", mNurbsGeometryModeler);
    KRATOS_REGISTER_MODELER("NurbsGeometryModelerSbm", mNurbsGeometryModelerSbm);
    KRATOS_REGISTER_MODELER("ImportNurbsSbmModeler", mImportNurbsSbmModeler);

    // VARIABLES
    KRATOS_REGISTER_VARIABLE(CROSS_AREA)
      
    KRATOS_REGISTER_VARIABLE(TRUSS_PRESTRESS_CAUCHY)
    KRATOS_REGISTER_VARIABLE(TRUSS_PRESTRESS_PK2)
    KRATOS_REGISTER_VARIABLE(TRUSS_STRESS_CAUCHY)
    KRATOS_REGISTER_VARIABLE(TRUSS_STRESS_PK2)
    KRATOS_REGISTER_VARIABLE(TRUSS_FORCE)
    KRATOS_REGISTER_VARIABLE(TANGENT_MODULUS)
    KRATOS_REGISTER_VARIABLE(TRUSS_GREEN_LAGRANGE_STRAIN)

    // Structural Mechanics Application variables
    KRATOS_REGISTER_VARIABLE(NODAL_INERTIA)
    KRATOS_REGISTER_VARIABLE(PRESTRESS_CAUCHY)
    KRATOS_REGISTER_SYMMETRIC_2D_TENSOR_VARIABLE_WITH_COMPONENTS(PRESTRESS)
    KRATOS_REGISTER_VARIABLE(TANGENTS)

    KRATOS_REGISTER_VARIABLE(FORCE_PK2_1D)
    KRATOS_REGISTER_VARIABLE(FORCE_CAUCHY_1D)
    KRATOS_REGISTER_VARIABLE(PRINCIPAL_STRESS_1)
    KRATOS_REGISTER_VARIABLE(PRINCIPAL_STRESS_2)

    KRATOS_REGISTER_VARIABLE(LOCAL_ELEMENT_ORIENTATION)
    KRATOS_REGISTER_3D_VARIABLE_WITH_COMPONENTS(LOCAL_PRESTRESS_AXIS_1)
    KRATOS_REGISTER_3D_VARIABLE_WITH_COMPONENTS(LOCAL_PRESTRESS_AXIS_2)

    KRATOS_REGISTER_VARIABLE(RAYLEIGH_ALPHA)
    KRATOS_REGISTER_VARIABLE(RAYLEIGH_BETA)

    /// 5p Director Shell Variables
    KRATOS_REGISTER_VARIABLE(DIRECTOR_COMPUTED)
    KRATOS_REGISTER_VARIABLE(DIRECTOR)
    KRATOS_REGISTER_3D_VARIABLE_WITH_COMPONENTS(DIRECTORINC)
    KRATOS_REGISTER_3D_VARIABLE_WITH_COMPONENTS(MOMENTDIRECTORINC)
    KRATOS_REGISTER_VARIABLE(DIRECTORTANGENTSPACE)
    KRATOS_REGISTER_3D_VARIABLE_WITH_COMPONENTS(MOMENT_LINE_LOAD)

    KRATOS_REGISTER_3D_VARIABLE_WITH_COMPONENTS(POINT_LOAD)
    KRATOS_REGISTER_3D_VARIABLE_WITH_COMPONENTS(LINE_LOAD)
    KRATOS_REGISTER_3D_VARIABLE_WITH_COMPONENTS(SURFACE_LOAD)

    KRATOS_REGISTER_3D_VARIABLE_WITH_COMPONENTS(DEAD_LOAD)
    KRATOS_REGISTER_VARIABLE(PRESSURE_FOLLOWER_LOAD)

    KRATOS_REGISTER_SYMMETRIC_2D_TENSOR_VARIABLE_WITH_COMPONENTS(PK2_STRESS)
    KRATOS_REGISTER_SYMMETRIC_2D_TENSOR_VARIABLE_WITH_COMPONENTS(CAUCHY_STRESS)
    KRATOS_REGISTER_SYMMETRIC_2D_TENSOR_VARIABLE_WITH_COMPONENTS(CAUCHY_STRESS_TOP)
    KRATOS_REGISTER_SYMMETRIC_2D_TENSOR_VARIABLE_WITH_COMPONENTS(CAUCHY_STRESS_BOTTOM)
    KRATOS_REGISTER_SYMMETRIC_2D_TENSOR_VARIABLE_WITH_COMPONENTS(MEMBRANE_FORCE)
    KRATOS_REGISTER_SYMMETRIC_2D_TENSOR_VARIABLE_WITH_COMPONENTS(INTERNAL_MOMENT)
    KRATOS_REGISTER_VARIABLE(DIVERGENCE_STRESS)

    KRATOS_REGISTER_VARIABLE(SHEAR_FORCE_1)
    KRATOS_REGISTER_VARIABLE(SHEAR_FORCE_2)

    KRATOS_REGISTER_VARIABLE(INTEGRATE_CONSERVATIVE)

    KRATOS_REGISTER_VARIABLE(PENALTY_FACTOR)
    KRATOS_REGISTER_3D_VARIABLE_WITH_COMPONENTS(VECTOR_LAGRANGE_MULTIPLIER_REACTION)

    KRATOS_REGISTER_VARIABLE(NITSCHE_STABILIZATION_FACTOR)
    KRATOS_REGISTER_VARIABLE(EIGENVALUE_NITSCHE_STABILIZATION_SIZE)
    KRATOS_REGISTER_VARIABLE(EIGENVALUE_NITSCHE_STABILIZATION_VECTOR)
    KRATOS_REGISTER_VARIABLE(BUILD_LEVEL)

    // SBM Variables 
    KRATOS_REGISTER_VARIABLE(INTEGRATION_POINTS)
    KRATOS_REGISTER_VARIABLE(INTEGRATION_WEIGHTS)
    KRATOS_REGISTER_VARIABLE(BOUNDARY_CONDITION_TYPE)
    KRATOS_REGISTER_VARIABLE(CONDITION_NAME)
    KRATOS_REGISTER_VARIABLE(KNOT_VECTOR_U)
    KRATOS_REGISTER_VARIABLE(KNOT_VECTOR_V)
    KRATOS_REGISTER_VARIABLE(KNOT_SPAN_SIZES)
    KRATOS_REGISTER_VARIABLE(PARAMETER_SPACE_CORNERS)
}

}  // namespace Kratos<|MERGE_RESOLUTION|>--- conflicted
+++ resolved
@@ -30,11 +30,9 @@
         new Geometry<Node>(Element::GeometryType::PointsArrayType(1))))
     , mLaplacianIGAElement(0, Element::GeometryType::Pointer(
         new Geometry<Node>(Element::GeometryType::PointsArrayType(1))))
-<<<<<<< HEAD
     , mSolidElement(0, Element::GeometryType::Pointer(
-=======
+        new Geometry<Node>(Element::GeometryType::PointsArrayType(1))))
     , mStokesElement(0, Element::GeometryType::Pointer(
->>>>>>> 5ae6dbb9
         new Geometry<Node>(Element::GeometryType::PointsArrayType(1))))
     , mOutputCondition(0, Condition::GeometryType::Pointer(
         new Geometry<Node>(Condition::GeometryType::PointsArrayType(1))))
@@ -85,11 +83,8 @@
     KRATOS_REGISTER_ELEMENT("Shell5pHierarchicElement", mShell5pHierarchicElement)
     KRATOS_REGISTER_ELEMENT("Shell5pElement", mShell5pElement)
     KRATOS_REGISTER_ELEMENT("LaplacianIGAElement", mLaplacianIGAElement)
-<<<<<<< HEAD
     KRATOS_REGISTER_ELEMENT("SolidElement", mSolidElement)
-=======
     KRATOS_REGISTER_ELEMENT("StokesElement", mStokesElement)
->>>>>>> 5ae6dbb9
 
     // CONDITIONS
     KRATOS_REGISTER_CONDITION("OutputCondition", mOutputCondition)
