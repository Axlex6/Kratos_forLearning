--- conflicted
+++ resolved
@@ -43,10 +43,6 @@
         }
     }
 
-<<<<<<< HEAD
-    NurbsSurfaceType GenerateNurbsSurface(ModelPart& rModelPart, SizeType PolynomialDegree) {
-
-=======
     inline void AddDirectorInc2DDofs(ModelPart& rModelPart) {
         for (auto& r_node : rModelPart.Nodes()) {
             r_node.AddDof(DIRECTORINC_X);
@@ -56,7 +52,6 @@
 
     inline typename NurbsSurfaceType::Pointer GenerateNurbsSurface(ModelPart& rModelPart, SizeType PolynomialDegree)
     {
->>>>>>> 75e572f9
         SizeType p = PolynomialDegree;
         SizeType q = 1;
 
@@ -125,20 +120,13 @@
         integration_points[0] = IntegrationPoint;
         typename GeometryType::GeometriesArrayType result_geometries;
 
-<<<<<<< HEAD
-        auto surface = GenerateNurbsSurface(rModelPart, PolynomialDegree);
-        IntegrationInfo integration_info = surface.GetDefaultIntegrationInfo();
-        surface.CreateQuadraturePointGeometries(
-                result_geometries, 3, integration_points, integration_info);
-        
-=======
         auto p_nurbs_surface = GenerateNurbsSurface(rModelPart, PolynomialDegree);
         p_nurbs_surface->SetId(1);
+        IntegrationInfo integration_info = p_nurbs_surface->GetDefaultIntegrationInfo();
         p_nurbs_surface->CreateQuadraturePointGeometries(
-                result_geometries, 3, integration_points);
+                result_geometries, 3, integration_points, integration_info);
         rModelPart.AddGeometry(p_nurbs_surface);
 
->>>>>>> 75e572f9
         return result_geometries(0);
     }
 
