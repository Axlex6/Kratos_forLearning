--- conflicted
+++ resolved
@@ -4,8 +4,7 @@
 //       _/ // /_/ / ___ |
 //      /___/\____/_/  |_| Application
 
-#if !defined(KRATOS_IGA_APPLICATION_H_INCLUDED)
-#define  KRATOS_IGA_APPLICATION_H_INCLUDED
+#pragma once
 
 // System includes
 #include <string>
@@ -42,16 +41,13 @@
 #include "custom_conditions/sbm_laplacian_condition_neumann.h"
 #include "custom_conditions/sbm_laplacian_condition_dirichlet.h"
 #include "custom_conditions/support_fluid_condition.h"
-<<<<<<< HEAD
 #include "custom_conditions/sbm_fluid_condition_dirichlet.h"
-=======
 #include "custom_conditions/support_pressure_condition.h"
 #include "custom_conditions/support_solid_condition.h"
 #include "custom_conditions/load_solid_condition.h"
 #include "custom_conditions/sbm_solid_condition.h"
 #include "custom_conditions/sbm_load_solid_condition.h"
 
->>>>>>> 3bf078ee
 
 //modelers
 #include "custom_modelers/iga_modeler.h"
@@ -157,16 +153,13 @@
     const SbmLaplacianConditionDirichlet mSbmLaplacianConditionDirichlet;
     const SbmLaplacianConditionNeumann mSbmLaplacianConditionNeumann;
     const SupportFluidCondition mSupportFluidCondition;
-<<<<<<< HEAD
     const SbmFluidConditionDirichlet mSbmFluidConditionDirichlet;
-=======
     const SupportPressureCondition mSupportPressureCondition;
     const SupportSolidCondition mSupportSolidCondition;
     const LoadSolidCondition mLoadSolidCondition;
     const SbmSolidCondition mSbmSolidCondition;
     const SbmLoadSolidCondition mSbmLoadSolidCondition;
 
->>>>>>> 3bf078ee
 
     // Modelers
     const IgaModeler mIgaModeler;
