--- conflicted
+++ resolved
@@ -22,12 +22,8 @@
 #include "includes/kratos_application.h"
 #include "includes/variables.h"
 
-<<<<<<< HEAD
 #include "custom_elements/iga_truss_element.h"
-=======
-#include "custom_elements/truss_discrete_element.h"
 #include "custom_elements/shell_kl_discrete_element.h"
->>>>>>> 5101f173
 
 namespace Kratos {
 
@@ -164,12 +160,8 @@
     ///@name Member Variables
     ///@{
 
-<<<<<<< HEAD
     const IgaTrussElement mIgaTrussElement;
-=======
-    const TrussDiscreteElement mTrussDiscreteElement;
     const ShellKLDiscreteElement mShellKLDiscreteElement;
->>>>>>> 5101f173
 
     ///@}
     ///@name Private Operators
