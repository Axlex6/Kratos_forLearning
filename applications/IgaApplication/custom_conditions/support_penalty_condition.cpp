//    |  /           |
//    ' /   __| _` | __|  _ \   __|
//    . \  |   (   | |   (   |\__ `
//   _|\_\_|  \__,_|\__|\___/ ____/
//                   Multi-Physics
//
//  License:         BSD License
//                   Kratos default license: kratos/license.txt
//
//  Main authors:    Ricky Aristio
//                   Tobias Teschemacher
//

// System includes

// External includes

// Project includes
#include "custom_conditions/support_penalty_condition.h"

namespace Kratos
{
    void SupportPenaltyCondition::CalculateAll(
        MatrixType& rLeftHandSideMatrix,
        VectorType& rRightHandSideVector,
        const ProcessInfo& rCurrentProcessInfo,
        const bool CalculateStiffnessMatrixFlag,
        const bool CalculateResidualVectorFlag
    )
    {
        KRATOS_TRY
        const double penalty = GetProperties()[PENALTY_FACTOR];

        const auto& r_geometry = GetGeometry();
        const SizeType number_of_nodes = r_geometry.size();
        const SizeType mat_size = r_geometry.WorkingSpaceDimension() * number_of_nodes;

        // Integration
        const GeometryType::IntegrationPointsArrayType& integration_points = r_geometry.IntegrationPoints();

<<<<<<< HEAD
        // Initial determinant of jacobian
        Vector determinant_jacobian_vector_initial(integration_points.size());
        DeterminantOfJacobianInitial(r_geometry, determinant_jacobian_vector_initial);
=======
        // Determine the integration: conservative -> initial; non-conservative -> current
        Vector determinant_jacobian_vector(integration_points.size());
        const bool integrate_conservative = GetProperties().Has(INTEGRATE_CONSERVATIVE)
            ? GetProperties()[INTEGRATE_CONSERVATIVE]
            : false;
        if (integrate_conservative) {
            DeterminantOfJacobianInitial(r_geometry, determinant_jacobian_vector);
        } else {
            r_geometry.DeterminantOfJacobian(determinant_jacobian_vector);
        }
>>>>>>> b169afd8

        for (IndexType point_number = 0; point_number < integration_points.size(); ++point_number)
        {
            const Matrix& N = r_geometry.ShapeFunctionsValues();

            //FOR DISPLACEMENTS
            Matrix H = ZeroMatrix(3, mat_size);
            for (IndexType i = 0; i < number_of_nodes; ++i)
            {
                IndexType index = 3 * i;
                H(0, index)     = N(point_number, i);
                H(1, index + 1) = N(point_number, i);
                H(2, index + 2) = N(point_number, i);
            }

            // Differential area
            const double penalty_integration = penalty * integration_points[point_number].Weight() * determinant_jacobian_vector[point_number];

            // Assembly
            if (CalculateStiffnessMatrixFlag) {
                noalias(rLeftHandSideMatrix) += prod(trans(H), H) * penalty_integration;
            }
            if (CalculateResidualVectorFlag) {

                const array_1d<double, 3>& displacement = Has(DISPLACEMENT)
                    ? this->GetValue(DISPLACEMENT)
                    : ZeroVector(3);

                Vector u(mat_size);
                for (IndexType i = 0; i < number_of_nodes; ++i)
                {
                    const array_1d<double, 3> disp = r_geometry[i].FastGetSolutionStepValue(DISPLACEMENT);
                    IndexType index = 3 * i;
                    u[index] = (disp[0] - displacement[0]);
                    u[index + 1] = (disp[1] - displacement[1]);
                    u[index + 2] = (disp[2] - displacement[2]);
                }

                noalias(rRightHandSideVector) -= prod(prod(trans(H), H), u) * penalty_integration;
            }
        }
        KRATOS_CATCH("")
    }

    void SupportPenaltyCondition::DeterminantOfJacobianInitial(
        const GeometryType& rGeometry,
        Vector& rDeterminantOfJacobian)
    {
        const IndexType nb_integration_points = rGeometry.IntegrationPointsNumber();
        if (rDeterminantOfJacobian.size() != nb_integration_points) {
            rDeterminantOfJacobian.resize(nb_integration_points, false);
        }

        const SizeType working_space_dimension = rGeometry.WorkingSpaceDimension();
        const SizeType local_space_dimension = rGeometry.LocalSpaceDimension();
        const SizeType number_of_nodes = rGeometry.PointsNumber();

        Matrix J = ZeroMatrix(working_space_dimension, local_space_dimension);
        for (IndexType point_number = 0; point_number < nb_integration_points; ++point_number)
        {
            const Matrix& r_DN_De = rGeometry.ShapeFunctionsLocalGradients()[point_number];
            J.clear();
            for (IndexType i = 0; i < number_of_nodes; ++i) {
                const array_1d<double, 3>& r_coordinates = rGeometry[i].GetInitialPosition();
                for (IndexType k = 0; k < working_space_dimension; ++k) {
                    for (IndexType m = 0; m < local_space_dimension; ++m) {
                        J(k, m) += r_coordinates[k] * r_DN_De(i, m);
                    }
                }
            }

            //Compute the tangent and  the normal to the boundary vector
            array_1d<double, 3> local_tangent;
            GetGeometry().Calculate(LOCAL_TANGENT, local_tangent);

            array_1d<double, 3> a_1 = column(J, 0);
            array_1d<double, 3> a_2 = column(J, 1);
            array_1d<double, 3> a_3 = column(J, 2);

            rDeterminantOfJacobian[point_number] = norm_2(a_1 * local_tangent[0] + a_2 * local_tangent[1] + a_3 * local_tangent[2]);
        }
    }

    int SupportPenaltyCondition::Check(const ProcessInfo& rCurrentProcessInfo) const
    {
        KRATOS_ERROR_IF_NOT(GetProperties().Has(PENALTY_FACTOR))
            << "No penalty factor (PENALTY_FACTOR) defined in property of SupportPenaltyCondition" << std::endl;
        return 0;
    }

    void SupportPenaltyCondition::EquationIdVector(
        EquationIdVectorType& rResult,
        const ProcessInfo& rCurrentProcessInfo
    ) const
    {
        const auto& r_geometry = GetGeometry();
        const SizeType number_of_nodes = r_geometry.size();

        if (rResult.size() != 3 * number_of_nodes)
            rResult.resize(3 * number_of_nodes, false);

        for (IndexType i = 0; i < number_of_nodes; ++i) {
            const IndexType index = i * 3;
            const auto& r_node = r_geometry[i];
            rResult[index] = r_node.GetDof(DISPLACEMENT_X).EquationId();
            rResult[index + 1] = r_node.GetDof(DISPLACEMENT_Y).EquationId();
            rResult[index + 2] = r_node.GetDof(DISPLACEMENT_Z).EquationId();
        }
    }

    void SupportPenaltyCondition::GetDofList(
        DofsVectorType& rElementalDofList,
        const ProcessInfo& rCurrentProcessInfo
    ) const
    {
        const auto& r_geometry = GetGeometry();
        const SizeType number_of_nodes = r_geometry.size();

        rElementalDofList.resize(0);
        rElementalDofList.reserve(3 * number_of_nodes);

        for (IndexType i = 0; i < number_of_nodes; ++i) {
            const auto& r_node = r_geometry[i];
            rElementalDofList.push_back(r_node.pGetDof(DISPLACEMENT_X));
            rElementalDofList.push_back(r_node.pGetDof(DISPLACEMENT_Y));
            rElementalDofList.push_back(r_node.pGetDof(DISPLACEMENT_Z));
        }
    };

} // Namespace Kratos
<|MERGE_RESOLUTION|>--- conflicted
+++ resolved
@@ -1,186 +1,180 @@
-//    |  /           |
-//    ' /   __| _` | __|  _ \   __|
-//    . \  |   (   | |   (   |\__ `
-//   _|\_\_|  \__,_|\__|\___/ ____/
-//                   Multi-Physics
-//
-//  License:         BSD License
-//                   Kratos default license: kratos/license.txt
-//
-//  Main authors:    Ricky Aristio
-//                   Tobias Teschemacher
-//
-
-// System includes
-
-// External includes
-
-// Project includes
-#include "custom_conditions/support_penalty_condition.h"
-
-namespace Kratos
-{
-    void SupportPenaltyCondition::CalculateAll(
-        MatrixType& rLeftHandSideMatrix,
-        VectorType& rRightHandSideVector,
-        const ProcessInfo& rCurrentProcessInfo,
-        const bool CalculateStiffnessMatrixFlag,
-        const bool CalculateResidualVectorFlag
-    )
-    {
-        KRATOS_TRY
-        const double penalty = GetProperties()[PENALTY_FACTOR];
-
-        const auto& r_geometry = GetGeometry();
-        const SizeType number_of_nodes = r_geometry.size();
-        const SizeType mat_size = r_geometry.WorkingSpaceDimension() * number_of_nodes;
-
-        // Integration
-        const GeometryType::IntegrationPointsArrayType& integration_points = r_geometry.IntegrationPoints();
-
-<<<<<<< HEAD
-        // Initial determinant of jacobian
-        Vector determinant_jacobian_vector_initial(integration_points.size());
-        DeterminantOfJacobianInitial(r_geometry, determinant_jacobian_vector_initial);
-=======
-        // Determine the integration: conservative -> initial; non-conservative -> current
-        Vector determinant_jacobian_vector(integration_points.size());
-        const bool integrate_conservative = GetProperties().Has(INTEGRATE_CONSERVATIVE)
-            ? GetProperties()[INTEGRATE_CONSERVATIVE]
-            : false;
-        if (integrate_conservative) {
-            DeterminantOfJacobianInitial(r_geometry, determinant_jacobian_vector);
-        } else {
-            r_geometry.DeterminantOfJacobian(determinant_jacobian_vector);
-        }
->>>>>>> b169afd8
-
-        for (IndexType point_number = 0; point_number < integration_points.size(); ++point_number)
-        {
-            const Matrix& N = r_geometry.ShapeFunctionsValues();
-
-            //FOR DISPLACEMENTS
-            Matrix H = ZeroMatrix(3, mat_size);
-            for (IndexType i = 0; i < number_of_nodes; ++i)
-            {
-                IndexType index = 3 * i;
-                H(0, index)     = N(point_number, i);
-                H(1, index + 1) = N(point_number, i);
-                H(2, index + 2) = N(point_number, i);
-            }
-
-            // Differential area
-            const double penalty_integration = penalty * integration_points[point_number].Weight() * determinant_jacobian_vector[point_number];
-
-            // Assembly
-            if (CalculateStiffnessMatrixFlag) {
-                noalias(rLeftHandSideMatrix) += prod(trans(H), H) * penalty_integration;
-            }
-            if (CalculateResidualVectorFlag) {
-
-                const array_1d<double, 3>& displacement = Has(DISPLACEMENT)
-                    ? this->GetValue(DISPLACEMENT)
-                    : ZeroVector(3);
-
-                Vector u(mat_size);
-                for (IndexType i = 0; i < number_of_nodes; ++i)
-                {
-                    const array_1d<double, 3> disp = r_geometry[i].FastGetSolutionStepValue(DISPLACEMENT);
-                    IndexType index = 3 * i;
-                    u[index] = (disp[0] - displacement[0]);
-                    u[index + 1] = (disp[1] - displacement[1]);
-                    u[index + 2] = (disp[2] - displacement[2]);
-                }
-
-                noalias(rRightHandSideVector) -= prod(prod(trans(H), H), u) * penalty_integration;
-            }
-        }
-        KRATOS_CATCH("")
-    }
-
-    void SupportPenaltyCondition::DeterminantOfJacobianInitial(
-        const GeometryType& rGeometry,
-        Vector& rDeterminantOfJacobian)
-    {
-        const IndexType nb_integration_points = rGeometry.IntegrationPointsNumber();
-        if (rDeterminantOfJacobian.size() != nb_integration_points) {
-            rDeterminantOfJacobian.resize(nb_integration_points, false);
-        }
-
-        const SizeType working_space_dimension = rGeometry.WorkingSpaceDimension();
-        const SizeType local_space_dimension = rGeometry.LocalSpaceDimension();
-        const SizeType number_of_nodes = rGeometry.PointsNumber();
-
-        Matrix J = ZeroMatrix(working_space_dimension, local_space_dimension);
-        for (IndexType point_number = 0; point_number < nb_integration_points; ++point_number)
-        {
-            const Matrix& r_DN_De = rGeometry.ShapeFunctionsLocalGradients()[point_number];
-            J.clear();
-            for (IndexType i = 0; i < number_of_nodes; ++i) {
-                const array_1d<double, 3>& r_coordinates = rGeometry[i].GetInitialPosition();
-                for (IndexType k = 0; k < working_space_dimension; ++k) {
-                    for (IndexType m = 0; m < local_space_dimension; ++m) {
-                        J(k, m) += r_coordinates[k] * r_DN_De(i, m);
-                    }
-                }
-            }
-
-            //Compute the tangent and  the normal to the boundary vector
-            array_1d<double, 3> local_tangent;
-            GetGeometry().Calculate(LOCAL_TANGENT, local_tangent);
-
-            array_1d<double, 3> a_1 = column(J, 0);
-            array_1d<double, 3> a_2 = column(J, 1);
-            array_1d<double, 3> a_3 = column(J, 2);
-
-            rDeterminantOfJacobian[point_number] = norm_2(a_1 * local_tangent[0] + a_2 * local_tangent[1] + a_3 * local_tangent[2]);
-        }
-    }
-
-    int SupportPenaltyCondition::Check(const ProcessInfo& rCurrentProcessInfo) const
-    {
-        KRATOS_ERROR_IF_NOT(GetProperties().Has(PENALTY_FACTOR))
-            << "No penalty factor (PENALTY_FACTOR) defined in property of SupportPenaltyCondition" << std::endl;
-        return 0;
-    }
-
-    void SupportPenaltyCondition::EquationIdVector(
-        EquationIdVectorType& rResult,
-        const ProcessInfo& rCurrentProcessInfo
-    ) const
-    {
-        const auto& r_geometry = GetGeometry();
-        const SizeType number_of_nodes = r_geometry.size();
-
-        if (rResult.size() != 3 * number_of_nodes)
-            rResult.resize(3 * number_of_nodes, false);
-
-        for (IndexType i = 0; i < number_of_nodes; ++i) {
-            const IndexType index = i * 3;
-            const auto& r_node = r_geometry[i];
-            rResult[index] = r_node.GetDof(DISPLACEMENT_X).EquationId();
-            rResult[index + 1] = r_node.GetDof(DISPLACEMENT_Y).EquationId();
-            rResult[index + 2] = r_node.GetDof(DISPLACEMENT_Z).EquationId();
-        }
-    }
-
-    void SupportPenaltyCondition::GetDofList(
-        DofsVectorType& rElementalDofList,
-        const ProcessInfo& rCurrentProcessInfo
-    ) const
-    {
-        const auto& r_geometry = GetGeometry();
-        const SizeType number_of_nodes = r_geometry.size();
-
-        rElementalDofList.resize(0);
-        rElementalDofList.reserve(3 * number_of_nodes);
-
-        for (IndexType i = 0; i < number_of_nodes; ++i) {
-            const auto& r_node = r_geometry[i];
-            rElementalDofList.push_back(r_node.pGetDof(DISPLACEMENT_X));
-            rElementalDofList.push_back(r_node.pGetDof(DISPLACEMENT_Y));
-            rElementalDofList.push_back(r_node.pGetDof(DISPLACEMENT_Z));
-        }
-    };
-
-} // Namespace Kratos
+//    |  /           |
+//    ' /   __| _` | __|  _ \   __|
+//    . \  |   (   | |   (   |\__ `
+//   _|\_\_|  \__,_|\__|\___/ ____/
+//                   Multi-Physics
+//
+//  License:         BSD License
+//                   Kratos default license: kratos/license.txt
+//
+//  Main authors:    Ricky Aristio
+//                   Tobias Teschemacher
+//
+
+// System includes
+
+// External includes
+
+// Project includes
+#include "custom_conditions/support_penalty_condition.h"
+
+namespace Kratos
+{
+    void SupportPenaltyCondition::CalculateAll(
+        MatrixType& rLeftHandSideMatrix,
+        VectorType& rRightHandSideVector,
+        const ProcessInfo& rCurrentProcessInfo,
+        const bool CalculateStiffnessMatrixFlag,
+        const bool CalculateResidualVectorFlag
+    )
+    {
+        KRATOS_TRY
+        const double penalty = GetProperties()[PENALTY_FACTOR];
+
+        const auto& r_geometry = GetGeometry();
+        const SizeType number_of_nodes = r_geometry.size();
+        const SizeType mat_size = r_geometry.WorkingSpaceDimension() * number_of_nodes;
+
+        // Integration
+        const GeometryType::IntegrationPointsArrayType& integration_points = r_geometry.IntegrationPoints();
+
+        // Determine the integration: conservative -> initial; non-conservative -> current
+        Vector determinant_jacobian_vector(integration_points.size());
+        const bool integrate_conservative = GetProperties().Has(INTEGRATE_CONSERVATIVE)
+            ? GetProperties()[INTEGRATE_CONSERVATIVE]
+            : false;
+        if (integrate_conservative) {
+            DeterminantOfJacobianInitial(r_geometry, determinant_jacobian_vector);
+        } else {
+            r_geometry.DeterminantOfJacobian(determinant_jacobian_vector);
+        }
+
+        for (IndexType point_number = 0; point_number < integration_points.size(); ++point_number)
+        {
+            const Matrix& N = r_geometry.ShapeFunctionsValues();
+
+            //FOR DISPLACEMENTS
+            Matrix H = ZeroMatrix(3, mat_size);
+            for (IndexType i = 0; i < number_of_nodes; ++i)
+            {
+                IndexType index = 3 * i;
+                H(0, index)     = N(point_number, i);
+                H(1, index + 1) = N(point_number, i);
+                H(2, index + 2) = N(point_number, i);
+            }
+
+            // Differential area
+            const double penalty_integration = penalty * integration_points[point_number].Weight() * determinant_jacobian_vector[point_number];
+
+            // Assembly
+            if (CalculateStiffnessMatrixFlag) {
+                noalias(rLeftHandSideMatrix) += prod(trans(H), H) * penalty_integration;
+            }
+            if (CalculateResidualVectorFlag) {
+
+                const array_1d<double, 3>& displacement = Has(DISPLACEMENT)
+                    ? this->GetValue(DISPLACEMENT)
+                    : ZeroVector(3);
+
+                Vector u(mat_size);
+                for (IndexType i = 0; i < number_of_nodes; ++i)
+                {
+                    const array_1d<double, 3> disp = r_geometry[i].FastGetSolutionStepValue(DISPLACEMENT);
+                    IndexType index = 3 * i;
+                    u[index] = (disp[0] - displacement[0]);
+                    u[index + 1] = (disp[1] - displacement[1]);
+                    u[index + 2] = (disp[2] - displacement[2]);
+                }
+
+                noalias(rRightHandSideVector) -= prod(prod(trans(H), H), u) * penalty_integration;
+            }
+        }
+        KRATOS_CATCH("")
+    }
+
+    void SupportPenaltyCondition::DeterminantOfJacobianInitial(
+        const GeometryType& rGeometry,
+        Vector& rDeterminantOfJacobian)
+    {
+        const IndexType nb_integration_points = rGeometry.IntegrationPointsNumber();
+        if (rDeterminantOfJacobian.size() != nb_integration_points) {
+            rDeterminantOfJacobian.resize(nb_integration_points, false);
+        }
+
+        const SizeType working_space_dimension = rGeometry.WorkingSpaceDimension();
+        const SizeType local_space_dimension = rGeometry.LocalSpaceDimension();
+        const SizeType number_of_nodes = rGeometry.PointsNumber();
+
+        Matrix J = ZeroMatrix(working_space_dimension, local_space_dimension);
+        for (IndexType point_number = 0; point_number < nb_integration_points; ++point_number)
+        {
+            const Matrix& r_DN_De = rGeometry.ShapeFunctionsLocalGradients()[point_number];
+            J.clear();
+            for (IndexType i = 0; i < number_of_nodes; ++i) {
+                const array_1d<double, 3>& r_coordinates = rGeometry[i].GetInitialPosition();
+                for (IndexType k = 0; k < working_space_dimension; ++k) {
+                    for (IndexType m = 0; m < local_space_dimension; ++m) {
+                        J(k, m) += r_coordinates[k] * r_DN_De(i, m);
+                    }
+                }
+            }
+
+            //Compute the tangent and  the normal to the boundary vector
+            array_1d<double, 3> local_tangent;
+            GetGeometry().Calculate(LOCAL_TANGENT, local_tangent);
+
+            array_1d<double, 3> a_1 = column(J, 0);
+            array_1d<double, 3> a_2 = column(J, 1);
+            array_1d<double, 3> a_3 = column(J, 2);
+
+            rDeterminantOfJacobian[point_number] = norm_2(a_1 * local_tangent[0] + a_2 * local_tangent[1] + a_3 * local_tangent[2]);
+        }
+    }
+
+    int SupportPenaltyCondition::Check(const ProcessInfo& rCurrentProcessInfo) const
+    {
+        KRATOS_ERROR_IF_NOT(GetProperties().Has(PENALTY_FACTOR))
+            << "No penalty factor (PENALTY_FACTOR) defined in property of SupportPenaltyCondition" << std::endl;
+        return 0;
+    }
+
+    void SupportPenaltyCondition::EquationIdVector(
+        EquationIdVectorType& rResult,
+        const ProcessInfo& rCurrentProcessInfo
+    ) const
+    {
+        const auto& r_geometry = GetGeometry();
+        const SizeType number_of_nodes = r_geometry.size();
+
+        if (rResult.size() != 3 * number_of_nodes)
+            rResult.resize(3 * number_of_nodes, false);
+
+        for (IndexType i = 0; i < number_of_nodes; ++i) {
+            const IndexType index = i * 3;
+            const auto& r_node = r_geometry[i];
+            rResult[index] = r_node.GetDof(DISPLACEMENT_X).EquationId();
+            rResult[index + 1] = r_node.GetDof(DISPLACEMENT_Y).EquationId();
+            rResult[index + 2] = r_node.GetDof(DISPLACEMENT_Z).EquationId();
+        }
+    }
+
+    void SupportPenaltyCondition::GetDofList(
+        DofsVectorType& rElementalDofList,
+        const ProcessInfo& rCurrentProcessInfo
+    ) const
+    {
+        const auto& r_geometry = GetGeometry();
+        const SizeType number_of_nodes = r_geometry.size();
+
+        rElementalDofList.resize(0);
+        rElementalDofList.reserve(3 * number_of_nodes);
+
+        for (IndexType i = 0; i < number_of_nodes; ++i) {
+            const auto& r_node = r_geometry[i];
+            rElementalDofList.push_back(r_node.pGetDof(DISPLACEMENT_X));
+            rElementalDofList.push_back(r_node.pGetDof(DISPLACEMENT_Y));
+            rElementalDofList.push_back(r_node.pGetDof(DISPLACEMENT_Z));
+        }
+    };
+
+} // Namespace Kratos