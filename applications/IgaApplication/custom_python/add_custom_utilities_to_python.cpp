--- conflicted
+++ resolved
@@ -788,19 +788,12 @@
 
     KRATOS_REGISTER_IN_PYTHON_VARIABLE(m, SHAPE_FUNCTION_VALUES)
     KRATOS_REGISTER_IN_PYTHON_VARIABLE(m, SHAPE_FUNCTION_LOCAL_DERIVATIVES)
-<<<<<<< HEAD
-=======
     KRATOS_REGISTER_IN_PYTHON_VARIABLE(m, SHAPE_FUNCTION_LOCAL_SECOND_DERIVATIVES)
->>>>>>> 5101f173
 
     KRATOS_REGISTER_IN_PYTHON_VARIABLE(m, RAYLEIGH_ALPHA)
     KRATOS_REGISTER_IN_PYTHON_VARIABLE(m, RAYLEIGH_BETA)
 
-<<<<<<< HEAD
-  
-=======
-
->>>>>>> 5101f173
+
     namespace py = pybind11;
     using namespace pybind11::literals;
 
