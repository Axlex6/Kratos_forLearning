--- conflicted
+++ resolved
@@ -44,12 +44,8 @@
 /**
  * Acts as the intermediary between the HDF5 file and the Kratos elements and conditions.
  */
-<<<<<<< HEAD
 template<class TContainerType>
-class ConnectivitiesData
-=======
 class KRATOS_API(HDF5_APPLICATION) ConnectivitiesData
->>>>>>> 0fcb8d86
 {
 public:
     ///@name Type Definitions
