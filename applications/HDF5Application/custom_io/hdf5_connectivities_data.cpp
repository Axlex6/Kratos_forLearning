//    |  /           |
//    ' /   __| _` | __|  _ \   __|
//    . \  |   (   | |   (   |\__ `
//   _|\_\_|  \__,_|\__|\___/ ____/
//                   Multi-Physics
//
//  License:        BSD License
//                  license: HDF5Application/license.txt
//
//  Main author:    Michael Andre, https://github.com/msandre
//                  Suneth Warnakulasuriya
//

// System includes

// Project includes
#include "includes/kratos_components.h"
#include "utilities/compare_elements_and_conditions_utility.h"
#include "utilities/parallel_utilities.h"

// Application includes
#include "custom_io/hdf5_file.h"
#include "custom_utilities/hdf5_data_set_partition_utility.h"

// Include base h
#include "custom_io/hdf5_connectivities_data.h"

namespace Kratos
{
namespace HDF5
{
namespace Internals
{

template<class TContainerType>
ConnectivitiesData<TContainerType>::ConnectivitiesData(
    const std::string& rPrefix,
    File::Pointer pFile)
    : mpFile(pFile),
      mPrefix(rPrefix)
{
}

<<<<<<< HEAD
=======
void ConnectivitiesData::CreateEntities(NodesContainerType& rNodes,
                                        PropertiesContainerType& rProperties,
                                        ElementsContainerType& rElements) const
{
    KRATOS_TRY;
    if (mName == "")
        return; // Do not append any new elements.
    const ElementType& r_elem = KratosComponents<ElementType>::Get(mName);
    const unsigned num_new_elems = mIds.size();
    const unsigned geometry_size = r_elem.GetGeometry().size();
    KRATOS_ERROR_IF(geometry_size != mConnectivities.size2())
        << "Non-matching geometry and connectivity sizes." << std::endl;
    rElements.reserve(rElements.size() + num_new_elems);
    ElementType::NodesArrayType nodes(geometry_size);

    for (unsigned i = 0; i < num_new_elems; ++i)
    {
        for (unsigned j = 0; j < geometry_size; ++j)
        {
            const int node_id = mConnectivities(i, j);
            nodes(j) = rNodes(node_id);
        }
        ElementType::Pointer p_elem =
            r_elem.Create(mIds[i], nodes, rProperties(mPropertiesIds[i]));
        // here we can safely use the insert with the rElements.end() as the hint
        // because, when reading, we can assume that it was written in the
        // sorted order within HDF5.
        rElements.insert(rElements.end(), p_elem);
    }
    KRATOS_CATCH("");
}
>>>>>>> 0fcb8d86

template<class TContainerType>
void ConnectivitiesData<TContainerType>::Read(
    const std::string& rEntityName,
    NodesContainerType& rNodes,
    PropertiesContainerType& rProperties,
    TContainerType& rEntities)
{
    KRATOS_TRY;
<<<<<<< HEAD
=======
    if (mName == "")
        return; // Do not append any new conditions.
    const ConditionType& r_cond = KratosComponents<ConditionType>::Get(mName);
    const unsigned num_new_conds = mIds.size();
    const unsigned geometry_size = r_cond.GetGeometry().size();
    KRATOS_ERROR_IF(geometry_size != mConnectivities.size2())
        << "Non-matching geometry and connectivity sizes." << std::endl;
    rConditions.reserve(rConditions.size() + num_new_conds);
    ConditionType::NodesArrayType nodes(geometry_size);

    for (unsigned i = 0; i < num_new_conds; ++i)
    {
        for (unsigned j = 0; j < geometry_size; ++j)
        {
            const int node_id = mConnectivities(i, j);
            nodes(j) = rNodes(node_id);
        }
        Condition::Pointer p_cond =
            r_cond.Create(mIds[i], nodes, rProperties(mPropertiesIds[i]));
        // here we can safely use the insert with the rConditions.end() as the hint
        // because, when reading, we can assume that it was written in the
        // sorted order within HDF5.
        rConditions.insert(rConditions.end(), p_cond);
    }
    KRATOS_CATCH("");
}
>>>>>>> 0fcb8d86

    KRATOS_ERROR_IF_NOT(KratosComponents<EntityType>::Has(rEntityName))
        << "Entity \"" << rEntityName << "\" not found in registered entities.\n";

    const auto& entity_group_path = mPrefix + "/" + rEntityName;

    KRATOS_ERROR_IF_NOT(mpFile->HasPath(entity_group_path))
        << "Entity data for \"" << rEntityName << "\" not found in file [ expected path in file = "
        << entity_group_path << " ].\n";

    IndexType start_index, block_size;
    std::tie(start_index, block_size) = StartIndexAndBlockSize(*mpFile, entity_group_path);

    Vector<int> entity_ids, entitiy_property_ids;
    Matrix<int> connectivities;

    std::string file_entity_name;
    mpFile->ReadAttribute(entity_group_path, "Name", file_entity_name);

    KRATOS_ERROR_IF_NOT(file_entity_name == rEntityName)
        << "Entity name mismatch [ expected entity name = "
        << rEntityName << ", entity name in file = " << file_entity_name << " ].\n";

    mpFile->ReadDataSet(entity_group_path + "/Ids", entity_ids, start_index, block_size);
    mpFile->ReadDataSet(entity_group_path + "/PropertiesIds", entitiy_property_ids, start_index, block_size);
    mpFile->ReadDataSet(entity_group_path + "/Connectivities", connectivities, start_index, block_size);

    const auto& r_entity = KratosComponents<EntityType>::Get(rEntityName);
    const unsigned geometry_size = r_entity.GetGeometry().size();

    KRATOS_ERROR_IF(geometry_size != connectivities.size2())
        << "Entity \"" << rEntityName << "\""
        << " has a different connectivities size than the file data [ expected connectivity size = "
        << geometry_size << ", connectivity size in file = " << connectivities.size2() << " ].\n";

    const unsigned num_new_elems = entity_ids.size();

    rEntities.reserve(rEntities.size() + num_new_elems);
    typename EntityType::NodesArrayType nodes(geometry_size);

    for (unsigned i = 0; i < num_new_elems; ++i) {
        for (unsigned j = 0; j < geometry_size; ++j) {
            const int node_id = connectivities(i, j);
            nodes(j) = rNodes(node_id);
        }
        auto p_elem = r_entity.Create(entity_ids[i], nodes, rProperties(entitiy_property_ids[i]));
        rEntities.push_back(p_elem);
    }

    KRATOS_CATCH("");
}

template<class TContainerType>
void ConnectivitiesData<TContainerType>::Write(
    const TContainerType& rEntities,
    const bool WriteProperties)
{
    KRATOS_TRY;

    std::string entity_name = "";
    unsigned int geometry_size = 0;
    if (!rEntities.empty()) {
        CompareElementsAndConditionsUtility::GetRegisteredName(rEntities.front(), entity_name);
        // no need of doing communication to get the correct geometry size
        // for all ranks, because the connectivity matrix will be correctly
        // sized in the HDF5File write call by MPI Communication.
        // Otherwise, this will be done twice which is redundant.
        geometry_size = rEntities.front().GetGeometry().size();
    }

    const auto& r_data_communicator = mpFile->GetDataCommunicator();

    // now do the communication between ranks to find the name, because there may be ranks which
    // are empty, but every rank still need the entity name to proceed further.
    std::vector<char> char_entity_name(entity_name.begin(), entity_name.end());
    const auto& global_char_entity_names = r_data_communicator.AllGatherv(char_entity_name);
    if (entity_name.empty()) {
        for (const auto& rank_char_entity_name : global_char_entity_names) {
            if (!rank_char_entity_name.empty()) {
                entity_name = std::string(rank_char_entity_name.begin(), rank_char_entity_name.end());
                break;
            }
        }
    }

    // now cross check all names
    for (const auto& rank_char_entity_name : global_char_entity_names) {
        std::string rank_name(rank_char_entity_name.begin(), rank_char_entity_name.end());
        KRATOS_ERROR_IF(entity_name != rank_name) << "All the ranks should have the same entities.";
    }

    const auto& entity_group_path = mPrefix + "/" + entity_name;

    const unsigned int num_entities = rEntities.size();

    Vector<int> entity_ids, entitiy_property_ids;
    Matrix<int> connectivities;

    entity_ids.resize(num_entities, false);
    entitiy_property_ids.resize(num_entities, false);
    connectivities.resize(num_entities, geometry_size, false);

    // Fill arrays and perform checks.
    IndexPartition<IndexType>(num_entities).for_each([&rEntities, &entity_ids, &entitiy_property_ids, &connectivities, geometry_size](const auto Index) {
        const auto& r_entity = *(rEntities.begin() + Index);

        // Check that the element and geometry types are the same.
        KRATOS_ERROR_IF_NOT(GeometricalObject::IsSame(r_entity, rEntities.front()))
            << "Element #" << r_entity.Id() << " is not the same as #" << rEntities.front().Id() << '!' << std::endl;

        // Fill ids.
        entity_ids[Index] = r_entity.Id();
        entitiy_property_ids[Index] = r_entity.GetProperties().Id();

        // Fill connectivities.
        const auto& r_geom = r_entity.GetGeometry();
        for (unsigned k = 0; k < geometry_size; ++k) {
            connectivities(Index, k) = r_geom[k].Id();
        }
    });

    int ws_dim, num_nodes;
    if (KratosComponents<EntityType>::Has(entity_name)) {
        const auto& r_geom = KratosComponents<EntityType>::Get(entity_name).GetGeometry();
        ws_dim = r_geom.WorkingSpaceDimension();
        num_nodes = r_geom.size();
    } else {
        KRATOS_ERROR << "Invalid name \"" << entity_name << "\"!" << std::endl;
    }

    WriteInfo info;

    mpFile->WriteDataSet(entity_group_path + "/Ids", entity_ids, info);
    mpFile->WriteDataSet(entity_group_path + "/Connectivities", connectivities, info);
    if (WriteProperties) {
        mpFile->WriteDataSet(entity_group_path + "/PropertiesIds", entitiy_property_ids, info);
    }

    mpFile->WriteAttribute(entity_group_path, "Name", entity_name);
    mpFile->WriteAttribute(entity_group_path, "WorkingSpaceDimension", ws_dim);
    mpFile->WriteAttribute(entity_group_path, "NumberOfNodes", num_nodes);
    mpFile->WriteAttribute(entity_group_path, "Size", static_cast<int>(info.TotalSize));

    WritePartitionTable(*mpFile, entity_group_path, info);

    KRATOS_CATCH("");
}

// template instantiations
template class KRATOS_API(HDF5_APPLICATION) ConnectivitiesData<ModelPart::ConditionsContainerType>;
template class KRATOS_API(HDF5_APPLICATION) ConnectivitiesData<ModelPart::ElementsContainerType>;

} // namespace Internals.
} // namespace HDF5.
} // namespace Kratos.<|MERGE_RESOLUTION|>--- conflicted
+++ resolved
@@ -41,40 +41,6 @@
 {
 }
 
-<<<<<<< HEAD
-=======
-void ConnectivitiesData::CreateEntities(NodesContainerType& rNodes,
-                                        PropertiesContainerType& rProperties,
-                                        ElementsContainerType& rElements) const
-{
-    KRATOS_TRY;
-    if (mName == "")
-        return; // Do not append any new elements.
-    const ElementType& r_elem = KratosComponents<ElementType>::Get(mName);
-    const unsigned num_new_elems = mIds.size();
-    const unsigned geometry_size = r_elem.GetGeometry().size();
-    KRATOS_ERROR_IF(geometry_size != mConnectivities.size2())
-        << "Non-matching geometry and connectivity sizes." << std::endl;
-    rElements.reserve(rElements.size() + num_new_elems);
-    ElementType::NodesArrayType nodes(geometry_size);
-
-    for (unsigned i = 0; i < num_new_elems; ++i)
-    {
-        for (unsigned j = 0; j < geometry_size; ++j)
-        {
-            const int node_id = mConnectivities(i, j);
-            nodes(j) = rNodes(node_id);
-        }
-        ElementType::Pointer p_elem =
-            r_elem.Create(mIds[i], nodes, rProperties(mPropertiesIds[i]));
-        // here we can safely use the insert with the rElements.end() as the hint
-        // because, when reading, we can assume that it was written in the
-        // sorted order within HDF5.
-        rElements.insert(rElements.end(), p_elem);
-    }
-    KRATOS_CATCH("");
-}
->>>>>>> 0fcb8d86
 
 template<class TContainerType>
 void ConnectivitiesData<TContainerType>::Read(
@@ -84,35 +50,6 @@
     TContainerType& rEntities)
 {
     KRATOS_TRY;
-<<<<<<< HEAD
-=======
-    if (mName == "")
-        return; // Do not append any new conditions.
-    const ConditionType& r_cond = KratosComponents<ConditionType>::Get(mName);
-    const unsigned num_new_conds = mIds.size();
-    const unsigned geometry_size = r_cond.GetGeometry().size();
-    KRATOS_ERROR_IF(geometry_size != mConnectivities.size2())
-        << "Non-matching geometry and connectivity sizes." << std::endl;
-    rConditions.reserve(rConditions.size() + num_new_conds);
-    ConditionType::NodesArrayType nodes(geometry_size);
-
-    for (unsigned i = 0; i < num_new_conds; ++i)
-    {
-        for (unsigned j = 0; j < geometry_size; ++j)
-        {
-            const int node_id = mConnectivities(i, j);
-            nodes(j) = rNodes(node_id);
-        }
-        Condition::Pointer p_cond =
-            r_cond.Create(mIds[i], nodes, rProperties(mPropertiesIds[i]));
-        // here we can safely use the insert with the rConditions.end() as the hint
-        // because, when reading, we can assume that it was written in the
-        // sorted order within HDF5.
-        rConditions.insert(rConditions.end(), p_cond);
-    }
-    KRATOS_CATCH("");
-}
->>>>>>> 0fcb8d86
 
     KRATOS_ERROR_IF_NOT(KratosComponents<EntityType>::Has(rEntityName))
         << "Entity \"" << rEntityName << "\" not found in registered entities.\n";
@@ -201,7 +138,11 @@
     // now cross check all names
     for (const auto& rank_char_entity_name : global_char_entity_names) {
         std::string rank_name(rank_char_entity_name.begin(), rank_char_entity_name.end());
-        KRATOS_ERROR_IF(entity_name != rank_name) << "All the ranks should have the same entities.";
+        // here we have to check current entity name is equal to other ranks entity names.
+        // but if a rank has not entities, then the AllGatherv above will have an empty string, but
+        // in the above if block, we will make the empty rank's entity_name also non emtpy. Therefore
+        // an additional check is included to check whether the rank_name is also empty.
+        KRATOS_ERROR_IF(entity_name != rank_name && !rank_name.empty()) << "All the ranks should have the same entities.";
     }
 
     const auto& entity_group_path = mPrefix + "/" + entity_name;
