/******************************************************************************

The MIT License (MIT)

Copyright (c) 2017 LH_Mouse

Permission is hereby granted, free of charge, to any person obtaining a copy
of this software and associated documentation files (the "Software"), to deal
in the Software without restriction, including without limitation the rights
to use, copy, modify, merge, publish, distribute, sublicense, and/or sell
copies of the Software, and to permit persons to whom the Software is
furnished to do so, subject to the following conditions:

The above copyright notice and this permission notice shall be included in
all copies or substantial portions of the Software.

THE SOFTWARE IS PROVIDED "AS IS", WITHOUT WARRANTY OF ANY KIND, EXPRESS OR
IMPLIED, INCLUDING BUT NOT LIMITED TO THE WARRANTIES OF MERCHANTABILITY,
FITNESS FOR A PARTICULAR PURPOSE AND NONINFRINGEMENT. IN NO EVENT SHALL THE
AUTHORS OR COPYRIGHT HOLDERS BE LIABLE FOR ANY CLAIM, DAMAGES OR OTHER
LIABILITY, WHETHER IN AN ACTION OF CONTRACT, TORT OR OTHERWISE, ARISING FROM,
OUT OF OR IN CONNECTION WITH THE SOFTWARE OR THE USE OR OTHER DEALINGS IN
THE SOFTWARE.

******************************************************************************/

#ifndef __STD_INTRUSIVE_PTR_HPP
#define __STD_INTRUSIVE_PTR_HPP

#include <cassert> // assert
#include <cstddef> // nullptr_t
#include <atomic> // atomic<long>, atomic<T *>
#include <memory> // default_delete, unique_ptr
#include <exception> // terminate
#include <utility> // declval
#include <typeinfo> // bad_cast
#include <type_traits>
#include <mutex>

namespace std {

template<typename _T, class _D = default_delete<_T>>
class intrusive_base;

template<typename _T>
class intrusive_ptr;
template<typename _T>
class intrusive_weak_ptr;

namespace _Impl_intrusive_ptr {
    // Implementation of an atomic reference counter.
    class _Ref_count_base {
    private:
        mutable atomic<long> __x_ref;

    protected:
        constexpr _Ref_count_base() noexcept
            : __x_ref(1)
        {
        }
        constexpr _Ref_count_base(const _Ref_count_base &) noexcept
            : _Ref_count_base()
        {
        }
        _Ref_count_base &operator=(const _Ref_count_base &) noexcept {
            return *this;
        }
        ~_Ref_count_base(){
            if(__x_ref.load(memory_order_relaxed) > 1){
                terminate();
            }
        }

    public:
        bool __unique() const volatile noexcept {
            return __x_ref.load(memory_order_relaxed) == 1;
        }
        long __get_ref() const volatile noexcept {
            return __x_ref.load(memory_order_relaxed);
        }
        bool __try_add_ref() const volatile noexcept {
            assert(__x_ref.load(memory_order_relaxed) >= 0);

            auto __old = __x_ref.load(memory_order_relaxed);
            do {
                if(__old == 0){
                    return false;
                }
            } while(!__x_ref.compare_exchange_strong(__old, __old + 1, memory_order_relaxed));
            return true;
        }
        void __add_ref() const volatile noexcept {
            assert(__x_ref.load(memory_order_relaxed) > 0);

            __x_ref.fetch_add(1, memory_order_relaxed);
        }
        bool __drop_ref() const volatile noexcept {
            assert(__x_ref.load(memory_order_relaxed) > 0);

            return __x_ref.fetch_sub(1, memory_order_acq_rel) == 1;
        }
    };

    // Helper function template for casting from base to derived classes.
    template<typename _R, typename _S, typename = void>
    struct _Static_cast_or_dynamic_cast_helper {
        constexpr _R operator()(_S & __s) const {
            return dynamic_cast<_R>(forward<_S>(__s));
        }
    };
    template<typename _R, typename _S>
    struct _Static_cast_or_dynamic_cast_helper<_R, _S, decltype(static_cast<void>(static_cast<_R>(declval<_S>())))> {
        constexpr _R operator()(_S & __s) const {
            return static_cast<_R>(forward<_S>(__s));
        }
    };
    template<typename _R, typename _S>
    constexpr _R __static_cast_or_dynamic_cast(_S && __s){
        return _Static_cast_or_dynamic_cast_helper<_R, _S>()(__s);
    }

    // Observer for intrusive_weak_ptr.
    template<typename _T>
    class _Weak_view_template : public _Ref_count_base {
    private:
        mutable mutex __x_mutex;
        _T * __x_parent;

    public:
        explicit constexpr _Weak_view_template(_T * __parent) noexcept
            : _Ref_count_base()
            , __x_mutex(), __x_parent(__parent)
        {
        }

        _Weak_view_template(const _Weak_view_template &) = delete;
        _Weak_view_template &operator=(const _Weak_view_template &) = delete;

    public:
        bool __expired() const noexcept {
            const lock_guard<mutex> __mutex_guard(__x_mutex);
            const auto __p = __x_parent;
            if(!__p){
                return true;
            }
            return __p->_Ref_count_base::__get_ref() == 0;
        }
        template<typename _U>
        intrusive_ptr<_U> __lock() const noexcept {
            const lock_guard<mutex> __mutex_guard(__x_mutex);
            const auto __u = __static_cast_or_dynamic_cast<_U *>(__x_parent);
            if(!__u){
                return nullptr;
            }
            if(!__u->_Ref_count_base::__try_add_ref()){
                return nullptr;
            }
            return intrusive_ptr<_U>(__u);
        }
        void __unlink() noexcept {
            const lock_guard<mutex> __mutex_guard(__x_mutex);
            __x_parent = nullptr;
        }
    };
}

template<typename _T, class _D>
class intrusive_base : public _Impl_intrusive_ptr::_Ref_count_base, private _D {
    template<typename>
    friend class intrusive_ptr;
    template<typename>
    friend class intrusive_weak_ptr;

public:
    using pointer      = _T *;
    using element_type = _T;
    using deleter_type = _D;

private:
    using _Weak_view = _Impl_intrusive_ptr::_Weak_view_template<typename std::remove_cv<_T>::type>;

protected:
    template<typename _Cv_U, typename _Cv_T>
    static intrusive_ptr<_Cv_U> __fork_strong(_Cv_T * __t) noexcept {
        const auto __u = _Impl_intrusive_ptr::__static_cast_or_dynamic_cast<_Cv_U *>(__t);
        if(!__u){
            return nullptr;
        }
        __u->_Ref_count_base::__add_ref();
        return intrusive_ptr<_Cv_U>(__u);
    }
    template<typename _Cv_U, typename _Cv_T>
    static intrusive_weak_ptr<_Cv_U> __fork_weak(_Cv_T * __t){
        const auto __u = _Impl_intrusive_ptr::__static_cast_or_dynamic_cast<_Cv_U *>(__t);
        if(!__u){
            return nullptr;
        }
        return intrusive_weak_ptr<_Cv_U>(__u);
    }

private:
    mutable atomic<_Weak_view *> __x_view;

public:
    constexpr intrusive_base() noexcept
        : _Impl_intrusive_ptr::_Ref_count_base(), _D()
        , __x_view(nullptr)
    {
    }
    constexpr intrusive_base(const intrusive_base &) noexcept
        : intrusive_base()
    {
    }
    intrusive_base & operator=(const intrusive_base &) noexcept {
        return *this;
    }
    ~intrusive_base(){
        const auto __v = __x_view.load(memory_order_consume);
        if(__v){
            if(__v->_Impl_intrusive_ptr::_Ref_count_base::__drop_ref()){
                delete __v;
            } else {
                __v->__unlink();
            }
        }
    }

private:
    _Weak_view * __get_weak_view() const volatile noexcept {
        auto __v = __x_view.load(memory_order_consume);
        return __v;
    }
    _Weak_view * __require_weak_view() const volatile {
        auto __v = __x_view.load(memory_order_consume);
        if(!__v){
            const auto __t = _Impl_intrusive_ptr::__static_cast_or_dynamic_cast<const volatile _T *>(this);
            if(!__t){
                throw bad_cast();
            }
            const auto __new_v = new _Weak_view(const_cast<_T *>(__t));
            if(__x_view.compare_exchange_strong(__v, __new_v, memory_order_release, memory_order_consume)){
                __v = __new_v;
            } else {
                delete __new_v;
            }
        }
        return __v;
    }

public:
    const deleter_type & get_deleter() const noexcept {
        return *this;
    }
    deleter_type & get_deleter() noexcept {
        return *this;
    }

    bool unique() const volatile noexcept {
        return _Impl_intrusive_ptr::_Ref_count_base::__unique();
    }
    long use_count() const volatile noexcept {
        return _Impl_intrusive_ptr::_Ref_count_base::__get_ref();
    }
    long weak_count() const volatile noexcept {
        const auto __v = __get_weak_view();
        if(!__v){
            return 0;
        }
        return __v->_Impl_intrusive_ptr::_Ref_count_base::__get_ref() - 1;
    }
    // Reserve the weak observer so any further construction of intrusive_weak_ptr's cannot fail.
    void reserve_weak() const volatile {
        __require_weak_view();
    }

    template<typename _U = _T>
    intrusive_ptr<const volatile _U> shared_from_this() const volatile noexcept {
        return __fork_strong<const volatile _U>(this);
    }
    template<typename _U = _T>
    intrusive_ptr<const _U> shared_from_this() const noexcept {
        return __fork_strong<const _U>(this);
    }
    template<typename _U = _T>
    intrusive_ptr<volatile _U> shared_from_this() volatile noexcept {
        return __fork_strong<volatile _U>(this);
    }
    template<typename _U = _T>
    intrusive_ptr<_U> shared_from_this() noexcept {
        return __fork_strong<_U>(this);
    }

    template<typename _U = _T>
    intrusive_weak_ptr<const volatile _U> weak_from_this() const volatile {
        return __fork_weak<const volatile _U>(this);
    }
    template<typename _U = _T>
    intrusive_weak_ptr<const _U> weak_from_this() const {
        return __fork_weak<const _U>(this);
    }
    template<typename _U = _T>
    intrusive_weak_ptr<volatile _U> weak_from_this() volatile {
        return __fork_weak<volatile _U>(this);
    }
    template<typename _U = _T>
    intrusive_weak_ptr<_U> weak_from_this() {
        return __fork_weak<_U>(this);
    }
};

namespace _Impl_intrusive_ptr {
    // Helper function template for casting pointers to user-defined classes to pointers to classes instantiated from intrusive_base.
    template<typename _T, class _D>
    const volatile intrusive_base<_T, _D> * __locate_intrusive_base(const volatile intrusive_base<_T, _D> * __p) noexcept {
        return __p;
    }
    template<typename _T, class _D>
    const intrusive_base<_T, _D> * __locate_intrusive_base(const intrusive_base<_T, _D> * __p) noexcept {
        return __p;
    }
    template<typename _T, class _D>
    volatile intrusive_base<_T, _D> * __locate_intrusive_base(volatile intrusive_base<_T, _D> * __p) noexcept {
        return __p;
    }
    template<typename _T, class _D>
    intrusive_base<_T, _D> * __locate_intrusive_base(intrusive_base<_T, _D> * __p) noexcept {
        return __p;
    }
}

template<typename _T>
class intrusive_ptr {
    template<typename>
    friend class intrusive_ptr;
    template<typename>
    friend class intrusive_weak_ptr;

public:
    using pointer      = _T *;
    using element_type = _T;
    using deleter_type = typename remove_pointer<decltype(_Impl_intrusive_ptr::__locate_intrusive_base(declval<_T *>()))>::type::deleter_type;

private:
    _T * __x_t;

private:
    _T * __fork() const noexcept {
        const auto __t = __x_t;
        if(__t){
            __t->_Impl_intrusive_ptr::_Ref_count_base::__add_ref();
        }
        return __t;
    }

public:
    constexpr intrusive_ptr(nullptr_t = nullptr) noexcept
        : __x_t(nullptr)
    {
    }
    explicit constexpr intrusive_ptr(_T * __t) noexcept
        : __x_t(__t)
    {
    }
    template<typename _U, typename _E,
        typename enable_if<
            is_convertible<typename unique_ptr<_U, _E>::pointer, pointer>::value && is_convertible<typename unique_ptr<_U, _E>::deleter_type, deleter_type>::value,
            int>::type = 0>
    intrusive_ptr(unique_ptr<_U, _E> && __r) noexcept
        : __x_t(__r.release())
    {
    }
    template<typename _U,
        typename enable_if<
            is_convertible<typename intrusive_ptr<_U>::pointer, pointer>::value && is_convertible<typename intrusive_ptr<_U>::deleter_type, deleter_type>::value,
            int>::type = 0>
    intrusive_ptr(const intrusive_ptr<_U> & __r) noexcept
        : __x_t(__r.__fork())
    {
    }
    template<typename _U,
        typename enable_if<
            is_convertible<typename intrusive_ptr<_U>::pointer, pointer>::value && is_convertible<typename intrusive_ptr<_U>::deleter_type, deleter_type>::value,
            int>::type = 0>
    intrusive_ptr(intrusive_ptr<_U> && __r) noexcept
        : __x_t(__r.release())
    {
    }
    intrusive_ptr(const intrusive_ptr & __r) noexcept
        : __x_t(__r.__fork())
    {
    }
    intrusive_ptr(intrusive_ptr && __r) noexcept
        : __x_t(__r.release())
    {
    }
    intrusive_ptr & operator=(const intrusive_ptr & __r) noexcept {
        intrusive_ptr(__r).swap(*this);
        return *this;
    }
    intrusive_ptr & operator=(intrusive_ptr && __r) noexcept {
        intrusive_ptr(move(__r)).swap(*this);
        return *this;
    }
    ~intrusive_ptr(){
        const auto __t = __x_t;
        if(__t){
            if(__t->_Impl_intrusive_ptr::_Ref_count_base::__drop_ref()){
                auto __d = move(_Impl_intrusive_ptr::__locate_intrusive_base(__t)->get_deleter());
                move(__d)(__t);
            }
        }
    }

public:
    constexpr _T * get() const noexcept {
        return __x_t;
    }
    _T * release() noexcept {
        const auto __t = __x_t;
        __x_t = nullptr;
        return __t;
    }
    bool unique() const noexcept {
        const auto __t = __x_t;
        if(!__t){
            return false;
        }
        return __t->_Impl_intrusive_ptr::_Ref_count_base::__unique();
    }
    long use_count() const noexcept {
        const auto __t = __x_t;
        if(!__t){
            return 0;
        }
        return __t->_Impl_intrusive_ptr::_Ref_count_base::__get_ref();
    }
    long weak_count() const noexcept {
        const auto __t = __x_t;
        if(!__t){
            return 0;
        }
        const auto __v = _Impl_intrusive_ptr::__locate_intrusive_base(__t)->__get_weak_view();
        if(!__v){
            return 0;
        }
        return __v->_Impl_intrusive_ptr::_Ref_count_base::__get_ref() - 1;
    }

    void reset(nullptr_t = nullptr) noexcept {
        intrusive_ptr().swap(*this);
    }
    void reset(_T * __t) noexcept {
        intrusive_ptr(__t).swap(*this);
    }

    void swap(intrusive_ptr & __r) noexcept {
        const auto __t = __x_t;
        __x_t = __r.__x_t;
        __r.__x_t = __t;
    }

public:
<<<<<<< HEAD
    explicit constexpr operator bool() const noexcept {
        return get() != nullptr;
    }

    constexpr _T & operator*() const {
        assert(get());

        return *get();
    }
    constexpr _T * operator->() const {
        assert(get());

        return get();
    }

    template<typename _U>
    constexpr bool operator==(const intrusive_ptr<_U> & __r) const noexcept {
        return __x_t == __r.__x_t;
    }
    template<typename _U>
    constexpr bool operator==(_U * __u) const noexcept {
        return __x_t == __u;
    }
    template<typename _U>
    friend constexpr bool operator==(_U * __u, const intrusive_ptr<_T> & __r) noexcept {
        return __u == __r.__x_t;
    }

    template<typename _U>
    constexpr bool operator!=(const intrusive_ptr<_U> & __r) const noexcept {
        return __x_t != __r.__x_t;
    }
    template<typename _U>
    constexpr bool operator!=(_U * __u) const noexcept {
        return __x_t != __u;
    }
    template<typename _U>
    friend constexpr bool operator!=(_U * __u, const intrusive_ptr<_T> & __r) noexcept {
        return __u != __r.__x_t;
    }

    template<typename _U>
    constexpr bool operator<(const intrusive_ptr<_U> & __r) const noexcept {
        return __x_t < __r.__x_t;
    }
    template<typename _U>
    constexpr bool operator<(_U * __u) const noexcept {
        return __x_t < __u;
    }
    template<typename _U>
    friend constexpr bool operator<(_U * __u, const intrusive_ptr<_T> & __r)  noexcept {
        return __u < __r.__x_t;
    }

    template<typename _U>
    constexpr bool operator>(const intrusive_ptr<_U> & __r) const noexcept {
        return __x_t > __r.__x_t;
    }
    template<typename _U>
    constexpr bool operator>(_U * __u) const noexcept {
        return __x_t > __u;
    }
    template<typename _U>
    friend constexpr bool operator>(_U * __u, const intrusive_ptr<_T> & __r) noexcept {
        return __u > __r.__x_t;
    }

    template<typename _U>
    constexpr bool operator<=(const intrusive_ptr<_U> & __r) const noexcept {
        return __x_t <= __r.__x_t;
    }
    template<typename _U>
    constexpr bool operator<=(_U * __u) const noexcept {
        return __x_t <= __u;
    }
    template<typename _U>
    friend constexpr bool operator<=(_U * __u, const intrusive_ptr<_T> & __r) noexcept {
        return __u <= __r.__x_t;
    }

    template<typename _U>
    constexpr bool operator>=(const intrusive_ptr<_U> & __r) const noexcept {
        return __x_t >= __r.__x_t;
    }
    template<typename _U>
    constexpr bool operator>=(_U * __u) const noexcept {
        return __x_t >= __u;
    }
    template<typename _U>
    friend constexpr bool operator>=(_U * __u, const intrusive_ptr<_T> & __r) noexcept {
        return __u >= __r.__x_t;
    }

    friend void swap(intrusive_ptr<_T> & __l, intrusive_ptr<_T> & __r) noexcept {
        __l.swap(__r);
    }
=======
	explicit constexpr operator bool() const noexcept {
		return get() != nullptr;
	}

	_T & operator*() const {
		assert(get());

		return *get();
	}
	_T * operator->() const {
		assert(get());

		return get();
	}

	template<typename _U>
	constexpr bool operator==(const intrusive_ptr<_U> & __r) const noexcept {
		return __x_t == __r.__x_t;
	}
	template<typename _U>
	constexpr bool operator==(_U * __u) const noexcept {
		return __x_t == __u;
	}
	template<typename _U>
	friend constexpr bool operator==(_U * __u, const intrusive_ptr<_T> & __r) noexcept {
		return __u == __r.__x_t;
	}

	template<typename _U>
	constexpr bool operator!=(const intrusive_ptr<_U> & __r) const noexcept {
		return __x_t != __r.__x_t;
	}
	template<typename _U>
	constexpr bool operator!=(_U * __u) const noexcept {
		return __x_t != __u;
	}
	template<typename _U>
	friend constexpr bool operator!=(_U * __u, const intrusive_ptr<_T> & __r) noexcept {
		return __u != __r.__x_t;
	}

	template<typename _U>
	constexpr bool operator<(const intrusive_ptr<_U> & __r) const noexcept {
		return __x_t < __r.__x_t;
	}
	template<typename _U>
	constexpr bool operator<(_U * __u) const noexcept {
		return __x_t < __u;
	}
	template<typename _U>
	friend constexpr bool operator<(_U * __u, const intrusive_ptr<_T> & __r)  noexcept {
		return __u < __r.__x_t;
	}

	template<typename _U>
	constexpr bool operator>(const intrusive_ptr<_U> & __r) const noexcept {
		return __x_t > __r.__x_t;
	}
	template<typename _U>
	constexpr bool operator>(_U * __u) const noexcept {
		return __x_t > __u;
	}
	template<typename _U>
	friend constexpr bool operator>(_U * __u, const intrusive_ptr<_T> & __r) noexcept {
		return __u > __r.__x_t;
	}

	template<typename _U>
	constexpr bool operator<=(const intrusive_ptr<_U> & __r) const noexcept {
		return __x_t <= __r.__x_t;
	}
	template<typename _U>
	constexpr bool operator<=(_U * __u) const noexcept {
		return __x_t <= __u;
	}
	template<typename _U>
	friend constexpr bool operator<=(_U * __u, const intrusive_ptr<_T> & __r) noexcept {
		return __u <= __r.__x_t;
	}

	template<typename _U>
	constexpr bool operator>=(const intrusive_ptr<_U> & __r) const noexcept {
		return __x_t >= __r.__x_t;
	}
	template<typename _U>
	constexpr bool operator>=(_U * __u) const noexcept {
		return __x_t >= __u;
	}
	template<typename _U>
	friend constexpr bool operator>=(_U * __u, const intrusive_ptr<_T> & __r) noexcept {
		return __u >= __r.__x_t;
	}

	friend void swap(intrusive_ptr<_T> & __l, intrusive_ptr<_T> & __r) noexcept {
		__l.swap(__r);
	}
>>>>>>> 1f949b9a
};

template<typename _T, typename ..._Args>
intrusive_ptr<_T> make_intrusive(_Args &&... __args){
    static_assert(!is_array<_T>::value, "intrusive_ptr does not accept arrays.");
    static_assert(!is_reference<_T>::value, "intrusive_ptr does not accept references.");

    return intrusive_ptr<_T>(new _T(forward<_Args>(__args)...));
}

template<typename _U, typename _T>
intrusive_ptr<_U> static_pointer_cast(intrusive_ptr<_T> __r) noexcept {
    const auto __u = static_cast<_U*>(__r.get());
    __r.release();
    return intrusive_ptr<_U>(__u);
}
template<typename _U, typename _T>
intrusive_ptr<_U> dynamic_pointer_cast(intrusive_ptr<_T> __r) noexcept {
    const auto __u = dynamic_cast<_U*>(__r.get());
    if(__u){
        __r.release();
    }
    return intrusive_ptr<_U>(__u);
}
template<typename _U, typename _T>
intrusive_ptr<_U> const_pointer_cast(intrusive_ptr<_T> __r) noexcept {
    const auto __u = const_cast<_U*>(__r.get());
    __r.release();
    return intrusive_ptr<_U>(__u);
}

template<typename _T>
class intrusive_weak_ptr {
    template<typename>
    friend class intrusive_ptr;
    template<typename>
    friend class intrusive_weak_ptr;

public:
    using pointer      = typename intrusive_ptr<_T>::pointer;
    using element_type = typename intrusive_ptr<_T>::element_type;
    using deleter_type = typename intrusive_ptr<_T>::deleter_type;

private:
    using _Weak_view = typename remove_pointer<decltype(_Impl_intrusive_ptr::__locate_intrusive_base(declval<pointer>()))>::type::_Weak_view;

private:
    static _Weak_view * _Create_view_from_element(const volatile _T * __t){
        if(!__t){
            return nullptr;
        }
        const auto __v = _Impl_intrusive_ptr::__locate_intrusive_base(__t)->__require_weak_view();
        __v->_Impl_intrusive_ptr::_Ref_count_base::__add_ref();
        return __v;
    }

private:
    _Weak_view * __x_v;

public:
    constexpr intrusive_weak_ptr(nullptr_t = nullptr) noexcept
        : __x_v(nullptr)
    {
    }
    explicit intrusive_weak_ptr(_T * __t)
        : __x_v(_Create_view_from_element(__t))
    {
    }
    template<typename _U,
        typename enable_if<
            is_convertible<typename intrusive_ptr<_U>::pointer, pointer>::value && is_convertible<typename intrusive_ptr<_U>::deleter_type, deleter_type>::value,
            int>::type = 0>
    intrusive_weak_ptr(const intrusive_ptr<_U> & __r)
        : __x_v(_Create_view_from_element(__r.get()))
    {
    }
    template<typename _U,
        typename enable_if<
            is_convertible<typename intrusive_weak_ptr<_U>::pointer, pointer>::value && is_convertible<typename intrusive_weak_ptr<_U>::deleter_type, deleter_type>::value,
            int>::type = 0>
    intrusive_weak_ptr(const intrusive_weak_ptr<_U> & __r) noexcept
        : __x_v(__r.__fork())
    {
    }
    template<typename _U,
        typename enable_if<
            is_convertible<typename intrusive_weak_ptr<_U>::pointer, pointer>::value && is_convertible<typename intrusive_weak_ptr<_U>::deleter_type, deleter_type>::value,
            int>::type = 0>
    intrusive_weak_ptr(intrusive_weak_ptr<_U> && __r) noexcept
        : __x_v(__r.__release())
    {
    }
    intrusive_weak_ptr(const intrusive_weak_ptr & __r) noexcept
        : __x_v(__r.__fork())
    {
    }
    intrusive_weak_ptr(intrusive_weak_ptr && __r) noexcept
        : __x_v(__r.__release())
    {
    }
    intrusive_weak_ptr & operator=(const intrusive_weak_ptr & __r) noexcept {
        intrusive_weak_ptr(__r).swap(*this);
        return *this;
    }
    intrusive_weak_ptr & operator=(intrusive_weak_ptr && __r) noexcept {
        intrusive_weak_ptr(move(__r)).swap(*this);
        return *this;
    }
    ~intrusive_weak_ptr(){
        const auto __v = __x_v;
        if(__v){
            if(__v->_Impl_intrusive_ptr::_Ref_count_base::__drop_ref()){
                delete __v;
            }
        }
    }

private:
    _Weak_view * __fork() const noexcept {
        const auto __v = __x_v;
        if(!__v){
            return nullptr;
        }
        __v->_Impl_intrusive_ptr::_Ref_count_base::__add_ref();
        return __v;
    }
    _Weak_view * __release() noexcept {
        const auto __v = __x_v;
        __x_v = nullptr;
        return __v;
    }

public:
    bool expired() const noexcept {
        const auto __v = __x_v;
        if(!__v){
            return true;
        }
        return __v->__expired();
    }
    long weak_count() const noexcept {
        const auto __v = __x_v;
        if(!__v){
            return 0;
        }
        return __v->_Impl_intrusive_ptr::_Ref_count_base::__get_ref() - 1;
    }
    template<typename _U = _T>
    intrusive_ptr<_U> lock() const noexcept {
        const auto __v = __x_v;
        if(!__v){
            return nullptr;
        }
        return __v->template __lock<_U>();
    }

    void reset(nullptr_t = nullptr) noexcept {
        intrusive_weak_ptr().swap(*this);
    }
    void reset(_T * __t){
        intrusive_weak_ptr(__t).swap(*this);
    }

    void swap(intrusive_weak_ptr & __r) noexcept {
        const auto __v = __x_v;
        __x_v = __r.__x_v;
        __r.__x_v = __v;
    }

public:
    template<typename _U>
    constexpr bool operator==(const intrusive_weak_ptr<_U> & __r) const noexcept {
        return __x_v == __r.__x_v;
    }
    template<typename _U>
    constexpr bool operator!=(const intrusive_weak_ptr<_U> & __r) const noexcept {
        return __x_v != __r.__x_v;
    }
    template<typename _U>
    constexpr bool operator<(const intrusive_weak_ptr<_U> & __r) const noexcept {
        return __x_v < __r.__x_v;
    }
    template<typename _U>
    constexpr bool operator>(const intrusive_weak_ptr<_U> & __r) const noexcept {
        return __x_v > __r.__x_v;
    }
    template<typename _U>
    constexpr bool operator<=(const intrusive_weak_ptr<_U> & __r) const noexcept {
        return __x_v <= __r.__x_v;
    }
    template<typename _U>
    constexpr bool operator>=(const intrusive_weak_ptr<_U> & __r) const noexcept {
        return __x_v >= __r.__x_v;
    }

    friend void swap(intrusive_weak_ptr<_T> & __l, intrusive_weak_ptr<_T> & __r) noexcept {
        __l.swap(__r);
    }
};

}

#endif<|MERGE_RESOLUTION|>--- conflicted
+++ resolved
@@ -48,516 +48,418 @@
 class intrusive_weak_ptr;
 
 namespace _Impl_intrusive_ptr {
-    // Implementation of an atomic reference counter.
-    class _Ref_count_base {
-    private:
-        mutable atomic<long> __x_ref;
-
-    protected:
-        constexpr _Ref_count_base() noexcept
-            : __x_ref(1)
-        {
-        }
-        constexpr _Ref_count_base(const _Ref_count_base &) noexcept
-            : _Ref_count_base()
-        {
-        }
-        _Ref_count_base &operator=(const _Ref_count_base &) noexcept {
-            return *this;
-        }
-        ~_Ref_count_base(){
-            if(__x_ref.load(memory_order_relaxed) > 1){
-                terminate();
-            }
-        }
-
-    public:
-        bool __unique() const volatile noexcept {
-            return __x_ref.load(memory_order_relaxed) == 1;
-        }
-        long __get_ref() const volatile noexcept {
-            return __x_ref.load(memory_order_relaxed);
-        }
-        bool __try_add_ref() const volatile noexcept {
-            assert(__x_ref.load(memory_order_relaxed) >= 0);
-
-            auto __old = __x_ref.load(memory_order_relaxed);
-            do {
-                if(__old == 0){
-                    return false;
-                }
-            } while(!__x_ref.compare_exchange_strong(__old, __old + 1, memory_order_relaxed));
-            return true;
-        }
-        void __add_ref() const volatile noexcept {
-            assert(__x_ref.load(memory_order_relaxed) > 0);
-
-            __x_ref.fetch_add(1, memory_order_relaxed);
-        }
-        bool __drop_ref() const volatile noexcept {
-            assert(__x_ref.load(memory_order_relaxed) > 0);
-
-            return __x_ref.fetch_sub(1, memory_order_acq_rel) == 1;
-        }
-    };
-
-    // Helper function template for casting from base to derived classes.
-    template<typename _R, typename _S, typename = void>
-    struct _Static_cast_or_dynamic_cast_helper {
-        constexpr _R operator()(_S & __s) const {
-            return dynamic_cast<_R>(forward<_S>(__s));
-        }
-    };
-    template<typename _R, typename _S>
-    struct _Static_cast_or_dynamic_cast_helper<_R, _S, decltype(static_cast<void>(static_cast<_R>(declval<_S>())))> {
-        constexpr _R operator()(_S & __s) const {
-            return static_cast<_R>(forward<_S>(__s));
-        }
-    };
-    template<typename _R, typename _S>
-    constexpr _R __static_cast_or_dynamic_cast(_S && __s){
-        return _Static_cast_or_dynamic_cast_helper<_R, _S>()(__s);
-    }
-
-    // Observer for intrusive_weak_ptr.
-    template<typename _T>
-    class _Weak_view_template : public _Ref_count_base {
-    private:
-        mutable mutex __x_mutex;
-        _T * __x_parent;
-
-    public:
-        explicit constexpr _Weak_view_template(_T * __parent) noexcept
-            : _Ref_count_base()
-            , __x_mutex(), __x_parent(__parent)
-        {
-        }
-
-        _Weak_view_template(const _Weak_view_template &) = delete;
-        _Weak_view_template &operator=(const _Weak_view_template &) = delete;
-
-    public:
-        bool __expired() const noexcept {
-            const lock_guard<mutex> __mutex_guard(__x_mutex);
-            const auto __p = __x_parent;
-            if(!__p){
-                return true;
-            }
-            return __p->_Ref_count_base::__get_ref() == 0;
-        }
-        template<typename _U>
-        intrusive_ptr<_U> __lock() const noexcept {
-            const lock_guard<mutex> __mutex_guard(__x_mutex);
-            const auto __u = __static_cast_or_dynamic_cast<_U *>(__x_parent);
-            if(!__u){
-                return nullptr;
-            }
-            if(!__u->_Ref_count_base::__try_add_ref()){
-                return nullptr;
-            }
-            return intrusive_ptr<_U>(__u);
-        }
-        void __unlink() noexcept {
-            const lock_guard<mutex> __mutex_guard(__x_mutex);
-            __x_parent = nullptr;
-        }
-    };
+	// Implementation of an atomic reference counter.
+	class _Ref_count_base {
+	private:
+		mutable atomic<long> __x_ref;
+
+	protected:
+		constexpr _Ref_count_base() noexcept
+			: __x_ref(1)
+		{
+		}
+		constexpr _Ref_count_base(const _Ref_count_base &) noexcept
+			: _Ref_count_base()
+		{
+		}
+		_Ref_count_base &operator=(const _Ref_count_base &) noexcept {
+			return *this;
+		}
+		~_Ref_count_base(){
+			if(__x_ref.load(memory_order_relaxed) > 1){
+				terminate();
+			}
+		}
+
+	public:
+		bool __unique() const volatile noexcept {
+			return __x_ref.load(memory_order_relaxed) == 1;
+		}
+		long __get_ref() const volatile noexcept {
+			return __x_ref.load(memory_order_relaxed);
+		}
+		bool __try_add_ref() const volatile noexcept {
+			assert(__x_ref.load(memory_order_relaxed) >= 0);
+
+			auto __old = __x_ref.load(memory_order_relaxed);
+			do {
+				if(__old == 0){
+					return false;
+				}
+			} while(!__x_ref.compare_exchange_strong(__old, __old + 1, memory_order_relaxed));
+			return true;
+		}
+		void __add_ref() const volatile noexcept {
+			assert(__x_ref.load(memory_order_relaxed) > 0);
+
+			__x_ref.fetch_add(1, memory_order_relaxed);
+		}
+		bool __drop_ref() const volatile noexcept {
+			assert(__x_ref.load(memory_order_relaxed) > 0);
+
+			return __x_ref.fetch_sub(1, memory_order_acq_rel) == 1;
+		}
+	};
+
+	// Helper function template for casting from base to derived classes.
+	template<typename _R, typename _S, typename = void>
+	struct _Static_cast_or_dynamic_cast_helper {
+		constexpr _R operator()(_S & __s) const {
+			return dynamic_cast<_R>(forward<_S>(__s));
+		}
+	};
+	template<typename _R, typename _S>
+	struct _Static_cast_or_dynamic_cast_helper<_R, _S, decltype(static_cast<void>(static_cast<_R>(declval<_S>())))> {
+		constexpr _R operator()(_S & __s) const {
+			return static_cast<_R>(forward<_S>(__s));
+		}
+	};
+	template<typename _R, typename _S>
+	constexpr _R __static_cast_or_dynamic_cast(_S && __s){
+		return _Static_cast_or_dynamic_cast_helper<_R, _S>()(__s);
+	}
+
+	// Observer for intrusive_weak_ptr.
+	template<typename _T>
+	class _Weak_view_template : public _Ref_count_base {
+	private:
+		mutable mutex __x_mutex;
+		_T * __x_parent;
+
+	public:
+		explicit constexpr _Weak_view_template(_T * __parent) noexcept
+			: _Ref_count_base()
+			, __x_mutex(), __x_parent(__parent)
+		{
+		}
+
+		_Weak_view_template(const _Weak_view_template &) = delete;
+		_Weak_view_template &operator=(const _Weak_view_template &) = delete;
+
+	public:
+		bool __expired() const noexcept {
+			const lock_guard<mutex> __mutex_guard(__x_mutex);
+			const auto __p = __x_parent;
+			if(!__p){
+				return true;
+			}
+			return __p->_Ref_count_base::__get_ref() == 0;
+		}
+		template<typename _U>
+		intrusive_ptr<_U> __lock() const noexcept {
+			const lock_guard<mutex> __mutex_guard(__x_mutex);
+			const auto __u = __static_cast_or_dynamic_cast<_U *>(__x_parent);
+			if(!__u){
+				return nullptr;
+			}
+			if(!__u->_Ref_count_base::__try_add_ref()){
+				return nullptr;
+			}
+			return intrusive_ptr<_U>(__u);
+		}
+		void __unlink() noexcept {
+			const lock_guard<mutex> __mutex_guard(__x_mutex);
+			__x_parent = nullptr;
+		}
+	};
 }
 
 template<typename _T, class _D>
 class intrusive_base : public _Impl_intrusive_ptr::_Ref_count_base, private _D {
-    template<typename>
-    friend class intrusive_ptr;
-    template<typename>
-    friend class intrusive_weak_ptr;
-
-public:
-    using pointer      = _T *;
-    using element_type = _T;
-    using deleter_type = _D;
-
-private:
-    using _Weak_view = _Impl_intrusive_ptr::_Weak_view_template<typename std::remove_cv<_T>::type>;
+	template<typename>
+	friend class intrusive_ptr;
+	template<typename>
+	friend class intrusive_weak_ptr;
+
+public:
+	using pointer      = _T *;
+	using element_type = _T;
+	using deleter_type = _D;
+
+private:
+	using _Weak_view = _Impl_intrusive_ptr::_Weak_view_template<typename std::remove_cv<_T>::type>;
 
 protected:
-    template<typename _Cv_U, typename _Cv_T>
-    static intrusive_ptr<_Cv_U> __fork_strong(_Cv_T * __t) noexcept {
-        const auto __u = _Impl_intrusive_ptr::__static_cast_or_dynamic_cast<_Cv_U *>(__t);
-        if(!__u){
-            return nullptr;
-        }
-        __u->_Ref_count_base::__add_ref();
-        return intrusive_ptr<_Cv_U>(__u);
-    }
-    template<typename _Cv_U, typename _Cv_T>
-    static intrusive_weak_ptr<_Cv_U> __fork_weak(_Cv_T * __t){
-        const auto __u = _Impl_intrusive_ptr::__static_cast_or_dynamic_cast<_Cv_U *>(__t);
-        if(!__u){
-            return nullptr;
-        }
-        return intrusive_weak_ptr<_Cv_U>(__u);
-    }
-
-private:
-    mutable atomic<_Weak_view *> __x_view;
-
-public:
-    constexpr intrusive_base() noexcept
-        : _Impl_intrusive_ptr::_Ref_count_base(), _D()
-        , __x_view(nullptr)
-    {
-    }
-    constexpr intrusive_base(const intrusive_base &) noexcept
-        : intrusive_base()
-    {
-    }
-    intrusive_base & operator=(const intrusive_base &) noexcept {
-        return *this;
-    }
-    ~intrusive_base(){
-        const auto __v = __x_view.load(memory_order_consume);
-        if(__v){
-            if(__v->_Impl_intrusive_ptr::_Ref_count_base::__drop_ref()){
-                delete __v;
-            } else {
-                __v->__unlink();
-            }
-        }
-    }
-
-private:
-    _Weak_view * __get_weak_view() const volatile noexcept {
-        auto __v = __x_view.load(memory_order_consume);
-        return __v;
-    }
-    _Weak_view * __require_weak_view() const volatile {
-        auto __v = __x_view.load(memory_order_consume);
-        if(!__v){
-            const auto __t = _Impl_intrusive_ptr::__static_cast_or_dynamic_cast<const volatile _T *>(this);
-            if(!__t){
-                throw bad_cast();
-            }
-            const auto __new_v = new _Weak_view(const_cast<_T *>(__t));
-            if(__x_view.compare_exchange_strong(__v, __new_v, memory_order_release, memory_order_consume)){
-                __v = __new_v;
-            } else {
-                delete __new_v;
-            }
-        }
-        return __v;
-    }
-
-public:
-    const deleter_type & get_deleter() const noexcept {
-        return *this;
-    }
-    deleter_type & get_deleter() noexcept {
-        return *this;
-    }
-
-    bool unique() const volatile noexcept {
-        return _Impl_intrusive_ptr::_Ref_count_base::__unique();
-    }
-    long use_count() const volatile noexcept {
-        return _Impl_intrusive_ptr::_Ref_count_base::__get_ref();
-    }
-    long weak_count() const volatile noexcept {
-        const auto __v = __get_weak_view();
-        if(!__v){
-            return 0;
-        }
-        return __v->_Impl_intrusive_ptr::_Ref_count_base::__get_ref() - 1;
-    }
-    // Reserve the weak observer so any further construction of intrusive_weak_ptr's cannot fail.
-    void reserve_weak() const volatile {
-        __require_weak_view();
-    }
-
-    template<typename _U = _T>
-    intrusive_ptr<const volatile _U> shared_from_this() const volatile noexcept {
-        return __fork_strong<const volatile _U>(this);
-    }
-    template<typename _U = _T>
-    intrusive_ptr<const _U> shared_from_this() const noexcept {
-        return __fork_strong<const _U>(this);
-    }
-    template<typename _U = _T>
-    intrusive_ptr<volatile _U> shared_from_this() volatile noexcept {
-        return __fork_strong<volatile _U>(this);
-    }
-    template<typename _U = _T>
-    intrusive_ptr<_U> shared_from_this() noexcept {
-        return __fork_strong<_U>(this);
-    }
-
-    template<typename _U = _T>
-    intrusive_weak_ptr<const volatile _U> weak_from_this() const volatile {
-        return __fork_weak<const volatile _U>(this);
-    }
-    template<typename _U = _T>
-    intrusive_weak_ptr<const _U> weak_from_this() const {
-        return __fork_weak<const _U>(this);
-    }
-    template<typename _U = _T>
-    intrusive_weak_ptr<volatile _U> weak_from_this() volatile {
-        return __fork_weak<volatile _U>(this);
-    }
-    template<typename _U = _T>
-    intrusive_weak_ptr<_U> weak_from_this() {
-        return __fork_weak<_U>(this);
-    }
+	template<typename _Cv_U, typename _Cv_T>
+	static intrusive_ptr<_Cv_U> __fork_strong(_Cv_T * __t) noexcept {
+		const auto __u = _Impl_intrusive_ptr::__static_cast_or_dynamic_cast<_Cv_U *>(__t);
+		if(!__u){
+			return nullptr;
+		}
+		__u->_Ref_count_base::__add_ref();
+		return intrusive_ptr<_Cv_U>(__u);
+	}
+	template<typename _Cv_U, typename _Cv_T>
+	static intrusive_weak_ptr<_Cv_U> __fork_weak(_Cv_T * __t){
+		const auto __u = _Impl_intrusive_ptr::__static_cast_or_dynamic_cast<_Cv_U *>(__t);
+		if(!__u){
+			return nullptr;
+		}
+		return intrusive_weak_ptr<_Cv_U>(__u);
+	}
+
+private:
+	mutable atomic<_Weak_view *> __x_view;
+
+public:
+	constexpr intrusive_base() noexcept
+		: _Impl_intrusive_ptr::_Ref_count_base(), _D()
+		, __x_view(nullptr)
+	{
+	}
+	constexpr intrusive_base(const intrusive_base &) noexcept
+		: intrusive_base()
+	{
+	}
+	intrusive_base & operator=(const intrusive_base &) noexcept {
+		return *this;
+	}
+	~intrusive_base(){
+		const auto __v = __x_view.load(memory_order_consume);
+		if(__v){
+			if(__v->_Impl_intrusive_ptr::_Ref_count_base::__drop_ref()){
+				delete __v;
+			} else {
+				__v->__unlink();
+			}
+		}
+	}
+
+private:
+	_Weak_view * __get_weak_view() const volatile noexcept {
+		auto __v = __x_view.load(memory_order_consume);
+		return __v;
+	}
+	_Weak_view * __require_weak_view() const volatile {
+		auto __v = __x_view.load(memory_order_consume);
+		if(!__v){
+			const auto __t = _Impl_intrusive_ptr::__static_cast_or_dynamic_cast<const volatile _T *>(this);
+			if(!__t){
+				throw bad_cast();
+			}
+			const auto __new_v = new _Weak_view(const_cast<_T *>(__t));
+			if(__x_view.compare_exchange_strong(__v, __new_v, memory_order_release, memory_order_consume)){
+				__v = __new_v;
+			} else {
+				delete __new_v;
+			}
+		}
+		return __v;
+	}
+
+public:
+	const deleter_type & get_deleter() const noexcept {
+		return *this;
+	}
+	deleter_type & get_deleter() noexcept {
+		return *this;
+	}
+
+	bool unique() const volatile noexcept {
+		return _Impl_intrusive_ptr::_Ref_count_base::__unique();
+	}
+	long use_count() const volatile noexcept {
+		return _Impl_intrusive_ptr::_Ref_count_base::__get_ref();
+	}
+	long weak_count() const volatile noexcept {
+		const auto __v = __get_weak_view();
+		if(!__v){
+			return 0;
+		}
+		return __v->_Impl_intrusive_ptr::_Ref_count_base::__get_ref() - 1;
+	}
+	// Reserve the weak observer so any further construction of intrusive_weak_ptr's cannot fail.
+	void reserve_weak() const volatile {
+		__require_weak_view();
+	}
+
+	template<typename _U = _T>
+	intrusive_ptr<const volatile _U> shared_from_this() const volatile noexcept {
+		return __fork_strong<const volatile _U>(this);
+	}
+	template<typename _U = _T>
+	intrusive_ptr<const _U> shared_from_this() const noexcept {
+		return __fork_strong<const _U>(this);
+	}
+	template<typename _U = _T>
+	intrusive_ptr<volatile _U> shared_from_this() volatile noexcept {
+		return __fork_strong<volatile _U>(this);
+	}
+	template<typename _U = _T>
+	intrusive_ptr<_U> shared_from_this() noexcept {
+		return __fork_strong<_U>(this);
+	}
+
+	template<typename _U = _T>
+	intrusive_weak_ptr<const volatile _U> weak_from_this() const volatile {
+		return __fork_weak<const volatile _U>(this);
+	}
+	template<typename _U = _T>
+	intrusive_weak_ptr<const _U> weak_from_this() const {
+		return __fork_weak<const _U>(this);
+	}
+	template<typename _U = _T>
+	intrusive_weak_ptr<volatile _U> weak_from_this() volatile {
+		return __fork_weak<volatile _U>(this);
+	}
+	template<typename _U = _T>
+	intrusive_weak_ptr<_U> weak_from_this() {
+		return __fork_weak<_U>(this);
+	}
 };
 
 namespace _Impl_intrusive_ptr {
-    // Helper function template for casting pointers to user-defined classes to pointers to classes instantiated from intrusive_base.
-    template<typename _T, class _D>
-    const volatile intrusive_base<_T, _D> * __locate_intrusive_base(const volatile intrusive_base<_T, _D> * __p) noexcept {
-        return __p;
-    }
-    template<typename _T, class _D>
-    const intrusive_base<_T, _D> * __locate_intrusive_base(const intrusive_base<_T, _D> * __p) noexcept {
-        return __p;
-    }
-    template<typename _T, class _D>
-    volatile intrusive_base<_T, _D> * __locate_intrusive_base(volatile intrusive_base<_T, _D> * __p) noexcept {
-        return __p;
-    }
-    template<typename _T, class _D>
-    intrusive_base<_T, _D> * __locate_intrusive_base(intrusive_base<_T, _D> * __p) noexcept {
-        return __p;
-    }
+	// Helper function template for casting pointers to user-defined classes to pointers to classes instantiated from intrusive_base.
+	template<typename _T, class _D>
+	const volatile intrusive_base<_T, _D> * __locate_intrusive_base(const volatile intrusive_base<_T, _D> * __p) noexcept {
+		return __p;
+	}
+	template<typename _T, class _D>
+	const intrusive_base<_T, _D> * __locate_intrusive_base(const intrusive_base<_T, _D> * __p) noexcept {
+		return __p;
+	}
+	template<typename _T, class _D>
+	volatile intrusive_base<_T, _D> * __locate_intrusive_base(volatile intrusive_base<_T, _D> * __p) noexcept {
+		return __p;
+	}
+	template<typename _T, class _D>
+	intrusive_base<_T, _D> * __locate_intrusive_base(intrusive_base<_T, _D> * __p) noexcept {
+		return __p;
+	}
 }
 
 template<typename _T>
 class intrusive_ptr {
-    template<typename>
-    friend class intrusive_ptr;
-    template<typename>
-    friend class intrusive_weak_ptr;
-
-public:
-    using pointer      = _T *;
-    using element_type = _T;
-    using deleter_type = typename remove_pointer<decltype(_Impl_intrusive_ptr::__locate_intrusive_base(declval<_T *>()))>::type::deleter_type;
-
-private:
-    _T * __x_t;
-
-private:
-    _T * __fork() const noexcept {
-        const auto __t = __x_t;
-        if(__t){
-            __t->_Impl_intrusive_ptr::_Ref_count_base::__add_ref();
-        }
-        return __t;
-    }
-
-public:
-    constexpr intrusive_ptr(nullptr_t = nullptr) noexcept
-        : __x_t(nullptr)
-    {
-    }
-    explicit constexpr intrusive_ptr(_T * __t) noexcept
-        : __x_t(__t)
-    {
-    }
-    template<typename _U, typename _E,
-        typename enable_if<
-            is_convertible<typename unique_ptr<_U, _E>::pointer, pointer>::value && is_convertible<typename unique_ptr<_U, _E>::deleter_type, deleter_type>::value,
-            int>::type = 0>
-    intrusive_ptr(unique_ptr<_U, _E> && __r) noexcept
-        : __x_t(__r.release())
-    {
-    }
-    template<typename _U,
-        typename enable_if<
-            is_convertible<typename intrusive_ptr<_U>::pointer, pointer>::value && is_convertible<typename intrusive_ptr<_U>::deleter_type, deleter_type>::value,
-            int>::type = 0>
-    intrusive_ptr(const intrusive_ptr<_U> & __r) noexcept
-        : __x_t(__r.__fork())
-    {
-    }
-    template<typename _U,
-        typename enable_if<
-            is_convertible<typename intrusive_ptr<_U>::pointer, pointer>::value && is_convertible<typename intrusive_ptr<_U>::deleter_type, deleter_type>::value,
-            int>::type = 0>
-    intrusive_ptr(intrusive_ptr<_U> && __r) noexcept
-        : __x_t(__r.release())
-    {
-    }
-    intrusive_ptr(const intrusive_ptr & __r) noexcept
-        : __x_t(__r.__fork())
-    {
-    }
-    intrusive_ptr(intrusive_ptr && __r) noexcept
-        : __x_t(__r.release())
-    {
-    }
-    intrusive_ptr & operator=(const intrusive_ptr & __r) noexcept {
-        intrusive_ptr(__r).swap(*this);
-        return *this;
-    }
-    intrusive_ptr & operator=(intrusive_ptr && __r) noexcept {
-        intrusive_ptr(move(__r)).swap(*this);
-        return *this;
-    }
-    ~intrusive_ptr(){
-        const auto __t = __x_t;
-        if(__t){
-            if(__t->_Impl_intrusive_ptr::_Ref_count_base::__drop_ref()){
-                auto __d = move(_Impl_intrusive_ptr::__locate_intrusive_base(__t)->get_deleter());
-                move(__d)(__t);
-            }
-        }
-    }
-
-public:
-    constexpr _T * get() const noexcept {
-        return __x_t;
-    }
-    _T * release() noexcept {
-        const auto __t = __x_t;
-        __x_t = nullptr;
-        return __t;
-    }
-    bool unique() const noexcept {
-        const auto __t = __x_t;
-        if(!__t){
-            return false;
-        }
-        return __t->_Impl_intrusive_ptr::_Ref_count_base::__unique();
-    }
-    long use_count() const noexcept {
-        const auto __t = __x_t;
-        if(!__t){
-            return 0;
-        }
-        return __t->_Impl_intrusive_ptr::_Ref_count_base::__get_ref();
-    }
-    long weak_count() const noexcept {
-        const auto __t = __x_t;
-        if(!__t){
-            return 0;
-        }
-        const auto __v = _Impl_intrusive_ptr::__locate_intrusive_base(__t)->__get_weak_view();
-        if(!__v){
-            return 0;
-        }
-        return __v->_Impl_intrusive_ptr::_Ref_count_base::__get_ref() - 1;
-    }
-
-    void reset(nullptr_t = nullptr) noexcept {
-        intrusive_ptr().swap(*this);
-    }
-    void reset(_T * __t) noexcept {
-        intrusive_ptr(__t).swap(*this);
-    }
-
-    void swap(intrusive_ptr & __r) noexcept {
-        const auto __t = __x_t;
-        __x_t = __r.__x_t;
-        __r.__x_t = __t;
-    }
-
-public:
-<<<<<<< HEAD
-    explicit constexpr operator bool() const noexcept {
-        return get() != nullptr;
-    }
-
-    constexpr _T & operator*() const {
-        assert(get());
-
-        return *get();
-    }
-    constexpr _T * operator->() const {
-        assert(get());
-
-        return get();
-    }
-
-    template<typename _U>
-    constexpr bool operator==(const intrusive_ptr<_U> & __r) const noexcept {
-        return __x_t == __r.__x_t;
-    }
-    template<typename _U>
-    constexpr bool operator==(_U * __u) const noexcept {
-        return __x_t == __u;
-    }
-    template<typename _U>
-    friend constexpr bool operator==(_U * __u, const intrusive_ptr<_T> & __r) noexcept {
-        return __u == __r.__x_t;
-    }
-
-    template<typename _U>
-    constexpr bool operator!=(const intrusive_ptr<_U> & __r) const noexcept {
-        return __x_t != __r.__x_t;
-    }
-    template<typename _U>
-    constexpr bool operator!=(_U * __u) const noexcept {
-        return __x_t != __u;
-    }
-    template<typename _U>
-    friend constexpr bool operator!=(_U * __u, const intrusive_ptr<_T> & __r) noexcept {
-        return __u != __r.__x_t;
-    }
-
-    template<typename _U>
-    constexpr bool operator<(const intrusive_ptr<_U> & __r) const noexcept {
-        return __x_t < __r.__x_t;
-    }
-    template<typename _U>
-    constexpr bool operator<(_U * __u) const noexcept {
-        return __x_t < __u;
-    }
-    template<typename _U>
-    friend constexpr bool operator<(_U * __u, const intrusive_ptr<_T> & __r)  noexcept {
-        return __u < __r.__x_t;
-    }
-
-    template<typename _U>
-    constexpr bool operator>(const intrusive_ptr<_U> & __r) const noexcept {
-        return __x_t > __r.__x_t;
-    }
-    template<typename _U>
-    constexpr bool operator>(_U * __u) const noexcept {
-        return __x_t > __u;
-    }
-    template<typename _U>
-    friend constexpr bool operator>(_U * __u, const intrusive_ptr<_T> & __r) noexcept {
-        return __u > __r.__x_t;
-    }
-
-    template<typename _U>
-    constexpr bool operator<=(const intrusive_ptr<_U> & __r) const noexcept {
-        return __x_t <= __r.__x_t;
-    }
-    template<typename _U>
-    constexpr bool operator<=(_U * __u) const noexcept {
-        return __x_t <= __u;
-    }
-    template<typename _U>
-    friend constexpr bool operator<=(_U * __u, const intrusive_ptr<_T> & __r) noexcept {
-        return __u <= __r.__x_t;
-    }
-
-    template<typename _U>
-    constexpr bool operator>=(const intrusive_ptr<_U> & __r) const noexcept {
-        return __x_t >= __r.__x_t;
-    }
-    template<typename _U>
-    constexpr bool operator>=(_U * __u) const noexcept {
-        return __x_t >= __u;
-    }
-    template<typename _U>
-    friend constexpr bool operator>=(_U * __u, const intrusive_ptr<_T> & __r) noexcept {
-        return __u >= __r.__x_t;
-    }
-
-    friend void swap(intrusive_ptr<_T> & __l, intrusive_ptr<_T> & __r) noexcept {
-        __l.swap(__r);
-    }
-=======
+	template<typename>
+	friend class intrusive_ptr;
+	template<typename>
+	friend class intrusive_weak_ptr;
+
+public:
+	using pointer      = _T *;
+	using element_type = _T;
+	using deleter_type = typename remove_pointer<decltype(_Impl_intrusive_ptr::__locate_intrusive_base(declval<_T *>()))>::type::deleter_type;
+
+private:
+	_T * __x_t;
+
+private:
+	_T * __fork() const noexcept {
+		const auto __t = __x_t;
+		if(__t){
+			__t->_Impl_intrusive_ptr::_Ref_count_base::__add_ref();
+		}
+		return __t;
+	}
+
+public:
+	constexpr intrusive_ptr(nullptr_t = nullptr) noexcept
+		: __x_t(nullptr)
+	{
+	}
+	explicit constexpr intrusive_ptr(_T * __t) noexcept
+		: __x_t(__t)
+	{
+	}
+	template<typename _U, typename _E,
+		typename enable_if<
+			is_convertible<typename unique_ptr<_U, _E>::pointer, pointer>::value && is_convertible<typename unique_ptr<_U, _E>::deleter_type, deleter_type>::value,
+			int>::type = 0>
+	intrusive_ptr(unique_ptr<_U, _E> && __r) noexcept
+		: __x_t(__r.release())
+	{
+	}
+	template<typename _U,
+		typename enable_if<
+			is_convertible<typename intrusive_ptr<_U>::pointer, pointer>::value && is_convertible<typename intrusive_ptr<_U>::deleter_type, deleter_type>::value,
+			int>::type = 0>
+	intrusive_ptr(const intrusive_ptr<_U> & __r) noexcept
+		: __x_t(__r.__fork())
+	{
+	}
+	template<typename _U,
+		typename enable_if<
+			is_convertible<typename intrusive_ptr<_U>::pointer, pointer>::value && is_convertible<typename intrusive_ptr<_U>::deleter_type, deleter_type>::value,
+			int>::type = 0>
+	intrusive_ptr(intrusive_ptr<_U> && __r) noexcept
+		: __x_t(__r.release())
+	{
+	}
+	intrusive_ptr(const intrusive_ptr & __r) noexcept
+		: __x_t(__r.__fork())
+	{
+	}
+	intrusive_ptr(intrusive_ptr && __r) noexcept
+		: __x_t(__r.release())
+	{
+	}
+	intrusive_ptr & operator=(const intrusive_ptr & __r) noexcept {
+		intrusive_ptr(__r).swap(*this);
+		return *this;
+	}
+	intrusive_ptr & operator=(intrusive_ptr && __r) noexcept {
+		intrusive_ptr(move(__r)).swap(*this);
+		return *this;
+	}
+	~intrusive_ptr(){
+		const auto __t = __x_t;
+		if(__t){
+			if(__t->_Impl_intrusive_ptr::_Ref_count_base::__drop_ref()){
+				auto __d = move(_Impl_intrusive_ptr::__locate_intrusive_base(__t)->get_deleter());
+				move(__d)(__t);
+			}
+		}
+	}
+
+public:
+	constexpr _T * get() const noexcept {
+		return __x_t;
+	}
+	_T * release() noexcept {
+		const auto __t = __x_t;
+		__x_t = nullptr;
+		return __t;
+	}
+	bool unique() const noexcept {
+		const auto __t = __x_t;
+		if(!__t){
+			return false;
+		}
+		return __t->_Impl_intrusive_ptr::_Ref_count_base::__unique();
+	}
+	long use_count() const noexcept {
+		const auto __t = __x_t;
+		if(!__t){
+			return 0;
+		}
+		return __t->_Impl_intrusive_ptr::_Ref_count_base::__get_ref();
+	}
+	long weak_count() const noexcept {
+		const auto __t = __x_t;
+		if(!__t){
+			return 0;
+		}
+		const auto __v = _Impl_intrusive_ptr::__locate_intrusive_base(__t)->__get_weak_view();
+		if(!__v){
+			return 0;
+		}
+		return __v->_Impl_intrusive_ptr::_Ref_count_base::__get_ref() - 1;
+	}
+
+	void reset(nullptr_t = nullptr) noexcept {
+		intrusive_ptr().swap(*this);
+	}
+	void reset(_T * __t) noexcept {
+		intrusive_ptr(__t).swap(*this);
+	}
+
+	void swap(intrusive_ptr & __r) noexcept {
+		const auto __t = __x_t;
+		__x_t = __r.__x_t;
+		__r.__x_t = __t;
+	}
+
+public:
 	explicit constexpr operator bool() const noexcept {
 		return get() != nullptr;
 	}
@@ -654,205 +556,204 @@
 	friend void swap(intrusive_ptr<_T> & __l, intrusive_ptr<_T> & __r) noexcept {
 		__l.swap(__r);
 	}
->>>>>>> 1f949b9a
 };
 
 template<typename _T, typename ..._Args>
 intrusive_ptr<_T> make_intrusive(_Args &&... __args){
-    static_assert(!is_array<_T>::value, "intrusive_ptr does not accept arrays.");
-    static_assert(!is_reference<_T>::value, "intrusive_ptr does not accept references.");
-
-    return intrusive_ptr<_T>(new _T(forward<_Args>(__args)...));
+	static_assert(!is_array<_T>::value, "intrusive_ptr does not accept arrays.");
+	static_assert(!is_reference<_T>::value, "intrusive_ptr does not accept references.");
+
+	return intrusive_ptr<_T>(new _T(forward<_Args>(__args)...));
 }
 
 template<typename _U, typename _T>
 intrusive_ptr<_U> static_pointer_cast(intrusive_ptr<_T> __r) noexcept {
-    const auto __u = static_cast<_U*>(__r.get());
-    __r.release();
-    return intrusive_ptr<_U>(__u);
+	const auto __u = static_cast<_U*>(__r.get());
+	__r.release();
+	return intrusive_ptr<_U>(__u);
 }
 template<typename _U, typename _T>
 intrusive_ptr<_U> dynamic_pointer_cast(intrusive_ptr<_T> __r) noexcept {
-    const auto __u = dynamic_cast<_U*>(__r.get());
-    if(__u){
-        __r.release();
-    }
-    return intrusive_ptr<_U>(__u);
+	const auto __u = dynamic_cast<_U*>(__r.get());
+	if(__u){
+		__r.release();
+	}
+	return intrusive_ptr<_U>(__u);
 }
 template<typename _U, typename _T>
 intrusive_ptr<_U> const_pointer_cast(intrusive_ptr<_T> __r) noexcept {
-    const auto __u = const_cast<_U*>(__r.get());
-    __r.release();
-    return intrusive_ptr<_U>(__u);
+	const auto __u = const_cast<_U*>(__r.get());
+	__r.release();
+	return intrusive_ptr<_U>(__u);
 }
 
 template<typename _T>
 class intrusive_weak_ptr {
-    template<typename>
-    friend class intrusive_ptr;
-    template<typename>
-    friend class intrusive_weak_ptr;
-
-public:
-    using pointer      = typename intrusive_ptr<_T>::pointer;
-    using element_type = typename intrusive_ptr<_T>::element_type;
-    using deleter_type = typename intrusive_ptr<_T>::deleter_type;
-
-private:
-    using _Weak_view = typename remove_pointer<decltype(_Impl_intrusive_ptr::__locate_intrusive_base(declval<pointer>()))>::type::_Weak_view;
-
-private:
-    static _Weak_view * _Create_view_from_element(const volatile _T * __t){
-        if(!__t){
-            return nullptr;
-        }
-        const auto __v = _Impl_intrusive_ptr::__locate_intrusive_base(__t)->__require_weak_view();
-        __v->_Impl_intrusive_ptr::_Ref_count_base::__add_ref();
-        return __v;
-    }
-
-private:
-    _Weak_view * __x_v;
-
-public:
-    constexpr intrusive_weak_ptr(nullptr_t = nullptr) noexcept
-        : __x_v(nullptr)
-    {
-    }
-    explicit intrusive_weak_ptr(_T * __t)
-        : __x_v(_Create_view_from_element(__t))
-    {
-    }
-    template<typename _U,
-        typename enable_if<
-            is_convertible<typename intrusive_ptr<_U>::pointer, pointer>::value && is_convertible<typename intrusive_ptr<_U>::deleter_type, deleter_type>::value,
-            int>::type = 0>
-    intrusive_weak_ptr(const intrusive_ptr<_U> & __r)
-        : __x_v(_Create_view_from_element(__r.get()))
-    {
-    }
-    template<typename _U,
-        typename enable_if<
-            is_convertible<typename intrusive_weak_ptr<_U>::pointer, pointer>::value && is_convertible<typename intrusive_weak_ptr<_U>::deleter_type, deleter_type>::value,
-            int>::type = 0>
-    intrusive_weak_ptr(const intrusive_weak_ptr<_U> & __r) noexcept
-        : __x_v(__r.__fork())
-    {
-    }
-    template<typename _U,
-        typename enable_if<
-            is_convertible<typename intrusive_weak_ptr<_U>::pointer, pointer>::value && is_convertible<typename intrusive_weak_ptr<_U>::deleter_type, deleter_type>::value,
-            int>::type = 0>
-    intrusive_weak_ptr(intrusive_weak_ptr<_U> && __r) noexcept
-        : __x_v(__r.__release())
-    {
-    }
-    intrusive_weak_ptr(const intrusive_weak_ptr & __r) noexcept
-        : __x_v(__r.__fork())
-    {
-    }
-    intrusive_weak_ptr(intrusive_weak_ptr && __r) noexcept
-        : __x_v(__r.__release())
-    {
-    }
-    intrusive_weak_ptr & operator=(const intrusive_weak_ptr & __r) noexcept {
-        intrusive_weak_ptr(__r).swap(*this);
-        return *this;
-    }
-    intrusive_weak_ptr & operator=(intrusive_weak_ptr && __r) noexcept {
-        intrusive_weak_ptr(move(__r)).swap(*this);
-        return *this;
-    }
-    ~intrusive_weak_ptr(){
-        const auto __v = __x_v;
-        if(__v){
-            if(__v->_Impl_intrusive_ptr::_Ref_count_base::__drop_ref()){
-                delete __v;
-            }
-        }
-    }
-
-private:
-    _Weak_view * __fork() const noexcept {
-        const auto __v = __x_v;
-        if(!__v){
-            return nullptr;
-        }
-        __v->_Impl_intrusive_ptr::_Ref_count_base::__add_ref();
-        return __v;
-    }
-    _Weak_view * __release() noexcept {
-        const auto __v = __x_v;
-        __x_v = nullptr;
-        return __v;
-    }
-
-public:
-    bool expired() const noexcept {
-        const auto __v = __x_v;
-        if(!__v){
-            return true;
-        }
-        return __v->__expired();
-    }
-    long weak_count() const noexcept {
-        const auto __v = __x_v;
-        if(!__v){
-            return 0;
-        }
-        return __v->_Impl_intrusive_ptr::_Ref_count_base::__get_ref() - 1;
-    }
-    template<typename _U = _T>
-    intrusive_ptr<_U> lock() const noexcept {
-        const auto __v = __x_v;
-        if(!__v){
-            return nullptr;
-        }
-        return __v->template __lock<_U>();
-    }
-
-    void reset(nullptr_t = nullptr) noexcept {
-        intrusive_weak_ptr().swap(*this);
-    }
-    void reset(_T * __t){
-        intrusive_weak_ptr(__t).swap(*this);
-    }
-
-    void swap(intrusive_weak_ptr & __r) noexcept {
-        const auto __v = __x_v;
-        __x_v = __r.__x_v;
-        __r.__x_v = __v;
-    }
-
-public:
-    template<typename _U>
-    constexpr bool operator==(const intrusive_weak_ptr<_U> & __r) const noexcept {
-        return __x_v == __r.__x_v;
-    }
-    template<typename _U>
-    constexpr bool operator!=(const intrusive_weak_ptr<_U> & __r) const noexcept {
-        return __x_v != __r.__x_v;
-    }
-    template<typename _U>
-    constexpr bool operator<(const intrusive_weak_ptr<_U> & __r) const noexcept {
-        return __x_v < __r.__x_v;
-    }
-    template<typename _U>
-    constexpr bool operator>(const intrusive_weak_ptr<_U> & __r) const noexcept {
-        return __x_v > __r.__x_v;
-    }
-    template<typename _U>
-    constexpr bool operator<=(const intrusive_weak_ptr<_U> & __r) const noexcept {
-        return __x_v <= __r.__x_v;
-    }
-    template<typename _U>
-    constexpr bool operator>=(const intrusive_weak_ptr<_U> & __r) const noexcept {
-        return __x_v >= __r.__x_v;
-    }
-
-    friend void swap(intrusive_weak_ptr<_T> & __l, intrusive_weak_ptr<_T> & __r) noexcept {
-        __l.swap(__r);
-    }
+	template<typename>
+	friend class intrusive_ptr;
+	template<typename>
+	friend class intrusive_weak_ptr;
+
+public:
+	using pointer      = typename intrusive_ptr<_T>::pointer;
+	using element_type = typename intrusive_ptr<_T>::element_type;
+	using deleter_type = typename intrusive_ptr<_T>::deleter_type;
+
+private:
+	using _Weak_view = typename remove_pointer<decltype(_Impl_intrusive_ptr::__locate_intrusive_base(declval<pointer>()))>::type::_Weak_view;
+
+private:
+	static _Weak_view * _Create_view_from_element(const volatile _T * __t){
+		if(!__t){
+			return nullptr;
+		}
+		const auto __v = _Impl_intrusive_ptr::__locate_intrusive_base(__t)->__require_weak_view();
+		__v->_Impl_intrusive_ptr::_Ref_count_base::__add_ref();
+		return __v;
+	}
+
+private:
+	_Weak_view * __x_v;
+
+public:
+	constexpr intrusive_weak_ptr(nullptr_t = nullptr) noexcept
+		: __x_v(nullptr)
+	{
+	}
+	explicit intrusive_weak_ptr(_T * __t)
+		: __x_v(_Create_view_from_element(__t))
+	{
+	}
+	template<typename _U,
+		typename enable_if<
+			is_convertible<typename intrusive_ptr<_U>::pointer, pointer>::value && is_convertible<typename intrusive_ptr<_U>::deleter_type, deleter_type>::value,
+			int>::type = 0>
+	intrusive_weak_ptr(const intrusive_ptr<_U> & __r)
+		: __x_v(_Create_view_from_element(__r.get()))
+	{
+	}
+	template<typename _U,
+		typename enable_if<
+			is_convertible<typename intrusive_weak_ptr<_U>::pointer, pointer>::value && is_convertible<typename intrusive_weak_ptr<_U>::deleter_type, deleter_type>::value,
+			int>::type = 0>
+	intrusive_weak_ptr(const intrusive_weak_ptr<_U> & __r) noexcept
+		: __x_v(__r.__fork())
+	{
+	}
+	template<typename _U,
+		typename enable_if<
+			is_convertible<typename intrusive_weak_ptr<_U>::pointer, pointer>::value && is_convertible<typename intrusive_weak_ptr<_U>::deleter_type, deleter_type>::value,
+			int>::type = 0>
+	intrusive_weak_ptr(intrusive_weak_ptr<_U> && __r) noexcept
+		: __x_v(__r.__release())
+	{
+	}
+	intrusive_weak_ptr(const intrusive_weak_ptr & __r) noexcept
+		: __x_v(__r.__fork())
+	{
+	}
+	intrusive_weak_ptr(intrusive_weak_ptr && __r) noexcept
+		: __x_v(__r.__release())
+	{
+	}
+	intrusive_weak_ptr & operator=(const intrusive_weak_ptr & __r) noexcept {
+		intrusive_weak_ptr(__r).swap(*this);
+		return *this;
+	}
+	intrusive_weak_ptr & operator=(intrusive_weak_ptr && __r) noexcept {
+		intrusive_weak_ptr(move(__r)).swap(*this);
+		return *this;
+	}
+	~intrusive_weak_ptr(){
+		const auto __v = __x_v;
+		if(__v){
+			if(__v->_Impl_intrusive_ptr::_Ref_count_base::__drop_ref()){
+				delete __v;
+			}
+		}
+	}
+
+private:
+	_Weak_view * __fork() const noexcept {
+		const auto __v = __x_v;
+		if(!__v){
+			return nullptr;
+		}
+		__v->_Impl_intrusive_ptr::_Ref_count_base::__add_ref();
+		return __v;
+	}
+	_Weak_view * __release() noexcept {
+		const auto __v = __x_v;
+		__x_v = nullptr;
+		return __v;
+	}
+
+public:
+	bool expired() const noexcept {
+		const auto __v = __x_v;
+		if(!__v){
+			return true;
+		}
+		return __v->__expired();
+	}
+	long weak_count() const noexcept {
+		const auto __v = __x_v;
+		if(!__v){
+			return 0;
+		}
+		return __v->_Impl_intrusive_ptr::_Ref_count_base::__get_ref() - 1;
+	}
+	template<typename _U = _T>
+	intrusive_ptr<_U> lock() const noexcept {
+		const auto __v = __x_v;
+		if(!__v){
+			return nullptr;
+		}
+		return __v->template __lock<_U>();
+	}
+
+	void reset(nullptr_t = nullptr) noexcept {
+		intrusive_weak_ptr().swap(*this);
+	}
+	void reset(_T * __t){
+		intrusive_weak_ptr(__t).swap(*this);
+	}
+
+	void swap(intrusive_weak_ptr & __r) noexcept {
+		const auto __v = __x_v;
+		__x_v = __r.__x_v;
+		__r.__x_v = __v;
+	}
+
+public:
+	template<typename _U>
+	constexpr bool operator==(const intrusive_weak_ptr<_U> & __r) const noexcept {
+		return __x_v == __r.__x_v;
+	}
+	template<typename _U>
+	constexpr bool operator!=(const intrusive_weak_ptr<_U> & __r) const noexcept {
+		return __x_v != __r.__x_v;
+	}
+	template<typename _U>
+	constexpr bool operator<(const intrusive_weak_ptr<_U> & __r) const noexcept {
+		return __x_v < __r.__x_v;
+	}
+	template<typename _U>
+	constexpr bool operator>(const intrusive_weak_ptr<_U> & __r) const noexcept {
+		return __x_v > __r.__x_v;
+	}
+	template<typename _U>
+	constexpr bool operator<=(const intrusive_weak_ptr<_U> & __r) const noexcept {
+		return __x_v <= __r.__x_v;
+	}
+	template<typename _U>
+	constexpr bool operator>=(const intrusive_weak_ptr<_U> & __r) const noexcept {
+		return __x_v >= __r.__x_v;
+	}
+
+	friend void swap(intrusive_weak_ptr<_T> & __l, intrusive_weak_ptr<_T> & __r) noexcept {
+		__l.swap(__r);
+	}
 };
 
 }
